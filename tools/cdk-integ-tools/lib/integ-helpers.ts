--- conflicted
+++ resolved
@@ -123,11 +123,7 @@
       return pragma;
     }
 
-<<<<<<< HEAD
-    const stacks = (await this.invoke([ 'ls' ])).split('\n');
-=======
     const stacks = (await this.invoke([ 'ls' ], { context: STATIC_TEST_CONTEXT })).split('\n');
->>>>>>> b2e19644
     if (stacks.length !== 1) {
       throw new Error(`"cdk-integ" can only operate on apps with a single stack.\n\n` +
         `  If your app has multiple stacks, specify which stack to select by adding this to your test source:\n\n` +
