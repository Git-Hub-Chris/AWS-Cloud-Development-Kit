--- conflicted
+++ resolved
@@ -99,11 +99,8 @@
       console.log(`\t⚠️ Skipping (not jsii-enabled): ${packageJson.name}`);
       continue;
     }
-<<<<<<< HEAD
 
     const shortName = packageJson.name.substr('@aws-cdk/'.length);
-=======
->>>>>>> f3c8b503
     result.push({
       entryPoint: packageJson.types.replace(/(\/index)?(\.d)?\.ts$/, ''),
       namespace: shortName.replace(/-/g, '_'),
