<<<<<<< HEAD
/* eslint-disable max-len */
import childProcess = require('child_process');
import colors = require('colors');
import fs = require('fs-extra');
import reflect = require('jsii-reflect');
import path = require('path');
import yargs = require('yargs');
import { AggregateLinter, apiLinter, attributesLinter, cfnResourceLinter, constructLinter, DiagnosticLevel, durationsLinter, eventsLinter,
  exportsLinter, importsLinter, integrationLinter, moduleLinter, noUnusedTypeLinter, publicStaticPropertiesLinter, resourceLinter } from '../lib';

const linter = new AggregateLinter(
  moduleLinter,
  constructLinter,
  cfnResourceLinter,
  resourceLinter,
  apiLinter,
  importsLinter,
  attributesLinter,
  exportsLinter,
  eventsLinter,
  integrationLinter,
  noUnusedTypeLinter,
  durationsLinter,
  publicStaticPropertiesLinter
);
=======
// tslint:disable:max-line-length
import * as child_process from 'child_process';
import * as colors from 'colors';
import * as fs from 'fs-extra';
import * as reflect from 'jsii-reflect';
import * as path from 'path';
import * as yargs from 'yargs';
import { ALL_RULES_LINTER, DiagnosticLevel } from '../lib';
>>>>>>> acf3ffce

let stackTrace = false;

async function main() {
  const argv = yargs
    .env('AWSLINT')
    .usage('awslint [options] [command]')
    .showHelpOnFail(true)
    .command('', 'lint the current module (default)')
    .command('list', 'list all available rules')
    .option('include', { alias: 'i', type: 'array', desc: 'evaluate only this rule(s)', default: [ '*' ] })
    .option('exclude', { alias: 'x', type: 'array', desc: 'do not evaludate these rules (takes priority over --include)', default: [ ] })
    .option('save', { type: 'boolean', desc: 'updates package.json with "exclude" statements for all failing rules', default: false })
    .option('verbose', { alias: 'v', type: 'boolean', desc: 'verbose output (prints all assertions)', default: false })
    .option('quiet', { alias: 'q', type: 'boolean', desc: 'quiet mode - shows only errors', default: false })
    .option('force', { type: 'boolean', desc: 'succeed silently if this is not a jsii module', default: true })
    .option('config', { type: 'boolean', desc: 'reads options from the "awslint" section in package.json', default: true })
    .option('debug', { type: 'boolean', desc: 'debug output', default: false })
    .option('compile', {
      alias: 'c',
      type: 'boolean',
      desc: 'always run the jsii compiler (use "--no-compile" to never run the compiler, even if .jsii doesn\'t exist)'
    })
    .group('include', 'Filtering')
    .group('exclude', 'Filtering')
    .group('config', 'Configuration')
    .group('save', 'Configuration')
    .group('verbose', 'Output')
    .group('quiet', 'Output')
    .group('debug', 'Output')
    .group('compile', 'Build')
    .example('awslint', 'lints the current module against all rules')
    .example('awslint -v -i "resource*" -i "import*"', 'lints against all rules that start with "resource" or "import" and print successes')
    .example('awslint -x "*:@aws-cdk/aws-s3*"', 'evaluate all rules in all scopes besides ones that begin with "@aws-cdk/aws-s3"')
    .example('awslint --save', 'updated "package.json" with "exclude"s for all failing rules');

  if (!process.stdout.isTTY) {
    colors.disable();
  }

  const args = argv.argv;

  stackTrace = args.verbose || args.debug;

  if (args._.length > 1) {
    argv.showHelp();
    process.exit(1);
  }

  const command = args._[0] || 'lint';
  const workdir = process.cwd();

  const config = path.join(workdir, 'package.json');

  if (command === 'list') {
    for (const rule of ALL_RULES_LINTER.rules) {
      console.info(`${colors.cyan(rule.code)}: ${rule.message}`);
    }
    return;
  }

  // if no package.json and force is true (default), just don't do anything
  if (!await fs.pathExists(config) && args.force) {
    return;
  }

  const pkg = await fs.readJSON(config);

  // if this is not a jsii module we have nothing to look for
  if (!pkg.jsii) {
    if (args.force) {
      return; // just silently succeed
    }

    throw new Error(`Module in ${workdir} is not a jsii module (no "jsii" section in package.json)`);
  }

  // if package.json contains a `jsii` section but there is no .jsii file
  // it means we haven't compiled the module.
  if (await shouldCompile()) {
    await shell('jsii');
  }

  // read "awslint" from package.json
  if (args.config) {
    mergeOptions(args, pkg.awslint);
  }

  if (args.debug) {
    console.error('command: ' + command);
    console.error('options: ' + JSON.stringify(args, undefined, 2));
  }

  if (command === 'lint') {
    const assembly = await loadModule(workdir);
    if (!assembly) {
      return;
    }

    const excludesToSave = new Array<string>();
    let errors = 0;

    const results = [];

    results.push(...ALL_RULES_LINTER.eval(assembly, {
      include: args.include,
      exclude: args.exclude,
    }));

    // Sort errors to the top (highest severity first)
    results.sort((a, b) => b.level - a.level);

    // process results

    for (const diag of results) {
      const suppressionKey = `${diag.rule.code}:${diag.scope}`;

      let color;
      switch (diag.level) {
        case DiagnosticLevel.Success:
          if (args.verbose) {
            color = colors.gray;
          }
          break;
        case DiagnosticLevel.Error:
          errors++;
          color = colors.red;
          if (args.save) {
            excludesToSave.push(suppressionKey);
          }
          break;
        case DiagnosticLevel.Warning:
          if (!args.quiet) {
            color = colors.yellow;
          }
          break;
        case DiagnosticLevel.Skipped:
          if (!args.quiet) {
            color = colors.blue;
          }
          break;
      }

      if (color) {
        console.error(color(
          `${DiagnosticLevel[diag.level].toLowerCase()}: [${colors.bold(`awslint:${diag.rule.code}`)}:${colors.bold(diag.scope)}] ${diag.message}`
        ));
      }
    }

    if (excludesToSave.length > 0) {
      if (!pkg.awslint) {
        pkg.awslint = { };
      }

      if (!pkg.awslint.exclude) {
        pkg.awslint.exclude = [];
      }

      const excludes: string[] = pkg.awslint.exclude;

      for (const exclude of excludesToSave) {
        if (excludes.indexOf(exclude) === -1) {
          excludes.push(exclude);
        }
      }

      if (excludes.length > 0) {
        await fs.writeJSON(config, pkg, { spaces: 2 });
      }
    }

    if (errors && !args.save) {
      process.exit(1);
    }

    return;
  }

  argv.showHelp();
  throw new Error(`Invalid command: ${command}`);

  async function shouldCompile() {

    // if --compile is explicitly enabled then just compile always
    if (args.compile === true) {
      return true;
    }

    // if we have a .jsii file and we are not forced to compile, then don't compile
    if (await fs.pathExists(path.join(workdir, '.jsii'))) {
      return false;
    }

    // we don't have a .jsii file, and --no-compile is explicily set, then it's an error
    if (args.compile === false) {
      throw new Error(`No .jsii file and --no-compile is set`);
    }

    // compile!
    return true;
  }

}

main().catch(e => {
  console.error(colors.red(e.message));
  if (stackTrace) {
    console.error(e.stack);
  }
  process.exit(1);
});

async function loadModule(dir: string) {
  const ts = new reflect.TypeSystem();
  await ts.load(dir, { validate: false }); // Don't validate to save 66% of execution time (20s vs 1min).
  // We run 'awslint' during build time, assemblies are guaranteed to be ok.

  if (ts.roots.length !== 1) {
    throw new Error(`Expecting only a single root assembly`);
  }

  return ts.roots[0];
}

function mergeOptions(dest: any, pkg?: any) {
  if (!pkg) { return; } // no options in package.json

  for (const [key, value] of Object.entries(pkg)) {

    // if this is an array option, then add values to destination
    if (Array.isArray(value)) {
      const arr = dest[key] || [ ];
      arr.push(...value);
      dest[key] = arr;
      continue;
    }

    // objects are not allowed
    if (typeof value === 'object') {
      throw new Error(`Invalid option "${key}" in package.json: ${JSON.stringify(value)}`);
    }

    // primitives simply override
    dest[key] = value;
  }

  return dest;
}

async function shell(command: string) {
  const child = childProcess.spawn(command, [], { stdio: [ 'inherit', 'inherit', 'inherit' ]});
  return new Promise((ok, ko) => {
    child.once('exit', (status: any) => {
      if (status === 0) {
        return ok();
      } else {
        return ko(new Error(`${command} exited with status ${status}`));
      }
    });
    child.once('error', ko);
  });
}<|MERGE_RESOLUTION|>--- conflicted
+++ resolved
@@ -1,39 +1,11 @@
-<<<<<<< HEAD
 /* eslint-disable max-len */
-import childProcess = require('child_process');
-import colors = require('colors');
-import fs = require('fs-extra');
-import reflect = require('jsii-reflect');
-import path = require('path');
-import yargs = require('yargs');
-import { AggregateLinter, apiLinter, attributesLinter, cfnResourceLinter, constructLinter, DiagnosticLevel, durationsLinter, eventsLinter,
-  exportsLinter, importsLinter, integrationLinter, moduleLinter, noUnusedTypeLinter, publicStaticPropertiesLinter, resourceLinter } from '../lib';
-
-const linter = new AggregateLinter(
-  moduleLinter,
-  constructLinter,
-  cfnResourceLinter,
-  resourceLinter,
-  apiLinter,
-  importsLinter,
-  attributesLinter,
-  exportsLinter,
-  eventsLinter,
-  integrationLinter,
-  noUnusedTypeLinter,
-  durationsLinter,
-  publicStaticPropertiesLinter
-);
-=======
-// tslint:disable:max-line-length
-import * as child_process from 'child_process';
+import * as childProcess from 'child_process';
 import * as colors from 'colors';
 import * as fs from 'fs-extra';
 import * as reflect from 'jsii-reflect';
 import * as path from 'path';
 import * as yargs from 'yargs';
 import { ALL_RULES_LINTER, DiagnosticLevel } from '../lib';
->>>>>>> acf3ffce
 
 let stackTrace = false;
 
