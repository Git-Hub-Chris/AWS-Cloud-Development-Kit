import * as yargs from 'yargs';
import { compileCurrentPackage } from '../lib/compile';
import { lintCurrentPackage } from '../lib/lint';
import { shell } from '../lib/os';
import { cdkBuildOptions, CompilerOverrides } from '../lib/package-info';
import { Timers } from '../lib/timer';

async function main() {
  const args = yargs
    .env('CDK_BUILD')
    .usage('Usage: cdk-build')
    .option('jsii', {
      type: 'string',
      desc: 'Specify a different jsii executable',
      defaultDescription: 'jsii provided by node dependencies'
    })
    .option('tsc', {
      type: 'string',
      desc: 'Specify a different tsc executable',
      defaultDescription: 'tsc provided by node dependencies'
    })
    .option('tslint', {
      type: 'string',
      desc: 'Specify a different tslint executable',
      defaultDescription: 'tslint provided by node dependencies'
    })
    .option('eslint', {
      type: 'string',
      desc: 'Specify a different eslint executable',
      defaultDescription: 'eslint provided by node dependencies'
    })
    .argv;

  const options = cdkBuildOptions();

  if (options.pre) {
    await shell(options.pre, { timers });
  }

  // See if we need to call cfn2ts
  if (options.cloudformation) {
    if (typeof options.cloudformation === 'string') {
      // There can be multiple scopes, ensuring it's always an array.
      options.cloudformation = [options.cloudformation];
    }
    await shell(['cfn2ts', ...options.cloudformation.map(scope => `--scope=${scope}`)], { timers });
  }

<<<<<<< HEAD
  const overrides: CompilerOverrides = { eslint: args.eslint, jsii: args.jsii, tsc: args.tsc, tslint: args.tslint };
  await compileCurrentPackage(timers, overrides);
  await lintCurrentPackage(options, overrides);
=======
  await compileCurrentPackage(timers, options, { eslint: args.eslint, jsii: args.jsii, tsc: args.tsc, tslint: args.tslint });

  if (options.post) {
    await shell(options.post, { timers });
  }
>>>>>>> 4ab3ffad
}

const timers = new Timers();
const buildTimer = timers.start('Total time');

main().then(() => {
  buildTimer.end();
}).catch(e => {
  buildTimer.end();
  process.stderr.write(`${e.toString()}\n`);
  process.stderr.write(`Build failed. ${timers.display()}\n`);
  process.stderr.write(`!!!!!!!!!!!!!!!!!!!!!!!!!!!!!!!!!!!!!!!!!!!!!!!!!!!\n`);
  process.exit(1);
});<|MERGE_RESOLUTION|>--- conflicted
+++ resolved
@@ -46,17 +46,13 @@
     await shell(['cfn2ts', ...options.cloudformation.map(scope => `--scope=${scope}`)], { timers });
   }
 
-<<<<<<< HEAD
   const overrides: CompilerOverrides = { eslint: args.eslint, jsii: args.jsii, tsc: args.tsc, tslint: args.tslint };
   await compileCurrentPackage(timers, overrides);
   await lintCurrentPackage(options, overrides);
-=======
-  await compileCurrentPackage(timers, options, { eslint: args.eslint, jsii: args.jsii, tsc: args.tsc, tslint: args.tslint });
-
+  
   if (options.post) {
     await shell(options.post, { timers });
   }
->>>>>>> 4ab3ffad
 }
 
 const timers = new Timers();
