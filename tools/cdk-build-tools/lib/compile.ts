import { makeExecutable, shell } from "./os";
import { CompilerOverrides, currentPackageJson, packageCompiler } from "./package-info";
import { Timers } from "./timer";

/**
 * Run the compiler on the current package
 */
<<<<<<< HEAD
export async function compileCurrentPackage(timers: Timers, compilers: CompilerOverrides = {}, force?: boolean): Promise<void> {
  // We don't need to do the rest if the folder hash didn't change
  // NOTE: This happens post-cfn2ts on purpose, since a change in cfn2ts or the spec might lead
  // to different generated sources, in which case we DO need to recompile.
  //
  // Otherwise, we assume that changes in the compiler don't affect the output too much.
  //
  // (Which might be false in case the compiler is jsii, but what can we do?)
  const detector = new ChangeDetector('.', {
    ignore: ignoreList
  });

  const isChanged = await timers.recordAsync('detectChanges', () => detector.isChanged());
  if (!isChanged && !force) {
    process.stdout.write('Sources and dependencies unchanged since last build; skipping.\n');
    return;
  }

  await shell(packageCompiler(compilers), timers);
=======
export async function compileCurrentPackage(timers: Timers, compilers: CompilerOverrides = {}): Promise<void> {
  await shell([packageCompiler(compilers)], timers);
>>>>>>> 2a06670c

  // Find files in bin/ that look like they should be executable, and make them so.
  const scripts = currentPackageJson().bin || {};
  for (const script of Object.values(scripts) as any) {
    await makeExecutable(script);
  }

  // Always call linters
  await shell(['tslint', '--project', '.'], timers);
  await shell(['pkglint'], timers);
}<|MERGE_RESOLUTION|>--- conflicted
+++ resolved
@@ -5,30 +5,8 @@
 /**
  * Run the compiler on the current package
  */
-<<<<<<< HEAD
-export async function compileCurrentPackage(timers: Timers, compilers: CompilerOverrides = {}, force?: boolean): Promise<void> {
-  // We don't need to do the rest if the folder hash didn't change
-  // NOTE: This happens post-cfn2ts on purpose, since a change in cfn2ts or the spec might lead
-  // to different generated sources, in which case we DO need to recompile.
-  //
-  // Otherwise, we assume that changes in the compiler don't affect the output too much.
-  //
-  // (Which might be false in case the compiler is jsii, but what can we do?)
-  const detector = new ChangeDetector('.', {
-    ignore: ignoreList
-  });
-
-  const isChanged = await timers.recordAsync('detectChanges', () => detector.isChanged());
-  if (!isChanged && !force) {
-    process.stdout.write('Sources and dependencies unchanged since last build; skipping.\n');
-    return;
-  }
-
+export async function compileCurrentPackage(timers: Timers, compilers: CompilerOverrides = {}): Promise<void> {
   await shell(packageCompiler(compilers), timers);
-=======
-export async function compileCurrentPackage(timers: Timers, compilers: CompilerOverrides = {}): Promise<void> {
-  await shell([packageCompiler(compilers)], timers);
->>>>>>> 2a06670c
 
   // Find files in bin/ that look like they should be executable, and make them so.
   const scripts = currentPackageJson().bin || {};
