--- conflicted
+++ resolved
@@ -82,19 +82,11 @@
  * Return the compiler for this package (either tsc or jsii)
  */
 export function packageCompiler(compilers: CompilerOverrides): string[] {
-<<<<<<< HEAD
-  if (isJsii()) {
-    return [compilers.jsii || require.resolve('jsii/bin/jsii'), '--project-references'];
-  } else {
-    return [compilers.tsc || require.resolve('typescript/bin/tsc')];
-  }
-=======
     if (isJsii()) {
         return [compilers.jsii || require.resolve('jsii/bin/jsii'), '--project-references', '--silence-warnings=reserved-word'];
     } else {
         return [compilers.tsc || require.resolve('typescript/bin/tsc'), '--build'];
     }
->>>>>>> acf3ffce
 }
 
 export interface CDKBuildOptions {
