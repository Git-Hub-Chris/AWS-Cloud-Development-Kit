--- conflicted
+++ resolved
@@ -56,15 +56,9 @@
     "fs-extra": "^9.1.0",
     "jest": "^27.4.5",
     "jest-junit": "^13.0.0",
-<<<<<<< HEAD
-    "jsii": "^1.49.0",
-    "jsii-pacmak": "^1.49.0",
-    "jsii-reflect": "^1.49.0",
-=======
     "jsii": "^1.50.0",
     "jsii-pacmak": "^1.50.0",
     "jsii-reflect": "^1.50.0",
->>>>>>> 63330add
     "markdownlint-cli": "^0.30.0",
     "nyc": "^15.1.0",
     "semver": "^7.3.5",
