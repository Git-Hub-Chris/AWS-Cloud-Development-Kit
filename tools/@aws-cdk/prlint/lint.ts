--- conflicted
+++ resolved
@@ -318,12 +318,7 @@
     result.assessFailure(!m[0].startsWith('BREAKING CHANGE: '), `Breaking changes should be indicated by starting a line with 'BREAKING CHANGE: ', variations are not allowed. (found: '${m[0]}').`);
     result.assessFailure(m[0].slice('BREAKING CHANGE:'.length).trim().length === 0, `The description of the first breaking change should immediately follow the 'BREAKING CHANGE: ' clause.`);
     const titleRe = /^[a-z]+\([0-9a-z-_]+\)/;
-<<<<<<< HEAD
     result.assessFailure(!titleRe.exec(title), 'The title of this pull request must specify the module name that the first breaking change should be associated to.');
-=======
-    if (!titleRe.exec(title)) {
-      throw new LinterError("The title of this PR must specify the module name that the first breaking change should be associated to");
-    }
   }
 }
 
@@ -389,12 +384,13 @@
     console.log(`Not validating breaking changes since the PR is labeled with '${EXEMPT_BREAKING_CHANGE}'`);
   } else {
     assertStability(issue.title, issue.body);
->>>>>>> e860ffc5
-  }
-  return result;
-};
-
-<<<<<<< HEAD
+  }
+  validateTitlePrefix(issue.title);
+
+  console.log("✅  Success");
+  return result;
+};
+
 function assertStability(pr: any, _files: any[]): TestResult {
   const title = pr.title;
   const body = pr.body;
@@ -403,12 +399,6 @@
   result.assessFailure(breakingStable.length > 0, `Breaking changes in stable modules [${breakingStable.join(', ')}] is disallowed.`);
   return result;
 };
-=======
-  validateTitlePrefix(issue.title);
-
-  console.log("✅  Success");
-}
->>>>>>> e860ffc5
 
 require('make-runnable/custom')({
   printOutputFrame: false
