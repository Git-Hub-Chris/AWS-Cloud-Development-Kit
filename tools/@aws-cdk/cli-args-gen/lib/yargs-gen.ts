import { $E, Expression, ExternalModule, FreeFunction, IScope, Module, SelectiveModuleImport, Statement, ThingSymbol, Type, TypeScriptRenderer, code, expr } from '@cdklabs/typewriter';
import { EsLintRules } from '@cdklabs/typewriter/lib/eslint-rules';
import * as prettier from 'prettier';
<<<<<<< HEAD
import { generateDefault } from './util';
=======
import { generateDefault, lit } from './util';
>>>>>>> 4f2a73b6
import { CliConfig, CliOption, YargsOption } from './yargs-types';

// to import lodash.clonedeep properly, we would need to set esModuleInterop: true
// however that setting does not work in the CLI, so we fudge it.
// eslint-disable-next-line @typescript-eslint/no-require-imports
const cloneDeep = require('lodash.clonedeep');

export class CliHelpers extends ExternalModule {
  public readonly browserForPlatform = makeCallableExpr(this, 'browserForPlatform');
  public readonly cliVersion = makeCallableExpr(this, 'cliVersion');
  public readonly isCI = makeCallableExpr(this, 'isCI');
  public readonly yargsNegativeAlias = makeCallableExpr(this, 'yargsNegativeAlias');
}

function makeCallableExpr(scope: IScope, name: string) {
  return $E(expr.sym(new ThingSymbol(name, scope)));
}

export async function renderYargs(config: CliConfig, helpers: CliHelpers): Promise<string> {
  const scope = new Module('aws-cdk');

  scope.documentation.push( '-------------------------------------------------------------------------------------------');
  scope.documentation.push('GENERATED FROM packages/aws-cdk/lib/config.ts.');
  scope.documentation.push('Do not edit by hand; all changes will be overwritten at build time from the config file.');
  scope.documentation.push('-------------------------------------------------------------------------------------------');

  scope.addImport(new SelectiveModuleImport(scope, 'yargs', ['Argv']));
  helpers.import(scope, 'helpers');

  // 'https://github.com/yargs/yargs/issues/1929',
  // 'https://github.com/evanw/esbuild/issues/1492',
  scope.addInitialization(code.comment('eslint-disable-next-line @typescript-eslint/no-require-imports'));
  scope.addInitialization(code.stmt.constVar(code.expr.ident('yargs'), code.expr.directCode("require('yargs')")));

  const parseCommandLineArguments = new FreeFunction(scope, {
    name: 'parseCommandLineArguments',
    export: true,
    returnType: Type.ANY,
    parameters: [
      { name: 'args', type: Type.arrayOf(Type.STRING) },
    ],
  });
  parseCommandLineArguments.addBody(makeYargs(config, helpers));

  const ts = new TypeScriptRenderer({
    disabledEsLintRules: [EsLintRules.MAX_LEN], // the default disabled rules result in 'Definition for rule 'prettier/prettier' was not found'
  }).render(scope);

  return prettier.format(ts, {
    parser: 'typescript',
    printWidth: 150,
    singleQuote: true,
    trailingComma: 'all',
  });
}

// Use the following configuration for array arguments:
//
//     { type: 'array', default: [], nargs: 1, requiresArg: true }
//
// The default behavior of yargs is to eat all strings following an array argument:
//
//   ./prog --arg one two positional  => will parse to { arg: ['one', 'two', 'positional'], _: [] } (so no positional arguments)
//   ./prog --arg one two -- positional  => does not help, for reasons that I can't understand. Still gets parsed incorrectly.
//
// By using the config above, every --arg will only consume one argument, so you can do the following:
//
//   ./prog --arg one --arg two position  =>  will parse to  { arg: ['one', 'two'], _: ['positional'] }.
function makeYargs(config: CliConfig, helpers: CliHelpers): Statement {
  let yargsExpr: Expression = code.expr.ident('yargs');
  yargsExpr = yargsExpr
    .callMethod('env', lit('CDK'))
    .callMethod('usage', lit('Usage: cdk -a <cdk-app> COMMAND'));

  // we must compute global options first, as they are not part of an argument to a command call
  yargsExpr = makeOptions(yargsExpr, config.globalOptions, helpers);

  for (const command of Object.keys(config.commands)) {
    const commandFacts = config.commands[command];
    const commandArg = commandFacts.arg
      ? ` [${commandFacts.arg?.name}${commandFacts.arg?.variadic ? '..' : ''}]`
      : '';
    const aliases = commandFacts.aliases
      ? commandFacts.aliases.map((alias) => `, '${alias}${commandArg}'`)
      : '';

    // must compute options before we compute the full command, because in yargs, the options are an argument to the command call.
    let optionsExpr: Expression = code.expr.directCode('(yargs: Argv) => yargs');
    optionsExpr = makeOptions(optionsExpr, commandFacts.options ?? {}, helpers);

    const commandCallArgs: Array<Expression> = [];
    if (aliases) {
      commandCallArgs.push(code.expr.directCode(`['${command}${commandArg}'${aliases}]`));
    } else {
      commandCallArgs.push(code.expr.directCode(`'${command}${commandArg}'`));
    }
    commandCallArgs.push(lit(commandFacts.description));

    if (commandFacts.options) {
      commandCallArgs.push(optionsExpr);
    }

    yargsExpr = yargsExpr.callMethod('command', ...commandCallArgs);
  }

  return code.stmt.ret(makeEpilogue(yargsExpr, helpers));
}

function makeOptions(prefix: Expression, options: { [optionName: string]: CliOption }, helpers: CliHelpers) {
  let optionsExpr = prefix;
  for (const option of Object.keys(options)) {
    const theOption: CliOption = {
      // Make the default explicit (overridden if the option includes an actual default)
      // 'notification-arns' is a special snowflake that should be defaulted to 'undefined', but https://github.com/yargs/yargs/issues/2443
      // prevents us from doing so. This should be changed if the issue is resolved.
      ...(option === 'notification-arns' ? {} : { default: generateDefault(options[option].type) }),
      ...options[option],
    };
    const optionProps: YargsOption = cloneDeep(theOption);
    const optionArgs: { [key: string]: Expression } = {};

    // Array defaults
    if (optionProps.type === 'array') {
      optionProps.nargs = 1;
      optionProps.requiresArg = true;
    }

    for (const optionProp of Object.keys(optionProps).filter(opt => !['negativeAlias'].includes(opt))) {
      const optionValue = (optionProps as any)[optionProp];
      if (optionValue instanceof Expression) {
        optionArgs[optionProp] = optionValue;
      } else {
        optionArgs[optionProp] = lit(optionValue);
      }
    }

    // Register the option with yargs
    optionsExpr = optionsExpr.callMethod('option', lit(option), code.expr.object(optionArgs));

    // Special case for negativeAlias
    // We need an additional option and a middleware:
    // .option('R', { type: 'boolean', hidden: true }).middleware(yargsNegativeAlias('R', 'rollback'), true)
    if (theOption.negativeAlias) {
      const middleware = helpers.yargsNegativeAlias.call(lit(theOption.negativeAlias), lit(option));
      optionsExpr = optionsExpr.callMethod('option', lit(theOption.negativeAlias), code.expr.lit({
        type: 'boolean',
        hidden: true,
      }));
      optionsExpr = optionsExpr.callMethod('middleware', middleware, lit(true));
    }
  }

  return optionsExpr;
}

function makeEpilogue(prefix: Expression, helpers: CliHelpers) {
  let completeDefinition = prefix.callMethod('version', helpers.cliVersion());
  completeDefinition = completeDefinition.callMethod('demandCommand', lit(1), lit('')); // just print help
  completeDefinition = completeDefinition.callMethod('recommendCommands');
  completeDefinition = completeDefinition.callMethod('help');
  completeDefinition = completeDefinition.callMethod('alias', lit('h'), lit('help'));
  completeDefinition = completeDefinition.callMethod('epilogue', lit([
    'If your app has a single stack, there is no need to specify the stack name',
    'If one of cdk.json or ~/.cdk.json exists, options specified there will be used as defaults. Settings in cdk.json take precedence.',
  ].join('\n\n')));

  completeDefinition = completeDefinition.callMethod('parse', code.expr.ident('args'));

  return completeDefinition;
}
<|MERGE_RESOLUTION|>--- conflicted
+++ resolved
@@ -1,11 +1,7 @@
 import { $E, Expression, ExternalModule, FreeFunction, IScope, Module, SelectiveModuleImport, Statement, ThingSymbol, Type, TypeScriptRenderer, code, expr } from '@cdklabs/typewriter';
 import { EsLintRules } from '@cdklabs/typewriter/lib/eslint-rules';
 import * as prettier from 'prettier';
-<<<<<<< HEAD
-import { generateDefault } from './util';
-=======
 import { generateDefault, lit } from './util';
->>>>>>> 4f2a73b6
 import { CliConfig, CliOption, YargsOption } from './yargs-types';
 
 // to import lodash.clonedeep properly, we would need to set esModuleInterop: true
