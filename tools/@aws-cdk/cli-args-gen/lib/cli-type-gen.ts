import { code, FreeFunction, Module, SelectiveModuleImport, StructType, Type, TypeScriptRenderer } from '@cdklabs/typewriter';
import { EsLintRules } from '@cdklabs/typewriter/lib/eslint-rules';
import * as prettier from 'prettier';
<<<<<<< HEAD
import { generateDefault } from './util';
import { CliAction, CliConfig } from './yargs-types';
=======
import { generateDefault, kebabToCamelCase, kebabToPascal } from './util';
import { CliConfig } from './yargs-types';
>>>>>>> 56ed0e57

export async function renderCliType(config: CliConfig): Promise<string> {
  const scope = new Module('aws-cdk');

  scope.documentation.push( '-------------------------------------------------------------------------------------------');
  scope.documentation.push('GENERATED FROM packages/aws-cdk/lib/config.ts.');
  scope.documentation.push('Do not edit by hand; all changes will be overwritten at build time from the config file.');
  scope.documentation.push('-------------------------------------------------------------------------------------------');

  const cliArgType = new StructType(scope, {
    export: true,
    name: 'CliArguments',
    docs: {
      summary: 'The structure of the CLI configuration, generated from packages/aws-cdk/lib/config.ts',
    },
  });

  // add required command
  scope.addImport(new SelectiveModuleImport(scope, './settings', ['Command']));
  const commandEnum = Type.fromName(scope, 'Command');

  cliArgType.addProperty({
    name: '_',
    type: Type.ambient(`[${commandEnum}, ...string[]]`),
    docs: {
      summary: 'The CLI command name followed by any properties of the command',
    },
  });

  // add global options
  const globalOptionType = new StructType(scope, {
    export: true,
    name: 'GlobalOptions',
    docs: {
      summary: 'Global options available to all CLI commands',
    },
  });
  for (const [optionName, option] of Object.entries(config.globalOptions)) {
    globalOptionType.addProperty({
      name: kebabToCamelCase(optionName),
      type: convertType(option.type),
      docs: {
        default: normalizeDefault(option.default, option.type),
        summary: option.desc,
        deprecated: option.deprecated ? String(option.deprecated) : undefined,
      },
      optional: true,
    });
  }

  cliArgType.addProperty({
    name: 'globalOptions',
    type: Type.fromName(scope, globalOptionType.name),
    docs: {
      summary: 'Global options available to all CLI commands',
    },
    optional: true,
  });

  // add command-specific options
  for (const [commandName, command] of Object.entries(config.commands)) {
    const commandType = new StructType(scope, {
      export: true,
      name: `${kebabToPascal(commandName)}Options`,
      docs: {
        summary: command.description,
        remarks: command.aliases ? `aliases: ${command.aliases.join(' ')}` : undefined,
      },
    });

    for (const [optionName, option] of Object.entries(command.options ?? {})) {
      commandType.addProperty({
        name: kebabToCamelCase(optionName),
        type: convertType(option.type),
        docs: {
          // Notification Arns is a special property where undefined and [] mean different things
          default: optionName === 'notification-arns' ? 'undefined' : normalizeDefault(option.default, option.type),
          summary: option.desc,
          deprecated: option.deprecated ? String(option.deprecated) : undefined,
          remarks: option.alias ? `aliases: ${Array.isArray(option.alias) ? option.alias.join(' ') : option.alias}` : undefined,
        },
        optional: true,
      });
    }

    cliArgType.addProperty({
      name: kebabToCamelCase(commandName),
      type: Type.fromName(scope, commandType.name),
      docs: {
        summary: command.description,
        remarks: command.aliases ? `aliases: ${command.aliases.join(' ')}` : undefined,
      },
      optional: true,
    });
  }

  // const globalOptions: GlobalOptions = {
  //   'asset-metadata': args.assetMetadata,
  //   'ca-bundle-path': args.caBundlePath,
  //   'ignore-errors': args.ignoreErrors,
  //   'no-color': args.noColor,
  //   'path-metadata': args.pathMetadata,
  //   'proxy': args.proxy,
  //   'role-arn': args.roleArn,
  //   'staging': args.staging,
  //   'strict': args.strict,
  //   'verbose': args.verbose,
  //   'version-reporting': args.versionReporting,
  //   'ci': args.ci,
  //   'debug': args.debug,
  //   'ec2creds': args.ec2creds,
  //   'json': args.json,
  //   'lookups': args.lookups,
  //   'unstable': args.unstable,
  // };
  const createCliArguments = new FreeFunction(scope, {
    name: 'createCliArguments',
    export: true,
    returnType: Type.fromName(scope, cliArgType.name),
    parameters: [
      { name: 'args', type: Type.ANY },
    ],
  });
  createCliArguments.addBody(code.expr.directCode(buildCliArgsFunction(config)));

  const ts = new TypeScriptRenderer({
    disabledEsLintRules: [EsLintRules.MAX_LEN], // the default disabled rules result in 'Definition for rule 'prettier/prettier' was not found'
  }).render(scope);

  return prettier.format(ts, {
    parser: 'typescript',
    printWidth: 150,
    singleQuote: true,
    quoteProps: 'consistent',
  });
}

function convertType(type: 'string' | 'array' | 'number' | 'boolean' | 'count'): Type {
  switch (type) {
    case 'boolean':
      return Type.BOOLEAN;
    case 'string':
      return Type.STRING;
    case 'number':
      return Type.NUMBER;
    case 'array':
      return Type.arrayOf(Type.STRING);
    case 'count':
      return Type.NUMBER;
  }
}

function normalizeDefault(defaultValue: any, type: string): string {
  switch (typeof defaultValue) {
    case 'boolean':
    case 'string':
    case 'number':
    case 'object':
      return JSON.stringify(defaultValue);

    // In these cases we cannot use the given defaultValue, so we then check the type
    // of the option to determine the default value
    case 'undefined':
    case 'function':
    default:
      const generatedDefault = generateDefault(type);
      return generatedDefault ? JSON.stringify(generatedDefault) : 'undefined';
  }
}

function buildCliArgsFunction(config: CliConfig): string {
  const globalOptions = buildGlobalOptions(config);
  const commandSwitch = buildCommandSwitch(config);
  const cliArgs = buildCliArgs();
  return [
    globalOptions,
    commandSwitch,
    cliArgs,
  ].join('\n');
}

function buildGlobalOptions(config: CliConfig): string {
  const globalOptionExprs = ['const globalOptions: GlobalOptions = {'];
  for (const optionName of Object.keys(config.globalOptions)) {
    globalOptionExprs.push(`'${optionName}': args.${hyphenToCamelCase(optionName)},`);
  }
  globalOptionExprs.push('}');
  return globalOptionExprs.join('\n');
}

function buildCommandSwitch(config: CliConfig): string {
  const commandSwitchExprs = ['let commandOptions;', 'switch (args._[0] as Command) {'];
  for (const commandName of Object.keys(config.commands)) {
    commandSwitchExprs.push(
      `case '${commandName}':`,
      'commandOptions = {',
      ...buildCommandOptions(config.commands[commandName]),
      '};',
      `break;
    `);
  }
  commandSwitchExprs.push('}');
  return commandSwitchExprs.join('\n');
}

function buildCommandOptions(options: CliAction): string[] {
  const commandOptions = [];
  for (const optionName of Object.keys(options.options ?? {})) {
    commandOptions.push(`'${optionName}': args.${hyphenToCamelCase(optionName)},`);
  }
  return commandOptions;
}

function buildCliArgs(): string {
  return [
    'const cliArguments: CliArguments = {',
    '_: args._,',
    'globalOptions,',
    '[args._[0]]: commandOptions',
    '}',
    '',
    'return cliArguments',
  ].join('\n');
}

function hyphenToCamelCase(str: string): string {
  return str
    .split('-')
    .map((word, index) =>
      index === 0
        ? word.toLowerCase()
        : word.charAt(0).toUpperCase() + word.slice(1).toLowerCase(),
    )
    .join('');
}
<|MERGE_RESOLUTION|>--- conflicted
+++ resolved
@@ -1,13 +1,8 @@
 import { code, FreeFunction, Module, SelectiveModuleImport, StructType, Type, TypeScriptRenderer } from '@cdklabs/typewriter';
 import { EsLintRules } from '@cdklabs/typewriter/lib/eslint-rules';
 import * as prettier from 'prettier';
-<<<<<<< HEAD
-import { generateDefault } from './util';
+import { generateDefault, kebabToCamelCase, kebabToPascal } from './util';
 import { CliAction, CliConfig } from './yargs-types';
-=======
-import { generateDefault, kebabToCamelCase, kebabToPascal } from './util';
-import { CliConfig } from './yargs-types';
->>>>>>> 56ed0e57
 
 export async function renderCliType(config: CliConfig): Promise<string> {
   const scope = new Module('aws-cdk');
