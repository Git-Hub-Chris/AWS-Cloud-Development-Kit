--- conflicted
+++ resolved
@@ -33,15 +33,14 @@
   readonly ecrRepository?: string;
 }
 
-<<<<<<< HEAD
+enum InspectImageErrorCode {
+  Docker = 1,
+  Podman = 125
+}
+
 export interface DockerCacheOption {
   readonly type: string;
   readonly params?: { [key: string]: string };
-=======
-enum InspectImageErrorCode {
-  Docker = 1,
-  Podman = 125
->>>>>>> c7b71bd9
 }
 
 export class Docker {
