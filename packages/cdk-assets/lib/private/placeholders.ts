import { Placeholders } from "@aws-cdk/cdk-assets-schema";
import { Account, IAws } from "../aws";

/**
 * Replace the {ACCOUNT} and {REGION} placeholders in all strings found in a complex object.
 *
 * Duplicated between cdk-assets and aws-cdk CLI because we don't have a good single place to put it
 * (they're nominally independent tools).
 */
export async function replaceAwsPlaceholders<A extends { region?: string }>(object: A, aws: IAws): Promise<A> {
  let region: string | undefined;
  let account: Account | undefined;

  return await recurse(object);

  async function recurse(value: any): Promise<any> {
    if (typeof value === 'string') {
      if (value.indexOf(Placeholders.CURRENT_REGION) > -1) { await ensureRegion(); }
      if (value.indexOf(Placeholders.CURRENT_ACCOUNT) > -1) { await ensureAccount(); }
      if (value.indexOf(Placeholders.CURRENT_PARTITION) > -1) { await ensureAccount(); }

<<<<<<< HEAD
      value = replaceAll(value, Placeholders.CURRENT_REGION, region ?? '');
      value = replaceAll(value, Placeholders.CURRENT_ACCOUNT, account?.accountId ?? '');
      value = replaceAll(value, Placeholders.CURRENT_PARTITION, account?.partition ?? '');
=======
      value = replaceAll(value, Placeholders.CURRENT_REGION, region ?? 'WONTHAPPEN');
      value = replaceAll(value, Placeholders.CURRENT_ACCOUNT, account?.accountId ?? 'WONTHAPPEN');
      value = replaceAll(value, Placeholders.CURRENT_PARTITION, account?.partition ?? 'WONTHAPPEN');
>>>>>>> 8e802f47

      return value;
    }

    if (typeof value !== 'object' || value === null) { return value; }
    if (Array.isArray(value)) { return value.map(recurse); }

    const ret: Record<string, any> = {};
    for (const [key, inner] of Object.entries(value)) {
      ret[key] = await recurse(inner);
    }
    return ret;
  }

  async function ensureRegion() {
    if (region === undefined) {
      region = object.region ?? await aws.discoverDefaultRegion();
    }
  }

  async function ensureAccount() {
    if (account === undefined) {
      account = await aws.discoverCurrentAccount();
    }
  }
}

/**
 * A "replace-all" function that doesn't require us escaping a literal string to a regex
 */
function replaceAll(s: string, search: string, replace: string) {
  return s.split(search).join(replace);
}<|MERGE_RESOLUTION|>--- conflicted
+++ resolved
@@ -19,15 +19,9 @@
       if (value.indexOf(Placeholders.CURRENT_ACCOUNT) > -1) { await ensureAccount(); }
       if (value.indexOf(Placeholders.CURRENT_PARTITION) > -1) { await ensureAccount(); }
 
-<<<<<<< HEAD
-      value = replaceAll(value, Placeholders.CURRENT_REGION, region ?? '');
-      value = replaceAll(value, Placeholders.CURRENT_ACCOUNT, account?.accountId ?? '');
-      value = replaceAll(value, Placeholders.CURRENT_PARTITION, account?.partition ?? '');
-=======
       value = replaceAll(value, Placeholders.CURRENT_REGION, region ?? 'WONTHAPPEN');
       value = replaceAll(value, Placeholders.CURRENT_ACCOUNT, account?.accountId ?? 'WONTHAPPEN');
       value = replaceAll(value, Placeholders.CURRENT_PARTITION, account?.partition ?? 'WONTHAPPEN');
->>>>>>> 8e802f47
 
       return value;
     }
