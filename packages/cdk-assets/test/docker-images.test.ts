--- conflicted
+++ resolved
@@ -124,21 +124,33 @@
       },
     }),
     '/default-network/cdk.out/dockerdir/Dockerfile': 'FROM scratch',
-<<<<<<< HEAD
+    '/platform-arm64/cdk.out/assets.json': JSON.stringify({
+      version: Manifest.version(),
+      dockerImages: {
+        theAsset: {
+          source: {
+            directory: 'dockerdir',
+            platform: 'linux/arm64',
+          },
+          destinations: {
+            theDestination: {
+              region: 'us-north-50',
+              assumeRoleArn: 'arn:aws:role',
+              repositoryName: 'repo',
+              imageTag: 'nopqr',
+            },
+          },
+        },
+      },
+    }),
+    '/platform-arm64/cdk.out/dockerdir/Dockerfile': 'FROM scratch',
     '/build-with-shell/cdk.out/assets.json': JSON.stringify({
-=======
-    '/platform-arm64/cdk.out/assets.json': JSON.stringify({
->>>>>>> a1df570b
       version: Manifest.version(),
       dockerImages: {
         theAsset: {
           source: {
             directory: 'dockerdir',
-<<<<<<< HEAD
             dockerBuildShell: '/bin/sh',
-=======
-            platform: 'linux/arm64',
->>>>>>> a1df570b
           },
           destinations: {
             theDestination: {
@@ -151,11 +163,7 @@
         },
       },
     }),
-<<<<<<< HEAD
     '/build-with-shell/cdk.out/dockerdir/Dockerfile': 'FROM scratch',
-=======
-    '/platform-arm64/cdk.out/dockerdir/Dockerfile': 'FROM scratch',
->>>>>>> a1df570b
   });
 
   aws = mockAws();
