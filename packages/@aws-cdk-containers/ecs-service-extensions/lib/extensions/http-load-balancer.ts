import * as ecs from '@aws-cdk/aws-ecs';
import * as alb from '@aws-cdk/aws-elasticloadbalancingv2';
import * as cdk from '@aws-cdk/core';
import { Construct } from 'constructs';
import { Service } from '../service';
import { ServiceExtension, ServiceBuild } from './extension-interfaces';

<<<<<<< HEAD
// keep this import separate from other imports to reduce chance for merge conflicts with v2-main
// eslint-disable-next-line no-duplicate-imports, import/order
import { Construct } from '@aws-cdk/core';

export interface HttpLoadBalancerProps {
  /**
   * The number of ALB requests per target.
   */
  readonly requestsPerTarget?: number;
}
=======
>>>>>>> 4837b374
/**
 * This extension add a public facing load balancer for sending traffic
 * to one or more replicas of the application container.
 */
export class HttpLoadBalancerExtension extends ServiceExtension {
  private loadBalancer!: alb.IApplicationLoadBalancer;
  private listener!: alb.IApplicationListener;
  private requestsPerTarget?: number;

  constructor(props: HttpLoadBalancerProps = {}) {
    super('load-balancer');
    this.requestsPerTarget = props.requestsPerTarget;
  }

  // Before the service is created, go ahead and create the load balancer itself.
  public prehook(service: Service, scope: Construct) {
    this.parentService = service;

    this.loadBalancer = new alb.ApplicationLoadBalancer(scope, `${this.parentService.id}-load-balancer`, {
      vpc: this.parentService.vpc,
      internetFacing: true,
    });

    this.listener = this.loadBalancer.addListener(`${this.parentService.id}-listener`, {
      port: 80,
      open: true,
    });

    // Automatically create an output
    new cdk.CfnOutput(scope, `${this.parentService.id}-load-balancer-dns-output`, {
      value: this.loadBalancer.loadBalancerDnsName,
    });
  }

  // Minor service configuration tweaks to work better with a load balancer
  public modifyServiceProps(props: ServiceBuild): ServiceBuild {
    return {
      ...props,

      // Give the task a little bit of grace time to start passing
      // healthchecks. Without this it is possible for a slow starting task
      // to cause the ALB to consider the task unhealthy, causing ECS to stop
      // the task before it actually has a chance to finish starting up
      healthCheckGracePeriod: cdk.Duration.minutes(1),
    } as ServiceBuild;
  }

  // After the service is created add the service to the load balancer's listener
  public useService(service: ecs.Ec2Service | ecs.FargateService) {
    const targetGroup = this.listener.addTargets(this.parentService.id, {
      deregistrationDelay: cdk.Duration.seconds(10),
      port: 80,
      targets: [service],
    });

    if (this.requestsPerTarget) {
      if (!this.parentService.scalableTaskCount) {
        throw Error(`Auto scaling target for the service '${this.parentService.id}' hasn't been configured. Please use Service construct to configure 'minTaskCount' and 'maxTaskCount'.`);
      }
      this.parentService.scalableTaskCount.scaleOnRequestCount(`${this.parentService.id}-target-request-count-${this.requestsPerTarget}`, {
        requestsPerTarget: this.requestsPerTarget,
        targetGroup,
      });
      this.parentService.enableAutoScalingPolicy();
    }
  }
}<|MERGE_RESOLUTION|>--- conflicted
+++ resolved
@@ -5,19 +5,13 @@
 import { Service } from '../service';
 import { ServiceExtension, ServiceBuild } from './extension-interfaces';
 
-<<<<<<< HEAD
-// keep this import separate from other imports to reduce chance for merge conflicts with v2-main
-// eslint-disable-next-line no-duplicate-imports, import/order
-import { Construct } from '@aws-cdk/core';
-
 export interface HttpLoadBalancerProps {
   /**
    * The number of ALB requests per target.
    */
   readonly requestsPerTarget?: number;
 }
-=======
->>>>>>> 4837b374
+
 /**
  * This extension add a public facing load balancer for sending traffic
  * to one or more replicas of the application container.
