--- conflicted
+++ resolved
@@ -1,11 +1,7 @@
 import * as ecs from '@aws-cdk/aws-ecs';
-<<<<<<< HEAD
-import { Construct } from 'constructs';
-=======
 import * as awslogs from '@aws-cdk/aws-logs';
 import * as cdk from '@aws-cdk/core';
 import * as cxapi from '@aws-cdk/cx-api';
->>>>>>> b6e3e517
 import { Service } from '../service';
 import { ServiceExtension } from './extension-interfaces';
 
