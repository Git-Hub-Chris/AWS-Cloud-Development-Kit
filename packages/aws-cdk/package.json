{
  "name": "aws-cdk",
  "description": "CDK Toolkit, the command line tool for CDK apps",
  "version": "1.0.0",
  "main": "lib/index.js",
  "types": "lib/index.d.ts",
  "bin": {
    "cdk": "bin/cdk"
  },
  "scripts": {
    "build": "cdk-build",
    "watch": "cdk-watch",
    "lint": "cdk-lint",
    "pkglint": "pkglint -f",
    "test": "cdk-test",
    "package": "cdk-package",
    "build+test+package": "npm run build+test && npm run package",
    "build+test": "npm run build && npm test"
  },
  "cdk-build": {
    "pre": [
      "./generate.sh"
    ]
  },
  "nyc": {
    "statements": 8,
    "lines": 8,
    "branches": 3
  },
  "author": {
    "name": "Amazon Web Services",
    "url": "https://aws.amazon.com",
    "organization": true
  },
  "license": "Apache-2.0",
  "devDependencies": {
    "@types/archiver": "^3.0.0",
    "@types/fs-extra": "^7.0.0",
    "@types/jszip": "^3.1.6",
    "@types/minimatch": "^3.0.3",
    "@types/mockery": "^1.4.29",
    "@types/request": "^2.48.1",
    "@types/semver": "^6.0.0",
    "@types/sinon": "^7.0.13",
    "@types/table": "^4.0.5",
    "@types/uuid": "^3.4.4",
    "@types/yaml": "^1.0.2",
    "@types/yargs": "^13.0.0",
<<<<<<< HEAD
    "aws-sdk-mock": "^4.5.0",
    "cdk-build-tools": "^0.36.2",
=======
    "cdk-build-tools": "^1.0.0",
>>>>>>> ceb857d5
    "jszip": "^3.2.1",
    "mockery": "^2.1.0",
    "pkglint": "^1.0.0",
    "sinon": "^7.3.2"
  },
  "dependencies": {
    "@aws-cdk/cloudformation-diff": "^1.0.0",
    "@aws-cdk/cx-api": "^1.0.0",
    "@aws-cdk/region-info": "^1.0.0",
    "archiver": "^3.0.0",
    "aws-sdk": "^2.438.0",
    "camelcase": "^5.3.1",
    "colors": "^1.3.3",
    "decamelize": "^3.2.0",
    "fs-extra": "^8.0.1",
    "glob": "^7.1.4",
    "json-diff": "^0.5.4",
    "minimatch": ">=3.0",
    "promptly": "^3.0.3",
    "proxy-agent": "^3.1.0",
    "request": "^2.88.0",
    "semver": "^6.1.1",
    "source-map-support": "^0.5.12",
    "table": "^5.4.1",
    "yaml": "^1.6.0",
    "yargs": "^13.2.4"
  },
  "repository": {
    "url": "https://github.com/awslabs/aws-cdk.git",
    "type": "git",
    "directory": "packages/aws-cdk"
  },
  "keywords": [
    "aws",
    "cdk"
  ],
  "homepage": "https://github.com/awslabs/aws-cdk",
  "engines": {
    "node": ">= 8.10.0"
  },
  "stability": "experimental"
}<|MERGE_RESOLUTION|>--- conflicted
+++ resolved
@@ -46,12 +46,8 @@
     "@types/uuid": "^3.4.4",
     "@types/yaml": "^1.0.2",
     "@types/yargs": "^13.0.0",
-<<<<<<< HEAD
     "aws-sdk-mock": "^4.5.0",
-    "cdk-build-tools": "^0.36.2",
-=======
     "cdk-build-tools": "^1.0.0",
->>>>>>> ceb857d5
     "jszip": "^3.2.1",
     "mockery": "^2.1.0",
     "pkglint": "^1.0.0",
