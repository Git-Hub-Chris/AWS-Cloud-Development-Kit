{
  "name": "aws-cdk",
  "description": "CDK Toolkit, the command line tool for CDK apps",
  "version": "0.0.0",
  "main": "lib/index.js",
  "types": "lib/index.d.ts",
  "bin": {
    "cdk": "bin/cdk"
  },
  "scripts": {
    "build": "cdk-build",
    "watch": "cdk-watch",
    "lint": "cdk-lint",
    "pkglint": "pkglint -f",
    "test": "cdk-test",
    "integ": "jest --testMatch '**/?(*.)+(integ-test).js'",
    "package": "cdk-package",
    "build+test+package": "yarn build+test && yarn package",
    "build+test": "yarn build && yarn test",
    "integ-cli": "npm run integ-cli-regression && npm run integ-cli-no-regression",
    "integ-cli-regression": "npm run integ-cli-regression-latest-release && npm run integ-cli-regression-latest-code",
    "integ-cli-regression-latest-release": "test/integ/run-against-dist test/integ/test-cli-regression-against-latest-release.sh",
    "integ-cli-regression-latest-code": "test/integ/run-against-dist test/integ/test-cli-regression-against-current-code.sh",
    "integ-cli-no-regression": "test/integ/run-against-repo test/integ/cli/test.sh",
    "integ-init": "test/integ/run-against-dist test/integ/init/test-all.sh",
    "gen": "./generate.sh"
  },
  "cdk-build": {
    "jest": true
  },
  "cdk-package": {
    "shrinkWrap": true
  },
  "author": {
    "name": "Amazon Web Services",
    "url": "https://aws.amazon.com",
    "organization": true
  },
  "license": "Apache-2.0",
  "devDependencies": {
    "@aws-cdk/core": "0.0.0",
    "@octokit/rest": "^18.3.5",
    "@types/archiver": "^5.1.0",
    "@types/fs-extra": "^8.1.1",
    "@types/glob": "^7.1.3",
    "@types/jest": "^26.0.21",
    "@types/minimatch": "^3.0.3",
    "@types/mockery": "^1.4.29",
    "@types/node": "^10.17.55",
    "@types/promptly": "^3.0.1",
    "@types/semver": "^7.3.4",
    "@types/sinon": "^9.0.11",
    "@types/table": "^6.0.0",
    "@types/uuid": "^8.3.0",
    "@types/wrap-ansi": "^3.0.0",
    "@types/yargs": "^15.0.13",
    "aws-sdk-mock": "^5.1.0",
    "cdk-build-tools": "0.0.0",
    "jest": "^26.6.3",
    "make-runnable": "^1.3.8",
    "mockery": "^2.1.0",
    "nock": "^13.0.11",
    "pkglint": "0.0.0",
    "sinon": "^9.2.4",
    "ts-jest": "^26.5.4",
    "ts-mock-imports": "^1.3.3",
<<<<<<< HEAD
    "constructs": "10.0.0-pre.5",
=======
    "constructs": "^10.0.0",
>>>>>>> 20c87a73
    "xml-js": "^1.6.11"
  },
  "dependencies": {
    "@aws-cdk/cloud-assembly-schema": "0.0.0",
    "@aws-cdk/cloudformation-diff": "0.0.0",
    "@aws-cdk/cx-api": "0.0.0",
    "@aws-cdk/region-info": "0.0.0",
    "@aws-cdk/yaml-cfn": "0.0.0",
    "archiver": "^5.3.0",
    "aws-sdk": "^2.848.0",
    "camelcase": "^6.2.0",
    "cdk-assets": "0.0.0",
    "colors": "^1.4.0",
    "decamelize": "^5.0.0",
    "fs-extra": "^9.1.0",
    "glob": "^7.1.6",
    "json-diff": "^0.5.4",
    "minimatch": ">=3.0",
    "promptly": "^3.2.0",
    "proxy-agent": "^4.0.1",
    "semver": "^7.3.5",
    "source-map-support": "^0.5.19",
    "table": "^6.0.7",
    "uuid": "^8.3.2",
    "wrap-ansi": "^7.0.0",
    "yargs": "^16.2.0"
  },
  "repository": {
    "url": "https://github.com/aws/aws-cdk.git",
    "type": "git",
    "directory": "packages/aws-cdk"
  },
  "keywords": [
    "aws",
    "cdk"
  ],
  "homepage": "https://github.com/aws/aws-cdk",
  "engines": {
    "node": ">= 10.13.0 <13 || >=13.7.0"
  },
  "stability": "stable",
  "maturity": "stable",
  "publishConfig": {
    "tag": "next"
  }
}<|MERGE_RESOLUTION|>--- conflicted
+++ resolved
@@ -64,11 +64,7 @@
     "sinon": "^9.2.4",
     "ts-jest": "^26.5.4",
     "ts-mock-imports": "^1.3.3",
-<<<<<<< HEAD
-    "constructs": "10.0.0-pre.5",
-=======
     "constructs": "^10.0.0",
->>>>>>> 20c87a73
     "xml-js": "^1.6.11"
   },
   "dependencies": {
