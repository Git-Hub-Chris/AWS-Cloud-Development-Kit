--- conflicted
+++ resolved
@@ -44,16 +44,11 @@
         "BSD-2-Clause",
         "0BSD"
       ],
-<<<<<<< HEAD
       "dontAttribute": "^@aws-cdk/|^cdk-assets$|^cdk-cli-wrapper$",
-      "test": "bin/cdk --version"
-=======
-      "dontAttribute": "^@aws-cdk/|^cdk-assets$",
       "test": "bin/cdk --version",
       "entryPoints": [
         "lib/index.js"
       ]
->>>>>>> 2e0eb969
     }
   },
   "author": {
