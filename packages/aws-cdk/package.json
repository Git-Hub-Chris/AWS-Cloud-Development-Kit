{
  "name": "aws-cdk",
  "description": "CDK Toolkit, the command line tool for CDK apps",
  "version": "0.0.0",
  "main": "lib/index.js",
  "types": "lib/index.d.ts",
  "bin": {
    "cdk": "bin/cdk"
  },
  "scripts": {
    "build": "cdk-build",
    "watch": "cdk-watch",
    "lint": "cdk-lint",
    "pkglint": "pkglint -f",
    "test": "cdk-test",
    "integ": "jest --testMatch '**/?(*.)+(integ-test).js'",
    "package": "cdk-package",
    "build+test+package": "npm run build+test && npm run package",
    "build+test": "npm run build && npm test",
    "integ-cli": "npm run integ-cli-regression && npm run integ-cli-no-regression",
    "integ-cli-regression": "npm run integ-cli-regression-latest-release && npm run integ-cli-regression-latest-code",
    "integ-cli-regression-latest-release": "test/integ/run-against-repo test/integ/test-cli-regression-against-latest-release.sh",
    "integ-cli-regression-latest-code": "test/integ/run-against-repo test/integ/test-cli-regression-against-current-code.sh",
    "integ-cli-no-regression": "test/integ/run-against-repo test/integ/cli/test.sh",
    "integ-init": "test/integ/run-against-dist test/integ/init/test-all.sh"
  },
  "cdk-build": {
    "jest": true,
    "pre": [
      "./generate.sh"
    ]
  },
  "cdk-package": {
    "shrinkWrap": true
  },
  "author": {
    "name": "Amazon Web Services",
    "url": "https://aws.amazon.com",
    "organization": true
  },
  "license": "Apache-2.0",
  "devDependencies": {
    "@aws-cdk/core": "0.0.0",
    "@types/archiver": "^3.1.0",
    "@types/fs-extra": "^8.1.0",
    "@types/glob": "^7.1.1",
    "@types/jest": "^25.2.3",
    "@types/minimatch": "^3.0.3",
    "@types/mockery": "^1.4.29",
    "@types/node": "^10.17.21",
    "@types/promptly": "^3.0.0",
    "@types/semver": "^7.2.0",
    "@types/sinon": "^9.0.3",
    "@types/table": "^4.0.7",
    "@types/uuid": "^8.0.0",
    "@types/wrap-ansi": "^3.0.0",
    "@types/yaml": "^1.9.7",
    "@types/yargs": "^15.0.5",
    "aws-sdk-mock": "^5.1.0",
    "cdk-build-tools": "0.0.0",
    "jest": "^25.5.4",
    "mockery": "^2.1.0",
    "pkglint": "0.0.0",
    "sinon": "^9.0.2",
    "ts-jest": "^26.0.0",
    "ts-mock-imports": "^1.2.6"
  },
  "dependencies": {
    "@aws-cdk/cdk-assets-schema": "0.0.0",
    "@aws-cdk/cloud-assembly-schema": "0.0.0",
    "@aws-cdk/cloudformation-diff": "0.0.0",
    "@aws-cdk/cx-api": "0.0.0",
    "@aws-cdk/region-info": "0.0.0",
    "archiver": "^4.0.1",
    "aws-sdk": "^2.681.0",
    "camelcase": "^6.0.0",
    "cdk-assets": "0.0.0",
    "colors": "^1.4.0",
    "decamelize": "^4.0.0",
    "fs-extra": "^8.1.0",
    "glob": "^7.1.6",
    "json-diff": "^0.5.4",
    "minimatch": ">=3.0",
    "promptly": "^3.0.3",
    "proxy-agent": "^3.1.1",
    "semver": "^7.2.2",
    "source-map-support": "^0.5.19",
    "table": "^5.4.6",
<<<<<<< HEAD
    "uuid": "^8.0.0",
    "wrap-ansi": "^7.0.0",
=======
    "uuid": "^8.1.0",
>>>>>>> d28c9473
    "yaml": "^1.10.0",
    "yargs": "^15.3.1"
  },
  "repository": {
    "url": "https://github.com/aws/aws-cdk.git",
    "type": "git",
    "directory": "packages/aws-cdk"
  },
  "keywords": [
    "aws",
    "cdk"
  ],
  "homepage": "https://github.com/aws/aws-cdk",
  "engines": {
    "node": ">= 10.13.0 <13 || >=13.7.0"
  },
  "stability": "stable",
  "maturity": "stable"
}<|MERGE_RESOLUTION|>--- conflicted
+++ resolved
@@ -86,12 +86,8 @@
     "semver": "^7.2.2",
     "source-map-support": "^0.5.19",
     "table": "^5.4.6",
-<<<<<<< HEAD
-    "uuid": "^8.0.0",
+    "uuid": "^8.1.0",
     "wrap-ansi": "^7.0.0",
-=======
-    "uuid": "^8.1.0",
->>>>>>> d28c9473
     "yaml": "^1.10.0",
     "yargs": "^15.3.1"
   },
