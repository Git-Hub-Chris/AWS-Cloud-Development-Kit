--- conflicted
+++ resolved
@@ -217,11 +217,8 @@
       versionReporting: argv.versionReporting,
       staging: argv.staging,
       output: argv.output,
-<<<<<<< HEAD
+      progress: argv.progress,
       bundling,
-=======
-      progress: argv.progress,
->>>>>>> 3bb6c816
     });
   }
 
