--- conflicted
+++ resolved
@@ -199,13 +199,9 @@
       .option('security-only', { type: 'boolean', desc: 'Only diff for broadened security changes', default: false })
       .option('fail', { type: 'boolean', desc: 'Fail with exit code 1 in case of diff', default: false }))
     .command('metadata [STACK]', 'Returns all metadata associated with this stack')
-<<<<<<< HEAD
-    .command('init [TEMPLATE]', 'Create a new, empty CDK project from a template.', (yargs: Argv) => yargs
-=======
     .command(['acknowledge [ID]', 'ack [ID]'], 'Acknowledge a notice so that it does not show up anymore')
     .command('notices', 'Returns a list of relevant notices')
-    .command('init [TEMPLATE]', 'Create a new, empty CDK project from a template.', yargs => yargs
->>>>>>> 6ec1005c
+    .command('init [TEMPLATE]', 'Create a new, empty CDK project from a template.', (yargs: Argv) => yargs
       .option('language', { type: 'string', alias: 'l', desc: 'The language to be used for the new project (default can be configured in ~/.cdk.json)', choices: initTemplateLanguages })
       .option('list', { type: 'boolean', desc: 'List the available templates' })
       .option('generate-only', { type: 'boolean', default: false, desc: 'If true, only generates project files, without executing additional operations such as setting up a git repo, installing dependencies or compiling the project' }),
