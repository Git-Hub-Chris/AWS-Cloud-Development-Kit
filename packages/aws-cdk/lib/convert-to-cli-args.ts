// -------------------------------------------------------------------------------------------
// GENERATED FROM packages/aws-cdk/lib/config.ts.
// Do not edit by hand; all changes will be overwritten at build time from the config file.
// -------------------------------------------------------------------------------------------
/* eslint-disable @stylistic/max-len */
import { CliArguments, GlobalOptions } from './cli-arguments';
import { Command } from './settings';

// @ts-ignore TS6133
export function convertYargsToCliArgs(args: any): CliArguments {
  const globalOptions: GlobalOptions = {
    app: args.app,
    build: args.build,
    context: args.context,
    plugin: args.plugin,
    trace: args.trace,
    strict: args.strict,
    lookups: args.lookups,
    ignoreErrors: args.ignoreErrors,
    json: args.json,
    verbose: args.verbose,
    debug: args.debug,
    profile: args.profile,
    proxy: args.proxy,
    caBundlePath: args.caBundlePath,
    ec2creds: args.ec2creds,
    versionReporting: args.versionReporting,
    pathMetadata: args.pathMetadata,
    assetMetadata: args.assetMetadata,
    roleArn: args.roleArn,
    staging: args.staging,
    output: args.output,
    notices: args.notices,
    noColor: args.noColor,
    ci: args.ci,
    unstable: args.unstable,
  };
  let commandOptions;
  switch (args._[0] as Command) {
    case 'list':
    case 'ls':
      commandOptions = {
        long: args.long,
        showDependencies: args.showDependencies,
        STACKS: args.STACKS,
      };
      break;

<<<<<<< HEAD
=======
    case 'synthesize':
>>>>>>> b670ba88
    case 'synth':
      commandOptions = {
        exclusively: args.exclusively,
        validation: args.validation,
        quiet: args.quiet,
        STACKS: args.STACKS,
      };
      break;

    case 'bootstrap':
      commandOptions = {
        bootstrapBucketName: args.bootstrapBucketName,
        bootstrapKmsKeyId: args.bootstrapKmsKeyId,
        examplePermissionsBoundary: args.examplePermissionsBoundary,
        customPermissionsBoundary: args.customPermissionsBoundary,
        bootstrapCustomerKey: args.bootstrapCustomerKey,
        qualifier: args.qualifier,
        publicAccessBlockConfiguration: args.publicAccessBlockConfiguration,
        tags: args.tags,
        execute: args.execute,
        trust: args.trust,
        trustForLookup: args.trustForLookup,
        cloudformationExecutionPolicies: args.cloudformationExecutionPolicies,
        force: args.force,
        terminationProtection: args.terminationProtection,
        showTemplate: args.showTemplate,
        toolkitStackName: args.toolkitStackName,
        template: args.template,
        previousParameters: args.previousParameters,
        ENVIRONMENTS: args.ENVIRONMENTS,
      };
      break;

    case 'gc':
      commandOptions = {
        action: args.action,
        type: args.type,
        rollbackBufferDays: args.rollbackBufferDays,
        createdBufferDays: args.createdBufferDays,
        confirm: args.confirm,
        bootstrapStackName: args.bootstrapStackName,
        ENVIRONMENTS: args.ENVIRONMENTS,
      };
      break;

    case 'deploy':
      commandOptions = {
        all: args.all,
        buildExclude: args.buildExclude,
        exclusively: args.exclusively,
        requireApproval: args.requireApproval,
        notificationArns: args.notificationArns,
        tags: args.tags,
        execute: args.execute,
        changeSetName: args.changeSetName,
        method: args.method,
        importExistingResources: args.importExistingResources,
        force: args.force,
        parameters: args.parameters,
        outputsFile: args.outputsFile,
        previousParameters: args.previousParameters,
        toolkitStackName: args.toolkitStackName,
        progress: args.progress,
        rollback: args.rollback,
        hotswap: args.hotswap,
        hotswapFallback: args.hotswapFallback,
        watch: args.watch,
        logs: args.logs,
        concurrency: args.concurrency,
        assetParallelism: args.assetParallelism,
        assetPrebuild: args.assetPrebuild,
        ignoreNoStacks: args.ignoreNoStacks,
        STACKS: args.STACKS,
      };
      break;

    case 'rollback':
      commandOptions = {
        all: args.all,
        toolkitStackName: args.toolkitStackName,
        force: args.force,
        validateBootstrapVersion: args.validateBootstrapVersion,
        orphan: args.orphan,
        STACKS: args.STACKS,
      };
      break;

    case 'import':
      commandOptions = {
        execute: args.execute,
        changeSetName: args.changeSetName,
        toolkitStackName: args.toolkitStackName,
        rollback: args.rollback,
        force: args.force,
        recordResourceMapping: args.recordResourceMapping,
        resourceMapping: args.resourceMapping,
        STACK: args.STACK,
      };
      break;

    case 'watch':
      commandOptions = {
        buildExclude: args.buildExclude,
        exclusively: args.exclusively,
        changeSetName: args.changeSetName,
        force: args.force,
        toolkitStackName: args.toolkitStackName,
        progress: args.progress,
        rollback: args.rollback,
        hotswap: args.hotswap,
        hotswapFallback: args.hotswapFallback,
        logs: args.logs,
        concurrency: args.concurrency,
        STACKS: args.STACKS,
      };
      break;

    case 'destroy':
      commandOptions = {
        all: args.all,
        exclusively: args.exclusively,
        force: args.force,
        STACKS: args.STACKS,
      };
      break;

    case 'diff':
      commandOptions = {
        exclusively: args.exclusively,
        contextLines: args.contextLines,
        template: args.template,
        strict: args.strict,
        securityOnly: args.securityOnly,
        fail: args.fail,
        processed: args.processed,
        quiet: args.quiet,
        changeSet: args.changeSet,
        STACKS: args.STACKS,
      };
      break;

    case 'metadata':
      commandOptions = {
        STACK: args.STACK,
      };
      break;

    case 'acknowledge':
    case 'ack':
      commandOptions = {
        ID: args.ID,
      };
      break;

    case 'notices':
      commandOptions = {
        unacknowledged: args.unacknowledged,
      };
      break;

    case 'init':
      commandOptions = {
        language: args.language,
        list: args.list,
        generateOnly: args.generateOnly,
        TEMPLATE: args.TEMPLATE,
      };
      break;

    case 'migrate':
      commandOptions = {
        stackName: args.stackName,
        language: args.language,
        account: args.account,
        region: args.region,
        fromPath: args.fromPath,
        fromStack: args.fromStack,
        outputPath: args.outputPath,
        fromScan: args.fromScan,
        filter: args.filter,
        compress: args.compress,
      };
      break;

    case 'context':
      commandOptions = {
        reset: args.reset,
        force: args.force,
        clear: args.clear,
      };
      break;

    case 'docs':
    case 'doc':
      commandOptions = {
        browser: args.browser,
      };
      break;

    case 'doctor':
      commandOptions = {};
      break;
  }
  const cliArguments: CliArguments = {
    _: args._[0],
    globalOptions,
    [args._[0]]: commandOptions,
  };

  return cliArguments;
}

// @ts-ignore TS6133
export function convertConfigToCliArgs(config: any): CliArguments {
  const globalOptions: GlobalOptions = {
    app: config.app,
    build: config.build,
    context: config.context,
    plugin: config.plugin,
    trace: config.trace,
    strict: config.strict,
    lookups: config.lookups,
    ignoreErrors: config.ignoreErrors,
    json: config.json,
    verbose: config.verbose,
    debug: config.debug,
    profile: config.profile,
    proxy: config.proxy,
    caBundlePath: config.caBundlePath,
    ec2creds: config.ec2creds,
    versionReporting: config.versionReporting,
    pathMetadata: config.pathMetadata,
    assetMetadata: config.assetMetadata,
    roleArn: config.roleArn,
    staging: config.staging,
    output: config.output,
    notices: config.notices,
    noColor: config.noColor,
    ci: config.ci,
    unstable: config.unstable,
  };
  const listOptions = {
    long: config.list?.long,
    showDependencies: config.list?.showDependencies,
  };
  const synthesizeOptions = {
    exclusively: config.synthesize?.exclusively,
    validation: config.synthesize?.validation,
    quiet: config.synthesize?.quiet,
  };
  const bootstrapOptions = {
    bootstrapBucketName: config.bootstrap?.bootstrapBucketName,
    bootstrapKmsKeyId: config.bootstrap?.bootstrapKmsKeyId,
    examplePermissionsBoundary: config.bootstrap?.examplePermissionsBoundary,
    customPermissionsBoundary: config.bootstrap?.customPermissionsBoundary,
    bootstrapCustomerKey: config.bootstrap?.bootstrapCustomerKey,
    qualifier: config.bootstrap?.qualifier,
    publicAccessBlockConfiguration: config.bootstrap?.publicAccessBlockConfiguration,
    tags: config.bootstrap?.tags,
    execute: config.bootstrap?.execute,
    trust: config.bootstrap?.trust,
    trustForLookup: config.bootstrap?.trustForLookup,
    cloudformationExecutionPolicies: config.bootstrap?.cloudformationExecutionPolicies,
    force: config.bootstrap?.force,
    terminationProtection: config.bootstrap?.terminationProtection,
    showTemplate: config.bootstrap?.showTemplate,
    toolkitStackName: config.bootstrap?.toolkitStackName,
    template: config.bootstrap?.template,
    previousParameters: config.bootstrap?.previousParameters,
  };
  const gcOptions = {
    action: config.gc?.action,
    type: config.gc?.type,
    rollbackBufferDays: config.gc?.rollbackBufferDays,
    createdBufferDays: config.gc?.createdBufferDays,
    confirm: config.gc?.confirm,
    bootstrapStackName: config.gc?.bootstrapStackName,
  };
  const deployOptions = {
    all: config.deploy?.all,
    buildExclude: config.deploy?.buildExclude,
    exclusively: config.deploy?.exclusively,
    requireApproval: config.deploy?.requireApproval,
    notificationArns: config.deploy?.notificationArns,
    tags: config.deploy?.tags,
    execute: config.deploy?.execute,
    changeSetName: config.deploy?.changeSetName,
    method: config.deploy?.method,
    importExistingResources: config.deploy?.importExistingResources,
    force: config.deploy?.force,
    parameters: config.deploy?.parameters,
    outputsFile: config.deploy?.outputsFile,
    previousParameters: config.deploy?.previousParameters,
    toolkitStackName: config.deploy?.toolkitStackName,
    progress: config.deploy?.progress,
    rollback: config.deploy?.rollback,
    hotswap: config.deploy?.hotswap,
    hotswapFallback: config.deploy?.hotswapFallback,
    watch: config.deploy?.watch,
    logs: config.deploy?.logs,
    concurrency: config.deploy?.concurrency,
    assetParallelism: config.deploy?.assetParallelism,
    assetPrebuild: config.deploy?.assetPrebuild,
    ignoreNoStacks: config.deploy?.ignoreNoStacks,
  };
  const rollbackOptions = {
    all: config.rollback?.all,
    toolkitStackName: config.rollback?.toolkitStackName,
    force: config.rollback?.force,
    validateBootstrapVersion: config.rollback?.validateBootstrapVersion,
    orphan: config.rollback?.orphan,
  };
  const importOptions = {
    execute: config.import?.execute,
    changeSetName: config.import?.changeSetName,
    toolkitStackName: config.import?.toolkitStackName,
    rollback: config.import?.rollback,
    force: config.import?.force,
    recordResourceMapping: config.import?.recordResourceMapping,
    resourceMapping: config.import?.resourceMapping,
  };
  const watchOptions = {
    buildExclude: config.watch?.buildExclude,
    exclusively: config.watch?.exclusively,
    changeSetName: config.watch?.changeSetName,
    force: config.watch?.force,
    toolkitStackName: config.watch?.toolkitStackName,
    progress: config.watch?.progress,
    rollback: config.watch?.rollback,
    hotswap: config.watch?.hotswap,
    hotswapFallback: config.watch?.hotswapFallback,
    logs: config.watch?.logs,
    concurrency: config.watch?.concurrency,
  };
  const destroyOptions = {
    all: config.destroy?.all,
    exclusively: config.destroy?.exclusively,
    force: config.destroy?.force,
  };
  const diffOptions = {
    exclusively: config.diff?.exclusively,
    contextLines: config.diff?.contextLines,
    template: config.diff?.template,
    strict: config.diff?.strict,
    securityOnly: config.diff?.securityOnly,
    fail: config.diff?.fail,
    processed: config.diff?.processed,
    quiet: config.diff?.quiet,
    changeSet: config.diff?.changeSet,
  };
  const metadataOptions = {};
  const acknowledgeOptions = {};
  const noticesOptions = {
    unacknowledged: config.notices?.unacknowledged,
  };
  const initOptions = {
    language: config.init?.language,
    list: config.init?.list,
    generateOnly: config.init?.generateOnly,
  };
  const migrateOptions = {
    stackName: config.migrate?.stackName,
    language: config.migrate?.language,
    account: config.migrate?.account,
    region: config.migrate?.region,
    fromPath: config.migrate?.fromPath,
    fromStack: config.migrate?.fromStack,
    outputPath: config.migrate?.outputPath,
    fromScan: config.migrate?.fromScan,
    filter: config.migrate?.filter,
    compress: config.migrate?.compress,
  };
  const contextOptions = {
    reset: config.context?.reset,
    force: config.context?.force,
    clear: config.context?.clear,
  };
  const docsOptions = {
    browser: config.docs?.browser,
  };
  const doctorOptions = {};
  const cliArguments: CliArguments = {
    globalOptions,
    list: listOptions,
    synthesize: synthesizeOptions,
    bootstrap: bootstrapOptions,
    gc: gcOptions,
    deploy: deployOptions,
    rollback: rollbackOptions,
    import: importOptions,
    watch: watchOptions,
    destroy: destroyOptions,
    diff: diffOptions,
    metadata: metadataOptions,
    acknowledge: acknowledgeOptions,
    notices: noticesOptions,
    init: initOptions,
    migrate: migrateOptions,
    context: contextOptions,
    docs: docsOptions,
    doctor: doctorOptions,
  };

  return cliArguments;
}<|MERGE_RESOLUTION|>--- conflicted
+++ resolved
@@ -46,10 +46,7 @@
       };
       break;
 
-<<<<<<< HEAD
-=======
     case 'synthesize':
->>>>>>> b670ba88
     case 'synth':
       commandOptions = {
         exclusively: args.exclusively,
