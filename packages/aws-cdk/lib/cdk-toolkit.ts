--- conflicted
+++ resolved
@@ -833,9 +833,6 @@
       environments.push(...await globEnvironmentsFromStacks(await this.selectStacksForList([]), globSpecs, this.props.sdkProvider));
     }
 
-<<<<<<< HEAD
-    return environments;
-=======
     const limit = pLimit(20);
 
     // eslint-disable-next-line @cdklabs/promiseall-no-unbounded-parallelism
@@ -852,7 +849,6 @@
         throw e;
       }
     })));
->>>>>>> c9481fc5
   }
 
   /**
