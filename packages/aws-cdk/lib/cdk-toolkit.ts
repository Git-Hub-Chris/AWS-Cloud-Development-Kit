import * as path from 'path';
import { format } from 'util';
import * as cxapi from '@aws-cdk/cx-api';
import * as chokidar from 'chokidar';
import * as colors from 'colors/safe';
import * as fs from 'fs-extra';
import * as promptly from 'promptly';
import { environmentsFromDescriptors, globEnvironmentsFromStacks, looksLikeGlob } from '../lib/api/cxapp/environments';
import { SdkProvider } from './api/aws-auth';
import { Bootstrapper, BootstrapEnvironmentOptions } from './api/bootstrap';
import { CloudFormationDeployments } from './api/cloudformation-deployments';
import { CloudAssembly, DefaultSelection, ExtendedStackSelection, StackCollection, StackSelector } from './api/cxapp/cloud-assembly';
import { CloudExecutable } from './api/cxapp/cloud-executable';
import { registerCloudWatchLogGroups } from './api/logs/cloudwatch-logs';
import { CloudWatchLogEventMonitor } from './api/logs/logs-monitor';
import { StackActivityProgress } from './api/util/cloudformation/stack-activity-monitor';
import { printSecurityDiff, printStackDiff, RequireApproval } from './diff';
import { data, debug, error, highlight, print, success, warning } from './logging';
import { deserializeStructure } from './serialize';
import { Configuration, PROJECT_CONFIG } from './settings';
import { numberFromBool, partition } from './util';

export interface CdkToolkitProps {

  /**
   * The Cloud Executable
   */
  cloudExecutable: CloudExecutable;

  /**
   * The provisioning engine used to apply changes to the cloud
   */
  cloudFormation: CloudFormationDeployments;

  /**
   * Whether to be verbose
   *
   * @default false
   */
  verbose?: boolean;

  /**
   * Don't stop on error metadata
   *
   * @default false
   */
  ignoreErrors?: boolean;

  /**
   * Treat warnings in metadata as errors
   *
   * @default false
   */
  strict?: boolean;

  /**
   * Application configuration (settings and context)
   */
  configuration: Configuration;

  /**
   * AWS object (used by synthesizer and contextprovider)
   */
  sdkProvider: SdkProvider;
}

/**
 * Toolkit logic
 *
 * The toolkit runs the `cloudExecutable` to obtain a cloud assembly and
 * deploys applies them to `cloudFormation`.
 */
export class CdkToolkit {
  constructor(private readonly props: CdkToolkitProps) {
  }

  public async metadata(stackName: string) {
    const stacks = await this.selectSingleStackByName(stackName);
    return stacks.firstStack.manifest.metadata ?? {};
  }

  public async diff(options: DiffOptions): Promise<number> {
    const stacks = await this.selectStacksForDiff(options.stackNames, options.exclusively);

    const strict = !!options.strict;
    const contextLines = options.contextLines || 3;
    const stream = options.stream || process.stderr;

    let diffs = 0;
    if (options.templatePath !== undefined) {
      // Compare single stack against fixed template
      if (stacks.stackCount !== 1) {
        throw new Error('Can only select one stack when comparing to fixed template. Use --exclusively to avoid selecting multiple stacks.');
      }

      if (!await fs.pathExists(options.templatePath)) {
        throw new Error(`There is no file at ${options.templatePath}`);
      }
      const template = deserializeStructure(await fs.readFile(options.templatePath, { encoding: 'UTF-8' }));
      diffs = options.securityOnly
        ? numberFromBool(printSecurityDiff(template, stacks.firstStack, RequireApproval.Broadening))
        : printStackDiff(template, stacks.firstStack, strict, contextLines, stream);
    } else {
      // Compare N stacks against deployed templates
      for (const stack of stacks.stackArtifacts) {
        stream.write(format('Stack %s\n', colors.bold(stack.displayName)));
        const currentTemplate = await this.props.cloudFormation.readCurrentTemplate(stack);
        diffs += options.securityOnly
          ? numberFromBool(printSecurityDiff(currentTemplate, stack, RequireApproval.Broadening))
          : printStackDiff(currentTemplate, stack, strict, contextLines, stream);
      }
    }

    return diffs && options.fail ? 1 : 0;
  }

  public async deploy(options: DeployOptions) {
    if (options.watch) {
      return this.watch(options);
    }

<<<<<<< HEAD
    // before we start the deployment, reset the tracked log groups
    // each stack will then register their log groups with the monitor
    options?.cloudWatchLogMonitor?.resetLogGroups();

=======
    const startSynthTime = new Date().getTime();
>>>>>>> 7588b517
    const stacks = await this.selectStacksForDeploy(options.selector, options.exclusively, options.cacheCloudAssembly);
    const elapsedSynthTime = new Date().getTime() - startSynthTime;
    print('\n✨  Synthesis time: %ss\n', formatTime(elapsedSynthTime));

    const requireApproval = options.requireApproval ?? RequireApproval.Broadening;

    const parameterMap: { [name: string]: { [name: string]: string | undefined } } = { '*': {} };
    for (const key in options.parameters) {
      if (options.parameters.hasOwnProperty(key)) {
        const [stack, parameter] = key.split(':', 2);
        if (!parameter) {
          parameterMap['*'][stack] = options.parameters[key];
        } else {
          if (!parameterMap[stack]) {
            parameterMap[stack] = {};
          }
          parameterMap[stack][parameter] = options.parameters[key];
        }
      }
    }

    if (options.hotswap) {
      warning('⚠️ The --hotswap flag deliberately introduces CloudFormation drift to speed up deployments');
      warning('⚠️ It should only be used for development - never use it for your production Stacks!');
    }

    const stackOutputs: { [key: string]: any } = { };
    const outputsFile = options.outputsFile;

    for (const stack of stacks.stackArtifacts) {
      if (stacks.stackCount !== 1) { highlight(stack.displayName); }
      if (!stack.environment) {
        // eslint-disable-next-line max-len
        throw new Error(`Stack ${stack.displayName} does not define an environment, and AWS credentials could not be obtained from standard locations or no region was configured.`);
      }

      if (Object.keys(stack.template.Resources || {}).length === 0) { // The generated stack has no resources
        if (!await this.props.cloudFormation.stackExists({ stack })) {
          warning('%s: stack has no resources, skipping deployment.', colors.bold(stack.displayName));
        } else {
          warning('%s: stack has no resources, deleting existing stack.', colors.bold(stack.displayName));
          await this.destroy({
            selector: { patterns: [stack.stackName] },
            exclusively: true,
            force: true,
            roleArn: options.roleArn,
            fromDeploy: true,
          });
        }
        continue;
      }

      if (requireApproval !== RequireApproval.Never) {
        const currentTemplate = await this.props.cloudFormation.readCurrentTemplate(stack);
        if (printSecurityDiff(currentTemplate, stack, requireApproval)) {

          // only talk to user if STDIN is a terminal (otherwise, fail)
          if (!process.stdin.isTTY) {
            throw new Error(
              '"--require-approval" is enabled and stack includes security-sensitive updates, ' +
              'but terminal (TTY) is not attached so we are unable to get a confirmation from the user');
          }

          const confirmed = await promptly.confirm('Do you wish to deploy these changes (y/n)?');
          if (!confirmed) { throw new Error('Aborted by user'); }
        }
      }

      print('%s: deploying...', colors.bold(stack.displayName));
      const startDeployTime = new Date().getTime();

      let tags = options.tags;
      if (!tags || tags.length === 0) {
        tags = tagsForStack(stack);
      }

      let elapsedDeployTime = 0;
      try {
        const result = await this.props.cloudFormation.deployStack({
          stack,
          deployName: stack.stackName,
          roleArn: options.roleArn,
          toolkitStackName: options.toolkitStackName,
          reuseAssets: options.reuseAssets,
          notificationArns: options.notificationArns,
          tags,
          execute: options.execute,
          changeSetName: options.changeSetName,
          force: options.force,
          parameters: Object.assign({}, parameterMap['*'], parameterMap[stack.stackName]),
          usePreviousParameters: options.usePreviousParameters,
          progress: options.progress,
          ci: options.ci,
          rollback: options.rollback,
          hotswap: options.hotswap,
          extraUserAgent: options.extraUserAgent,
        });

        const message = result.noOp
          ? ' ✅  %s (no changes)'
          : ' ✅  %s';

        success('\n' + message, stack.displayName);
        elapsedDeployTime = new Date().getTime() - startDeployTime;
        print('\n✨  Deployment time: %ss\n', formatTime(elapsedDeployTime));

        if (Object.keys(result.outputs).length > 0) {
          print('Outputs:');

          stackOutputs[stack.stackName] = result.outputs;
        }

        for (const name of Object.keys(result.outputs).sort()) {
          const value = result.outputs[name];
          print('%s.%s = %s', colors.cyan(stack.id), colors.cyan(name), colors.underline(colors.cyan(value)));
        }

        print('Stack ARN:');

        data(result.stackArn);
      } catch (e) {
        error('\n ❌  %s failed: %s', colors.bold(stack.displayName), e);
        throw e;
      } finally {
        if (options.cloudWatchLogMonitor) {
          await registerCloudWatchLogGroups(this.props.sdkProvider, stack, options.cloudWatchLogMonitor);
        }
        // If an outputs file has been specified, create the file path and write stack outputs to it once.
        // Outputs are written after all stacks have been deployed. If a stack deployment fails,
        // all of the outputs from successfully deployed stacks before the failure will still be written.
        if (outputsFile) {
          fs.ensureFileSync(outputsFile);
          await fs.writeJson(outputsFile, stackOutputs, {
            spaces: 2,
            encoding: 'utf8',
          });
        }
      }
      print('\n✨  Total time: %ss\n', formatTime(elapsedSynthTime + elapsedDeployTime));
    }
  }

  public async watch(options: WatchOptions) {
    const rootDir = path.dirname(path.resolve(PROJECT_CONFIG));
    debug("root directory used for 'watch' is: %s", rootDir);

    const watchSettings: { include?: string | string[], exclude: string | string [] } | undefined =
        this.props.configuration.settings.get(['watch']);
    if (!watchSettings) {
      throw new Error("Cannot use the 'watch' command without specifying at least one directory to monitor. " +
        'Make sure to add a "watch" key to your cdk.json');
    }

    // For the "include" subkey under the "watch" key, the behavior is:
    // 1. No "watch" setting? We error out.
    // 2. "watch" setting without an "include" key? We default to observing "./**".
    // 3. "watch" setting with an empty "include" key? We default to observing "./**".
    // 4. Non-empty "include" key? Just use the "include" key.
    const watchIncludes = this.patternsArrayForWatch(watchSettings.include, { rootDir, returnRootDirIfEmpty: true });
    debug("'include' patterns for 'watch': %s", watchIncludes);

    // For the "exclude" subkey under the "watch" key,
    // the behavior is to add some default excludes in addition to the ones specified by the user:
    // 1. The CDK output directory.
    // 2. Any file whose name starts with a dot.
    // 3. Any directory's content whose name starts with a dot.
    // 4. Any node_modules and its content (even if it's not a JS/TS project, you might be using a local aws-cli package)
    const outputDir = this.props.configuration.settings.get(['output']);
    const watchExcludes = this.patternsArrayForWatch(watchSettings.exclude, { rootDir, returnRootDirIfEmpty: false }).concat(
      `${outputDir}/**`,
      '**/.*',
      '**/.*/**',
      '**/node_modules/**',
    );
    debug("'exclude' patterns for 'watch': %s", watchExcludes);

    // Since 'cdk deploy' is a relatively slow operation for a 'watch' process,
    // introduce a concurrency latch that tracks the state.
    // This way, if file change events arrive when a 'cdk deploy' is still executing,
    // we will batch them, and trigger another 'cdk deploy' after the current one finishes,
    // making sure 'cdk deploy's  always execute one at a time.
    // Here's a diagram showing the state transitions:
    // --------------                --------    file changed     --------------    file changed     --------------  file changed
    // |            |  ready event   |      | ------------------> |            | ------------------> |            | --------------|
    // | pre-ready  | -------------> | open |                     | deploying  |                     |   queued   |               |
    // |            |                |      | <------------------ |            | <------------------ |            | <-------------|
    // --------------                --------  'cdk deploy' done  --------------  'cdk deploy' done  --------------
    let latch: 'pre-ready' | 'open' | 'deploying' | 'queued' = 'pre-ready';

    const logMonitor = options.traceLogs ? new CloudWatchLogEventMonitor() : undefined;
    const deployAndWatch = async () => {
      latch = 'deploying';
      logMonitor?.deactivate();

      await this.invokeDeployFromWatch(options, logMonitor);

      // If latch is still 'deploying' after the 'await', that's fine,
      // but if it's 'queued', that means we need to deploy again
      while ((latch as 'deploying' | 'queued') === 'queued') {
        // TypeScript doesn't realize latch can change between 'awaits',
        // and thinks the above 'while' condition is always 'false' without the cast
        latch = 'deploying';
        print("Detected file changes during deployment. Invoking 'cdk deploy' again");
        await this.invokeDeployFromWatch(options, logMonitor);
      }
      latch = 'open';
      logMonitor?.activate();
    };

    chokidar.watch(watchIncludes, {
      ignored: watchExcludes,
      cwd: rootDir,
      // ignoreInitial: true,
    }).on('ready', async () => {
      latch = 'open';
      debug("'watch' received the 'ready' event. From now on, all file changes will trigger a deployment");
      print("Triggering initial 'cdk deploy'");
      await deployAndWatch();
    }).on('all', async (event: 'add' | 'addDir' | 'change' | 'unlink' | 'unlinkDir', filePath?: string) => {
      if (latch === 'pre-ready') {
        print(`'watch' is observing ${event === 'addDir' ? 'directory' : 'the file'} '%s' for changes`, filePath);
      } else if (latch === 'open') {
        print("Detected change to '%s' (type: %s). Triggering 'cdk deploy'", filePath, event);
        await deployAndWatch();
      } else { // this means latch is either 'deploying' or 'queued'
        latch = 'queued';
        print("Detected change to '%s' (type: %s) while 'cdk deploy' is still running. " +
            'Will queue for another deployment after this one finishes', filePath, event);
      }
    });
  }

  public async destroy(options: DestroyOptions) {
    let stacks = await this.selectStacksForDestroy(options.selector, options.exclusively);

    // The stacks will have been ordered for deployment, so reverse them for deletion.
    stacks = stacks.reversed();

    if (!options.force) {
      // eslint-disable-next-line max-len
      const confirmed = await promptly.confirm(`Are you sure you want to delete: ${colors.blue(stacks.stackArtifacts.map(s => s.hierarchicalId).join(', '))} (y/n)?`);
      if (!confirmed) {
        return;
      }
    }

    const action = options.fromDeploy ? 'deploy' : 'destroy';
    for (const stack of stacks.stackArtifacts) {
      success('%s: destroying...', colors.blue(stack.displayName));
      try {
        await this.props.cloudFormation.destroyStack({
          stack,
          deployName: stack.stackName,
          roleArn: options.roleArn,
        });
        success(`\n ✅  %s: ${action}ed`, colors.blue(stack.displayName));
      } catch (e) {
        error(`\n ❌  %s: ${action} failed`, colors.blue(stack.displayName), e);
        throw e;
      }
    }
  }

  public async list(selectors: string[], options: { long?: boolean } = { }) {
    const stacks = await this.selectStacksForList(selectors);

    // if we are in "long" mode, emit the array as-is (JSON/YAML)
    if (options.long) {
      const long = [];
      for (const stack of stacks.stackArtifacts) {
        long.push({
          id: stack.hierarchicalId,
          name: stack.stackName,
          environment: stack.environment,
        });
      }
      return long; // will be YAML formatted output
    }

    // just print stack IDs
    for (const stack of stacks.stackArtifacts) {
      data(stack.hierarchicalId);
    }

    return 0; // exit-code
  }

  /**
   * Synthesize the given set of stacks (called when the user runs 'cdk synth')
   *
   * INPUT: Stack names can be supplied using a glob filter. If no stacks are
   * given, all stacks from the application are implictly selected.
   *
   * OUTPUT: If more than one stack ends up being selected, an output directory
   * should be supplied, where the templates will be written.
   */
  public async synth(stackNames: string[], exclusively: boolean, quiet: boolean, autoValidate?: boolean): Promise<any> {
    const stacks = await this.selectStacksForDiff(stackNames, exclusively, autoValidate);

    // if we have a single stack, print it to STDOUT
    if (stacks.stackCount === 1) {
      if (!quiet) {
        return stacks.firstStack.template;
      }
      return undefined;
    }

    // This is a slight hack; in integ mode we allow multiple stacks to be synthesized to stdout sequentially.
    // This is to make it so that we can support multi-stack integ test expectations, without so drastically
    // having to change the synthesis format that we have to rerun all integ tests.
    //
    // Because this feature is not useful to consumers (the output is missing
    // the stack names), it's not exposed as a CLI flag. Instead, it's hidden
    // behind an environment variable.
    const isIntegMode = process.env.CDK_INTEG_MODE === '1';
    if (isIntegMode) {
      return stacks.stackArtifacts.map(s => s.template);
    }

    // not outputting template to stdout, let's explain things to the user a little bit...
    success(`Successfully synthesized to ${colors.blue(path.resolve(stacks.assembly.directory))}`);
    print(`Supply a stack id (${stacks.stackArtifacts.map(s => colors.green(s.id)).join(', ')}) to display its template.`);

    return undefined;
  }

  /**
   * Bootstrap the CDK Toolkit stack in the accounts used by the specified stack(s).
   *
   * @param environmentSpecs environment names that need to have toolkit support
   *             provisioned, as a glob filter. If none is provided,
   *             all stacks are implicitly selected.
   * @param toolkitStackName the name to be used for the CDK Toolkit stack.
   */
  public async bootstrap(userEnvironmentSpecs: string[], bootstrapper: Bootstrapper, options: BootstrapEnvironmentOptions): Promise<void> {
    // If there is an '--app' argument and an environment looks like a glob, we
    // select the environments from the app. Otherwise use what the user said.

    // By default glob for everything
    const environmentSpecs = userEnvironmentSpecs.length > 0 ? [...userEnvironmentSpecs] : ['**'];

    // Partition into globs and non-globs (this will mutate environmentSpecs).
    const globSpecs = partition(environmentSpecs, looksLikeGlob);
    if (globSpecs.length > 0 && !this.props.cloudExecutable.hasApp) {
      if (userEnvironmentSpecs.length > 0) {
        // User did request this glob
        throw new Error(`'${globSpecs}' is not an environment name. Specify an environment name like 'aws://123456789012/us-east-1', or run in a directory with 'cdk.json' to use wildcards.`);
      } else {
        // User did not request anything
        throw new Error('Specify an environment name like \'aws://123456789012/us-east-1\', or run in a directory with \'cdk.json\'.');
      }
    }

    const environments: cxapi.Environment[] = [
      ...environmentsFromDescriptors(environmentSpecs),
    ];

    // If there is an '--app' argument, select the environments from the app.
    if (this.props.cloudExecutable.hasApp) {
      environments.push(...await globEnvironmentsFromStacks(await this.selectStacksForList([]), globSpecs, this.props.sdkProvider));
    }

    await Promise.all(environments.map(async (environment) => {
      success(' ⏳  Bootstrapping environment %s...', colors.blue(environment.name));
      try {
        const result = await bootstrapper.bootstrapEnvironment(environment, this.props.sdkProvider, options);
        const message = result.noOp
          ? ' ✅  Environment %s bootstrapped (no changes).'
          : ' ✅  Environment %s bootstrapped.';
        success(message, colors.blue(environment.name));
      } catch (e) {
        error(' ❌  Environment %s failed bootstrapping: %s', colors.blue(environment.name), e);
        throw e;
      }
    }));
  }

  private async selectStacksForList(patterns: string[]) {
    const assembly = await this.assembly();
    const stacks = await assembly.selectStacks({ patterns }, { defaultBehavior: DefaultSelection.AllStacks });

    // No validation

    return stacks;
  }

  private async selectStacksForDeploy(selector: StackSelector, exclusively?: boolean, cacheCloudAssembly?: boolean): Promise<StackCollection> {
    const assembly = await this.assembly(cacheCloudAssembly);
    const stacks = await assembly.selectStacks(selector, {
      extend: exclusively ? ExtendedStackSelection.None : ExtendedStackSelection.Upstream,
      defaultBehavior: DefaultSelection.OnlySingle,
    });

    this.validateStacksSelected(stacks, selector.patterns);
    this.validateStacks(stacks);

    return stacks;
  }

  private async selectStacksForDiff(stackNames: string[], exclusively?: boolean, autoValidate?: boolean): Promise<StackCollection> {
    const assembly = await this.assembly();

    const selectedForDiff = await assembly.selectStacks({ patterns: stackNames }, {
      extend: exclusively ? ExtendedStackSelection.None : ExtendedStackSelection.Upstream,
      defaultBehavior: DefaultSelection.MainAssembly,
    });

    const allStacks = await this.selectStacksForList([]);
    const autoValidateStacks = autoValidate
      ? allStacks.filter(art => art.validateOnSynth ?? false)
      : new StackCollection(assembly, []);

    this.validateStacksSelected(selectedForDiff.concat(autoValidateStacks), stackNames);
    this.validateStacks(selectedForDiff.concat(autoValidateStacks));

    return selectedForDiff;
  }

  private async selectStacksForDestroy(selector: StackSelector, exclusively?: boolean) {
    const assembly = await this.assembly();
    const stacks = await assembly.selectStacks(selector, {
      extend: exclusively ? ExtendedStackSelection.None : ExtendedStackSelection.Downstream,
      defaultBehavior: DefaultSelection.OnlySingle,
    });

    // No validation

    return stacks;
  }

  /**
   * Validate the stacks for errors and warnings according to the CLI's current settings
   */
  private validateStacks(stacks: StackCollection) {
    stacks.processMetadataMessages({
      ignoreErrors: this.props.ignoreErrors,
      strict: this.props.strict,
      verbose: this.props.verbose,
    });
  }

  /**
   * Validate that if a user specified a stack name there exists at least 1 stack selected
   */
  private validateStacksSelected(stacks: StackCollection, stackNames: string[]) {
    if (stackNames.length != 0 && stacks.stackCount == 0) {
      throw new Error(`No stacks match the name(s) ${stackNames}`);
    }
  }

  /**
   * Select a single stack by its name
   */
  private async selectSingleStackByName(stackName: string) {
    const assembly = await this.assembly();

    const stacks = await assembly.selectStacks({ patterns: [stackName] }, {
      extend: ExtendedStackSelection.None,
      defaultBehavior: DefaultSelection.None,
    });

    // Could have been a glob so check that we evaluated to exactly one
    if (stacks.stackCount > 1) {
      throw new Error(`This command requires exactly one stack and we matched more than one: ${stacks.stackIds}`);
    }

    return assembly.stackById(stacks.firstStack.id);
  }

  private assembly(cacheCloudAssembly?: boolean): Promise<CloudAssembly> {
    return this.props.cloudExecutable.synthesize(cacheCloudAssembly);
  }

  private patternsArrayForWatch(patterns: string | string[] | undefined, options: { rootDir: string, returnRootDirIfEmpty: boolean }): string[] {
    const patternsArray: string[] = patterns !== undefined
      ? (Array.isArray(patterns) ? patterns : [patterns])
      : [];
    return patternsArray.length > 0
      ? patternsArray
      : (options.returnRootDirIfEmpty ? [options.rootDir] : []);
  }

  private async invokeDeployFromWatch(options: WatchOptions, cloudWatchLogMonitor?: CloudWatchLogEventMonitor): Promise<void> {
    // 'watch' has different defaults than regular 'deploy'
    const hotswap = options.hotswap === undefined ? true : options.hotswap;
    const deployOptions: DeployOptions = {
      ...options,
      requireApproval: RequireApproval.Never,
      // if 'watch' is called by invoking 'cdk deploy --watch',
      // we need to make sure to not call 'deploy' with 'watch' again,
      // as that would lead to a cycle
      watch: false,
      cloudWatchLogMonitor,
      cacheCloudAssembly: false,
      hotswap: hotswap,
      extraUserAgent: `cdk-watch/hotswap-${hotswap ? 'on' : 'off'}`,
    };

    try {
      await this.deploy(deployOptions);
    } catch (e) {
      // just continue - deploy will show the error
    }
  }
}

export interface DiffOptions {
  /**
   * Stack names to diff
   */
  stackNames: string[];

  /**
   * Only select the given stack
   *
   * @default false
   */
  exclusively?: boolean;

  /**
   * Used a template from disk instead of from the server
   *
   * @default Use from the server
   */
  templatePath?: string;

  /**
   * Strict diff mode
   *
   * @default false
   */
  strict?: boolean;

  /**
   * How many lines of context to show in the diff
   *
   * @default 3
   */
  contextLines?: number;

  /**
   * Where to write the default
   *
   * @default stderr
   */
  stream?: NodeJS.WritableStream;

  /**
   * Whether to fail with exit code 1 in case of diff
   *
   * @default false
   */
  fail?: boolean;

  /**
   * Only run diff on broadened security changes
   *
   * @default false
   */
  securityOnly?: boolean;
}

interface WatchOptions {
  /**
   * Criteria for selecting stacks to deploy
   */
  selector: StackSelector;

  /**
   * Only select the given stack
   *
   * @default false
   */
  exclusively?: boolean;

  /**
   * Name of the toolkit stack to use/deploy
   *
   * @default CDKToolkit
   */
  toolkitStackName?: string;

  /**
   * Role to pass to CloudFormation for deployment
   */
  roleArn?: string;

  /**
   * Reuse the assets with the given asset IDs
   */
  reuseAssets?: string[];

  /**
   * Optional name to use for the CloudFormation change set.
   * If not provided, a name will be generated automatically.
   */
  changeSetName?: string;

  /**
   * Always deploy, even if templates are identical.
   * @default false
   */
  force?: boolean;

  /**
   * Display mode for stack deployment progress.
   *
   * @default - StackActivityProgress.Bar - stack events will be displayed for
   *   the resource currently being deployed.
   */
  progress?: StackActivityProgress;

  /**
   * Rollback failed deployments
   *
   * @default true
   */
  readonly rollback?: boolean;

  /**
   * Whether to perform a 'hotswap' deployment.
   * A 'hotswap' deployment will attempt to short-circuit CloudFormation
   * and update the affected resources like Lambda functions directly.
   *
   * @default - false for regular deployments, true for 'watch' deployments
   */
  readonly hotswap?: boolean;

  /**
   * The extra string to append to the User-Agent header when performing AWS SDK calls.
   *
   * @default - nothing extra is appended to the User-Agent header
   */
  readonly extraUserAgent?: string;

  /**
   * Whether to show CloudWatch logs for hotswapped resources
   * locally in the users terminal
   *
   * @default - false
   */
  readonly traceLogs?: boolean;
}

export interface DeployOptions extends WatchOptions {
  /**
   * ARNs of SNS topics that CloudFormation will notify with stack related events
   */
  notificationArns?: string[];

  /**
   * What kind of security changes require approval
   *
   * @default RequireApproval.Broadening
   */
  requireApproval?: RequireApproval;

  /**
   * Tags to pass to CloudFormation for deployment
   */
  tags?: Tag[];

  /**
   * Whether to execute the ChangeSet
   * Not providing `execute` parameter will result in execution of ChangeSet
   * @default true
   */
  execute?: boolean;

  /**
   * Additional parameters for CloudFormation at deploy time
   * @default {}
   */
  parameters?: { [name: string]: string | undefined };

  /**
   * Use previous values for unspecified parameters
   *
   * If not set, all parameters must be specified for every deployment.
   *
   * @default true
   */
  usePreviousParameters?: boolean;

  /**
   * Path to file where stack outputs will be written after a successful deploy as JSON
   * @default - Outputs are not written to any file
   */
  outputsFile?: string;

  /**
   * Whether we are on a CI system
   *
   * @default false
   */
  readonly ci?: boolean;

  /**
   * Whether this 'deploy' command should actually delegate to the 'watch' command.
   *
   * @default false
   */
  readonly watch?: boolean;

  /**
   * Whether we should cache the Cloud Assembly after the first time it has been synthesized.
   * The default is 'true', we only don't want to do it in case the deployment is triggered by
   * 'cdk watch'.
   *
   * @default true
   */
  readonly cacheCloudAssembly?: boolean;

  /**
   * Allows adding CloudWatch log groups to the log monitor via
   * cloudWatchLogMonitor.setLogGroups();
   *
   * @default - not monitoring CloudWatch logs
   */
  readonly cloudWatchLogMonitor?: CloudWatchLogEventMonitor;
}

export interface DestroyOptions {
  /**
   * Criteria for selecting stacks to deploy
   */
  selector: StackSelector;

  /**
   * Whether to exclude stacks that depend on the stacks to be deleted
   */
  exclusively: boolean;

  /**
   * Whether to skip prompting for confirmation
   */
  force: boolean;

  /**
   * The arn of the IAM role to use
   */
  roleArn?: string;

  /**
   * Whether the destroy request came from a deploy.
   */
  fromDeploy?: boolean
}

/**
 * @returns an array with the tags available in the stack metadata.
 */
function tagsForStack(stack: cxapi.CloudFormationStackArtifact): Tag[] {
  return Object.entries(stack.tags).map(([Key, Value]) => ({ Key, Value }));
}

export interface Tag {
  readonly Key: string;
  readonly Value: string;
}

/**
 * Formats time in milliseconds (which we get from 'Date.getTime()')
 * to a human-readable time; returns time in seconds rounded to 2
 * decimal places.
 */
function formatTime(num: number): number {
  return roundPercentage(millisecondsToSeconds(num));
}

/**
 * Rounds a decimal number to two decimal points.
 * The function is useful for fractions that need to be outputted as percentages.
 */
function roundPercentage(num: number): number {
  return Math.round(100 * num) / 100;
}

/**
 * Given a time in miliseconds, return an equivalent amount in seconds.
 */
function millisecondsToSeconds(num: number): number {
  return num / 1000;
}<|MERGE_RESOLUTION|>--- conflicted
+++ resolved
@@ -119,14 +119,11 @@
       return this.watch(options);
     }
 
-<<<<<<< HEAD
     // before we start the deployment, reset the tracked log groups
     // each stack will then register their log groups with the monitor
     options?.cloudWatchLogMonitor?.resetLogGroups();
 
-=======
     const startSynthTime = new Date().getTime();
->>>>>>> 7588b517
     const stacks = await this.selectStacksForDeploy(options.selector, options.exclusively, options.cacheCloudAssembly);
     const elapsedSynthTime = new Date().getTime() - startSynthTime;
     print('\n✨  Synthesis time: %ss\n', formatTime(elapsedSynthTime));
