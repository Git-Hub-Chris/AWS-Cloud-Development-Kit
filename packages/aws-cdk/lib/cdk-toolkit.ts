--- conflicted
+++ resolved
@@ -341,11 +341,7 @@
     // Partition into globs and non-globs (this will mutate environmentSpecs).
     const globSpecs = partition(environmentSpecs, looksLikeGlob);
     if (globSpecs.length > 0 && !this.props.cloudExecutable.hasApp) {
-<<<<<<< HEAD
-      throw new Error(`Don't know how to bootstrap environment '${globSpecs}'. Run in app directory or specify an environment name like \'aws://123456789012/us-east-1\'.`);
-=======
       throw new Error(`'${globSpecs}' is not an environment name. Run in app directory to glob or specify an environment name like \'aws://123456789012/us-east-1\'.`);
->>>>>>> 38de8ec9
     }
 
     const environments: cxapi.Environment[] = [
