--- conflicted
+++ resolved
@@ -57,23 +57,13 @@
       }
     }
 
-<<<<<<< HEAD
-    buildHold.start();
-
     const buildArgs = ([] as string[]).concat(...Object.entries(asset.buildArgs || {}).map(([k, v]) => ['--build-arg', `${k}=${v}`]));
-    const baseCommand = ['docker',
-      'build',
-      ...buildArgs, // Pass build args if any
-      '--quiet',
-      asset.path];
-=======
     const baseCommand = [
       'docker', 'build',
-      ...Object.entries(asset.buildArgs || {}).map(([k, v]) => `--build-arg ${k}=${v}`),
+      ...buildArgs,
       '--tag', latest,
       asset.path
     ];
->>>>>>> f901313d
 
     const command = ci
       ? [...baseCommand, '--cache-from', latest] // This does not fail if latest is not available
