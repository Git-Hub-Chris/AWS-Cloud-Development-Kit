--- conflicted
+++ resolved
@@ -110,11 +110,7 @@
     switch (updatedPropName) {
       case 'Code':
         let foundCodeDifference = false;
-<<<<<<< HEAD
-        let s3Bucket, s3Key, functionCodeZip;
-=======
-        let s3Bucket, s3Key, imageUri;
->>>>>>> 626e6aa1
+        let s3Bucket, s3Key, imageUri, functionCodeZip;
 
         for (const newPropName in updatedProp.newValue) {
           switch (newPropName) {
@@ -126,7 +122,10 @@
               foundCodeDifference = true;
               s3Key = await evaluateCfnTemplate.evaluateCfnExpression(updatedProp.newValue[newPropName]);
               break;
-<<<<<<< HEAD
+            case 'ImageUri':
+              foundCodeDifference = true;
+              imageUri = await evaluateCfnTemplate.evaluateCfnExpression(updatedProp.newValue[newPropName]);
+              break;
             case 'ZipFile':
               foundCodeDifference = true;
               // We must create a zip package containing a file with the inline code
@@ -138,11 +137,6 @@
               // file extension must be chosen depending on the runtime
               const codeFileExt = determineCodeFileExtFromRuntime(functionRuntime);
               functionCodeZip = await zipString(`index.${codeFileExt}`, functionCode);
-=======
-            case 'ImageUri':
-              foundCodeDifference = true;
-              imageUri = await evaluateCfnTemplate.evaluateCfnExpression(updatedProp.newValue[newPropName]);
->>>>>>> 626e6aa1
               break;
             default:
               return ChangeHotswapImpact.REQUIRES_FULL_DEPLOYMENT;
@@ -152,11 +146,8 @@
           code = {
             s3Bucket,
             s3Key,
-<<<<<<< HEAD
             functionCodeZip,
-=======
             imageUri,
->>>>>>> 626e6aa1
           };
         }
         break;
@@ -196,11 +187,8 @@
 interface LambdaFunctionCode {
   readonly s3Bucket?: string;
   readonly s3Key?: string;
-<<<<<<< HEAD
+  readonly imageUri?: string;
   readonly functionCodeZip?: Buffer;
-=======
-  readonly imageUri?: string;
->>>>>>> 626e6aa1
 }
 
 enum TagDeletion {
@@ -248,11 +236,8 @@
         FunctionName: this.lambdaFunctionResource.physicalName,
         S3Bucket: resource.code.s3Bucket,
         S3Key: resource.code.s3Key,
-<<<<<<< HEAD
+        ImageUri: resource.code.imageUri,
         ZipFile: resource.code.functionCodeZip,
-=======
-        ImageUri: resource.code.imageUri,
->>>>>>> 626e6aa1
       }).promise();
 
       // only if the code changed is there any point in publishing a new Version
