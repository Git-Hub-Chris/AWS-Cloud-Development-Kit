import cxapi = require('@aws-cdk/cx-api');
import regionInfo = require('@aws-cdk/region-info');
import colors = require('colors/safe');
import minimatch = require('minimatch');
import contextproviders = require('../../context-providers');
import { debug, error, print, warning } from '../../logging';
import { Configuration } from '../../settings';
import { flatMap } from '../../util/arrays';
import { SDK } from '../util/sdk';

/**
 * @returns output directory
 */
type Synthesizer = (aws: SDK, config: Configuration) => Promise<cxapi.CloudAssembly>;

export interface AppStacksProps {
  /**
   * Whether to be verbose
   *
   * @default false
   */
  verbose?: boolean;

  /**
   * Don't stop on error metadata
   *
   * @default false
   */
  ignoreErrors?: boolean;

  /**
   * Treat warnings in metadata as errors
   *
   * @default false
   */
  strict?: boolean;

  /**
   * Application configuration (settings and context)
   */
  configuration: Configuration;

  /**
   * AWS object (used by synthesizer and contextprovider)
   */
  aws: SDK;

  /**
   * Callback invoked to synthesize the actual stacks
   */
  synthesizer: Synthesizer;
}

export interface SelectStacksOptions {
  /**
   * Extend the selection to upstread/downstream stacks
   * @default ExtendedStackSelection.None only select the specified stacks.
   */
  extend?: ExtendedStackSelection;

  /**
   * The behavior if if no selectors are privided.
   */
  defaultBehavior: DefaultSelection;
}

export enum DefaultSelection {
  /**
   * Returns an empty selection in case there are no selectors.
   */
  None = 'none',

  /**
   * If the app includes a single stack, returns it. Otherwise throws an exception.
   * This behavior is used by "deploy".
   */
  OnlySingle = 'single',

  /**
   * If no selectors are provided, returns all stacks in the app.
   */
  AllStacks = 'all',
}

/**
 * Routines to get stacks from an app
 *
 * In a class because it shares some global state
 */
export class AppStacks {

  /**
   * Since app execution basically always synthesizes all the stacks,
   * we can invoke it once and cache the response for subsequent calls.
   */
  public assembly?: cxapi.CloudAssembly;

  constructor(private readonly props: AppStacksProps) {}

  /**
   * List all stacks in the CX and return the selected ones
   *
   * It's an error if there are no stacks to select, or if one of the requested parameters
   * refers to a nonexistant stack.
   */
  public async selectStacks(selectors: string[], options: SelectStacksOptions): Promise<cxapi.CloudFormationStackArtifact[]> {
    selectors = selectors.filter(s => s != null); // filter null/undefined

    const stacks = await this.listStacks();
    if (stacks.length === 0) {
      throw new Error('This app contains no stacks');
    }

    if (selectors.length === 0) {
<<<<<<< HEAD
      this.applyRenames(stacks);

      switch (options.defaultBehavior) {
        case DefaultSelection.AllStacks:
          return stacks;
        case DefaultSelection.None:
          return [];
        case DefaultSelection.OnlySingle:
          if (stacks.length === 1) {
            return stacks;
          } else {
            throw new Error(`Since this app includes more than a single stack, specify which stacks to use (wildcards are supported)\n` +
              `Stacks: ${stacks.map(x => x.name).join(' ')}`);
          }
        default:
          throw new Error(`invalid default behavior: ${options.defaultBehavior}`);
      }
=======
      // remove non-auto deployed Stacks
      debug('Stack name not specified, so defaulting to all available stacks: ' + listStackNames(stacks));
      return stacks;
>>>>>>> 210dd0ff
    }

    const allStacks = new Map<string, cxapi.CloudFormationStackArtifact>();
    for (const stack of stacks) {
      allStacks.set(stack.name, stack);
    }

    // For every selector argument, pick stacks from the list.
    const selectedStacks = new Map<string, cxapi.CloudFormationStackArtifact>();
    for (const pattern of selectors) {
      let found = false;

      for (const stack of stacks) {
        if (minimatch(stack.name, pattern) && !selectedStacks.has(stack.name)) {
          selectedStacks.set(stack.name, stack);
          found = true;
        }
      }

      if (!found) {
        throw new Error(`No stack found matching '${pattern}'. Use "list" to print manifest`);
      }
    }

    const extend = options.extend || ExtendedStackSelection.None;
    switch (extend) {
      case ExtendedStackSelection.Downstream:
        includeDownstreamStacks(selectedStacks, allStacks);
        break;
      case ExtendedStackSelection.Upstream:
        includeUpstreamStacks(selectedStacks, allStacks);
        break;
    }

    // Filter original array because it is in the right order
    const selectedList = stacks.filter(s => selectedStacks.has(s.name));

    // Only check selected stacks for errors
    this.processMessages(selectedList);
<<<<<<< HEAD
    this.applyRenames(stacks);
=======
>>>>>>> 210dd0ff

    return selectedList;
  }

  /**
   * Return all stacks in the CX
   *
   * If the stacks have dependencies between them, they will be returned in
   * topologically sorted order. If there are dependencies that are not in the
   * set, they will be ignored; it is the user's responsibility that the
   * non-selected stacks have already been deployed previously.
   */
  public async listStacks(): Promise<cxapi.CloudFormationStackArtifact[]> {
    const response = await this.synthesizeStacks();
    return response.stacks;
  }

  /**
   * Synthesize a single stack
   */
  public async synthesizeStack(stackName: string): Promise<cxapi.CloudFormationStackArtifact> {
    const resp = await this.synthesizeStacks();
    const stack = resp.getStack(stackName);
    return stack;
  }

  /**
   * Synthesize a set of stacks
   */
  public async synthesizeStacks(): Promise<cxapi.CloudAssembly> {
    if (this.assembly) {
      return this.assembly;
    }

    const trackVersions: boolean = this.props.configuration.settings.get(['versionReporting']);

    // We may need to run the cloud executable multiple times in order to satisfy all missing context
    while (true) {
      const assembly = await this.props.synthesizer(this.props.aws, this.props.configuration);

      if (assembly.manifest.missing) {
        debug(`Some context information is missing. Fetching...`);

        await contextproviders.provideContextValues(assembly.manifest.missing, this.props.configuration.context, this.props.aws);

        // Cache the new context to disk
        await this.props.configuration.saveContext();

        continue;
      }

      if (trackVersions && assembly.runtime) {
        const modules = formatModules(assembly.runtime);
        for (const stack of assembly.stacks) {
          if (!stack.template.Resources) {
            stack.template.Resources = {};
          }
          const resourcePresent = stack.environment.region === 'default-region'
            || regionInfo.Fact.find(stack.environment.region, regionInfo.FactName.cdkMetadataResourceAvailable) === 'YES';
          if (resourcePresent) {
            if (!stack.template.Resources.CDKMetadata) {
              stack.template.Resources.CDKMetadata = {
                Type: 'AWS::CDK::Metadata',
                Properties: {
                  Modules: modules
                }
              };
            } else {
              warning(`The stack ${stack.name} already includes a CDKMetadata resource`);
            }
          }
        }
      }

      // All good, return
      this.assembly = assembly;
      return assembly;

      function formatModules(runtime: cxapi.RuntimeInfo): string {
        const modules = new Array<string>();

        // inject toolkit version to list of modules
        const toolkitVersion = require('../../../package.json').version;
        modules.push(`aws-cdk=${toolkitVersion}`);

        for (const key of Object.keys(runtime.libraries).sort()) {
          modules.push(`${key}=${runtime.libraries[key]}`);
        }
        return modules.join(',');
      }
    }
  }

  /**
   * @returns an array with the tags available in the stack metadata.
   */
  public getTagsFromStackMetadata(stack: cxapi.CloudFormationStackArtifact): Tag[] {
    return flatMap(stack.findMetadataByType(cxapi.STACK_TAGS_METADATA_KEY), x => x.data);
  }

  /**
   * Extracts 'aws:cdk:warning|info|error' metadata entries from the stack synthesis
   */
  private processMessages(stacks: cxapi.CloudFormationStackArtifact[]) {
    let warnings = false;
    let errors = false;

    for (const stack of stacks) {
      for (const message of stack.messages) {
        switch (message.level) {
          case cxapi.SynthesisMessageLevel.WARNING:
            warnings = true;
            this.printMessage(warning, 'Warning', message.id, message.entry);
            break;
          case cxapi.SynthesisMessageLevel.ERROR:
            errors = true;
            this.printMessage(error, 'Error', message.id, message.entry);
            break;
          case cxapi.SynthesisMessageLevel.INFO:
            this.printMessage(print, 'Info', message.id, message.entry);
            break;
        }
      }
    }

    if (errors && !this.props.ignoreErrors) {
      throw new Error('Found errors');
    }

    if (this.props.strict && warnings) {
      throw new Error('Found warnings (--strict mode)');
    }
  }

  private printMessage(logFn: (s: string) => void, prefix: string, id: string, entry: cxapi.MetadataEntry) {
    logFn(`[${prefix} at ${id}] ${entry.data}`);

    if (this.props.verbose && entry.trace) {
      logFn(`  ${entry.trace.join('\n  ')}`);
    }
  }
}

/**
 * Combine the names of a set of stacks using a comma
 */
export function listStackNames(stacks: cxapi.CloudFormationStackArtifact[]): string {
  return stacks.map(s => s.name).join(', ');
}

/**
 * When selecting stacks, what other stacks to include because of dependencies
 */
export enum ExtendedStackSelection {
  /**
   * Don't select any extra stacks
   */
  None,

  /**
   * Include stacks that this stack depends on
   */
  Upstream,

  /**
   * Include stacks that depend on this stack
   */
  Downstream
}

/**
 * Include stacks that depend on the stacks already in the set
 *
 * Modifies `selectedStacks` in-place.
 */
function includeDownstreamStacks(
    selectedStacks: Map<string, cxapi.CloudFormationStackArtifact>,
    allStacks: Map<string, cxapi.CloudFormationStackArtifact>) {
  const added = new Array<string>();

  let madeProgress = true;
  while (madeProgress) {
    madeProgress = false;

    for (const [name, stack] of allStacks) {
      // Select this stack if it's not selected yet AND it depends on a stack that's in the selected set
      if (!selectedStacks.has(name) && (stack.dependencies || []).some(dep => selectedStacks.has(dep.id))) {
        selectedStacks.set(name, stack);
        added.push(name);
        madeProgress = true;
      }
    }
  }

  if (added.length > 0) {
    print('Including depending stacks: %s', colors.bold(added.join(', ')));
  }
}

/**
 * Include stacks that that stacks in the set depend on
 *
 * Modifies `selectedStacks` in-place.
 */
function includeUpstreamStacks(
    selectedStacks: Map<string, cxapi.CloudFormationStackArtifact>,
    allStacks: Map<string, cxapi.CloudFormationStackArtifact>) {
  const added = new Array<string>();
  let madeProgress = true;
  while (madeProgress) {
    madeProgress = false;

    for (const stack of selectedStacks.values()) {
      // Select an additional stack if it's not selected yet and a dependency of a selected stack (and exists, obviously)
      for (const dependencyName of stack.dependencies.map(x => x.id)) {
        if (!selectedStacks.has(dependencyName) && allStacks.has(dependencyName)) {
          added.push(dependencyName);
          selectedStacks.set(dependencyName, allStacks.get(dependencyName)!);
          madeProgress = true;
        }
      }
    }
  }

  if (added.length > 0) {
    print('Including dependency stacks: %s', colors.bold(added.join(', ')));
  }
}

export interface SelectedStack extends cxapi.CloudFormationStackArtifact {
  /**
   * The original name of the stack before renaming
   */
  originalName: string;
}

export interface Tag {
  readonly Key: string;
  readonly Value: string;
}<|MERGE_RESOLUTION|>--- conflicted
+++ resolved
@@ -112,9 +112,6 @@
     }
 
     if (selectors.length === 0) {
-<<<<<<< HEAD
-      this.applyRenames(stacks);
-
       switch (options.defaultBehavior) {
         case DefaultSelection.AllStacks:
           return stacks;
@@ -130,11 +127,6 @@
         default:
           throw new Error(`invalid default behavior: ${options.defaultBehavior}`);
       }
-=======
-      // remove non-auto deployed Stacks
-      debug('Stack name not specified, so defaulting to all available stacks: ' + listStackNames(stacks));
-      return stacks;
->>>>>>> 210dd0ff
     }
 
     const allStacks = new Map<string, cxapi.CloudFormationStackArtifact>();
@@ -174,10 +166,6 @@
 
     // Only check selected stacks for errors
     this.processMessages(selectedList);
-<<<<<<< HEAD
-    this.applyRenames(stacks);
-=======
->>>>>>> 210dd0ff
 
     return selectedList;
   }
