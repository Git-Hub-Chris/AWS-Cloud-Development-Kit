--- conflicted
+++ resolved
@@ -49,13 +49,8 @@
 
   // bypass "synth" if app points to a cloud assembly
   if (await fs.pathExists(app) && (await fs.stat(app)).isDirectory()) {
-<<<<<<< HEAD
-    debug('--app points to a cloud assembly, so we by pass synth');
+    debug('--app points to a cloud assembly, so we bypass synth');
     return createAssembly(app);
-=======
-    debug('--app points to a cloud assembly, so we bypass synth');
-    return new cxapi.CloudAssembly(app);
->>>>>>> 28fecee9
   }
 
   const commandLine = await guessExecutable(appToArray(app));
