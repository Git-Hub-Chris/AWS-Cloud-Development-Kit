<<<<<<< HEAD
import { Environment } from '@aws-cdk/cdk-cx-api';
import { CloudFormation } from 'aws-sdk';
=======
import { Environment } from '@aws-cdk/cx-api';
import { CloudFormation, S3 } from 'aws-sdk';
>>>>>>> 52095552
import * as colors from 'colors/safe';
import { md5hash } from '../archive';
import { debug } from '../logging';
import { Mode } from './aws-auth/credentials';
import { BUCKET_DOMAIN_NAME_OUTPUT, BUCKET_NAME_OUTPUT  } from './bootstrap-environment';
import { waitForStack } from './util/cloudformation';
import { SDK } from './util/sdk';

export class ToolkitInfo {
    constructor(private readonly props: {
        sdk: SDK,
        bucketName: string,
        bucketEndpoint: string,
        environment: Environment
    }) { }

    public get bucketUrl() {
        return `https://${this.props.bucketEndpoint}`;
    }

    public get bucketName() {
        return this.props.bucketName;
    }

    /**
     * Uploads a data blob to S3 under the specified key prefix.
     * Uses md5 hash to render the full key and skips upload if an object
     * already exists by this key.
     */
    public async uploadIfChanged(data: any, props: {
        s3KeyPrefix?: string,
        s3KeySuffix?: string,
        contentType?: string,
    }): Promise<{ key: string, changed: boolean }> {
        const s3 = await this.props.sdk.s3(this.props.environment, Mode.ForWriting);

        const s3KeyPrefix = props.s3KeyPrefix || '';
        const s3KeySuffix = props.s3KeySuffix || '';

        const bucket = this.props.bucketName;

        const hash = md5hash(data);
        const key = `${s3KeyPrefix}${hash}${s3KeySuffix}`;
        const url = `s3://${bucket}/${key}`;

        debug(`${url}: checking if already exists`);
        if (await objectExists(s3, bucket, key)) {
            debug(`${url}: found (skipping upload)`);
            return { key, changed: false };
        }

        debug(`${url}: uploading`);
        await s3.putObject({
            Bucket: bucket,
            Key: key,
            Body: data,
            ContentType: props.contentType
        }).promise();

        debug(`${url}: upload complete`);

        return { key, changed: true };
    }

}

async function objectExists(s3: S3, bucket: string, key: string) {
    try {
        await s3.headObject({ Bucket: bucket, Key: key }).promise();
        return true;
    } catch (e) {
        if (e.code === 'NotFound') {
            return false;
        }

        throw e;
    }
}

export async function loadToolkitInfo(environment: Environment, sdk: SDK, stackName: string): Promise<ToolkitInfo | undefined> {
    const cfn = await sdk.cloudFormation(environment, Mode.ForReading);
    const stack = await waitForStack(cfn, stackName);
    if (!stack) {
        debug('The environment %s doesn\'t have the CDK toolkit stack (%s) installed. Use %s to setup your environment for use with the toolkit.',
                environment.name, stackName, colors.blue(`cdk bootstrap "${environment.name}"`));
        return undefined;
    }
    return new ToolkitInfo({
        sdk, environment,
        bucketName: getOutputValue(stack, BUCKET_NAME_OUTPUT),
        bucketEndpoint: getOutputValue(stack, BUCKET_DOMAIN_NAME_OUTPUT)
    });
}

function getOutputValue(stack: CloudFormation.Stack, output: string): string {
    let result: string | undefined;
    if (stack.Outputs) {
        const found = stack.Outputs.find(o => o.OutputKey === output);
        result = found && found.OutputValue;
    }
    if (result === undefined) {
        throw new Error(`The CDK toolkit stack (${stack.StackName}) does not have an output named ${output}. Use 'cdk bootstrap' to correct this.`);
    }
    return result;
}<|MERGE_RESOLUTION|>--- conflicted
+++ resolved
@@ -1,10 +1,5 @@
-<<<<<<< HEAD
 import { Environment } from '@aws-cdk/cdk-cx-api';
-import { CloudFormation } from 'aws-sdk';
-=======
-import { Environment } from '@aws-cdk/cx-api';
 import { CloudFormation, S3 } from 'aws-sdk';
->>>>>>> 52095552
 import * as colors from 'colors/safe';
 import { md5hash } from '../archive';
 import { debug } from '../logging';
