import { randomUUID } from 'crypto';
import * as cxapi from '@aws-cdk/cx-api';
import * as cdk_assets from 'cdk-assets';
import { AssetManifest, IManifestEntry } from 'cdk-assets';
import * as chalk from 'chalk';
<<<<<<< HEAD
import type { SDK } from './aws-auth/sdk';
import type { CredentialsOptions, SdkForEnvironment, SdkProvider } from './aws-auth/sdk-provider';
import { type DeploymentMethod, deployStack, type DeployStackResult, destroyStack } from './deploy-stack';
import { type EnvironmentResources, EnvironmentResourcesRegistry } from './environment-resources';
import { HotswapMode, HotswapPropertyOverrides } from './hotswap/common';
import {
  loadCurrentTemplate,
  loadCurrentTemplateWithNestedStacks,
  type RootTemplateWithNestedStacks,
} from './nested-stack-helpers';
import { Mode } from './plugin';
import type { Tag } from '../cdk-toolkit';
import { debug, error, warning } from '../logging';
=======
import { Tag } from '../cdk-toolkit';
import { debug, warning } from '../logging';
import { SdkProvider } from './aws-auth/sdk-provider';
import { deployStack, DeployStackResult, destroyStack, DeploymentMethod } from './deploy-stack';
import { EnvironmentAccess } from './environment-access';
import { EnvironmentResources } from './environment-resources';
import { HotswapMode, HotswapPropertyOverrides } from './hotswap/common';
import { loadCurrentTemplateWithNestedStacks, loadCurrentTemplate, RootTemplateWithNestedStacks } from './nested-stack-helpers';
import { DEFAULT_TOOLKIT_STACK_NAME } from './toolkit-info';
>>>>>>> 4e715b83
import { determineAllowCrossAccountAssetPublishing } from './util/checks';
import {
  CloudFormationStack,
  type ResourceIdentifierSummaries,
  ResourcesToImport,
  stabilizeStack,
  Template,
  uploadStackTemplateAssets,
} from './util/cloudformation';
import { StackActivityMonitor, StackActivityProgress } from './util/cloudformation/stack-activity-monitor';
import { StackEventPoller } from './util/cloudformation/stack-event-poller';
import { RollbackChoice } from './util/cloudformation/stack-status';
import { makeBodyParameter } from './util/template-body-parameter';
import { AssetManifestBuilder } from '../util/asset-manifest-builder';
import {
  buildAssets,
  type BuildAssetsOptions,
  EVENT_TO_LOGGER,
  publishAssets,
  type PublishAssetsOptions,
  PublishingAws,
} from '../util/asset-publishing';

const BOOTSTRAP_STACK_VERSION_FOR_ROLLBACK = 23;

<<<<<<< HEAD
/**
 * SDK obtained by assuming the lookup role
 * for a given environment
 */
export interface PreparedSdkWithLookupRoleForEnvironment {
  /**
   * The SDK for the given environment
   */
  readonly sdk: SDK;

  /**
   * The resolved environment for the stack
   * (no more 'unknown-account/unknown-region')
   */
  readonly resolvedEnvironment: cxapi.Environment;

  /**
   * Whether or not the assume role was successful.
   * If the assume role was not successful (false)
   * then that means that the 'sdk' returned contains
   * the default credentials (not the assume role credentials)
   */
  readonly didAssumeRole: boolean;

  /**
   * An object for accessing the bootstrap resources in this environment
   */
  readonly envResources: EnvironmentResources;
}

=======
>>>>>>> 4e715b83
export interface DeployStackOptions {
  /**
   * Stack to deploy
   */
  readonly stack: cxapi.CloudFormationStackArtifact;

  /**
   * Execution role for the deployment (pass through to CloudFormation)
   *
   * @default - Current role
   */
  readonly roleArn?: string;

  /**
   * Topic ARNs to send a message when deployment finishes (pass through to CloudFormation)
   *
   * @default - No notifications
   */
  readonly notificationArns?: string[];

  /**
   * Override name under which stack will be deployed
   *
   * @default - Use artifact default
   */
  readonly deployName?: string;

  /**
   * Don't show stack deployment events, just wait
   *
   * @default false
   */
  readonly quiet?: boolean;

  /**
   * Name of the toolkit stack, if not the default name
   *
   * @default 'CDKToolkit'
   */
  readonly toolkitStackName?: string;

  /**
   * List of asset IDs which should NOT be built or uploaded
   *
   * @default - Build all assets
   */
  readonly reuseAssets?: string[];

  /**
   * Stack tags (pass through to CloudFormation)
   */
  readonly tags?: Tag[];

  /**
   * Stage the change set but don't execute it
   *
   * @default - true
   * @deprecated Use 'deploymentMethod' instead
   */
  readonly execute?: boolean;

  /**
   * Optional name to use for the CloudFormation change set.
   * If not provided, a name will be generated automatically.
   *
   * @deprecated Use 'deploymentMethod' instead
   */
  readonly changeSetName?: string;

  /**
   * Select the deployment method (direct or using a change set)
   *
   * @default - Change set with default options
   */
  readonly deploymentMethod?: DeploymentMethod;

  /**
   * Force deployment, even if the deployed template is identical to the one we are about to deploy.
   * @default false deployment will be skipped if the template is identical
   */
  readonly force?: boolean;

  /**
   * Extra parameters for CloudFormation
   * @default - no additional parameters will be passed to the template
   */
  readonly parameters?: { [name: string]: string | undefined };

  /**
   * Use previous values for unspecified parameters
   *
   * If not set, all parameters must be specified for every deployment.
   *
   * @default true
   */
  readonly usePreviousParameters?: boolean;

  /**
   * Display mode for stack deployment progress.
   *
   * @default - StackActivityProgress.Bar - stack events will be displayed for
   *   the resource currently being deployed.
   */
  readonly progress?: StackActivityProgress;

  /**
   * Whether we are on a CI system
   *
   * @default false
   */
  readonly ci?: boolean;

  /**
   * Rollback failed deployments
   *
   * @default true
   */
  readonly rollback?: boolean;

  /*
   * Whether to perform a 'hotswap' deployment.
   * A 'hotswap' deployment will attempt to short-circuit CloudFormation
   * and update the affected resources like Lambda functions directly.
   *
   * @default - `HotswapMode.FULL_DEPLOYMENT` for regular deployments, `HotswapMode.HOTSWAP_ONLY` for 'watch' deployments
   */
  readonly hotswap?: HotswapMode;

  /**
  * Properties that configure hotswap behavior
  */
  readonly hotswapPropertyOverrides?: HotswapPropertyOverrides;

  /**
   * The extra string to append to the User-Agent header when performing AWS SDK calls.
   *
   * @default - nothing extra is appended to the User-Agent header
   */
  readonly extraUserAgent?: string;

  /**
   * List of existing resources to be IMPORTED into the stack, instead of being CREATED
   */
  readonly resourcesToImport?: ResourcesToImport;

  /**
   * If present, use this given template instead of the stored one
   *
   * @default - Use the stored template
   */
  readonly overrideTemplate?: any;

  /**
   * Whether to build/publish assets in parallel
   *
   * @default true To remain backward compatible.
   */
  readonly assetParallelism?: boolean;

  /**
   * Whether to deploy if the app contains no stacks.
   *
   * @default false
   */
  ignoreNoStacks?: boolean;
}

export interface RollbackStackOptions {
  /**
   * Stack to roll back
   */
  readonly stack: cxapi.CloudFormationStackArtifact;

  /**
   * Execution role for the deployment (pass through to CloudFormation)
   *
   * @default - Current role
   */
  readonly roleArn?: string;

  /**
   * Don't show stack deployment events, just wait
   *
   * @default false
   */
  readonly quiet?: boolean;

  /**
   * Whether we are on a CI system
   *
   * @default false
   */
  readonly ci?: boolean;

  /**
   * Name of the toolkit stack, if not the default name
   *
   * @default 'CDKToolkit'
   */
  readonly toolkitStackName?: string;

  /**
   * Whether to force a rollback or not
   *
   * Forcing a rollback will orphan all undeletable resources.
   *
   * @default false
   */
  readonly force?: boolean;

  /**
   * Orphan the resources with the given logical IDs
   *
   * @default - No orphaning
   */
  readonly orphanLogicalIds?: string[];

  /**
   * Display mode for stack deployment progress.
   *
   * @default - StackActivityProgress.Bar - stack events will be displayed for
   *   the resource currently being deployed.
   */
  readonly progress?: StackActivityProgress;

  /**
   * Whether to validate the version of the bootstrap stack permissions
   *
   * @default true
   */
  readonly validateBootstrapStackVersion?: boolean;
}

export interface RollbackStackResult {
  readonly notInRollbackableState?: boolean;
  readonly success?: boolean;
}

interface AssetOptions {
  /**
   * Stack with assets to build.
   */
  readonly stack: cxapi.CloudFormationStackArtifact;

  /**
   * Execution role for the building.
   *
   * @default - Current role
   */
  readonly roleArn?: string;
}

export interface BuildStackAssetsOptions extends AssetOptions {
  /**
   * Options to pass on to `buildAssets()` function
   */
  readonly buildOptions?: BuildAssetsOptions;

  /**
   * Stack name this asset is for
   */
  readonly stackName?: string;
}

interface PublishStackAssetsOptions extends AssetOptions {
  /**
   * Options to pass on to `publishAsests()` function
   */
  readonly publishOptions?: Omit<PublishAssetsOptions, 'buildAssets'>;

  /**
   * Stack name this asset is for
   */
  readonly stackName?: string;
}

export interface DestroyStackOptions {
  stack: cxapi.CloudFormationStackArtifact;
  deployName?: string;
  roleArn?: string;
  quiet?: boolean;
  force?: boolean;
  ci?: boolean;
}

export interface StackExistsOptions {
  stack: cxapi.CloudFormationStackArtifact;
  deployName?: string;
  tryLookupRole?: boolean;
}

export interface DeploymentsProps {
  sdkProvider: SdkProvider;
  readonly toolkitStackName?: string;
  readonly quiet?: boolean;
}

/**
 * Scope for a single set of deployments from a set of Cloud Assembly Artifacts
 *
 * Manages lookup of SDKs, Bootstrap stacks, etc.
 */
<<<<<<< HEAD
export interface PreparedSdkForEnvironment {
  /**
   * The SDK for the given environment
   */
  readonly stackSdk: SDK;
=======
export class Deployments {
  public readonly envs: EnvironmentAccess;
>>>>>>> 4e715b83

  /**
   * SDK provider for asset publishing (do not use for anything else).
   *
   * This SDK provider is only allowed to be used for that purpose, nothing else.
   *
   * It's not a different object, but the field name should imply that this
   * object should not be used directly, except to pass to asset handling routines.
   */
  private readonly assetSdkProvider: SdkProvider;

  /**
   * SDK provider for passing to deployStack
   *
   * This SDK provider is only allowed to be used for that purpose, nothing else.
   *
   * It's not a different object, but the field name should imply that this
   * object should not be used directly, except to pass to `deployStack`.
   */
  private readonly deployStackSdkProvider: SdkProvider;

  private readonly publisherCache = new Map<AssetManifest, cdk_assets.AssetPublishing>();

  private _allowCrossAccountAssetPublishing: boolean | undefined;
  constructor(private readonly props: DeploymentsProps) {
    this.assetSdkProvider = props.sdkProvider;
    this.deployStackSdkProvider = props.sdkProvider;
    this.envs = new EnvironmentAccess(props.sdkProvider, props.toolkitStackName ?? DEFAULT_TOOLKIT_STACK_NAME);
  }

  /**
   * Resolves the environment for a stack.
   */
  public async resolveEnvironment(stack: cxapi.CloudFormationStackArtifact): Promise<cxapi.Environment> {
    return this.envs.resolveStackEnvironment(stack);
  }

  public async readCurrentTemplateWithNestedStacks(
    rootStackArtifact: cxapi.CloudFormationStackArtifact,
    retrieveProcessedTemplate: boolean = false,
  ): Promise<RootTemplateWithNestedStacks> {
    const env = await this.envs.accessStackForLookupBestEffort(rootStackArtifact);
    return loadCurrentTemplateWithNestedStacks(rootStackArtifact, env.sdk, retrieveProcessedTemplate);
  }

  public async readCurrentTemplate(stackArtifact: cxapi.CloudFormationStackArtifact): Promise<Template> {
    debug(`Reading existing template for stack ${stackArtifact.displayName}.`);
    const env = await this.envs.accessStackForLookupBestEffort(stackArtifact);
    return loadCurrentTemplate(stackArtifact, env.sdk);
  }

  public async resourceIdentifierSummaries(
    stackArtifact: cxapi.CloudFormationStackArtifact,
  ): Promise<ResourceIdentifierSummaries> {
    debug(`Retrieving template summary for stack ${stackArtifact.displayName}.`);
    // Currently, needs to use `deploy-role` since it may need to read templates in the staging
    // bucket which have been encrypted with a KMS key (and lookup-role may not read encrypted things)
<<<<<<< HEAD
    const { stackSdk, resolvedEnvironment, envResources } = await this.prepareSdkFor(
      stackArtifact,
      undefined,
      Mode.ForReading,
    );
    const cfn = stackSdk.cloudFormation();
=======
    const env = await this.envs.accessStackForReadOnlyStackOperations(stackArtifact);
    const cfn = env.sdk.cloudFormation();
>>>>>>> 4e715b83

    await uploadStackTemplateAssets(stackArtifact, this);

    // Upload the template, if necessary, before passing it to CFN
    const builder = new AssetManifestBuilder();
    const cfnParam = await makeBodyParameter(
      stackArtifact,
      env.resolvedEnvironment,
      builder,
<<<<<<< HEAD
      envResources,
    );
=======
      env.resources,
      env.sdk);
>>>>>>> 4e715b83

    // If the `makeBodyParameter` before this added assets, make sure to publish them before
    // calling the API.
    const addedAssets = builder.toManifest(stackArtifact.assembly.directory);
    for (const entry of addedAssets.entries) {
      await this.buildSingleAsset('no-version-validation', addedAssets, entry, {
        stack: stackArtifact,
      });
      await this.publishSingleAsset(addedAssets, entry, {
        stack: stackArtifact,
      });
    }

    const response = await cfn.getTemplateSummary(cfnParam);
    if (!response.ResourceIdentifierSummaries) {
      debug('GetTemplateSummary API call did not return "ResourceIdentifierSummaries"');
    }
    return response.ResourceIdentifierSummaries ?? [];
  }

  public async deployStack(options: DeployStackOptions): Promise<DeployStackResult> {
    let deploymentMethod = options.deploymentMethod;
    if (options.changeSetName || options.execute !== undefined) {
      if (deploymentMethod) {
        throw new Error(
          "You cannot supply both 'deploymentMethod' and 'changeSetName/execute'. Supply one or the other.",
        );
      }
      deploymentMethod = {
        method: 'change-set',
        changeSetName: options.changeSetName,
        execute: options.execute,
      };
    }

<<<<<<< HEAD
    const { stackSdk, resolvedEnvironment, cloudFormationRoleArn, envResources } = await this.prepareSdkFor(
      options.stack,
      options.roleArn,
      Mode.ForWriting,
    );
=======
    const env = await this.envs.accessStackForMutableStackOperations(options.stack);
>>>>>>> 4e715b83

    // Do a verification of the bootstrap stack version
    await this.validateBootstrapStackVersion(
      options.stack.stackName,
      options.stack.requiresBootstrapStackVersion,
      options.stack.bootstrapStackVersionSsmParameter,
<<<<<<< HEAD
      envResources,
    );
=======
      env.resources);

    const executionRoleArn = await env.replacePlaceholders(options.roleArn ?? options.stack.cloudFormationExecutionRoleArn);
>>>>>>> 4e715b83

    return deployStack({
      stack: options.stack,
      resolvedEnvironment: env.resolvedEnvironment,
      deployName: options.deployName,
      notificationArns: options.notificationArns,
      quiet: options.quiet,
      sdk: env.sdk,
      sdkProvider: this.deployStackSdkProvider,
      roleArn: executionRoleArn,
      reuseAssets: options.reuseAssets,
      envResources: env.resources,
      tags: options.tags,
      deploymentMethod,
      force: options.force,
      parameters: options.parameters,
      usePreviousParameters: options.usePreviousParameters,
      progress: options.progress,
      ci: options.ci,
      rollback: options.rollback,
      hotswap: options.hotswap,
      hotswapPropertyOverrides: options.hotswapPropertyOverrides,
      extraUserAgent: options.extraUserAgent,
      resourcesToImport: options.resourcesToImport,
      overrideTemplate: options.overrideTemplate,
      assetParallelism: options.assetParallelism,
    });
  }

  public async rollbackStack(options: RollbackStackOptions): Promise<RollbackStackResult> {
    let resourcesToSkip: string[] = options.orphanLogicalIds ?? [];
    if (options.force && resourcesToSkip.length > 0) {
      throw new Error('Cannot combine --force with --orphan');
    }

    const env = await this.envs.accessStackForMutableStackOperations(options.stack);

    if (options.validateBootstrapStackVersion ?? true) {
      // Do a verification of the bootstrap stack version
      await this.validateBootstrapStackVersion(
        options.stack.stackName,
        BOOTSTRAP_STACK_VERSION_FOR_ROLLBACK,
        options.stack.bootstrapStackVersionSsmParameter,
<<<<<<< HEAD
        envResources,
      );
=======
        env.resources);
>>>>>>> 4e715b83
    }

    const cfn = env.sdk.cloudFormation();
    const deployName = options.stack.stackName;

    // We loop in case of `--force` and the stack ends up in `CONTINUE_UPDATE_ROLLBACK`.
    let maxLoops = 10;
    while (maxLoops--) {
      let cloudFormationStack = await CloudFormationStack.lookup(cfn, deployName);

      const executionRoleArn = await env.replacePlaceholders(options.roleArn ?? options.stack.cloudFormationExecutionRoleArn);

      switch (cloudFormationStack.stackStatus.rollbackChoice) {
        case RollbackChoice.NONE:
          warning(`Stack ${deployName} does not need a rollback: ${cloudFormationStack.stackStatus}`);
          return { notInRollbackableState: true };

        case RollbackChoice.START_ROLLBACK:
          debug(`Initiating rollback of stack ${deployName}`);
          await cfn.rollbackStack({
            StackName: deployName,
            RoleARN: executionRoleArn,
            ClientRequestToken: randomUUID(),
            // Enabling this is just the better overall default, the only reason it isn't the upstream default is backwards compatibility
            RetainExceptOnCreate: true,
          });
          break;

        case RollbackChoice.CONTINUE_UPDATE_ROLLBACK:
          if (options.force) {
            // Find the failed resources from the deployment and automatically skip them
            // (Using deployment log because we definitely have `DescribeStackEvents` permissions, and we might not have
            // `DescribeStackResources` permissions).
            const poller = new StackEventPoller(cfn, {
              stackName: deployName,
              stackStatuses: ['ROLLBACK_IN_PROGRESS', 'UPDATE_ROLLBACK_IN_PROGRESS'],
            });
            await poller.poll();
            resourcesToSkip = poller.resourceErrors
              .filter((r) => !r.isStackEvent && r.parentStackLogicalIds.length === 0)
              .map((r) => r.event.LogicalResourceId ?? '');
          }

          const skipDescription = resourcesToSkip.length > 0 ? ` (orphaning: ${resourcesToSkip.join(', ')})` : '';
          warning(`Continuing rollback of stack ${deployName}${skipDescription}`);
          await cfn.continueUpdateRollback({
            StackName: deployName,
            ClientRequestToken: randomUUID(),
            RoleARN: executionRoleArn,
            ResourcesToSkip: resourcesToSkip,
          });
          break;

        case RollbackChoice.ROLLBACK_FAILED:
          warning(
            `Stack ${deployName} failed creation and rollback. This state cannot be rolled back. You can recreate this stack by running 'cdk deploy'.`,
          );
          return { notInRollbackableState: true };

        default:
          throw new Error(`Unexpected rollback choice: ${cloudFormationStack.stackStatus.rollbackChoice}`);
      }

      const monitor = options.quiet
        ? undefined
        : StackActivityMonitor.withDefaultPrinter(cfn, deployName, options.stack, {
          ci: options.ci,
        }).start();

      let stackErrorMessage: string | undefined = undefined;
      let finalStackState = cloudFormationStack;
      try {
        const successStack = await stabilizeStack(cfn, deployName);

        // This shouldn't really happen, but catch it anyway. You never know.
        if (!successStack) {
          throw new Error('Stack deploy failed (the stack disappeared while we were rolling it back)');
        }
        finalStackState = successStack;

        const errors = monitor?.errors?.join(', ');
        if (errors) {
          stackErrorMessage = errors;
        }
      } catch (e: any) {
        stackErrorMessage = suffixWithErrors(e.message, monitor?.errors);
      } finally {
        await monitor?.stop();
      }

      if (finalStackState.stackStatus.isRollbackSuccess || !stackErrorMessage) {
        return { success: true };
      }

      // Either we need to ignore some resources to continue the rollback, or something went wrong
      if (finalStackState.stackStatus.rollbackChoice === RollbackChoice.CONTINUE_UPDATE_ROLLBACK && options.force) {
        // Do another loop-de-loop
        continue;
      }

      throw new Error(
        `${stackErrorMessage} (fix problem and retry, or orphan these resources using --orphan or --force)`,
      );
    }
    throw new Error(
      "Rollback did not finish after a large number of iterations; stopping because it looks like we're not making progress anymore. You can retry if rollback was progressing as expected.",
    );
  }

  public async destroyStack(options: DestroyStackOptions): Promise<void> {
<<<<<<< HEAD
    const { stackSdk, cloudFormationRoleArn: roleArn } = await this.prepareSdkFor(
      options.stack,
      options.roleArn,
      Mode.ForWriting,
    );
=======
    const env = await this.envs.accessStackForMutableStackOperations(options.stack);
    const executionRoleArn = await env.replacePlaceholders(options.roleArn ?? options.stack.cloudFormationExecutionRoleArn);
>>>>>>> 4e715b83

    return destroyStack({
      sdk: env.sdk,
      roleArn: executionRoleArn,
      stack: options.stack,
      deployName: options.deployName,
      quiet: options.quiet,
      ci: options.ci,
    });
  }

  public async stackExists(options: StackExistsOptions): Promise<boolean> {
    let env;
    if (options.tryLookupRole) {
      env = await this.envs.accessStackForLookupBestEffort(options.stack);
    } else {
      env = await this.envs.accessStackForReadOnlyStackOperations(options.stack);
    }
<<<<<<< HEAD
    const stack = await CloudFormationStack.lookup(
      stackSdk.cloudFormation(),
      options.deployName ?? options.stack.stackName,
    );
    return stack.exists;
  }

  public async prepareSdkWithDeployRole(
    stackArtifact: cxapi.CloudFormationStackArtifact,
  ): Promise<PreparedSdkForEnvironment> {
    return this.prepareSdkFor(stackArtifact, undefined, Mode.ForWriting);
  }

  private async prepareSdkWithLookupOrDeployRole(
    stackArtifact: cxapi.CloudFormationStackArtifact,
  ): Promise<PreparedSdkForEnvironment> {
    // try to assume the lookup role
    try {
      const result = await this.prepareSdkWithLookupRoleFor(stackArtifact);
      if (result.didAssumeRole) {
        return {
          resolvedEnvironment: result.resolvedEnvironment,
          stackSdk: result.sdk,
          envResources: result.envResources,
        };
      }
    } catch {}
    // fall back to the deploy role
    return this.prepareSdkFor(stackArtifact, undefined, Mode.ForReading);
  }

  /**
   * Get the environment necessary for touching the given stack
   *
   * Returns the following:
   *
   * - The resolved environment for the stack (no more 'unknown-account/unknown-region')
   * - SDK loaded with the right credentials for calling `CreateChangeSet`.
   * - The Execution Role that should be passed to CloudFormation.
   */
  private async prepareSdkFor(
    stack: cxapi.CloudFormationStackArtifact,
    roleArn: string | undefined,
    mode: Mode,
  ): Promise<PreparedSdkForEnvironment> {
    if (!stack.environment) {
      throw new Error(`The stack ${stack.displayName} does not have an environment`);
    }

    const resolvedEnvironment = await this.resolveEnvironment(stack);

    // Substitute any placeholders with information about the current environment
    const arns = await replaceEnvPlaceholders(
      {
        assumeRoleArn: stack.assumeRoleArn,

        // Use the override if given, otherwise use the field from the stack
        cloudFormationRoleArn: roleArn ?? stack.cloudFormationExecutionRoleArn,
      },
      resolvedEnvironment,
      this.sdkProvider,
    );

    const stackSdk = (
      await this.cachedSdkForEnvironment(resolvedEnvironment, mode, {
        assumeRoleArn: arns.assumeRoleArn,
        assumeRoleExternalId: stack.assumeRoleExternalId,
        assumeRoleAdditionalOptions: stack.assumeRoleAdditionalOptions,
      })
    ).sdk;

    return {
      stackSdk: stackSdk,
      resolvedEnvironment,
      cloudFormationRoleArn: arns.cloudFormationRoleArn,
      envResources: this.environmentResources.for(resolvedEnvironment, stackSdk),
    };
  }

  /**
   * Try to use the bootstrap lookupRole. There are two scenarios that are handled here
   *  1. The lookup role may not exist (it was added in bootstrap stack version 7)
   *  2. The lookup role may not have the correct permissions (ReadOnlyAccess was added in
   *      bootstrap stack version 8)
   *
   * In the case of 1 (lookup role doesn't exist) `forEnvironment` will either:
   *   1. Return the default credentials if the default credentials are for the stack account
   *   2. Throw an error if the default credentials are not for the stack account.
   *
   * If we successfully assume the lookup role we then proceed to 2 and check whether the bootstrap
   * stack version is valid. If it is not we throw an error which should be handled in the calling
   * function (and fallback to use a different role, etc)
   *
   * If we do not successfully assume the lookup role, but do get back the default credentials
   * then return those and note that we are returning the default credentials. The calling
   * function can then decide to use them or fallback to another role.
   */
  public async prepareSdkWithLookupRoleFor(
    stack: cxapi.CloudFormationStackArtifact,
  ): Promise<PreparedSdkWithLookupRoleForEnvironment> {
    const resolvedEnvironment = await this.sdkProvider.resolveEnvironment(stack.environment);

    // Substitute any placeholders with information about the current environment
    const arns = await replaceEnvPlaceholders(
      {
        lookupRoleArn: stack.lookupRole?.arn,
      },
      resolvedEnvironment,
      this.sdkProvider,
    );

    // try to assume the lookup role
    const warningMessage = `Could not assume ${arns.lookupRoleArn}, proceeding anyway.`;

    try {
      // Trying to assume lookup role and cache the sdk for the environment
      const stackSdk = await this.cachedSdkForEnvironment(resolvedEnvironment, Mode.ForReading, {
        assumeRoleArn: arns.lookupRoleArn,
        assumeRoleExternalId: stack.lookupRole?.assumeRoleExternalId,
        assumeRoleAdditionalOptions: stack.lookupRole?.assumeRoleAdditionalOptions,
      });

      const envResources = this.environmentResources.for(resolvedEnvironment, stackSdk.sdk);

      // if we succeed in assuming the lookup role, make sure we have the correct bootstrap stack version
      if (
        stackSdk.didAssumeRole &&
        stack.lookupRole?.bootstrapStackVersionSsmParameter &&
        stack.lookupRole.requiresBootstrapStackVersion
      ) {
        const version = await envResources.versionFromSsmParameter(stack.lookupRole.bootstrapStackVersionSsmParameter);
        if (version < stack.lookupRole.requiresBootstrapStackVersion) {
          throw new Error(
            `Bootstrap stack version '${stack.lookupRole.requiresBootstrapStackVersion}' is required, found version '${version}'. To get rid of this error, please upgrade to bootstrap version >= ${stack.lookupRole.requiresBootstrapStackVersion}`,
          );
        }
      } else if (!stackSdk.didAssumeRole) {
        const lookUpRoleExists = stack.lookupRole ? true : false;
        warning(
          `Lookup role ${lookUpRoleExists ? 'exists but' : 'does not exist, hence'} was not assumed. Proceeding with default credentials.`,
        );
      }
      return { ...stackSdk, resolvedEnvironment, envResources };
    } catch (e: any) {
      debug(e);

      // only print out the warnings if the lookupRole exists
      if (stack.lookupRole) {
        warning(warningMessage);
      }

      // This error should be shown even if debug mode is off
      if (e instanceof Error && e.message.includes('Bootstrap stack version')) {
        error(e.message);
      }
      throw e;
    }
  }

=======
    const stack = await CloudFormationStack.lookup(env.sdk.cloudFormation(), options.deployName ?? options.stack.stackName);
    return stack.exists;
  }

>>>>>>> 4e715b83
  private async prepareAndValidateAssets(asset: cxapi.AssetManifestArtifact, options: AssetOptions) {
    const env = await this.envs.accessStackForMutableStackOperations(options.stack);

    await this.validateBootstrapStackVersion(
      options.stack.stackName,
      asset.requiresBootstrapStackVersion,
      asset.bootstrapStackVersionSsmParameter,
<<<<<<< HEAD
      envResources,
    );
=======
      env.resources);
>>>>>>> 4e715b83

    const manifest = AssetManifest.fromFile(asset.file);

    return { manifest, stackEnv: env.resolvedEnvironment };
  }

  /**
   * Build all assets in a manifest
   *
   * @deprecated Use `buildSingleAsset` instead
   */
  public async buildAssets(asset: cxapi.AssetManifestArtifact, options: BuildStackAssetsOptions) {
    const { manifest, stackEnv } = await this.prepareAndValidateAssets(asset, options);
    await buildAssets(manifest, this.assetSdkProvider, stackEnv, options.buildOptions);
  }

  /**
   * Publish all assets in a manifest
   *
   * @deprecated Use `publishSingleAsset` instead
   */
  public async publishAssets(asset: cxapi.AssetManifestArtifact, options: PublishStackAssetsOptions) {
    const { manifest, stackEnv } = await this.prepareAndValidateAssets(asset, options);
    await publishAssets(manifest, this.assetSdkProvider, stackEnv, {
      ...options.publishOptions,
      allowCrossAccount: await this.allowCrossAccountAssetPublishingForEnv(options.stack),
    });
  }

  /**
   * Build a single asset from an asset manifest
   *
   * If an assert manifest artifact is given, the bootstrap stack version
   * will be validated according to the constraints in that manifest artifact.
   * If that is not necessary, `'no-version-validation'` can be passed.
   */
<<<<<<< HEAD
  public async buildSingleAsset(
    assetArtifact: cxapi.AssetManifestArtifact | 'no-version-validation',
    assetManifest: AssetManifest,
    asset: IManifestEntry,
    options: BuildStackAssetsOptions,
  ) {
    const { resolvedEnvironment, envResources } = await this.prepareSdkFor(
      options.stack,
      options.roleArn,
      Mode.ForWriting,
    );

=======
  // eslint-disable-next-line max-len
  public async buildSingleAsset(assetArtifact: cxapi.AssetManifestArtifact | 'no-version-validation', assetManifest: AssetManifest, asset: IManifestEntry, options: BuildStackAssetsOptions) {
>>>>>>> 4e715b83
    if (assetArtifact !== 'no-version-validation') {
      const env = await this.envs.accessStackForReadOnlyStackOperations(options.stack);
      await this.validateBootstrapStackVersion(
        options.stack.stackName,
        assetArtifact.requiresBootstrapStackVersion,
        assetArtifact.bootstrapStackVersionSsmParameter,
        env.resources);
    }

    const resolvedEnvironment = await this.envs.resolveStackEnvironment(options.stack);

    const publisher = this.cachedPublisher(assetManifest, resolvedEnvironment, options.stackName);
    await publisher.buildEntry(asset);
    if (publisher.hasFailures) {
      throw new Error(`Failed to build asset ${asset.id}`);
    }
  }

  /**
   * Publish a single asset from an asset manifest
   */
  // eslint-disable-next-line max-len
<<<<<<< HEAD
  public async publishSingleAsset(
    assetManifest: AssetManifest,
    asset: IManifestEntry,
    options: PublishStackAssetsOptions,
  ) {
    const { resolvedEnvironment: stackEnv } = await this.prepareSdkFor(options.stack, options.roleArn, Mode.ForWriting);
=======
  public async publishSingleAsset(assetManifest: AssetManifest, asset: IManifestEntry, options: PublishStackAssetsOptions) {
    const stackEnv = await this.envs.resolveStackEnvironment(options.stack);
>>>>>>> 4e715b83

    // No need to validate anymore, we already did that during build
    const publisher = this.cachedPublisher(assetManifest, stackEnv, options.stackName);
    // eslint-disable-next-line no-console
    await publisher.publishEntry(asset, { allowCrossAccount: await this.allowCrossAccountAssetPublishingForEnv(options.stack) });
    if (publisher.hasFailures) {
      throw new Error(`Failed to publish asset ${asset.id}`);
    }
  }

  private async allowCrossAccountAssetPublishingForEnv(stack: cxapi.CloudFormationStackArtifact): Promise<boolean> {
    if (this._allowCrossAccountAssetPublishing === undefined) {
      const env = await this.envs.accessStackForReadOnlyStackOperations(stack);
      this._allowCrossAccountAssetPublishing = await determineAllowCrossAccountAssetPublishing(env.sdk, this.props.toolkitStackName);
    }
    return this._allowCrossAccountAssetPublishing;
  }

  /**
   * Return whether a single asset has been published already
   */
<<<<<<< HEAD
  public async isSingleAssetPublished(
    assetManifest: AssetManifest,
    asset: IManifestEntry,
    options: PublishStackAssetsOptions,
  ) {
    const { resolvedEnvironment: stackEnv } = await this.prepareSdkFor(options.stack, options.roleArn, Mode.ForWriting);
=======
  public async isSingleAssetPublished(assetManifest: AssetManifest, asset: IManifestEntry, options: PublishStackAssetsOptions) {
    const stackEnv = await this.envs.resolveStackEnvironment(options.stack);

>>>>>>> 4e715b83
    const publisher = this.cachedPublisher(assetManifest, stackEnv, options.stackName);
    return publisher.isEntryPublished(asset);
  }

  /**
   * Validate that the bootstrap stack has the right version for this stack
   *
   * Call into envResources.validateVersion, but prepend the stack name in case of failure.
   */
  private async validateBootstrapStackVersion(
    stackName: string,
    requiresBootstrapStackVersion: number | undefined,
    bootstrapStackVersionSsmParameter: string | undefined,
    envResources: EnvironmentResources,
  ) {
    try {
      await envResources.validateVersion(requiresBootstrapStackVersion, bootstrapStackVersionSsmParameter);
    } catch (e: any) {
      throw new Error(`${stackName}: ${e.message}`);
    }
  }

<<<<<<< HEAD
  private async cachedSdkForEnvironment(environment: cxapi.Environment, mode: Mode, options?: CredentialsOptions) {
    const cacheKeyElements = [
      environment.account,
      environment.region,
      `${mode}`,
      options?.assumeRoleArn ?? '',
      options?.assumeRoleExternalId ?? '',
    ];

    if (options?.assumeRoleAdditionalOptions) {
      cacheKeyElements.push(JSON.stringify(options.assumeRoleAdditionalOptions));
    }

    const cacheKey = cacheKeyElements.join(':');
    const existing = this.sdkCache.get(cacheKey);
    if (existing) {
      return existing;
    }
    const ret = await this.sdkProvider.forEnvironment(environment, mode, options);
    this.sdkCache.set(cacheKey, ret);
    return ret;
  }

=======
>>>>>>> 4e715b83
  private cachedPublisher(assetManifest: cdk_assets.AssetManifest, env: cxapi.Environment, stackName?: string) {
    const existing = this.publisherCache.get(assetManifest);
    if (existing) {
      return existing;
    }
    const prefix = stackName ? `${chalk.bold(stackName)}: ` : '';
    const publisher = new cdk_assets.AssetPublishing(assetManifest, {
      // The AssetPublishing class takes care of role assuming etc, so it's okay to
      // give it a direct `SdkProvider`.
      aws: new PublishingAws(this.assetSdkProvider, env),
      progressListener: new ParallelSafeAssetProgress(prefix, this.props.quiet ?? false),
    });
    this.publisherCache.set(assetManifest, publisher);
    return publisher;
  }
}

/**
 * Asset progress that doesn't do anything with percentages (currently)
 */
class ParallelSafeAssetProgress implements cdk_assets.IPublishProgressListener {
  constructor(
    private readonly prefix: string,
    private readonly quiet: boolean,
  ) {}

  public onPublishEvent(type: cdk_assets.EventType, event: cdk_assets.IPublishProgress): void {
    const handler = this.quiet && type !== 'fail' ? debug : EVENT_TO_LOGGER[type];
    handler(`${this.prefix}${type}: ${event.message}`);
  }
}

function suffixWithErrors(msg: string, errors?: string[]) {
  return errors && errors.length > 0 ? `${msg}: ${errors.join(', ')}` : msg;
}<|MERGE_RESOLUTION|>--- conflicted
+++ resolved
@@ -3,31 +3,19 @@
 import * as cdk_assets from 'cdk-assets';
 import { AssetManifest, IManifestEntry } from 'cdk-assets';
 import * as chalk from 'chalk';
-<<<<<<< HEAD
-import type { SDK } from './aws-auth/sdk';
-import type { CredentialsOptions, SdkForEnvironment, SdkProvider } from './aws-auth/sdk-provider';
-import { type DeploymentMethod, deployStack, type DeployStackResult, destroyStack } from './deploy-stack';
-import { type EnvironmentResources, EnvironmentResourcesRegistry } from './environment-resources';
+import type { SdkProvider } from './aws-auth/sdk-provider';
+import { type DeploymentMethod, deployStack, DeployStackResult, destroyStack } from './deploy-stack';
+import { type EnvironmentResources } from './environment-resources';
+import type { Tag } from '../cdk-toolkit';
+import { debug, warning } from '../logging';
+import { EnvironmentAccess } from './environment-access';
 import { HotswapMode, HotswapPropertyOverrides } from './hotswap/common';
 import {
   loadCurrentTemplate,
   loadCurrentTemplateWithNestedStacks,
   type RootTemplateWithNestedStacks,
 } from './nested-stack-helpers';
-import { Mode } from './plugin';
-import type { Tag } from '../cdk-toolkit';
-import { debug, error, warning } from '../logging';
-=======
-import { Tag } from '../cdk-toolkit';
-import { debug, warning } from '../logging';
-import { SdkProvider } from './aws-auth/sdk-provider';
-import { deployStack, DeployStackResult, destroyStack, DeploymentMethod } from './deploy-stack';
-import { EnvironmentAccess } from './environment-access';
-import { EnvironmentResources } from './environment-resources';
-import { HotswapMode, HotswapPropertyOverrides } from './hotswap/common';
-import { loadCurrentTemplateWithNestedStacks, loadCurrentTemplate, RootTemplateWithNestedStacks } from './nested-stack-helpers';
 import { DEFAULT_TOOLKIT_STACK_NAME } from './toolkit-info';
->>>>>>> 4e715b83
 import { determineAllowCrossAccountAssetPublishing } from './util/checks';
 import {
   CloudFormationStack,
@@ -53,39 +41,6 @@
 
 const BOOTSTRAP_STACK_VERSION_FOR_ROLLBACK = 23;
 
-<<<<<<< HEAD
-/**
- * SDK obtained by assuming the lookup role
- * for a given environment
- */
-export interface PreparedSdkWithLookupRoleForEnvironment {
-  /**
-   * The SDK for the given environment
-   */
-  readonly sdk: SDK;
-
-  /**
-   * The resolved environment for the stack
-   * (no more 'unknown-account/unknown-region')
-   */
-  readonly resolvedEnvironment: cxapi.Environment;
-
-  /**
-   * Whether or not the assume role was successful.
-   * If the assume role was not successful (false)
-   * then that means that the 'sdk' returned contains
-   * the default credentials (not the assume role credentials)
-   */
-  readonly didAssumeRole: boolean;
-
-  /**
-   * An object for accessing the bootstrap resources in this environment
-   */
-  readonly envResources: EnvironmentResources;
-}
-
-=======
->>>>>>> 4e715b83
 export interface DeployStackOptions {
   /**
    * Stack to deploy
@@ -388,16 +343,8 @@
  *
  * Manages lookup of SDKs, Bootstrap stacks, etc.
  */
-<<<<<<< HEAD
-export interface PreparedSdkForEnvironment {
-  /**
-   * The SDK for the given environment
-   */
-  readonly stackSdk: SDK;
-=======
 export class Deployments {
   public readonly envs: EnvironmentAccess;
->>>>>>> 4e715b83
 
   /**
    * SDK provider for asset publishing (do not use for anything else).
@@ -455,17 +402,8 @@
     debug(`Retrieving template summary for stack ${stackArtifact.displayName}.`);
     // Currently, needs to use `deploy-role` since it may need to read templates in the staging
     // bucket which have been encrypted with a KMS key (and lookup-role may not read encrypted things)
-<<<<<<< HEAD
-    const { stackSdk, resolvedEnvironment, envResources } = await this.prepareSdkFor(
-      stackArtifact,
-      undefined,
-      Mode.ForReading,
-    );
-    const cfn = stackSdk.cloudFormation();
-=======
     const env = await this.envs.accessStackForReadOnlyStackOperations(stackArtifact);
     const cfn = env.sdk.cloudFormation();
->>>>>>> 4e715b83
 
     await uploadStackTemplateAssets(stackArtifact, this);
 
@@ -475,13 +413,7 @@
       stackArtifact,
       env.resolvedEnvironment,
       builder,
-<<<<<<< HEAD
-      envResources,
-    );
-=======
-      env.resources,
-      env.sdk);
->>>>>>> 4e715b83
+      env.resources);
 
     // If the `makeBodyParameter` before this added assets, make sure to publish them before
     // calling the API.
@@ -517,29 +449,16 @@
       };
     }
 
-<<<<<<< HEAD
-    const { stackSdk, resolvedEnvironment, cloudFormationRoleArn, envResources } = await this.prepareSdkFor(
-      options.stack,
-      options.roleArn,
-      Mode.ForWriting,
-    );
-=======
     const env = await this.envs.accessStackForMutableStackOperations(options.stack);
->>>>>>> 4e715b83
 
     // Do a verification of the bootstrap stack version
     await this.validateBootstrapStackVersion(
       options.stack.stackName,
       options.stack.requiresBootstrapStackVersion,
       options.stack.bootstrapStackVersionSsmParameter,
-<<<<<<< HEAD
-      envResources,
-    );
-=======
       env.resources);
 
     const executionRoleArn = await env.replacePlaceholders(options.roleArn ?? options.stack.cloudFormationExecutionRoleArn);
->>>>>>> 4e715b83
 
     return deployStack({
       stack: options.stack,
@@ -583,12 +502,7 @@
         options.stack.stackName,
         BOOTSTRAP_STACK_VERSION_FOR_ROLLBACK,
         options.stack.bootstrapStackVersionSsmParameter,
-<<<<<<< HEAD
-        envResources,
-      );
-=======
         env.resources);
->>>>>>> 4e715b83
     }
 
     const cfn = env.sdk.cloudFormation();
@@ -699,16 +613,8 @@
   }
 
   public async destroyStack(options: DestroyStackOptions): Promise<void> {
-<<<<<<< HEAD
-    const { stackSdk, cloudFormationRoleArn: roleArn } = await this.prepareSdkFor(
-      options.stack,
-      options.roleArn,
-      Mode.ForWriting,
-    );
-=======
     const env = await this.envs.accessStackForMutableStackOperations(options.stack);
     const executionRoleArn = await env.replacePlaceholders(options.roleArn ?? options.stack.cloudFormationExecutionRoleArn);
->>>>>>> 4e715b83
 
     return destroyStack({
       sdk: env.sdk,
@@ -727,172 +633,10 @@
     } else {
       env = await this.envs.accessStackForReadOnlyStackOperations(options.stack);
     }
-<<<<<<< HEAD
-    const stack = await CloudFormationStack.lookup(
-      stackSdk.cloudFormation(),
-      options.deployName ?? options.stack.stackName,
-    );
-    return stack.exists;
-  }
-
-  public async prepareSdkWithDeployRole(
-    stackArtifact: cxapi.CloudFormationStackArtifact,
-  ): Promise<PreparedSdkForEnvironment> {
-    return this.prepareSdkFor(stackArtifact, undefined, Mode.ForWriting);
-  }
-
-  private async prepareSdkWithLookupOrDeployRole(
-    stackArtifact: cxapi.CloudFormationStackArtifact,
-  ): Promise<PreparedSdkForEnvironment> {
-    // try to assume the lookup role
-    try {
-      const result = await this.prepareSdkWithLookupRoleFor(stackArtifact);
-      if (result.didAssumeRole) {
-        return {
-          resolvedEnvironment: result.resolvedEnvironment,
-          stackSdk: result.sdk,
-          envResources: result.envResources,
-        };
-      }
-    } catch {}
-    // fall back to the deploy role
-    return this.prepareSdkFor(stackArtifact, undefined, Mode.ForReading);
-  }
-
-  /**
-   * Get the environment necessary for touching the given stack
-   *
-   * Returns the following:
-   *
-   * - The resolved environment for the stack (no more 'unknown-account/unknown-region')
-   * - SDK loaded with the right credentials for calling `CreateChangeSet`.
-   * - The Execution Role that should be passed to CloudFormation.
-   */
-  private async prepareSdkFor(
-    stack: cxapi.CloudFormationStackArtifact,
-    roleArn: string | undefined,
-    mode: Mode,
-  ): Promise<PreparedSdkForEnvironment> {
-    if (!stack.environment) {
-      throw new Error(`The stack ${stack.displayName} does not have an environment`);
-    }
-
-    const resolvedEnvironment = await this.resolveEnvironment(stack);
-
-    // Substitute any placeholders with information about the current environment
-    const arns = await replaceEnvPlaceholders(
-      {
-        assumeRoleArn: stack.assumeRoleArn,
-
-        // Use the override if given, otherwise use the field from the stack
-        cloudFormationRoleArn: roleArn ?? stack.cloudFormationExecutionRoleArn,
-      },
-      resolvedEnvironment,
-      this.sdkProvider,
-    );
-
-    const stackSdk = (
-      await this.cachedSdkForEnvironment(resolvedEnvironment, mode, {
-        assumeRoleArn: arns.assumeRoleArn,
-        assumeRoleExternalId: stack.assumeRoleExternalId,
-        assumeRoleAdditionalOptions: stack.assumeRoleAdditionalOptions,
-      })
-    ).sdk;
-
-    return {
-      stackSdk: stackSdk,
-      resolvedEnvironment,
-      cloudFormationRoleArn: arns.cloudFormationRoleArn,
-      envResources: this.environmentResources.for(resolvedEnvironment, stackSdk),
-    };
-  }
-
-  /**
-   * Try to use the bootstrap lookupRole. There are two scenarios that are handled here
-   *  1. The lookup role may not exist (it was added in bootstrap stack version 7)
-   *  2. The lookup role may not have the correct permissions (ReadOnlyAccess was added in
-   *      bootstrap stack version 8)
-   *
-   * In the case of 1 (lookup role doesn't exist) `forEnvironment` will either:
-   *   1. Return the default credentials if the default credentials are for the stack account
-   *   2. Throw an error if the default credentials are not for the stack account.
-   *
-   * If we successfully assume the lookup role we then proceed to 2 and check whether the bootstrap
-   * stack version is valid. If it is not we throw an error which should be handled in the calling
-   * function (and fallback to use a different role, etc)
-   *
-   * If we do not successfully assume the lookup role, but do get back the default credentials
-   * then return those and note that we are returning the default credentials. The calling
-   * function can then decide to use them or fallback to another role.
-   */
-  public async prepareSdkWithLookupRoleFor(
-    stack: cxapi.CloudFormationStackArtifact,
-  ): Promise<PreparedSdkWithLookupRoleForEnvironment> {
-    const resolvedEnvironment = await this.sdkProvider.resolveEnvironment(stack.environment);
-
-    // Substitute any placeholders with information about the current environment
-    const arns = await replaceEnvPlaceholders(
-      {
-        lookupRoleArn: stack.lookupRole?.arn,
-      },
-      resolvedEnvironment,
-      this.sdkProvider,
-    );
-
-    // try to assume the lookup role
-    const warningMessage = `Could not assume ${arns.lookupRoleArn}, proceeding anyway.`;
-
-    try {
-      // Trying to assume lookup role and cache the sdk for the environment
-      const stackSdk = await this.cachedSdkForEnvironment(resolvedEnvironment, Mode.ForReading, {
-        assumeRoleArn: arns.lookupRoleArn,
-        assumeRoleExternalId: stack.lookupRole?.assumeRoleExternalId,
-        assumeRoleAdditionalOptions: stack.lookupRole?.assumeRoleAdditionalOptions,
-      });
-
-      const envResources = this.environmentResources.for(resolvedEnvironment, stackSdk.sdk);
-
-      // if we succeed in assuming the lookup role, make sure we have the correct bootstrap stack version
-      if (
-        stackSdk.didAssumeRole &&
-        stack.lookupRole?.bootstrapStackVersionSsmParameter &&
-        stack.lookupRole.requiresBootstrapStackVersion
-      ) {
-        const version = await envResources.versionFromSsmParameter(stack.lookupRole.bootstrapStackVersionSsmParameter);
-        if (version < stack.lookupRole.requiresBootstrapStackVersion) {
-          throw new Error(
-            `Bootstrap stack version '${stack.lookupRole.requiresBootstrapStackVersion}' is required, found version '${version}'. To get rid of this error, please upgrade to bootstrap version >= ${stack.lookupRole.requiresBootstrapStackVersion}`,
-          );
-        }
-      } else if (!stackSdk.didAssumeRole) {
-        const lookUpRoleExists = stack.lookupRole ? true : false;
-        warning(
-          `Lookup role ${lookUpRoleExists ? 'exists but' : 'does not exist, hence'} was not assumed. Proceeding with default credentials.`,
-        );
-      }
-      return { ...stackSdk, resolvedEnvironment, envResources };
-    } catch (e: any) {
-      debug(e);
-
-      // only print out the warnings if the lookupRole exists
-      if (stack.lookupRole) {
-        warning(warningMessage);
-      }
-
-      // This error should be shown even if debug mode is off
-      if (e instanceof Error && e.message.includes('Bootstrap stack version')) {
-        error(e.message);
-      }
-      throw e;
-    }
-  }
-
-=======
     const stack = await CloudFormationStack.lookup(env.sdk.cloudFormation(), options.deployName ?? options.stack.stackName);
     return stack.exists;
   }
 
->>>>>>> 4e715b83
   private async prepareAndValidateAssets(asset: cxapi.AssetManifestArtifact, options: AssetOptions) {
     const env = await this.envs.accessStackForMutableStackOperations(options.stack);
 
@@ -900,12 +644,7 @@
       options.stack.stackName,
       asset.requiresBootstrapStackVersion,
       asset.bootstrapStackVersionSsmParameter,
-<<<<<<< HEAD
-      envResources,
-    );
-=======
       env.resources);
->>>>>>> 4e715b83
 
     const manifest = AssetManifest.fromFile(asset.file);
 
@@ -942,23 +681,8 @@
    * will be validated according to the constraints in that manifest artifact.
    * If that is not necessary, `'no-version-validation'` can be passed.
    */
-<<<<<<< HEAD
-  public async buildSingleAsset(
-    assetArtifact: cxapi.AssetManifestArtifact | 'no-version-validation',
-    assetManifest: AssetManifest,
-    asset: IManifestEntry,
-    options: BuildStackAssetsOptions,
-  ) {
-    const { resolvedEnvironment, envResources } = await this.prepareSdkFor(
-      options.stack,
-      options.roleArn,
-      Mode.ForWriting,
-    );
-
-=======
   // eslint-disable-next-line max-len
   public async buildSingleAsset(assetArtifact: cxapi.AssetManifestArtifact | 'no-version-validation', assetManifest: AssetManifest, asset: IManifestEntry, options: BuildStackAssetsOptions) {
->>>>>>> 4e715b83
     if (assetArtifact !== 'no-version-validation') {
       const env = await this.envs.accessStackForReadOnlyStackOperations(options.stack);
       await this.validateBootstrapStackVersion(
@@ -981,17 +705,12 @@
    * Publish a single asset from an asset manifest
    */
   // eslint-disable-next-line max-len
-<<<<<<< HEAD
   public async publishSingleAsset(
     assetManifest: AssetManifest,
     asset: IManifestEntry,
     options: PublishStackAssetsOptions,
   ) {
-    const { resolvedEnvironment: stackEnv } = await this.prepareSdkFor(options.stack, options.roleArn, Mode.ForWriting);
-=======
-  public async publishSingleAsset(assetManifest: AssetManifest, asset: IManifestEntry, options: PublishStackAssetsOptions) {
     const stackEnv = await this.envs.resolveStackEnvironment(options.stack);
->>>>>>> 4e715b83
 
     // No need to validate anymore, we already did that during build
     const publisher = this.cachedPublisher(assetManifest, stackEnv, options.stackName);
@@ -1013,18 +732,12 @@
   /**
    * Return whether a single asset has been published already
    */
-<<<<<<< HEAD
   public async isSingleAssetPublished(
     assetManifest: AssetManifest,
     asset: IManifestEntry,
     options: PublishStackAssetsOptions,
   ) {
-    const { resolvedEnvironment: stackEnv } = await this.prepareSdkFor(options.stack, options.roleArn, Mode.ForWriting);
-=======
-  public async isSingleAssetPublished(assetManifest: AssetManifest, asset: IManifestEntry, options: PublishStackAssetsOptions) {
     const stackEnv = await this.envs.resolveStackEnvironment(options.stack);
-
->>>>>>> 4e715b83
     const publisher = this.cachedPublisher(assetManifest, stackEnv, options.stackName);
     return publisher.isEntryPublished(asset);
   }
@@ -1047,32 +760,6 @@
     }
   }
 
-<<<<<<< HEAD
-  private async cachedSdkForEnvironment(environment: cxapi.Environment, mode: Mode, options?: CredentialsOptions) {
-    const cacheKeyElements = [
-      environment.account,
-      environment.region,
-      `${mode}`,
-      options?.assumeRoleArn ?? '',
-      options?.assumeRoleExternalId ?? '',
-    ];
-
-    if (options?.assumeRoleAdditionalOptions) {
-      cacheKeyElements.push(JSON.stringify(options.assumeRoleAdditionalOptions));
-    }
-
-    const cacheKey = cacheKeyElements.join(':');
-    const existing = this.sdkCache.get(cacheKey);
-    if (existing) {
-      return existing;
-    }
-    const ret = await this.sdkProvider.forEnvironment(environment, mode, options);
-    this.sdkCache.set(cacheKey, ret);
-    return ret;
-  }
-
-=======
->>>>>>> 4e715b83
   private cachedPublisher(assetManifest: cdk_assets.AssetManifest, env: cxapi.Environment, stackName?: string) {
     const existing = this.publisherCache.get(assetManifest);
     if (existing) {
