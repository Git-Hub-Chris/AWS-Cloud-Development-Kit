import * as os from 'os';
import * as path from 'path';
import { ArtifactType } from '@aws-cdk/cloud-assembly-schema';
import { CloudAssemblyBuilder, Environment, EnvironmentUtils } from '@aws-cdk/cx-api';
import * as fs from 'fs-extra';
import {
  BOOTSTRAP_VERSION_OUTPUT,
  BootstrapEnvironmentOptions,
  BOOTSTRAP_VERSION_RESOURCE,
  BOOTSTRAP_VARIANT_PARAMETER,
  DEFAULT_BOOTSTRAP_VARIANT,
} from './bootstrap-props';
import * as logging from '../../logging';
<<<<<<< HEAD
import type { SdkProvider, SDK } from '../aws-auth';
import { deployStack, type DeployStackResult } from '../deploy-stack';
=======
import { Mode, SdkProvider, ISDK } from '../aws-auth';
import { assertIsSuccessfulDeployStackResult, deployStack, SuccessfulDeployStackResult } from '../deploy-stack';
>>>>>>> 18c19fd4
import { NoBootstrapStackEnvironmentResources } from '../environment-resources';
import { Mode } from '../plugin';
import { DEFAULT_TOOLKIT_STACK_NAME, ToolkitInfo } from '../toolkit-info';

/**
 * A class to hold state around stack bootstrapping
 *
 * This class exists so we can break bootstrapping into 2 phases:
 *
 * ```ts
 * const current = BootstrapStack.lookup(...);
 * // ...
 * current.update(newTemplate, ...);
 * ```
 *
 * And do something in between the two phases (such as look at the
 * current bootstrap stack and doing something intelligent).
 */
export class BootstrapStack {
  public static async lookup(sdkProvider: SdkProvider, environment: Environment, toolkitStackName?: string) {
    toolkitStackName = toolkitStackName ?? DEFAULT_TOOLKIT_STACK_NAME;

    const resolvedEnvironment = await sdkProvider.resolveEnvironment(environment);
    const sdk = (await sdkProvider.forEnvironment(resolvedEnvironment, Mode.ForWriting)).sdk;

    const currentToolkitInfo = await ToolkitInfo.lookup(resolvedEnvironment, sdk, toolkitStackName);

    return new BootstrapStack(sdkProvider, sdk, resolvedEnvironment, toolkitStackName, currentToolkitInfo);
  }

  protected constructor(
    private readonly sdkProvider: SdkProvider,
    private readonly sdk: SDK,
    private readonly resolvedEnvironment: Environment,
    private readonly toolkitStackName: string,
    private readonly currentToolkitInfo: ToolkitInfo,
  ) {}

  public get parameters(): Record<string, string> {
    return this.currentToolkitInfo.found ? this.currentToolkitInfo.bootstrapStack.parameters : {};
  }

  public get terminationProtection() {
    return this.currentToolkitInfo.found ? this.currentToolkitInfo.bootstrapStack.terminationProtection : undefined;
  }

  public async partition(): Promise<string> {
    return (await this.sdk.currentAccount()).partition;
  }

  /**
   * Perform the actual deployment of a bootstrap stack, given a template and some parameters
   */
  public async update(
    template: any,
    parameters: Record<string, string | undefined>,
    options: Omit<BootstrapEnvironmentOptions, 'parameters'>,
  ): Promise<SuccessfulDeployStackResult> {
    if (this.currentToolkitInfo.found && !options.force) {
      // Safety checks
      const abortResponse = {
        type: 'did-deploy-stack',
        noOp: true,
        outputs: {},
        stackArn: this.currentToolkitInfo.bootstrapStack.stackId,
      } satisfies SuccessfulDeployStackResult;

      // Validate that the bootstrap stack we're trying to replace is from the same variant as the one we're trying to deploy
      const currentVariant = this.currentToolkitInfo.variant;
      const newVariant = bootstrapVariantFromTemplate(template);
      if (currentVariant !== newVariant) {
        logging.warning(
          `Bootstrap stack already exists, containing '${currentVariant}'. Not overwriting it with a template containing '${newVariant}' (use --force if you intend to overwrite)`,
        );
        return abortResponse;
      }

      // Validate that we're not downgrading the bootstrap stack
      const newVersion = bootstrapVersionFromTemplate(template);
      const currentVersion = this.currentToolkitInfo.version;
      if (newVersion < currentVersion) {
        logging.warning(
          `Bootstrap stack already at version ${currentVersion}. Not downgrading it to version ${newVersion} (use --force if you intend to downgrade)`,
        );
        if (newVersion === 0) {
          // A downgrade with 0 as target version means we probably have a new-style bootstrap in the account,
          // and an old-style bootstrap as current target, which means the user probably forgot to put this flag in.
          logging.warning("(Did you set the '@aws-cdk/core:newStyleStackSynthesis' feature flag in cdk.json?)");
        }
        return abortResponse;
      }
    }

    const outdir = await fs.mkdtemp(path.join(os.tmpdir(), 'cdk-bootstrap'));
    const builder = new CloudAssemblyBuilder(outdir);
    const templateFile = `${this.toolkitStackName}.template.json`;
    await fs.writeJson(path.join(builder.outdir, templateFile), template, {
      spaces: 2,
    });

    builder.addArtifact(this.toolkitStackName, {
      type: ArtifactType.AWS_CLOUDFORMATION_STACK,
      environment: EnvironmentUtils.format(this.resolvedEnvironment.account, this.resolvedEnvironment.region),
      properties: {
        templateFile,
        terminationProtection: options.terminationProtection ?? false,
      },
    });

    const assembly = builder.buildAssembly();

    const ret = await deployStack({
      stack: assembly.getStackByName(this.toolkitStackName),
      resolvedEnvironment: this.resolvedEnvironment,
      sdk: this.sdk,
      sdkProvider: this.sdkProvider,
      force: options.force,
      roleArn: options.roleArn,
      tags: options.tags,
      deploymentMethod: { method: 'change-set', execute: options.execute },
      parameters,
      usePreviousParameters: options.usePreviousParameters ?? true,
      // Obviously we can't need a bootstrap stack to deploy a bootstrap stack
      envResources: new NoBootstrapStackEnvironmentResources(this.resolvedEnvironment, this.sdk),
    });

    assertIsSuccessfulDeployStackResult(ret);

    return ret;
  }
}

export function bootstrapVersionFromTemplate(template: any): number {
  const versionSources = [
    template.Outputs?.[BOOTSTRAP_VERSION_OUTPUT]?.Value,
    template.Resources?.[BOOTSTRAP_VERSION_RESOURCE]?.Properties?.Value,
  ];

  for (const vs of versionSources) {
    if (typeof vs === 'number') {
      return vs;
    }
    if (typeof vs === 'string' && !isNaN(parseInt(vs, 10))) {
      return parseInt(vs, 10);
    }
  }
  return 0;
}

export function bootstrapVariantFromTemplate(template: any): string {
  return template.Parameters?.[BOOTSTRAP_VARIANT_PARAMETER]?.Default ?? DEFAULT_BOOTSTRAP_VARIANT;
}<|MERGE_RESOLUTION|>--- conflicted
+++ resolved
@@ -4,20 +4,15 @@
 import { CloudAssemblyBuilder, Environment, EnvironmentUtils } from '@aws-cdk/cx-api';
 import * as fs from 'fs-extra';
 import {
+  BOOTSTRAP_VARIANT_PARAMETER,
   BOOTSTRAP_VERSION_OUTPUT,
+  BOOTSTRAP_VERSION_RESOURCE,
   BootstrapEnvironmentOptions,
-  BOOTSTRAP_VERSION_RESOURCE,
-  BOOTSTRAP_VARIANT_PARAMETER,
   DEFAULT_BOOTSTRAP_VARIANT,
 } from './bootstrap-props';
 import * as logging from '../../logging';
-<<<<<<< HEAD
-import type { SdkProvider, SDK } from '../aws-auth';
-import { deployStack, type DeployStackResult } from '../deploy-stack';
-=======
-import { Mode, SdkProvider, ISDK } from '../aws-auth';
+import type { SDK, SdkProvider } from '../aws-auth';
 import { assertIsSuccessfulDeployStackResult, deployStack, SuccessfulDeployStackResult } from '../deploy-stack';
->>>>>>> 18c19fd4
 import { NoBootstrapStackEnvironmentResources } from '../environment-resources';
 import { Mode } from '../plugin';
 import { DEFAULT_TOOLKIT_STACK_NAME, ToolkitInfo } from '../toolkit-info';
