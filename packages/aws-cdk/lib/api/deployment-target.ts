--- conflicted
+++ resolved
@@ -1,9 +1,5 @@
-<<<<<<< HEAD
-import cxapi = require('@aws-cdk/cx-api');
 import { Tag } from "../api/cxapp/stacks";
-=======
 import { CloudFormationStackArtifact } from '@aws-cdk/cx-api';
->>>>>>> 2ba5ad25
 import { debug } from '../logging';
 import { deserializeStructure } from '../serialize';
 import { Mode } from './aws-auth/credentials';
