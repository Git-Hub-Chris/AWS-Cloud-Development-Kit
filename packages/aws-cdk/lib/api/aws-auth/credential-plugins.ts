--- conflicted
+++ resolved
@@ -1,15 +1,9 @@
-<<<<<<< HEAD
-import { AwsCredentials, CredentialProviderSource, Mode } from '@aws-cdk/cli-plugin-contract';
+import { AwsCredentials, IPluginHost, Mode } from '@aws-cdk/cli-plugin-contract';
 import type { AwsCredentialIdentity } from '@smithy/types';
 import { debug, warning } from '../../logging';
-import { PluginHost } from '../plugin';
-=======
+import { CredentialProviderSource, PluginProviderResult, PluginHost, SDKv2CompatibleCredentials, SDKv3CompatibleCredentialProvider, SDKv3CompatibleCredentials } from '../plugin';
 import { inspect } from 'util';
-import type { AwsCredentialIdentity, AwsCredentialIdentityProvider } from '@smithy/types';
-import { debug, warning } from '../../logging';
-import { CredentialProviderSource, PluginProviderResult, Mode, PluginHost, SDKv2CompatibleCredentials, SDKv3CompatibleCredentialProvider, SDKv3CompatibleCredentials } from '../plugin';
 import { credentialsAboutToExpire, makeCachingProvider } from './provider-caching';
->>>>>>> 5735e9ef
 
 /**
  * Cache for credential providers.
@@ -73,23 +67,6 @@
         continue;
       }
       debug(`Using ${source.name} credentials for account ${awsAccountId}`);
-<<<<<<< HEAD
-      const providerOrCreds = await source.getProvider(awsAccountId, mode);
-
-      // Backwards compatibility: if the plugin returns a ProviderChain, resolve that chain.
-      // Otherwise it must have returned credentials.
-      const credentials = providerOrCreds.resolvePromise
-        ? await providerOrCreds.resolvePromise()
-        : providerOrCreds as AwsCredentials;
-
-      // Another layer of backwards compatibility: in SDK v2, the credentials object
-      // is both a container and a provider. So we need to force the refresh using getPromise.
-      // In SDK v3, these two responsibilities are separate, and the getPromise doesn't exist.
-      if (credentials.getPromise) {
-        await credentials.getPromise();
-      }
-=======
->>>>>>> 5735e9ef
 
       return {
         credentials: await v3ProviderFromPlugin(() => source.getProvider(awsAccountId, mode, {
