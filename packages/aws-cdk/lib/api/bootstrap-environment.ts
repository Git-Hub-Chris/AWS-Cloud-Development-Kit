import cxapi = require('@aws-cdk/cx-api');
import fs = require('fs-extra');
import os = require('os');
import path = require('path');
import { deployStack, DeployStackResult } from './deploy-stack';
import { ISDK } from './util/sdk';

// tslint:disable:max-line-length

/** @experimental */
export const BUCKET_NAME_OUTPUT = 'BucketName';
/** @experimental */
export const BUCKET_DOMAIN_NAME_OUTPUT = 'BucketDomainName';

<<<<<<< HEAD
export async function bootstrapEnvironment(environment: cxapi.Environment, aws: ISDK, toolkitStackName: string, roleArn: string | undefined, toolkitBucketName: string | undefined): Promise<DeployStackResult> {
=======
/** @experimental */
export async function bootstrapEnvironment(environment: cxapi.Environment, aws: SDK, toolkitStackName: string, roleArn: string | undefined, toolkitBucketName: string | undefined): Promise<DeployStackResult> {
>>>>>>> c989fa47

  const template = {
    Description: "The CDK Toolkit Stack. It was created by `cdk bootstrap` and manages resources necessary for managing your Cloud Applications with AWS CDK.",
    Resources: {
      StagingBucket: {
        Type: "AWS::S3::Bucket",
        Properties: {
          BucketName: toolkitBucketName,
          AccessControl: "Private",
          BucketEncryption: { ServerSideEncryptionConfiguration: [{ ServerSideEncryptionByDefault: { SSEAlgorithm: "aws:kms" } }] }
        }
      }
    },
    Outputs: {
      [BUCKET_NAME_OUTPUT]: {
        Description: "The name of the S3 bucket owned by the CDK toolkit stack",
        Value: { Ref: "StagingBucket" }
      },
      [BUCKET_DOMAIN_NAME_OUTPUT]: {
        Description: "The domain name of the S3 bucket owned by the CDK toolkit stack",
        Value: { "Fn::GetAtt": ["StagingBucket", "DomainName"] }
      }
    }
  };

  const outdir = await fs.mkdtemp(path.join(os.tmpdir(), 'cdk-bootstrap'));
  const builder = new cxapi.CloudAssemblyBuilder(outdir);
  const templateFile = `${toolkitStackName}.template.json`;

  await fs.writeJson(path.join(builder.outdir, templateFile), template, { spaces: 2 });

  builder.addArtifact(toolkitStackName, {
    type: cxapi.ArtifactType.AWS_CLOUDFORMATION_STACK,
    environment: cxapi.EnvironmentUtils.format(environment.account, environment.region),
    properties: {
      templateFile
    },
  });

  const assembly = builder.build();
  return await deployStack({ stack: assembly.getStack(toolkitStackName), sdk: aws, roleArn });
}<|MERGE_RESOLUTION|>--- conflicted
+++ resolved
@@ -12,12 +12,8 @@
 /** @experimental */
 export const BUCKET_DOMAIN_NAME_OUTPUT = 'BucketDomainName';
 
-<<<<<<< HEAD
+/** @experimental */
 export async function bootstrapEnvironment(environment: cxapi.Environment, aws: ISDK, toolkitStackName: string, roleArn: string | undefined, toolkitBucketName: string | undefined): Promise<DeployStackResult> {
-=======
-/** @experimental */
-export async function bootstrapEnvironment(environment: cxapi.Environment, aws: SDK, toolkitStackName: string, roleArn: string | undefined, toolkitBucketName: string | undefined): Promise<DeployStackResult> {
->>>>>>> c989fa47
 
   const template = {
     Description: "The CDK Toolkit Stack. It was created by `cdk bootstrap` and manages resources necessary for managing your Cloud Applications with AWS CDK.",
