import { type Environment, UNKNOWN_ACCOUNT, UNKNOWN_REGION } from '@aws-cdk/cx-api';
import {
  type Account,
  type AssetManifest,
  AssetPublishing,
  ClientOptions,
  EventType,
  type IAws,
  type IECRClient,
  type IPublishProgress,
  type IPublishProgressListener,
  type IS3Client,
  type ISecretsManagerClient,
} from 'cdk-assets';
import type { SDK } from '../api';
import type { SdkProvider } from '../api/aws-auth/sdk-provider';
import { Mode } from '../api/plugin';
import { debug, error, print } from '../logging';

export interface PublishAssetsOptions {
  /**
   * Print progress at 'debug' level
   */
  readonly quiet?: boolean;

  /**
   * Whether to build assets before publishing.
   *
   * @default true To remain backward compatible.
   */
  readonly buildAssets?: boolean;

  /**
   * Whether to build/publish assets in parallel
   *
   * @default true To remain backward compatible.
   */
  readonly parallel?: boolean;

  /**
   * Whether cdk-assets is allowed to do cross account publishing.
   */
  readonly allowCrossAccount: boolean;
}

/**
 * Use cdk-assets to publish all assets in the given manifest.
 */
export async function publishAssets(
  manifest: AssetManifest,
  sdk: SdkProvider,
<<<<<<< HEAD
  targetEnv: Environment,
  options: PublishAssetsOptions = {},
=======
  targetEnv: cxapi.Environment,
  options: PublishAssetsOptions,
>>>>>>> f1e2f3b6
) {
  // This shouldn't really happen (it's a programming error), but we don't have
  // the types here to guide us. Do an runtime validation to be super super sure.
  if (
    targetEnv.account === undefined ||
    targetEnv.account === UNKNOWN_ACCOUNT ||
    targetEnv.region === undefined ||
    targetEnv.account === UNKNOWN_REGION
  ) {
    throw new Error(`Asset publishing requires resolved account and region, got ${JSON.stringify(targetEnv)}`);
  }

  const publisher = new AssetPublishing(manifest, {
    aws: new PublishingAws(sdk, targetEnv),
    progressListener: new PublishingProgressListener(options.quiet ?? false),
    throwOnError: false,
    publishInParallel: options.parallel ?? true,
    buildAssets: options.buildAssets ?? true,
    publishAssets: true,
    quiet: options.quiet,
  });
  await publisher.publish({ allowCrossAccount: options.allowCrossAccount });
  if (publisher.hasFailures) {
    throw new Error('Failed to publish one or more assets. See the error messages above for more information.');
  }
}

export interface BuildAssetsOptions {
  /**
   * Print progress at 'debug' level
   */
  readonly quiet?: boolean;

  /**
   * Build assets in parallel
   *
   * @default true
   */
  readonly parallel?: boolean;
}

/**
 * Use cdk-assets to build all assets in the given manifest.
 */
export async function buildAssets(
  manifest: AssetManifest,
  sdk: SdkProvider,
  targetEnv: Environment,
  options: BuildAssetsOptions = {},
) {
  // This shouldn't really happen (it's a programming error), but we don't have
  // the types here to guide us. Do an runtime validation to be super super sure.
  if (
    targetEnv.account === undefined ||
    targetEnv.account === UNKNOWN_ACCOUNT ||
    targetEnv.region === undefined ||
    targetEnv.account === UNKNOWN_REGION
  ) {
    throw new Error(`Asset building requires resolved account and region, got ${JSON.stringify(targetEnv)}`);
  }

  const publisher = new AssetPublishing(manifest, {
    aws: new PublishingAws(sdk, targetEnv),
    progressListener: new PublishingProgressListener(options.quiet ?? false),
    throwOnError: false,
    publishInParallel: options.parallel ?? true,
    buildAssets: true,
    publishAssets: false,
  });
  await publisher.publish();
  if (publisher.hasFailures) {
    throw new Error('Failed to build one or more assets. See the error messages above for more information.');
  }
}

export class PublishingAws implements IAws {
  private sdkCache: Map<String, SDK> = new Map();

  constructor(
    /**
     * The base SDK to work with
     */
    private readonly aws: SdkProvider,

    /**
     * Environment where the stack we're deploying is going
     */
    private readonly targetEnv: Environment,
  ) {}

  public async discoverPartition(): Promise<string> {
    return (await this.aws.baseCredentialsPartition(this.targetEnv, Mode.ForWriting)) ?? 'aws';
  }

  public async discoverDefaultRegion(): Promise<string> {
    return this.targetEnv.region;
  }

  public async discoverCurrentAccount(): Promise<Account> {
    const account = await this.aws.defaultAccount();
    return (
      account ?? {
        accountId: '<unknown account>',
        partition: 'aws',
      }
    );
  }

  public async discoverTargetAccount(options: ClientOptions): Promise<Account> {
    return (await this.sdk(options)).currentAccount();
  }

  public async s3Client(options: ClientOptions): Promise<IS3Client> {
    return (await this.sdk(options)).s3();
  }

  public async ecrClient(options: ClientOptions): Promise<IECRClient> {
    return (await this.sdk(options)).ecr();
  }

  public async secretsManagerClient(options: ClientOptions): Promise<ISecretsManagerClient> {
    return (await this.sdk(options)).secretsManager();
  }

  /**
   * Get an SDK appropriate for the given client options
   */
  private async sdk(options: ClientOptions): Promise<SDK> {
    const env = {
      ...this.targetEnv,
      region: options.region ?? this.targetEnv.region, // Default: same region as the stack
    };

    const cacheKeyMap: any = {
      env, // region, name, account
      assumeRuleArn: options.assumeRoleArn,
      assumeRoleExternalId: options.assumeRoleExternalId,
      quiet: options.quiet,
    };

    if (options.assumeRoleAdditionalOptions) {
      cacheKeyMap.assumeRoleAdditionalOptions = options.assumeRoleAdditionalOptions;
    }

    const cacheKey = JSON.stringify(cacheKeyMap);

    const maybeSdk = this.sdkCache.get(cacheKey);
    if (maybeSdk) {
      return maybeSdk;
    }

    const sdk = (
      await this.aws.forEnvironment(
        env,
        Mode.ForWriting,
        {
          assumeRoleArn: options.assumeRoleArn,
          assumeRoleExternalId: options.assumeRoleExternalId,
          assumeRoleAdditionalOptions: options.assumeRoleAdditionalOptions,
        },
        options.quiet,
      )
    ).sdk;
    this.sdkCache.set(cacheKey, sdk);

    return sdk;
  }
}

export const EVENT_TO_LOGGER: Record<EventType, (x: string) => void> = {
  build: debug,
  cached: debug,
  check: debug,
  debug,
  fail: error,
  found: debug,
  start: print,
  success: print,
  upload: debug,
};

class PublishingProgressListener implements IPublishProgressListener {
  constructor(private readonly quiet: boolean) {}

  public onPublishEvent(type: EventType, event: IPublishProgress): void {
    const handler = this.quiet && type !== 'fail' ? debug : EVENT_TO_LOGGER[type];
    handler(`[${event.percentComplete}%] ${type}: ${event.message}`);
  }
}<|MERGE_RESOLUTION|>--- conflicted
+++ resolved
@@ -49,13 +49,8 @@
 export async function publishAssets(
   manifest: AssetManifest,
   sdk: SdkProvider,
-<<<<<<< HEAD
   targetEnv: Environment,
-  options: PublishAssetsOptions = {},
-=======
-  targetEnv: cxapi.Environment,
   options: PublishAssetsOptions,
->>>>>>> f1e2f3b6
 ) {
   // This shouldn't really happen (it's a programming error), but we don't have
   // the types here to guide us. Do an runtime validation to be super super sure.
