import * as cxschema from '@aws-cdk/cloud-assembly-schema';
import * as cxapi from '@aws-cdk/cx-api';
import * as fs from 'fs';
import * as path from 'path';
import { CloudExecutable } from '../lib/api/cxapp/cloud-executable';
import { Configuration } from '../lib/settings';
import { MockSdkProvider } from './util/mock-sdk';

export interface TestStackArtifact {
  stackName: string;
  template: any;
  env?: string,
  depends?: string[];
  metadata?: cxapi.StackMetadata;
  assets?: cxschema.AssetMetadataEntry[];
}

export interface TestAssembly {
  stacks: TestStackArtifact[];
  missing?: cxschema.MissingContext[];
}

export class MockCloudExecutable extends CloudExecutable {
  public readonly configuration: Configuration;
  public readonly sdkProvider: MockSdkProvider;

  constructor(assembly: TestAssembly) {
    const configuration = new Configuration();
    const sdkProvider = new MockSdkProvider();

    super({
      configuration,
      sdkProvider,
      synthesizer: () => Promise.resolve(testAssembly(assembly))
    });

    this.configuration = configuration;
    this.sdkProvider = sdkProvider;
  }
}

function testAssembly(assembly: TestAssembly): cxapi.CloudAssembly {
  const builder = new cxapi.CloudAssemblyBuilder();

  for (const stack of assembly.stacks) {
    const templateFile = `${stack.stackName}.template.json`;
    fs.writeFileSync(path.join(builder.outdir, templateFile), JSON.stringify(stack.template, undefined, 2));

<<<<<<< HEAD
    const metadata: { [path: string]: cxschema.MetadataEntry[] } = { ...stack.metadata };

=======
    const metadata: { [path: string]: cxapi.MetadataEntry[] } = { ...stack.metadata };
>>>>>>> 7b1e80dd
    for (const asset of stack.assets || []) {
      metadata[asset.id] = [
        { type: cxschema.ArtifactMetadataEntryType.ASSET, data: asset }
      ];
    }

    for (const missing of assembly.missing || []) {
      builder.addMissing(missing);
    }

    builder.addArtifact(stack.stackName, {
      type: cxschema.ArtifactType.AWS_CLOUDFORMATION_STACK,
      environment: stack.env || 'aws://12345/here',

      dependencies: stack.depends,
      metadata,
      properties: {
        templateFile
      }
    });
  }

  return builder.buildAssembly();
}

export function testStack(stack: TestStackArtifact) {
  const assembly = testAssembly({ stacks: [stack] });
  return assembly.getStackByName(stack.stackName);
}

/**
 * Return a mocked instance of a class, given its constructor
 *
 * I don't understand why jest doesn't provide this by default,
 * but there you go.
 *
 * FIXME: Currently very limited. Doesn't support inheritance, getters or
 * automatic detection of properties (as those exist on instances, not
 * classes).
 */
export function classMockOf<A>(ctr: new (...args: any[]) => A): jest.Mocked<A> {
  const ret: any = {};
  for (const methodName of Object.getOwnPropertyNames(ctr.prototype)) {
    ret[methodName] = jest.fn();
  }
  return ret;
}<|MERGE_RESOLUTION|>--- conflicted
+++ resolved
@@ -46,12 +46,7 @@
     const templateFile = `${stack.stackName}.template.json`;
     fs.writeFileSync(path.join(builder.outdir, templateFile), JSON.stringify(stack.template, undefined, 2));
 
-<<<<<<< HEAD
     const metadata: { [path: string]: cxschema.MetadataEntry[] } = { ...stack.metadata };
-
-=======
-    const metadata: { [path: string]: cxapi.MetadataEntry[] } = { ...stack.metadata };
->>>>>>> 7b1e80dd
     for (const asset of stack.assets || []) {
       metadata[asset.id] = [
         { type: cxschema.ArtifactMetadataEntryType.ASSET, data: asset }
