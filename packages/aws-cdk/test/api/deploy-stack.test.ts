import {
  ChangeSetStatus,
  ChangeSetType,
  CreateChangeSetCommand,
  type CreateChangeSetCommandInput,
  CreateStackCommand,
  DeleteChangeSetCommand,
  DeleteStackCommand,
  DescribeChangeSetCommand,
  DescribeStacksCommand,
  ExecuteChangeSetCommand,
  type ExecuteChangeSetCommandInput,
  GetTemplateCommand,
  type Stack,
  StackStatus,
  UpdateStackCommand,
  UpdateTerminationProtectionCommand,
} from '@aws-sdk/client-cloudformation';
import { assertIsSuccessfulDeployStackResult, deployStack, DeployStackOptions } from '../../lib/api';
import { NoBootstrapStackEnvironmentResources } from '../../lib/api/environment-resources';
import { HotswapMode } from '../../lib/api/hotswap/common';
import { tryHotswapDeployment } from '../../lib/api/hotswap-deployments';
import { setCI } from '../../lib/logging';
import { DEFAULT_FAKE_TEMPLATE, testStack } from '../util';
import {
  mockCloudFormationClient,
  mockResolvedEnvironment,
  MockSdk,
  MockSdkProvider,
  restoreSdkMocksToDefault,
} from '../util/mock-sdk';

jest.mock('../../lib/api/hotswap-deployments');
jest.mock('../../lib/api/util/checks', () => ({
  determineAllowCrossAccountAssetPublishing: jest.fn().mockResolvedValue(true),
}));

const FAKE_STACK = testStack({
  stackName: 'withouterrors',
});

const FAKE_STACK_WITH_PARAMETERS = testStack({
  stackName: 'withparameters',
  template: {
    Parameters: {
      HasValue: { Type: 'String' },
      HasDefault: { Type: 'String', Default: 'TheDefault' },
      OtherParameter: { Type: 'String' },
    },
  },
});

const FAKE_STACK_TERMINATION_PROTECTION = testStack({
  stackName: 'termination-protection',
  template: DEFAULT_FAKE_TEMPLATE,
  terminationProtection: true,
});

const baseResponse = {
  StackName: 'mock-stack-name',
  StackId: 'mock-stack-id',
  CreationTime: new Date(),
  StackStatus: StackStatus.CREATE_COMPLETE,
  EnableTerminationProtection: false,
};

let sdk: MockSdk;
let sdkProvider: MockSdkProvider;

beforeEach(() => {
  sdkProvider = new MockSdkProvider();
  sdk = new MockSdk();
  sdk.getUrlSuffix = () => Promise.resolve('amazonaws.com');
  jest.resetAllMocks();

  restoreSdkMocksToDefault();
  mockCloudFormationClient
    .on(DescribeStacksCommand)
    // First call, no stacks exis
    .resolvesOnce({
      Stacks: [],
    })
    // Second call, stack has been created
    .resolves({
      Stacks: [
        {
          StackStatus: StackStatus.CREATE_COMPLETE,
          StackStatusReason: 'It is magic',
          EnableTerminationProtection: false,
          StackName: 'MagicalStack',
          CreationTime: new Date(),
        },
      ],
    });
  mockCloudFormationClient.on(DescribeChangeSetCommand).resolves({
    Status: StackStatus.CREATE_COMPLETE,
    Changes: [],
  });
  mockCloudFormationClient.on(GetTemplateCommand).resolves({
    TemplateBody: JSON.stringify(DEFAULT_FAKE_TEMPLATE),
  });
  mockCloudFormationClient.on(UpdateTerminationProtectionCommand).resolves({
    StackId: 'stack-id',
  });
});

function standardDeployStackArguments(): DeployStackOptions {
  const resolvedEnvironment = mockResolvedEnvironment();
  return {
    stack: FAKE_STACK,
    sdk,
    sdkProvider,
    resolvedEnvironment,
    envResources: new NoBootstrapStackEnvironmentResources(resolvedEnvironment, sdk),
  };
}

test("calls tryHotswapDeployment() if 'hotswap' is `HotswapMode.CLASSIC`", async () => {
  // WHEN
  const spyOnSdk = jest.spyOn(sdk, 'appendCustomUserAgent');
  await deployStack({
    ...standardDeployStackArguments(),
    hotswap: HotswapMode.FALL_BACK,
    extraUserAgent: 'extra-user-agent',
  });

  // THEN
  expect(tryHotswapDeployment).toHaveBeenCalled();
  // check that the extra User-Agent is honored
  expect(spyOnSdk).toHaveBeenCalledWith('extra-user-agent');
  // check that the fallback has been called if hotswapping failed
  expect(spyOnSdk).toHaveBeenCalledWith('cdk-hotswap/fallback');
});

test("calls tryHotswapDeployment() if 'hotswap' is `HotswapMode.HOTSWAP_ONLY`", async () => {
  // we need the first call to return something in the Stacks prop,
  // otherwise the access to `stackId` will fail
  mockCloudFormationClient.on(DescribeStacksCommand).resolves({
    Stacks: [{ ...baseResponse }],
  });
  const spyOnSdk = jest.spyOn(sdk, 'appendCustomUserAgent');
  // WHEN
  const deployStackResult = await deployStack({
    ...standardDeployStackArguments(),
    hotswap: HotswapMode.HOTSWAP_ONLY,
    extraUserAgent: 'extra-user-agent',
    force: true, // otherwise, deployment would be skipped
  });

  // THEN
  expect(deployStackResult.type === 'did-deploy-stack' && deployStackResult.noOp).toEqual(true);
  expect(tryHotswapDeployment).toHaveBeenCalled();
  // check that the extra User-Agent is honored
  expect(spyOnSdk).toHaveBeenCalledWith('extra-user-agent');
  // check that the fallback has not been called if hotswapping failed
  expect(spyOnSdk).not.toHaveBeenCalledWith('cdk-hotswap/fallback');
});

test('correctly passes CFN parameters when hotswapping', async () => {
  // WHEN
  await deployStack({
    ...standardDeployStackArguments(),
    hotswap: HotswapMode.FALL_BACK,
    parameters: {
      A: 'A-value',
      B: 'B=value',
      C: undefined,
      D: '',
    },
  });

  // THEN
  expect(tryHotswapDeployment).toHaveBeenCalledWith(
    expect.anything(),
    { A: 'A-value', B: 'B=value' },
    expect.anything(),
    expect.anything(),
    HotswapMode.FALL_BACK,
    expect.anything(),
  );
});

test('correctly passes SSM parameters when hotswapping', async () => {
  // GIVEN
  mockCloudFormationClient.on(DescribeStacksCommand).resolves({
    Stacks: [
      {
        ...baseResponse,
        Parameters: [{ ParameterKey: 'SomeParameter', ParameterValue: 'ParameterName', ResolvedValue: 'SomeValue' }],
      },
    ],
  });

  // WHEN
  await deployStack({
    ...standardDeployStackArguments(),
    stack: testStack({
      stackName: 'stack',
      template: {
        Parameters: {
          SomeParameter: {
            Type: 'AWS::SSM::Parameter::Value<String>',
            Default: 'ParameterName',
          },
        },
      },
    }),
    hotswap: HotswapMode.FALL_BACK,
    usePreviousParameters: true,
  });

  // THEN
  expect(tryHotswapDeployment).toHaveBeenCalledWith(
    expect.anything(),
    { SomeParameter: 'SomeValue' },
    expect.anything(),
    expect.anything(),
    HotswapMode.FALL_BACK,
    expect.anything(),
  );
});

test('call CreateStack when method=direct and the stack doesnt exist yet', async () => {
  // WHEN
  await deployStack({
    ...standardDeployStackArguments(),
    deploymentMethod: { method: 'direct' },
  });

  // THEN
  expect(mockCloudFormationClient).toHaveReceivedCommand(CreateStackCommand);
});

test('call UpdateStack when method=direct and the stack exists already', async () => {
  // WHEN
  mockCloudFormationClient.on(DescribeStacksCommand).resolves({
    Stacks: [{ ...baseResponse }],
  });

  await deployStack({
    ...standardDeployStackArguments(),
    deploymentMethod: { method: 'direct' },
    force: true,
  });

  // THEN
  expect(mockCloudFormationClient).toHaveReceivedCommand(UpdateStackCommand);
});

test('method=direct and no updates to be performed', async () => {
  const error = new Error('No updates are to be performed.');
  error.name = 'ValidationError';
  mockCloudFormationClient.on(UpdateStackCommand).rejectsOnce(error);

  // WHEN
  mockCloudFormationClient.on(DescribeStacksCommand).resolves({
    Stacks: [{ ...baseResponse }],
  });

  const ret = await deployStack({
    ...standardDeployStackArguments(),
    deploymentMethod: { method: 'direct' },
    force: true,
  });

  // THEN
  expect(ret).toEqual(expect.objectContaining({ noOp: true }));
});

test("does not call tryHotswapDeployment() if 'hotswap' is false", async () => {
  // WHEN
  await deployStack({
    ...standardDeployStackArguments(),
    hotswap: undefined,
  });

  // THEN
  expect(tryHotswapDeployment).not.toHaveBeenCalled();
});

test("rollback still defaults to enabled even if 'hotswap' is enabled", async () => {
  // WHEN
  await deployStack({
    ...standardDeployStackArguments(),
    hotswap: HotswapMode.FALL_BACK,
    rollback: undefined,
  });

  // THEN
  expect(mockCloudFormationClient).not.toHaveReceivedCommandWith(
    ExecuteChangeSetCommand,
    expect.objectContaining({
      DisableRollback: true,
    }),
  );
});

test("rollback defaults to enabled if 'hotswap' is undefined", async () => {
  // WHEN
  await deployStack({
    ...standardDeployStackArguments(),
    hotswap: undefined,
    rollback: undefined,
  });

  // THEN
  expect(mockCloudFormationClient).toHaveReceivedCommandTimes(ExecuteChangeSetCommand, 1);
  expect(mockCloudFormationClient).not.toHaveReceivedCommandWith(
    ExecuteChangeSetCommand,
    expect.objectContaining({
      DisableRollback: true,
    }),
  );
});

test('do deploy executable change set with 0 changes', async () => {
  // WHEN
  const ret = await deployStack({
    ...standardDeployStackArguments(),
  });

  // THEN
  expect(ret.type === 'did-deploy-stack' && ret.noOp).toBeFalsy();
  expect(mockCloudFormationClient).toHaveReceivedCommand(ExecuteChangeSetCommand);
});

test('correctly passes CFN parameters, ignoring ones with empty values', async () => {
  // WHEN
  await deployStack({
    ...standardDeployStackArguments(),
    parameters: {
      A: 'A-value',
      B: 'B=value',
      C: undefined,
      D: '',
    },
  });

  // THEN
  expect(mockCloudFormationClient).toHaveReceivedCommandWith(CreateChangeSetCommand, {
    ...expect.anything,
    Parameters: [
      { ParameterKey: 'A', ParameterValue: 'A-value' },
      { ParameterKey: 'B', ParameterValue: 'B=value' },
    ],
    TemplateBody: expect.any(String),
  } as CreateChangeSetCommandInput);
});

test('reuse previous parameters if requested', async () => {
  // GIVEN
  mockCloudFormationClient.on(DescribeStacksCommand).resolves({
    Stacks: [
      {
        ...baseResponse,
        Parameters: [
          { ParameterKey: 'HasValue', ParameterValue: 'TheValue' },
          { ParameterKey: 'HasDefault', ParameterValue: 'TheOldValue' },
        ],
      },
    ],
  });

  // WHEN
  await deployStack({
    ...standardDeployStackArguments(),
    stack: FAKE_STACK_WITH_PARAMETERS,
    parameters: {
      OtherParameter: 'SomeValue',
    },
    usePreviousParameters: true,
  });

  // THEN
  expect(mockCloudFormationClient).toHaveReceivedCommandWith(CreateChangeSetCommand, {
    ...expect.anything,
    Parameters: [
      { ParameterKey: 'HasValue', UsePreviousValue: true },
      { ParameterKey: 'HasDefault', UsePreviousValue: true },
      { ParameterKey: 'OtherParameter', ParameterValue: 'SomeValue' },
    ],
  } as CreateChangeSetCommandInput);
});

describe('ci=true', () => {
  let stderrMock: jest.SpyInstance;
  let stdoutMock: jest.SpyInstance;
  beforeEach(() => {
    setCI(true);
    jest.resetAllMocks();
    stderrMock = jest.spyOn(process.stderr, 'write').mockImplementation(() => {
      return true;
    });
    stdoutMock = jest.spyOn(process.stdout, 'write').mockImplementation(() => {
      return true;
    });
  });
  afterEach(() => {
    setCI(false);
  });
  test('output written to stdout', async () => {
    // GIVEN

    await deployStack({
      ...standardDeployStackArguments(),
    });

    // THEN
    expect(stderrMock.mock.calls).toEqual([]);
    expect(stdoutMock.mock.calls).not.toEqual([]);
  });
});

test('do not reuse previous parameters if not requested', async () => {
  // GIVEN
  mockCloudFormationClient.on(DescribeStacksCommand).resolves({
    Stacks: [
      {
        ...baseResponse,
        Parameters: [
          { ParameterKey: 'HasValue', ParameterValue: 'TheValue' },
          { ParameterKey: 'HasDefault', ParameterValue: 'TheOldValue' },
        ],
      },
    ],
  });

  // WHEN
  await deployStack({
    ...standardDeployStackArguments(),
    stack: FAKE_STACK_WITH_PARAMETERS,
    parameters: {
      HasValue: 'SomeValue',
      OtherParameter: 'SomeValue',
    },
  });

  // THEN
  expect(mockCloudFormationClient).toHaveReceivedCommandWith(CreateChangeSetCommand, {
    ...expect.anything,
    ChangeSetType: ChangeSetType.UPDATE,
    Parameters: [
      { ParameterKey: 'HasValue', ParameterValue: 'SomeValue' },
      { ParameterKey: 'OtherParameter', ParameterValue: 'SomeValue' },
    ],
  } as CreateChangeSetCommandInput);
});

test('throw exception if not enough parameters supplied', async () => {
  // GIVEN
  mockCloudFormationClient.on(DescribeStacksCommand).resolves({
    Stacks: [
      {
        ...baseResponse,
        Parameters: [
          { ParameterKey: 'HasValue', ParameterValue: 'TheValue' },
          { ParameterKey: 'HasDefault', ParameterValue: 'TheOldValue' },
        ],
      },
    ],
  });

  // WHEN
  await expect(
    deployStack({
      ...standardDeployStackArguments(),
      stack: FAKE_STACK_WITH_PARAMETERS,
      parameters: {
        OtherParameter: 'SomeValue',
      },
    }),
  ).rejects.toThrow(/CloudFormation Parameters are missing a value/);
});

test('deploy is skipped if template did not change', async () => {
  // GIVEN
  mockCloudFormationClient.on(DescribeStacksCommand).resolves({
    Stacks: [
      {
        ...baseResponse,
      },
    ],
  });

  // WHEN
  await deployStack({
    ...standardDeployStackArguments(),
  });

  // THEN
  expect(mockCloudFormationClient).not.toHaveReceivedCommand(ExecuteChangeSetCommand);
});

test('deploy is skipped if parameters are the same', async () => {
  // GIVEN
  givenTemplateIs(FAKE_STACK_WITH_PARAMETERS.template);
  mockCloudFormationClient.on(DescribeStacksCommand).resolves({
    Stacks: [
      {
        ...baseResponse,
        Parameters: [
          { ParameterKey: 'HasValue', ParameterValue: 'TheValue' },
          { ParameterKey: 'HasDefault', ParameterValue: 'TheOldValue' },
          { ParameterKey: 'OtherParameter', ParameterValue: 'OtherParameter' },
        ],
      },
    ],
  });

  // WHEN
  await deployStack({
    ...standardDeployStackArguments(),
    stack: FAKE_STACK_WITH_PARAMETERS,
    parameters: {},
    usePreviousParameters: true,
  });

  // THEN
  expect(mockCloudFormationClient).not.toHaveReceivedCommand(CreateChangeSetCommand);
});

test('deploy is not skipped if parameters are different', async () => {
  // GIVEN
  givenTemplateIs(FAKE_STACK_WITH_PARAMETERS.template);
  mockCloudFormationClient.on(DescribeStacksCommand).resolves({
    Stacks: [
      {
        ...baseResponse,
        Parameters: [
          { ParameterKey: 'HasValue', ParameterValue: 'TheValue' },
          { ParameterKey: 'HasDefault', ParameterValue: 'TheOldValue' },
          { ParameterKey: 'OtherParameter', ParameterValue: 'OtherParameter' },
        ],
      },
    ],
  });

  // WHEN
  await deployStack({
    ...standardDeployStackArguments(),
    stack: FAKE_STACK_WITH_PARAMETERS,
    parameters: {
      HasValue: 'NewValue',
    },
    usePreviousParameters: true,
  });

  // THEN
  expect(mockCloudFormationClient).toHaveReceivedCommandWith(CreateChangeSetCommand, {
    ...expect.anything,
    ChangeSetType: ChangeSetType.UPDATE,
    Parameters: [
      { ParameterKey: 'HasValue', ParameterValue: 'NewValue' },
      { ParameterKey: 'HasDefault', UsePreviousValue: true },
      { ParameterKey: 'OtherParameter', UsePreviousValue: true },
    ],
  } as CreateChangeSetCommandInput);
});

test('deploy is skipped if notificationArns are the same', async () => {
  // GIVEN
  givenTemplateIs(FAKE_STACK.template);
  givenStackExists({
    NotificationARNs: ['arn:aws:sns:bermuda-triangle-1337:123456789012:TestTopic'],
  });

  // WHEN
  await deployStack({
    ...standardDeployStackArguments(),
    stack: FAKE_STACK,
    notificationArns: ['arn:aws:sns:bermuda-triangle-1337:123456789012:TestTopic'],
  });

  // THEN
  expect(mockCloudFormationClient).not.toHaveReceivedCommand(CreateChangeSetCommand);
});

test('deploy is not skipped if notificationArns are different', async () => {
  // GIVEN
  givenTemplateIs(FAKE_STACK.template);
  givenStackExists({
    NotificationARNs: ['arn:aws:sns:bermuda-triangle-1337:123456789012:TestTopic'],
  });

  // WHEN
  await deployStack({
    ...standardDeployStackArguments(),
    stack: FAKE_STACK,
    notificationArns: ['arn:aws:sns:bermuda-triangle-1337:123456789012:MagicTopic'],
  });

  // THEN
  expect(mockCloudFormationClient).toHaveReceivedCommand(CreateChangeSetCommand);
});

test('if existing stack failed to create, it is deleted and recreated', async () => {
  // GIVEN
  mockCloudFormationClient
    .on(DescribeStacksCommand)
    .resolvesOnce({
      Stacks: [
        {
          ...baseResponse,
          StackStatus: StackStatus.ROLLBACK_COMPLETE,
        },
      ],
    })
    .resolvesOnce({
      Stacks: [
        {
          ...baseResponse,
          StackStatus: StackStatus.DELETE_COMPLETE,
        },
      ],
    })
    .resolves({
      Stacks: [
        {
          ...baseResponse,
          StackStatus: StackStatus.CREATE_COMPLETE,
        },
      ],
    });
  givenTemplateIs({
    DifferentThan: 'TheDefault',
  });

  // WHEN
  await deployStack({
    ...standardDeployStackArguments(),
  });

  // THEN
  expect(mockCloudFormationClient).toHaveReceivedCommand(DeleteStackCommand);
  expect(mockCloudFormationClient).toHaveReceivedCommandWith(CreateChangeSetCommand, {
    ...expect.anything,
    ChangeSetType: ChangeSetType.CREATE,
  } as CreateChangeSetCommandInput);
});

test('if existing stack failed to create, it is deleted and recreated even if the template did not change', async () => {
  // GIVEN
  mockCloudFormationClient
    .on(DescribeStacksCommand)
    .resolvesOnce({
      Stacks: [
        {
          ...baseResponse,
          StackStatus: StackStatus.ROLLBACK_COMPLETE,
        },
      ],
    })
    .resolvesOnce({
      Stacks: [
        {
          ...baseResponse,
          StackStatus: StackStatus.DELETE_COMPLETE,
        },
      ],
    })
    .resolves({
      Stacks: [
        {
          ...baseResponse,
          StackStatus: StackStatus.CREATE_COMPLETE,
        },
      ],
    });

  // WHEN
  await deployStack({
    ...standardDeployStackArguments(),
  });

  // THEN
  expect(mockCloudFormationClient).toHaveReceivedCommand(DeleteStackCommand);
  expect(mockCloudFormationClient).toHaveReceivedCommandWith(CreateChangeSetCommand, {
    ...expect.anything,
    ChangeSetType: ChangeSetType.CREATE,
  } as CreateChangeSetCommandInput);
});

test('deploy not skipped if template did not change and --force is applied', async () => {
  // GIVEN
  mockCloudFormationClient.on(DescribeStacksCommand).resolves({
    Stacks: [{ ...baseResponse }],
  });

  // WHEN
  await deployStack({
    ...standardDeployStackArguments(),
    force: true,
  });

  // THEN
  expect(mockCloudFormationClient).toHaveReceivedCommandTimes(ExecuteChangeSetCommand, 1);
});

test('deploy is skipped if template and tags did not change', async () => {
  // GIVEN
  mockCloudFormationClient.on(DescribeStacksCommand).resolves({
    Stacks: [
      {
        ...baseResponse,
        Tags: [
          { Key: 'Key1', Value: 'Value1' },
          { Key: 'Key2', Value: 'Value2' },
        ],
      },
    ],
  });

  // WHEN
  await deployStack({
    ...standardDeployStackArguments(),
    tags: [
      { Key: 'Key1', Value: 'Value1' },
      { Key: 'Key2', Value: 'Value2' },
    ],
  });

  // THEN
  expect(mockCloudFormationClient).not.toHaveReceivedCommand(CreateChangeSetCommand);
  expect(mockCloudFormationClient).not.toHaveReceivedCommand(ExecuteChangeSetCommand);
  expect(mockCloudFormationClient).toHaveReceivedCommandWith(DescribeStacksCommand, {
    StackName: 'withouterrors',
  });
  expect(mockCloudFormationClient).toHaveReceivedCommandWith(GetTemplateCommand, {
    StackName: 'withouterrors',
    TemplateStage: 'Original',
  });
});

test('deploy not skipped if template did not change but tags changed', async () => {
  // GIVEN
  givenStackExists({
    Tags: [{ Key: 'Key', Value: 'Value' }],
  });

  // WHEN
  const resolvedEnvironment = mockResolvedEnvironment();
  await deployStack({
    stack: FAKE_STACK,
    sdk,
    sdkProvider,
    resolvedEnvironment,
    tags: [
      {
        Key: 'Key',
        Value: 'NewValue',
      },
    ],
    envResources: new NoBootstrapStackEnvironmentResources(resolvedEnvironment, sdk),
  });

  // THEN
  expect(mockCloudFormationClient).toHaveReceivedCommand(CreateChangeSetCommand);
  expect(mockCloudFormationClient).toHaveReceivedCommand(ExecuteChangeSetCommand);
  expect(mockCloudFormationClient).toHaveReceivedCommand(DescribeChangeSetCommand);
  expect(mockCloudFormationClient).toHaveReceivedCommandWith(DescribeStacksCommand, {
    StackName: 'withouterrors',
  });
  expect(mockCloudFormationClient).toHaveReceivedCommandWith(GetTemplateCommand, {
    StackName: 'withouterrors',
    TemplateStage: 'Original',
  });
});

test('deployStack reports no change if describeChangeSet returns specific error', async () => {
  mockCloudFormationClient.on(DescribeChangeSetCommand).resolvesOnce({
    Status: ChangeSetStatus.FAILED,
    StatusReason: 'No updates are to be performed.',
  });

  // WHEN
  const deployResult = await deployStack({
    ...standardDeployStackArguments(),
  });

  // THEN
  expect(deployResult.type === 'did-deploy-stack' && deployResult.noOp).toEqual(true);
});

test('deploy not skipped if template did not change but one tag removed', async () => {
  // GIVEN
  mockCloudFormationClient.on(DescribeStacksCommand).resolves({
    Stacks: [
      {
        ...baseResponse,
        Tags: [
          { Key: 'Key1', Value: 'Value1' },
          { Key: 'Key2', Value: 'Value2' },
        ],
      },
    ],
  });

  // WHEN
  await deployStack({
    ...standardDeployStackArguments(),
    tags: [{ Key: 'Key1', Value: 'Value1' }],
  });

  // THEN
  expect(mockCloudFormationClient).toHaveReceivedCommand(CreateChangeSetCommand);
  expect(mockCloudFormationClient).toHaveReceivedCommand(ExecuteChangeSetCommand);
  expect(mockCloudFormationClient).toHaveReceivedCommand(DescribeChangeSetCommand);
  expect(mockCloudFormationClient).toHaveReceivedCommandWith(DescribeStacksCommand, {
    StackName: 'withouterrors',
  });
  expect(mockCloudFormationClient).toHaveReceivedCommandWith(GetTemplateCommand, {
    StackName: 'withouterrors',
    TemplateStage: 'Original',
  });
});

test('deploy is not skipped if stack is in a _FAILED state', async () => {
  // GIVEN
  mockCloudFormationClient.on(DescribeStacksCommand).resolves({
    Stacks: [
      {
        ...baseResponse,
        StackStatus: StackStatus.DELETE_FAILED,
      },
    ],
  });

  // WHEN
  await deployStack({
    ...standardDeployStackArguments(),
    usePreviousParameters: true,
  }).catch(() => {});

  // THEN
  expect(mockCloudFormationClient).toHaveReceivedCommand(CreateChangeSetCommand);
  expect(mockCloudFormationClient).toHaveReceivedCommand(ExecuteChangeSetCommand);
});

test('existing stack in UPDATE_ROLLBACK_COMPLETE state can be updated', async () => {
  // GIVEN
  mockCloudFormationClient
    .on(DescribeStacksCommand)
    .resolvesOnce({
      Stacks: [
        {
          ...baseResponse,
          StackStatus: StackStatus.UPDATE_ROLLBACK_COMPLETE,
        },
      ],
    })
    .resolves({
      Stacks: [
        {
          ...baseResponse,
          StackStatus: StackStatus.UPDATE_COMPLETE,
        },
      ],
    });
  givenTemplateIs({ changed: 123 });

  // WHEN
  await deployStack({
    ...standardDeployStackArguments(),
  });

  // THEN
  expect(mockCloudFormationClient).not.toHaveReceivedCommand(DeleteStackCommand);
  expect(mockCloudFormationClient).toHaveReceivedCommandWith(CreateChangeSetCommand, {
    ...expect.anything,
    ChangeSetType: ChangeSetType.UPDATE,
  } as CreateChangeSetCommandInput);
});

test('deploy not skipped if template changed', async () => {
  // GIVEN
  mockCloudFormationClient.on(DescribeStacksCommand).resolves({
    Stacks: [{ ...baseResponse }],
  });
  givenTemplateIs({ changed: 123 });

  // WHEN
  await deployStack({
    ...standardDeployStackArguments(),
  });

  // THEN
  expect(mockCloudFormationClient).toHaveReceivedCommand(CreateChangeSetCommand);
  expect(mockCloudFormationClient).toHaveReceivedCommand(ExecuteChangeSetCommand);
});

test('not executed and no error if --no-execute is given', async () => {
  // WHEN
  await deployStack({
    ...standardDeployStackArguments(),
    deploymentMethod: { method: 'change-set', execute: false },
  });

  // THEN
  expect(mockCloudFormationClient).not.toHaveReceivedCommand(ExecuteChangeSetCommand);
});

test('empty change set is deleted if --execute is given', async () => {
  mockCloudFormationClient.on(DescribeChangeSetCommand).resolvesOnce({
    Status: ChangeSetStatus.FAILED,
    StatusReason: 'No updates are to be performed.',
  });

  // GIVEN
  mockCloudFormationClient.on(DescribeStacksCommand).resolves({
    Stacks: [{ ...baseResponse }],
  });

  // WHEN
  await deployStack({
    ...standardDeployStackArguments(),
    deploymentMethod: { method: 'change-set', execute: true },
    force: true, // Necessary to bypass "skip deploy"
  });

  // THEN
  expect(mockCloudFormationClient).toHaveReceivedCommand(CreateChangeSetCommand);
  expect(mockCloudFormationClient).not.toHaveReceivedCommand(ExecuteChangeSetCommand);

  //the first deletion is for any existing cdk change sets, the second is for the deleting the new empty change set
  expect(mockCloudFormationClient).toHaveReceivedCommandTimes(DeleteChangeSetCommand, 2);
});

test('empty change set is not deleted if --no-execute is given', async () => {
  mockCloudFormationClient.on(DescribeChangeSetCommand).resolvesOnce({
    Status: ChangeSetStatus.FAILED,
    StatusReason: 'No updates are to be performed.',
  });

  // GIVEN
  mockCloudFormationClient.on(DescribeStacksCommand).resolves({
    Stacks: [{ ...baseResponse }],
  });

  // WHEN
  await deployStack({
    ...standardDeployStackArguments(),
    deploymentMethod: { method: 'change-set', execute: false },
  });

  // THEN
  expect(mockCloudFormationClient).toHaveReceivedCommand(CreateChangeSetCommand);
  expect(mockCloudFormationClient).not.toHaveReceivedCommand(ExecuteChangeSetCommand);

  //the first deletion is for any existing cdk change sets
  expect(mockCloudFormationClient).toHaveReceivedCommandTimes(DeleteChangeSetCommand, 1);
});

test('use S3 url for stack deployment if present in Stack Artifact', async () => {
  // WHEN
  await deployStack({
    ...standardDeployStackArguments(),
    stack: testStack({
      stackName: 'withouterrors',
      properties: {
        stackTemplateAssetObjectUrl: 'https://use-me-use-me/',
      },
    }),
  });

  // THEN
  expect(mockCloudFormationClient).toHaveReceivedCommandWith(CreateChangeSetCommand, {
    ...expect.anything,
    TemplateURL: 'https://use-me-use-me/',
  } as CreateChangeSetCommandInput);
  expect(mockCloudFormationClient).toHaveReceivedCommand(ExecuteChangeSetCommand);
});

test('use REST API S3 url with substituted placeholders if manifest url starts with s3://', async () => {
  // WHEN
  await deployStack({
    ...standardDeployStackArguments(),
    stack: testStack({
      stackName: 'withouterrors',
      properties: {
        stackTemplateAssetObjectUrl: 's3://use-me-use-me-${AWS::AccountId}/object',
      },
    }),
  });

  // THEN
  expect(mockCloudFormationClient).toHaveReceivedCommandWith(CreateChangeSetCommand, {
    ...expect.anything,
    TemplateURL: 'https://s3.bermuda-triangle-1337.amazonaws.com/use-me-use-me-123456789/object',
  } as CreateChangeSetCommandInput);
  expect(mockCloudFormationClient).toHaveReceivedCommand(ExecuteChangeSetCommand);
});

test('changeset is created when stack exists in REVIEW_IN_PROGRESS status', async () => {
  // GIVEN
  mockCloudFormationClient.on(DescribeStacksCommand).resolves({
    Stacks: [
      {
        ...baseResponse,
        StackStatus: StackStatus.REVIEW_IN_PROGRESS,
        Tags: [
          { Key: 'Key1', Value: 'Value1' },
          { Key: 'Key2', Value: 'Value2' },
        ],
      },
    ],
  });

  // WHEN
  await deployStack({
    ...standardDeployStackArguments(),
    deploymentMethod: { method: 'change-set', execute: false },
  });

  // THEN
  expect(mockCloudFormationClient).toHaveReceivedCommandWith(CreateChangeSetCommand, {
    ...expect.anything,
    ChangeSetType: ChangeSetType.CREATE,
    StackName: 'withouterrors',
  } as CreateChangeSetCommandInput);
  expect(mockCloudFormationClient).not.toHaveReceivedCommand(ExecuteChangeSetCommand);
});

test('changeset is updated when stack exists in CREATE_COMPLETE status', async () => {
  // GIVEN
  mockCloudFormationClient.on(DescribeStacksCommand).resolves({
    Stacks: [
      {
        ...baseResponse,
        Tags: [
          { Key: 'Key1', Value: 'Value1' },
          { Key: 'Key2', Value: 'Value2' },
        ],
      },
    ],
  });

  // WHEN
  await deployStack({
    ...standardDeployStackArguments(),
    deploymentMethod: { method: 'change-set', execute: false },
  });

  // THEN
  expect(mockCloudFormationClient).toHaveReceivedCommandWith(CreateChangeSetCommand, {
    ...expect.anything,
    ChangeSetType: ChangeSetType.UPDATE,
    StackName: 'withouterrors',
  } as CreateChangeSetCommandInput);
  expect(mockCloudFormationClient).not.toHaveReceivedCommand(ExecuteChangeSetCommand);
});

test('deploy with termination protection enabled', async () => {
  // WHEN
  await deployStack({
    ...standardDeployStackArguments(),
    stack: FAKE_STACK_TERMINATION_PROTECTION,
  });

  // THEN
  expect(mockCloudFormationClient).toHaveReceivedCommandWith(UpdateTerminationProtectionCommand, {
    StackName: 'termination-protection',
    EnableTerminationProtection: true,
  });
});

test('updateTerminationProtection not called when termination protection is undefined', async () => {
  // WHEN
  await deployStack({
    ...standardDeployStackArguments(),
  });

  // THEN
  expect(mockCloudFormationClient).not.toHaveReceivedCommand(UpdateTerminationProtectionCommand);
});

test('updateTerminationProtection called when termination protection is undefined and stack has termination protection', async () => {
  // GIVEN
  mockCloudFormationClient.on(DescribeStacksCommand).resolves({
    Stacks: [
      {
        ...baseResponse,
        EnableTerminationProtection: true,
      },
    ],
  });

  // WHEN
  await deployStack({
    ...standardDeployStackArguments(),
  });

  // THEN
  expect(mockCloudFormationClient).toHaveReceivedCommandWith(UpdateTerminationProtectionCommand, {
    StackName: 'withouterrors',
    EnableTerminationProtection: false,
  });
});

describe('disable rollback', () => {
  test('by default, we do not disable rollback (and also do not pass the flag)', async () => {
    // WHEN
    await deployStack({
      ...standardDeployStackArguments(),
    });

    // THEN
    expect(mockCloudFormationClient).toHaveReceivedCommandTimes(ExecuteChangeSetCommand, 1);
    expect(mockCloudFormationClient).not.toHaveReceivedCommandWith(ExecuteChangeSetCommand, {
      DisableRollback: expect.anything,
      ChangeSetName: expect.any(String),
    });
  });

  test('rollback can be disabled by setting rollback: false', async () => {
    // WHEN
    await deployStack({
      ...standardDeployStackArguments(),
      rollback: false,
    });

    // THEN
    expect(mockCloudFormationClient).toHaveReceivedCommandWith(ExecuteChangeSetCommand, {
      ...expect.anything,
      DisableRollback: true,
    } as ExecuteChangeSetCommandInput);
  });
});

test.each([
  // From a failed state, a --no-rollback is possible as long as there is not a replacement
  [StackStatus.UPDATE_FAILED, 'no-rollback', 'no-replacement', 'did-deploy-stack'],
  [StackStatus.UPDATE_FAILED, 'no-rollback', 'replacement', 'failpaused-need-rollback-first'],
  // Any combination of UPDATE_FAILED & rollback always requires a rollback first
  [StackStatus.UPDATE_FAILED, 'rollback', 'replacement', 'failpaused-need-rollback-first'],
  [StackStatus.UPDATE_FAILED, 'rollback', 'no-replacement', 'failpaused-need-rollback-first'],
  // From a stable state, any deployment containing a replacement requires a regular deployment (--rollback)
  [StackStatus.UPDATE_COMPLETE, 'no-rollback', 'replacement', 'replacement-requires-rollback'],
] satisfies Array<[StackStatus, 'rollback' | 'no-rollback', 'replacement' | 'no-replacement', string]>)
('no-rollback and replacement is disadvised: %s %s %s -> %s', async (stackStatus, rollback, replacement, expectedType) => {
  // GIVEN
  givenTemplateIs(FAKE_STACK.template);
  givenStackExists({
    // First call
    StackStatus: stackStatus,
  }, {
    // Later calls
    StackStatus: 'UPDATE_COMPLETE',
  });
  givenChangeSetContainsReplacement(replacement === 'replacement');

  // WHEN
  const result = await deployStack({
    ...standardDeployStackArguments(),
    stack: FAKE_STACK,
    rollback: rollback === 'rollback',
    force: true, // Bypass 'canSkipDeploy'
  });

  // THEN
  expect(result.type).toEqual(expectedType);
});

<<<<<<< HEAD
test('assertIsSuccessfulDeployStackResult does what it says', () => {
  expect(() => assertIsSuccessfulDeployStackResult({ type: 'replacement-requires-rollback' })).toThrow();
});
=======
describe('import-existing-resources', () => {
  test('by default, import-existing-resources is disabled', async () => {
    // WHEN
    await deployStack({
      ...standardDeployStackArguments(),
      deploymentMethod: {
        method: 'change-set',
      },
    });

    // THEN
    expect(cfnMocks.createChangeSet).toHaveBeenCalledTimes(1);
    expect(cfnMocks.createChangeSet).toHaveBeenCalledWith(expect.objectContaining({
      ImportExistingResources: false,
    }));
  });

  test('import-existing-resources is enabled', async () => {
    // WHEN
    await deployStack({
      ...standardDeployStackArguments(),
      deploymentMethod: {
        method: 'change-set',
        importExistingResources: true,
      },
    });

    // THEN
    expect(cfnMocks.createChangeSet).toHaveBeenCalledTimes(1);
    expect(cfnMocks.createChangeSet).toHaveBeenCalledWith(expect.objectContaining({
      ImportExistingResources: true,
    }));
  });
});

>>>>>>> 5b1db10f
/**
 * Set up the mocks so that it looks like the stack exists to start with
 *
 * The last element of this array will be continuously repeated.
 */
function givenStackExists(...overrides: Array<Partial<Stack>>) {
  if (overrides.length === 0) {
    overrides = [{}];
  }

  let handler = mockCloudFormationClient.on(DescribeStacksCommand);

  for (const override of overrides.slice(0, overrides.length - 1)) {
    handler = handler.resolvesOnce({
      Stacks: [{ ...baseResponse, ...override }],
    });
  }
  handler.resolves({
    Stacks: [{ ...baseResponse, ...overrides[overrides.length - 1] }],
  });
}

function givenTemplateIs(template: any) {
  mockCloudFormationClient.on(GetTemplateCommand).resolves({
    TemplateBody: JSON.stringify(template),
  });
}

function givenChangeSetContainsReplacement(replacement: boolean) {
  mockCloudFormationClient.on(DescribeChangeSetCommand).resolves({
    Status: 'CREATE_COMPLETE',
    Changes: replacement ? [
      {
        Type: 'Resource',
        ResourceChange: {
          PolicyAction: 'ReplaceAndDelete',
          Action: 'Modify',
          LogicalResourceId: 'Queue4A7E3555',
          PhysicalResourceId: 'https://sqs.eu-west-1.amazonaws.com/111111111111/Queue4A7E3555-P9C8nK3uv8v6.fifo',
          ResourceType: 'AWS::SQS::Queue',
          Replacement: 'True',
          Scope: ['Properties'],
          Details: [
            {
              Target: {
                Attribute: 'Properties',
                Name: 'FifoQueue',
                RequiresRecreation: 'Always',
              },
              Evaluation: 'Static',
              ChangeSource: 'DirectModification',
            },
          ],
        },
      },
    ] : [],
  });
}<|MERGE_RESOLUTION|>--- conflicted
+++ resolved
@@ -1126,6 +1126,41 @@
   });
 });
 
+describe('import-existing-resources', () => {
+  test('by default, import-existing-resources is disabled', async () => {
+    // WHEN
+    await deployStack({
+      ...standardDeployStackArguments(),
+      deploymentMethod: {
+        method: 'change-set',
+      },
+    });
+
+    // THEN
+    expect(mockCloudFormationClient).toHaveReceivedCommandWith(CreateChangeSetCommand, {
+      ...expect.anything,
+      ImportExistingResources: false,
+    } as CreateChangeSetCommandInput);
+  });
+
+  test('import-existing-resources is enabled', async () => {
+    // WHEN
+    await deployStack({
+      ...standardDeployStackArguments(),
+      deploymentMethod: {
+        method: 'change-set',
+        importExistingResources: true,
+      },
+    });
+
+    // THEN
+    expect(mockCloudFormationClient).toHaveReceivedCommandWith(CreateChangeSetCommand, {
+      ...expect.anything,
+      ImportExistingResources: true,
+    } as CreateChangeSetCommandInput);
+  });
+});
+
 test.each([
   // From a failed state, a --no-rollback is possible as long as there is not a replacement
   [StackStatus.UPDATE_FAILED, 'no-rollback', 'no-replacement', 'did-deploy-stack'],
@@ -1160,47 +1195,9 @@
   expect(result.type).toEqual(expectedType);
 });
 
-<<<<<<< HEAD
 test('assertIsSuccessfulDeployStackResult does what it says', () => {
   expect(() => assertIsSuccessfulDeployStackResult({ type: 'replacement-requires-rollback' })).toThrow();
 });
-=======
-describe('import-existing-resources', () => {
-  test('by default, import-existing-resources is disabled', async () => {
-    // WHEN
-    await deployStack({
-      ...standardDeployStackArguments(),
-      deploymentMethod: {
-        method: 'change-set',
-      },
-    });
-
-    // THEN
-    expect(cfnMocks.createChangeSet).toHaveBeenCalledTimes(1);
-    expect(cfnMocks.createChangeSet).toHaveBeenCalledWith(expect.objectContaining({
-      ImportExistingResources: false,
-    }));
-  });
-
-  test('import-existing-resources is enabled', async () => {
-    // WHEN
-    await deployStack({
-      ...standardDeployStackArguments(),
-      deploymentMethod: {
-        method: 'change-set',
-        importExistingResources: true,
-      },
-    });
-
-    // THEN
-    expect(cfnMocks.createChangeSet).toHaveBeenCalledTimes(1);
-    expect(cfnMocks.createChangeSet).toHaveBeenCalledWith(expect.objectContaining({
-      ImportExistingResources: true,
-    }));
-  });
-});
-
->>>>>>> 5b1db10f
 /**
  * Set up the mocks so that it looks like the stack exists to start with
  *
