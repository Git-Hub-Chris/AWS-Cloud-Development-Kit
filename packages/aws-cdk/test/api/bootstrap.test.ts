--- conflicted
+++ resolved
@@ -64,11 +64,7 @@
     toolkitStackName: 'mockStack',
     parameters: {
       bucketName: 'foobar',
-<<<<<<< HEAD
-    }
-=======
     },
->>>>>>> 0dc53139
   });
 
   // THEN
@@ -86,11 +82,7 @@
     toolkitStackName: 'mockStack',
     parameters: {
       kmsKeyId: 'myKmsKey',
-<<<<<<< HEAD
-    }
-=======
     },
->>>>>>> 0dc53139
   });
 
   // THEN
@@ -108,11 +100,7 @@
     toolkitStackName: 'mockStack',
     parameters: {
       tags: [{ Key: 'Foo', Value: 'Bar' }],
-<<<<<<< HEAD
-    }
-=======
     },
->>>>>>> 0dc53139
   });
 
   // THEN
@@ -129,11 +117,7 @@
     toolkitStackName: 'mockStack',
     parameters: {
       trustedAccounts: ['0123456789012'],
-<<<<<<< HEAD
-    }
-=======
     },
->>>>>>> 0dc53139
   }))
     .rejects
     .toThrow('--trust can only be passed for the new bootstrap experience.');
@@ -144,11 +128,7 @@
     toolkitStackName: 'mockStack',
     parameters: {
       cloudFormationExecutionPolicies: ['arn:aws:iam::aws:policy/AdministratorAccess'],
-<<<<<<< HEAD
-    }
-=======
     },
->>>>>>> 0dc53139
   }))
     .rejects
     .toThrow('--cloudformation-execution-policies can only be passed for the new bootstrap experience.');
