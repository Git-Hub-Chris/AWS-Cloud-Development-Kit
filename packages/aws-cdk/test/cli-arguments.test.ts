--- conflicted
+++ resolved
@@ -1,19 +1,11 @@
-<<<<<<< HEAD
-import { convertYargsToCliArgs } from '../lib/convert-to-cli-args';
-=======
 import { convertConfigToUserInput, convertYargsToUserInput } from '../lib/convert-to-user-input';
->>>>>>> d1a0ac50
 import { parseCommandLineArguments } from '../lib/parse-command-line-arguments';
 
 describe('yargs', () => {
   test('yargs object can be converted to cli arguments', async () => {
     const input = await parseCommandLineArguments(['deploy', '-R', '-v', '--ci']);
 
-<<<<<<< HEAD
-  const result = convertYargsToCliArgs(input);
-=======
     const result = convertYargsToUserInput(input);
->>>>>>> d1a0ac50
 
     expect(result).toEqual({
       command: 'deploy',
@@ -92,11 +84,7 @@
   test('positional argument is correctly passed through -- single', async () => {
     const input = await parseCommandLineArguments(['acknowledge', 'id1', '-v', '--ci']);
 
-<<<<<<< HEAD
-  const result = convertYargsToCliArgs(input);
-=======
     const result = convertYargsToUserInput(input);
->>>>>>> d1a0ac50
 
     expect(result).toEqual({
       command: 'acknowledge',
@@ -121,11 +109,7 @@
       },
     };
 
-<<<<<<< HEAD
-  const result = convertYargsToCliArgs(input);
-=======
     const result = convertConfigToUserInput(input);
->>>>>>> d1a0ac50
 
     expect(result).toEqual({
       globalOptions: expect.objectContaining({
