import * as child_process from 'child_process';
import * as fs from 'fs';
import * as os from 'os';
import * as path from 'path';
import { outputFromStack, testEnv, AwsClients } from './aws-helpers';
import { TestEnvironment } from './test-helpers';

export interface ShellOptions extends child_process.SpawnOptions {
  /**
   * Properties to add to 'env'
   */
  modEnv?: Record<string, string>;

  /**
   * Don't fail when exiting with an error
   *
   * @default false
   */
  allowErrExit?: boolean;

  /**
   * Whether to capture stderr
   *
   * @default true
   */
  captureStderr?: boolean;

  /**
   * Pass output here
   */
  output?: NodeJS.WritableStream;
}

export interface CdkCliOptions extends ShellOptions {
  options?: string[];
  neverRequireApproval?: boolean;
}

/**
 * Prepare a target dir byreplicating a source directory
 */
export async function cloneDirectory(source: string, target: string, output?: NodeJS.WritableStream) {
  await shell(['rm', '-rf', target], { output });
  await shell(['mkdir', '-p', target], { output });
  await shell(['cp', '-R', source + '/*', target], { output });
}

export class TestFixture {
  public readonly qualifier = randomString().substr(0, 10);

  constructor(
    public readonly integTestDir: string,
    public readonly stackNamePrefix: string,
    public readonly output: NodeJS.WritableStream,
    public readonly aws: AwsClients) {
  }

  public log(s: string) {
    this.output.write(`${s}\n`);
  }

  public async shell(command: string[], options: Omit<ShellOptions, 'cwd'|'output'> = {}): Promise<string> {
    return await shell(command, {
      ...options,
      output: this.output,
      cwd: this.integTestDir,
    });
  }

  public async cdkDeploy(stackNames: string | string[], options: CdkCliOptions = {}) {
    stackNames = typeof stackNames === 'string' ? [stackNames] : stackNames;

    const neverRequireApproval = options.neverRequireApproval ?? true;

    return this.cdk(['deploy',
      ...(neverRequireApproval ? ['--require-approval=never'] : []), // Default to no approval in an unattended test
      ...(options.options ?? []),
      ...this.fullStackName(stackNames)], options);
  }

  public async cdkDestroy(stackNames: string | string[], options: CdkCliOptions = {}) {
    stackNames = typeof stackNames === 'string' ? [stackNames] : stackNames;

    return this.cdk(['destroy',
      '-f', // We never want a prompt in an unattended test
      ...(options.options ?? []),
      ...this.fullStackName(stackNames)], options);
  }

  public async cdk(args: string[], options: CdkCliOptions = {}) {
    return await this.shell(['cdk', ...args], {
      ...options,
      modEnv: {
        AWS_REGION: (await testEnv()).region,
        AWS_DEFAULT_REGION: (await testEnv()).region,
        STACK_NAME_PREFIX: this.stackNamePrefix,
        ...options.modEnv,
      },
    });
  }

  public fullStackName(stackName: string): string;
  public fullStackName(stackNames: string[]): string[];
  public fullStackName(stackNames: string | string[]): string | string[] {
    if (typeof stackNames === 'string') {
      return `${this.stackNamePrefix}-${stackNames}`;
    } else {
      return stackNames.map(s => `${this.stackNamePrefix}-${s}`);
    }
  }

  /**
   * Cleanup leftover stacks and buckets
   */
  public async dispose(success: boolean) {
    const stacksToDelete = await this.deleteableStacks(this.stackNamePrefix);

    // Bootstrap stacks have buckets that need to be cleaned
    const bucketNames = stacksToDelete.map(stack => outputFromStack('BucketName', stack)).filter(defined);
    await Promise.all(bucketNames.map(b => this.aws.emptyBucket(b)));

    // Bootstrap stacks have ECR repositories with images which should be deleted
    const imageRepositoryNames = stacksToDelete.map(stack => outputFromStack('ImageRepositoryName', stack)).filter(defined);
    await Promise.all(imageRepositoryNames.map(r => this.aws.deleteImageRepository(r)));

    await this.aws.deleteStacks(...stacksToDelete.map(s => s.StackName));

    // We might have leaked some buckets by upgrading the bootstrap stack. Be
    // sure to clean everything.
    for (const bucket of bucketsToDelete) {
      await this.aws.deleteBucket(bucket);
    }
    bucketsToDelete = [];

    // If the tests completed successfully, happily delete the fixture
    // (otherwise leave it for humans to inspect)
    if (success) {
      rimraf(this.integTestDir);
    }
  }

  /**
   * Return the stacks starting with our testing prefix that should be deleted
   */
  private async deleteableStacks(prefix: string): Promise<AWS.CloudFormation.Stack[]> {
    const statusFilter = [
      'CREATE_IN_PROGRESS', 'CREATE_FAILED', 'CREATE_COMPLETE',
      'ROLLBACK_IN_PROGRESS', 'ROLLBACK_FAILED', 'ROLLBACK_COMPLETE',
      'DELETE_FAILED',
      'UPDATE_IN_PROGRESS', 'UPDATE_COMPLETE_CLEANUP_IN_PROGRESS',
      'UPDATE_COMPLETE', 'UPDATE_ROLLBACK_IN_PROGRESS',
      'UPDATE_ROLLBACK_FAILED',
      'UPDATE_ROLLBACK_COMPLETE_CLEANUP_IN_PROGRESS',
      'UPDATE_ROLLBACK_COMPLETE', 'REVIEW_IN_PROGRESS',
      'IMPORT_IN_PROGRESS', 'IMPORT_COMPLETE',
      'IMPORT_ROLLBACK_IN_PROGRESS', 'IMPORT_ROLLBACK_FAILED',
      'IMPORT_ROLLBACK_COMPLETE',
    ];

    const response = await this.aws.cloudFormation('describeStacks', {});

    return (response.Stacks ?? [])
      .filter(s => s.StackName.startsWith(prefix))
      .filter(s => statusFilter.includes(s.StackStatus))
      .filter(s => s.RootId === undefined); // Only delete parent stacks. Nested stacks are deleted in the process
  }
}

/**
 * Prepare the app fixture
 *
 * If this is done in the main test script, it will be skipped
 * in the subprocess scripts since the app fixture can just be reused.
 */
export async function prepareAppFixture(env: TestEnvironment): Promise<TestFixture> {
  const randy = randomString();
  const stackNamePrefix = `cdktest-${randy}`;
  const integTestDir = path.join(os.tmpdir(), `cdk-integ-${randy}`);

  env.output.write(` Stack prefixes: ${stackNamePrefix}\n`);
  env.output.write(` Test directory: ${integTestDir}\n`);

  await cloneDirectory(path.join(__dirname, 'app'), integTestDir, env.output);

  const fixture = new TestFixture(integTestDir, stackNamePrefix, env.output, await AwsClients.default(env.output));

  await fixture.shell(['npm', 'install',
    '@aws-cdk/core',
    '@aws-cdk/aws-sns',
    '@aws-cdk/aws-iam',
    '@aws-cdk/aws-lambda',
    '@aws-cdk/aws-ssm',
    '@aws-cdk/aws-ecr-assets',
    '@aws-cdk/aws-cloudformation',
<<<<<<< HEAD
    '@aws-cdk/aws-ec2'], {
    cwd: INTEG_TEST_DIR,
  });

}

/**
 * Return the stacks starting with our testing prefix that should be deleted
 */
export async function deleteableStacks(prefix: string): Promise<AWS.CloudFormation.Stack[]> {
  const statusFilter = [
    'CREATE_IN_PROGRESS', 'CREATE_FAILED', 'CREATE_COMPLETE',
    'ROLLBACK_IN_PROGRESS', 'ROLLBACK_FAILED', 'ROLLBACK_COMPLETE',
    'DELETE_FAILED',
    'UPDATE_IN_PROGRESS', 'UPDATE_COMPLETE_CLEANUP_IN_PROGRESS',
    'UPDATE_COMPLETE', 'UPDATE_ROLLBACK_IN_PROGRESS',
    'UPDATE_ROLLBACK_FAILED',
    'UPDATE_ROLLBACK_COMPLETE_CLEANUP_IN_PROGRESS',
    'UPDATE_ROLLBACK_COMPLETE', 'REVIEW_IN_PROGRESS',
    'IMPORT_IN_PROGRESS', 'IMPORT_COMPLETE',
    'IMPORT_ROLLBACK_IN_PROGRESS', 'IMPORT_ROLLBACK_FAILED',
    'IMPORT_ROLLBACK_COMPLETE',
  ];

  const response = await cloudFormation('describeStacks', {});

  return (response.Stacks ?? [])
    .filter(s => s.StackName.startsWith(prefix))
    .filter(s => statusFilter.includes(s.StackStatus))
    .filter(s => s.RootId === undefined); // Only delete parent stacks. Nested stacks are deleted in the process
}

/**
 * Cleanup leftover stacks and buckets
 */
export async function cleanup(): Promise<void> {
  const stacksToDelete = await deleteableStacks(STACK_NAME_PREFIX);

  // Bootstrap stacks have buckets that need to be cleaned
  const bucketNames = stacksToDelete.map(stack => outputFromStack('BucketName', stack)).filter(defined);
  await Promise.all(bucketNames.map(emptyBucket));

  // Bootstrap stacks have ECR repositories with images which should be deleted
  const imageRepositoryNames = stacksToDelete.map(stack => outputFromStack('ImageRepositoryName', stack)).filter(defined);
  await Promise.all(imageRepositoryNames.map(deleteImageRepository));
=======
    '@aws-cdk/aws-ec2']);
>>>>>>> 61865aae

  return fixture;
}

/**
 * A shell command that does what you want
 *
 * Is platform-aware, handles errors nicely.
 */
export async function shell(command: string[], options: ShellOptions = {}): Promise<string> {
  if (options.modEnv && options.env) {
    throw new Error('Use either env or modEnv but not both');
  }

  options.output?.write(`💻 ${command.join(' ')}\n`);

  const env = options.env ?? (options.modEnv ? { ...process.env, ...options.modEnv } : undefined);

  const child = child_process.spawn(command[0], command.slice(1), {
    ...options,
    env,
    // Need this for Windows where we want .cmd and .bat to be found as well.
    shell: true,
    stdio: ['ignore', 'pipe', 'pipe'],
  });

  return new Promise<string>((resolve, reject) => {
    const stdout = new Array<Buffer>();
    const stderr = new Array<Buffer>();

    child.stdout!.on('data', chunk => {
      options.output?.write(chunk);
      stdout.push(chunk);
    });

    child.stderr!.on('data', chunk => {
      options.output?.write(chunk);
      if (options.captureStderr ?? true) {
        stderr.push(chunk);
      }
    });

    child.once('error', reject);

    child.once('close', code => {
      if (code === 0 || options.allowErrExit) {
        resolve((Buffer.concat(stdout).toString('utf-8') + Buffer.concat(stderr).toString('utf-8')).trim());
      } else {
        reject(new Error(`'${command.join(' ')}' exited with error code ${code}: ${Buffer.concat(stderr).toString('utf-8').trim()}`));
      }
    });
  });
}

let bucketsToDelete = new Array<string>();

/**
 * Append this to the list of buckets to potentially delete
 *
 * At the end of a test, we clean up buckets that may not have gotten destroyed
 * (for whatever reason).
 */
export function rememberToDeleteBucket(bucketName: string) {
  bucketsToDelete.push(bucketName);
}

function defined<A>(x: A): x is NonNullable<A> {
  return x !== undefined;
}

/**
 * rm -rf reimplementation, don't want to depend on an NPM package for this
 */
export function rimraf(fsPath: string) {
  try {
    const isDir = fs.lstatSync(fsPath).isDirectory();

    if (isDir) {
      for (const file of fs.readdirSync(fsPath)) {
        rimraf(path.join(fsPath, file));
      }
      fs.rmdirSync(fsPath);
    } else {
      fs.unlinkSync(fsPath);
    }
  } catch (e) {
    // We will survive ENOENT
    if (e.code !== 'ENOENT') { throw e; }
  }
}

export function randomString() {
  // Crazy
  return Math.random().toString(36).replace(/[^a-z0-9]+/g, '');
}<|MERGE_RESOLUTION|>--- conflicted
+++ resolved
@@ -192,55 +192,7 @@
     '@aws-cdk/aws-ssm',
     '@aws-cdk/aws-ecr-assets',
     '@aws-cdk/aws-cloudformation',
-<<<<<<< HEAD
-    '@aws-cdk/aws-ec2'], {
-    cwd: INTEG_TEST_DIR,
-  });
-
-}
-
-/**
- * Return the stacks starting with our testing prefix that should be deleted
- */
-export async function deleteableStacks(prefix: string): Promise<AWS.CloudFormation.Stack[]> {
-  const statusFilter = [
-    'CREATE_IN_PROGRESS', 'CREATE_FAILED', 'CREATE_COMPLETE',
-    'ROLLBACK_IN_PROGRESS', 'ROLLBACK_FAILED', 'ROLLBACK_COMPLETE',
-    'DELETE_FAILED',
-    'UPDATE_IN_PROGRESS', 'UPDATE_COMPLETE_CLEANUP_IN_PROGRESS',
-    'UPDATE_COMPLETE', 'UPDATE_ROLLBACK_IN_PROGRESS',
-    'UPDATE_ROLLBACK_FAILED',
-    'UPDATE_ROLLBACK_COMPLETE_CLEANUP_IN_PROGRESS',
-    'UPDATE_ROLLBACK_COMPLETE', 'REVIEW_IN_PROGRESS',
-    'IMPORT_IN_PROGRESS', 'IMPORT_COMPLETE',
-    'IMPORT_ROLLBACK_IN_PROGRESS', 'IMPORT_ROLLBACK_FAILED',
-    'IMPORT_ROLLBACK_COMPLETE',
-  ];
-
-  const response = await cloudFormation('describeStacks', {});
-
-  return (response.Stacks ?? [])
-    .filter(s => s.StackName.startsWith(prefix))
-    .filter(s => statusFilter.includes(s.StackStatus))
-    .filter(s => s.RootId === undefined); // Only delete parent stacks. Nested stacks are deleted in the process
-}
-
-/**
- * Cleanup leftover stacks and buckets
- */
-export async function cleanup(): Promise<void> {
-  const stacksToDelete = await deleteableStacks(STACK_NAME_PREFIX);
-
-  // Bootstrap stacks have buckets that need to be cleaned
-  const bucketNames = stacksToDelete.map(stack => outputFromStack('BucketName', stack)).filter(defined);
-  await Promise.all(bucketNames.map(emptyBucket));
-
-  // Bootstrap stacks have ECR repositories with images which should be deleted
-  const imageRepositoryNames = stacksToDelete.map(stack => outputFromStack('ImageRepositoryName', stack)).filter(defined);
-  await Promise.all(imageRepositoryNames.map(deleteImageRepository));
-=======
     '@aws-cdk/aws-ec2']);
->>>>>>> 61865aae
 
   return fixture;
 }
