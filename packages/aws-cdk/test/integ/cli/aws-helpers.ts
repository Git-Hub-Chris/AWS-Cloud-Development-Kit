import * as AWS from 'aws-sdk';

interface Env {
  account: string;
  region: string;
}

export let testEnv = async (): Promise<Env> => {
  const response = await new AWS.STS().getCallerIdentity().promise();

  const ret: Env = {
    account: response.Account!,
    region: process.env.AWS_REGION ?? process.env.AWS_DEFAULT_REGION ?? 'us-east-1',
  };

  testEnv = () => Promise.resolve(ret);
  return ret;
};

export class AwsClients {
  public static async default(output: NodeJS.WritableStream) {
    return new AwsClients(await testEnv(), output);
  }

  private readonly config = { region: this.env.region, maxRetries: 8, retryDelayOptions: { base: 500 } };
  public readonly cloudFormation = makeAwsCaller(AWS.CloudFormation, this.config);
  public readonly s3 = makeAwsCaller(AWS.S3, this.config);
  public readonly ecr = makeAwsCaller(AWS.ECR, this.config);
  public readonly sns = makeAwsCaller(AWS.SNS, this.config);
  public readonly iam = makeAwsCaller(AWS.IAM, this.config);
  public readonly lambda = makeAwsCaller(AWS.Lambda, this.config);
  public readonly sts = makeAwsCaller(AWS.STS, this.config);

  constructor(private readonly env: Env, private readonly output: NodeJS.WritableStream) {
  }

  public async deleteStacks(...stackNames: string[]) {
    if (stackNames.length === 0) { return; }

    for (const stackName of stackNames) {
      await this.cloudFormation('updateTerminationProtection', {
        EnableTerminationProtection: false,
        StackName: stackName,
      });
      await this.cloudFormation('deleteStack', {
        StackName: stackName,
      });
    }

    await retry(this.output, `Deleting ${stackNames}`, retry.forSeconds(600), async () => {
      for (const stackName of stackNames) {
        const status = await this.stackStatus(stackName);
        if (status !== undefined && status.endsWith('_FAILED')) {
          throw retry.abort(new Error(`'${stackName}' is in state '${status}'`));
        }
        if (status !== undefined) {
          throw new Error(`Delete of '${stackName}' not complete yet`);
        }
      }
    });
  }

  public async stackStatus(stackName: string): Promise<string | undefined> {
    try {
      return (await this.cloudFormation('describeStacks', { StackName: stackName })).Stacks?.[0].StackStatus;
    } catch (e) {
      if (isStackMissingError(e)) { return undefined; }
      throw e;
    }
  }

  public async emptyBucket(bucketName: string) {
    const objects = await this.s3('listObjects', { Bucket: bucketName });
    const deletes = (objects.Contents || []).map(obj => obj.Key || '').filter(d => !!d);
    if (deletes.length === 0) {
      return Promise.resolve();
    }
    return this.s3('deleteObjects', {
      Bucket: bucketName,
      Delete: {
        Objects: deletes.map(d => ({ Key: d })),
        Quiet: false,
      },
    });
  }

  public async deleteImageRepository(repositoryName: string) {
    await this.ecr('deleteRepository', { repositoryName, force: true });
  }

  public async deleteBucket(bucketName: string) {
    try {
      await this.emptyBucket(bucketName);
      await this.s3('deleteBucket', {
        Bucket: bucketName,
      });
    } catch (e) {
      if (isBucketMissingError(e)) { return; }
      throw e;
    }
  }
}

/**
 * Perform an AWS call from nothing
 *
 * Create the correct client, do the call and resole the promise().
 */
async function awsCall<
  A extends AWS.Service,
  B extends keyof ServiceCalls<A>,
<<<<<<< HEAD
>(ctor: new (config: any) => A, call: B, request: First<ServiceCalls<A>[B]>): Promise<Second<ServiceCalls<A>[B]>> {
  const env = await testEnv();

  const profileName = process.env.AWS_PROFILE;
  let creds = undefined;
  if (process.env.CODEBUILD_BUILD_ARN && profileName) {

    // in codebuild we must assume the role that the cdk uses
    // otherwise credentials will just be picked up by the normal sdk
    // heuristics and expire after an hour.

    // can't use '~' since the SDK doesn't seem to expand it...?
    const configPath = `${process.env.HOME}/.aws/config`;
    const ini = new AWS.IniLoader().loadFrom({
      filename: configPath,
      isConfig: true,
    });

    const profile = ini[profileName];

    if (!profile) {
      throw new Error(`Profile '${profileName}' does not exist in config file (${configPath})`);
    }

    const arn = profile.role_arn;
    const externalId = profile.external_id;

    if (!arn) {
      throw new Error(`role_arn does not exist in profile ${profileName}`);
    }

    if (!externalId) {
      throw new Error(`external_id does not exist in profile ${externalId}`);
    }

    creds = new AWS.ChainableTemporaryCredentials({
      params: {
        RoleArn: arn,
        ExternalId: externalId,
        RoleSessionName: 'integ-tests',
      },
      stsConfig: {
        region: env.region,
      },
      masterCredentials: new AWS.ECSCredentials(),
    });

  }

  const cfn = new ctor({
    region: env.region,
    credentials: creds,
    maxRetries: 6,
    retryDelayOptions: {
      base: 500,
    },
  });
=======
>(ctor: new (config: any) => A, config: any, call: B, request: First<ServiceCalls<A>[B]>): Promise<Second<ServiceCalls<A>[B]>> {
  const cfn = new ctor(config);
>>>>>>> 61865aae
  const response = cfn[call](request);
  try {
    return await response.promise();
  } catch (e) {
    const newErr = new Error(`${call}(${JSON.stringify(request)}): ${e.message}`);
    (newErr as any).code = e.code;
    throw newErr;
  }
}

/**
 * Factory function to invoke 'awsCall' for specific services.
 *
 * Not strictly necessary but calling this replaces a whole bunch of annoying generics you otherwise have to type:
 *
 * ```ts
 * export function cloudFormation<
 *   C extends keyof ServiceCalls<AWS.CloudFormation>,
 * >(call: C, request: First<ServiceCalls<AWS.CloudFormation>[C]>): Promise<Second<ServiceCalls<AWS.CloudFormation>[C]>> {
 *   return awsCall(AWS.CloudFormation, call, request);
 * }
 * ```
 */
function makeAwsCaller<A extends AWS.Service>(ctor: new (config: any) => A, config: any) {
  return <B extends keyof ServiceCalls<A>>(call: B, request: First<ServiceCalls<A>[B]>): Promise<Second<ServiceCalls<A>[B]>> => {
    return awsCall(ctor, config, call, request);
  };
}

type ServiceCalls<T> = NoNayNever<SimplifiedService<T>>;
// Map ever member in the type to the important AWS call overload, or to 'never'
type SimplifiedService<T> = {[k in keyof T]: AwsCallIO<T[k]>};
// Remove all 'never' types from an object type
type NoNayNever<T> = Pick<T, {[k in keyof T]: T[k] extends never ? never : k }[keyof T]>;

// Because of the overloads an AWS handler type looks like this:
//
//   {
//      (params: INPUTSTRUCT, callback?: ((err: AWSError, data: {}) => void) | undefined): Request<OUTPUT, ...>;
//      (callback?: ((err: AWS.AWSError, data: {}) => void) | undefined): AWS.Request<...>;
//   }
//
// Get the first overload and extract the input and output struct types
type AwsCallIO<T> =
  T extends {
    (args: infer INPUT, callback?: ((err: AWS.AWSError, data: any) => void) | undefined): AWS.Request<infer OUTPUT, AWS.AWSError>;
    (callback?: ((err: AWS.AWSError, data: {}) => void) | undefined): AWS.Request<any, any>;
  } ? [INPUT, OUTPUT] : never;

type First<T> = T extends [any, any] ? T[0] : never;
type Second<T> = T extends [any, any] ? T[1] : never;


export function isStackMissingError(e: Error) {
  return e.message.indexOf('does not exist') > -1;
}

export function isBucketMissingError(e: Error) {
  return e.message.indexOf('does not exist') > -1;
}

/**
 * Retry an async operation until a deadline is hit.
 *
 * Use `retry.forSeconds()` to construct a deadline relative to right now.
 *
 * Exceptions will cause the operation to retry. Use `retry.abort` to annotate an exception
 * to stop the retry and end in a failure.
 */
export async function retry<A>(output: NodeJS.WritableStream, operation: string, deadline: Date, block: () => Promise<A>): Promise<A> {
  let i = 0;
  output.write(`💈 ${operation}\n`);
  while (true) {
    try {
      i++;
      const ret = await block();
      output.write(`💈 ${operation}: succeeded after ${i} attempts\n`);
      return ret;
    } catch (e) {
      if (e.abort || Date.now() > deadline.getTime( )) {
        throw new Error(`${operation}: did not succeed after ${i} attempts: ${e}`);
      }
      output.write(`⏳ ${operation} (${e.message})\n`);
      await sleep(5000);
    }
  }
}

/**
 * Make a deadline for the `retry` function relative to the current time.
 */
retry.forSeconds = (seconds: number): Date => {
  return new Date(Date.now() + seconds * 1000);
};

/**
 * Annotate an error to stop the retrying
 */
retry.abort = (e: Error): Error => {
  (e as any).abort = true;
  return e;
};

export async function sleep(ms: number) {
  return new Promise(ok => setTimeout(ok, ms));
}

export function outputFromStack(key: string, stack: AWS.CloudFormation.Stack): string | undefined {
  return (stack.Outputs ?? []).find(o => o.OutputKey === key)?.OutputValue;
}<|MERGE_RESOLUTION|>--- conflicted
+++ resolved
@@ -22,7 +22,8 @@
     return new AwsClients(await testEnv(), output);
   }
 
-  private readonly config = { region: this.env.region, maxRetries: 8, retryDelayOptions: { base: 500 } };
+  private readonly config: any;
+
   public readonly cloudFormation = makeAwsCaller(AWS.CloudFormation, this.config);
   public readonly s3 = makeAwsCaller(AWS.S3, this.config);
   public readonly ecr = makeAwsCaller(AWS.ECR, this.config);
@@ -32,6 +33,55 @@
   public readonly sts = makeAwsCaller(AWS.STS, this.config);
 
   constructor(private readonly env: Env, private readonly output: NodeJS.WritableStream) {
+
+    const profileName = process.env.AWS_PROFILE;
+    let creds = undefined;
+    if (process.env.CODEBUILD_BUILD_ARN && profileName) {
+
+      // in codebuild we must assume the role that the cdk uses
+      // otherwise credentials will just be picked up by the normal sdk
+      // heuristics and expire after an hour.
+
+      // can't use '~' since the SDK doesn't seem to expand it...?
+      const configPath = `${process.env.HOME}/.aws/config`;
+      const ini = new AWS.IniLoader().loadFrom({
+        filename: configPath,
+        isConfig: true,
+      });
+
+      const profile = ini[profileName];
+
+      if (!profile) {
+        throw new Error(`Profile '${profileName}' does not exist in config file (${configPath})`);
+      }
+
+      const arn = profile.role_arn;
+      const externalId = profile.external_id;
+
+      if (!arn) {
+        throw new Error(`role_arn does not exist in profile ${profileName}`);
+      }
+
+      if (!externalId) {
+        throw new Error(`external_id does not exist in profile ${externalId}`);
+      }
+
+      creds = new AWS.ChainableTemporaryCredentials({
+        params: {
+          RoleArn: arn,
+          ExternalId: externalId,
+          RoleSessionName: 'integ-tests',
+        },
+        stsConfig: {
+          region: env.region,
+        },
+        masterCredentials: new AWS.ECSCredentials(),
+      });
+
+    }
+
+    this.config = { credentials: creds, region: this.env.region, maxRetries: 8, retryDelayOptions: { base: 500 } };
+
   }
 
   public async deleteStacks(...stackNames: string[]) {
@@ -109,68 +159,8 @@
 async function awsCall<
   A extends AWS.Service,
   B extends keyof ServiceCalls<A>,
-<<<<<<< HEAD
->(ctor: new (config: any) => A, call: B, request: First<ServiceCalls<A>[B]>): Promise<Second<ServiceCalls<A>[B]>> {
-  const env = await testEnv();
-
-  const profileName = process.env.AWS_PROFILE;
-  let creds = undefined;
-  if (process.env.CODEBUILD_BUILD_ARN && profileName) {
-
-    // in codebuild we must assume the role that the cdk uses
-    // otherwise credentials will just be picked up by the normal sdk
-    // heuristics and expire after an hour.
-
-    // can't use '~' since the SDK doesn't seem to expand it...?
-    const configPath = `${process.env.HOME}/.aws/config`;
-    const ini = new AWS.IniLoader().loadFrom({
-      filename: configPath,
-      isConfig: true,
-    });
-
-    const profile = ini[profileName];
-
-    if (!profile) {
-      throw new Error(`Profile '${profileName}' does not exist in config file (${configPath})`);
-    }
-
-    const arn = profile.role_arn;
-    const externalId = profile.external_id;
-
-    if (!arn) {
-      throw new Error(`role_arn does not exist in profile ${profileName}`);
-    }
-
-    if (!externalId) {
-      throw new Error(`external_id does not exist in profile ${externalId}`);
-    }
-
-    creds = new AWS.ChainableTemporaryCredentials({
-      params: {
-        RoleArn: arn,
-        ExternalId: externalId,
-        RoleSessionName: 'integ-tests',
-      },
-      stsConfig: {
-        region: env.region,
-      },
-      masterCredentials: new AWS.ECSCredentials(),
-    });
-
-  }
-
-  const cfn = new ctor({
-    region: env.region,
-    credentials: creds,
-    maxRetries: 6,
-    retryDelayOptions: {
-      base: 500,
-    },
-  });
-=======
 >(ctor: new (config: any) => A, config: any, call: B, request: First<ServiceCalls<A>[B]>): Promise<Second<ServiceCalls<A>[B]>> {
   const cfn = new ctor(config);
->>>>>>> 61865aae
   const response = cfn[call](request);
   try {
     return await response.promise();
