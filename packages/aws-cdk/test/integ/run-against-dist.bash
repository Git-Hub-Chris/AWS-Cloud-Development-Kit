# Helper functions to go with 'run-against-dist'
# NPM Workspace. Will have CDK CLI and verdaccio installed into it.
npmws=/tmp/cdk-rundist
rm -rf $npmws
mkdir -p $npmws

function log() {
  echo >&2 "| $@"
}

function header() {
  log
  log "============================================================================================"
  log $@
  log "============================================================================================"
}

function serve_npm_packages() {
  if [ -n "${SERVE_NPM_TARBALLS_PID:-}" ]; then
    log >&2 "Verdaccio is already running"
    return 1
  fi

  tarballs_glob="$dist_root/js/*.tgz"

  if [ ! -z "${USE_PUBLISHED_FRAMEWORK_VERSION:-}" ]; then

    echo "Testing against latest published versions of the framework"

<<<<<<< HEAD
    header "Installing aws-cdk from local tarballs..."
    (cd ${npmws} && npx serve-npm-tarballs --glob "${tarballs_glob}" -- npm install aws-cdk) 
    export PATH=$npmws/node_modules/.bin:$PATH
=======
    # when using latest published framework, only
    # install the cli and its dependencies.

    cli_root=./package

    version=$(node -p "require('${cli_root}/package.json').version")

    # good lord
    echo "Fetching @aws-cdk CLI dependencies from package.json"
    cli_deps=$(node -p "Object.entries(require('${cli_root}/package.json').dependencies).filter(x => x[0].includes('@aws-cdk')).map(x => x[0].replace('@aws-cdk/', '')).join(' ')")

    # tarballs_glob is going to look like "{file,file,...}"
    tarballs_glob="{$dist_root/js/aws-cdk-${version}.tgz"

    for dep in ${cli_deps}; do
      tarball=$dist_root/js/${dep}@${version}.jsii.tgz
      if [ ! -f ${tarball} ]; then
        # not a jsii dependency, the tarball is different...
        tarball=$dist_root/js/aws-cdk-${dep}-${version}.tgz
      fi

      tarballs_glob="${tarballs_glob},${tarball}"
    done

    # manually add cdk-assets since its not prefixed with @aws-cdk and
    # hence isn't picked up from package.json
    echo "Adding cdk-assets to CLI dependencies"
    tarballs_glob="${tarballs_glob},$dist_root/js/cdk-assets-${version}.tgz"

    # manually add @aws-cdk/cfnspec since its a transitive dependency via @aws-cdk/cloudformation-diff
    # hence isn't picked up from package.json
    echo "Adding @aws-cdk/cfnspec to CLI dependencies"
    tarballs_glob="${tarballs_glob},$dist_root/js/aws-cdk-cfnspec-${version}.tgz"
>>>>>>> 4a70138f

    tarballs_glob="${tarballs_glob}}"
  else

    echo "Testing against local versions of the framework"
<<<<<<< HEAD

    #------------------------------------------------------------------------------
    # Start a mock npm repository from the given tarballs
    #------------------------------------------------------------------------------
    header "Starting local NPM Repository"
    eval $(npx serve-npm-tarballs --glob "${tarballs_glob}" --daemon)
    trap "kill $SERVE_NPM_TARBALLS_PID" EXIT
    header "Installing aws-cdk from local tarballs..."
    (cd ${npmws} && npm install aws-cdk)
    export PATH=$npmws/node_modules/.bin:$PATH

  fi

=======
    tarballs_glob="$dist_root/js/*.tgz"
  fi

  #------------------------------------------------------------------------------
  # Start a mock npm repository from the given tarballs
  #------------------------------------------------------------------------------
  header "Starting local NPM Repository"

  # When using '--daemon', 'npm install' first so the files are permanent, or
  # 'npx' will remove them too soon.
  npm install serve-npm-tarballs
  eval $(npx serve-npm-tarballs --glob "${tarballs_glob}" --daemon)
  trap "kill $SERVE_NPM_TARBALLS_PID" EXIT
>>>>>>> 4a70138f
}

# Make sure that installed CLI matches the build version
function verify_installed_cli_version() {
  local expected_version="$(node -e "console.log(require('${dist_root}/build.json').version)")"
  header "Expected CDK version: ${expected_version}"

  log "Found CDK: $(type -p cdk)"

  # Execute "cdk --version" as a validation that the toolkit is installed
  local actual_version="$(cdk --version | cut -d" " -f1)"

  if [ "${expected_version}" != "${actual_version}" ]; then
    log "Mismatched CDK version. Expected: ${expected_version}, actual: ${actual_version}"
    cdk --version
    exit 1
  else
    log "Verified CDK version is: ${expected_version}"
  fi
}

function prepare_java_packages() {
  log "Preparing Maven packages..."

  # copy the maven staging repo to the maven local repo and set as M2 home
  # this ensures that the canary builds against the build artifacts, not maven central
  if [ ! -d $dist_root/java ]; then
    echo "Maven packages missing at $dist_root/java" >&2
    exit 1
  fi

  # Rename all maven-metadata.xml* files to maven-metadata-local.xml*
  # This is necessary for Maven to find them correctly after we've rsync'ed
  # them into place:
  # https://github.com/sonatype/sonatype-aether/blob/master/aether-impl/src/main/java/org/sonatype/aether/impl/internal/SimpleLocalRepositoryManager.java#L114
  for f in $(find $dist_root/java -name maven-metadata.xml\*); do
    mv "$f" "$(echo "$f" | sed s/metadata\.xml/metadata-local.xml/)"
  done

  export MAVEN_CONFIG=${MAVEN_CONFIG:-$HOME/.m2}
  rsync -a $dist_root/java/ ${MAVEN_CONFIG}/repository
}

function prepare_nuget_packages() {
  # For NuGet, we wrap the "dotnet" CLI command to use local packages.
  log "Writing new NuGet configuration..."

  local NUGET_SOURCE=$dist_root/dotnet

  if [ ! -d "$NUGET_SOURCE" ]; then
    echo "NuGet packages missing at $NUGET_SOURCE" >&2
    exit 1
  fi

  mkdir -p $HOME/.nuget/NuGet
  if [ -f $HOME/.nuget/NuGet/NuGet.Config ]; then
    echo "⚠️ Saving previous NuGet.Config to $HOME/.nuget/NuGet/NuGet.Config.bak"
    mv $HOME/.nuget/NuGet/NuGet.Config $HOME/.nuget/NuGet/NuGet.Config.bak
  fi

  trap clean_up_nuget_config EXIT

  cat > $HOME/.nuget/NuGet/NuGet.Config <<EOF
<?xml version="1.0" encoding="utf-8"?>
<configuration>
  <packageSources>
    <add key="Locally Distributed Packages" value="${NUGET_SOURCE}" />
    <add key="NuGet official package source" value="https://api.nuget.org/v3/index.json" />
  </packageSources>
</configuration>
EOF
}

function clean_up_nuget_config() {
  log "Restoring NuGet configuration"
  if [ -f $HOME/.nuget/NuGet/NuGet.Config.bak ]; then
    log "-> Restoring $HOME/.nuget/NuGet/NuGet.Config from $HOME/.nuget/NuGet/NuGet.Config.bak"
    mv -f $HOME/.nuget/NuGet/NuGet.Config.bak $HOME/.nuget/NuGet/NuGet.Config
  else
    log "-> Removing $HOME/.nuget/NuGet/NuGet.Config"
    rm -f $HOME/.nuget/NuGet/NuGet.Config
  fi
}

# pip_install REQUIREMENTS_FILE
function prepare_python_packages() {
  log "Hijacking 'pip install' command..."

  # We can't use a $PATH hijack, because we'll be creating a venv
  # later which will re-hijack ours with a 'pip' binary. Use a function instead,
  # the real logic will reside in "pip_"

  export PYTHON_WHEELS=$dist_root/python

  if [ ! -d "$PYTHON_WHEELS" ]; then
    echo "Python build artifacts missing at $PYTHON_WHEELS" >&2
    exit 1
  fi

  export -f pip
}

function pip() {
  pip_ "$@"
}<|MERGE_RESOLUTION|>--- conflicted
+++ resolved
@@ -27,79 +27,31 @@
 
     echo "Testing against latest published versions of the framework"
 
-<<<<<<< HEAD
     header "Installing aws-cdk from local tarballs..."
     (cd ${npmws} && npx serve-npm-tarballs --glob "${tarballs_glob}" -- npm install aws-cdk) 
     export PATH=$npmws/node_modules/.bin:$PATH
-=======
-    # when using latest published framework, only
-    # install the cli and its dependencies.
 
-    cli_root=./package
-
-    version=$(node -p "require('${cli_root}/package.json').version")
-
-    # good lord
-    echo "Fetching @aws-cdk CLI dependencies from package.json"
-    cli_deps=$(node -p "Object.entries(require('${cli_root}/package.json').dependencies).filter(x => x[0].includes('@aws-cdk')).map(x => x[0].replace('@aws-cdk/', '')).join(' ')")
-
-    # tarballs_glob is going to look like "{file,file,...}"
-    tarballs_glob="{$dist_root/js/aws-cdk-${version}.tgz"
-
-    for dep in ${cli_deps}; do
-      tarball=$dist_root/js/${dep}@${version}.jsii.tgz
-      if [ ! -f ${tarball} ]; then
-        # not a jsii dependency, the tarball is different...
-        tarball=$dist_root/js/aws-cdk-${dep}-${version}.tgz
-      fi
-
-      tarballs_glob="${tarballs_glob},${tarball}"
-    done
-
-    # manually add cdk-assets since its not prefixed with @aws-cdk and
-    # hence isn't picked up from package.json
-    echo "Adding cdk-assets to CLI dependencies"
-    tarballs_glob="${tarballs_glob},$dist_root/js/cdk-assets-${version}.tgz"
-
-    # manually add @aws-cdk/cfnspec since its a transitive dependency via @aws-cdk/cloudformation-diff
-    # hence isn't picked up from package.json
-    echo "Adding @aws-cdk/cfnspec to CLI dependencies"
-    tarballs_glob="${tarballs_glob},$dist_root/js/aws-cdk-cfnspec-${version}.tgz"
->>>>>>> 4a70138f
-
-    tarballs_glob="${tarballs_glob}}"
   else
 
     echo "Testing against local versions of the framework"
-<<<<<<< HEAD
 
     #------------------------------------------------------------------------------
     # Start a mock npm repository from the given tarballs
     #------------------------------------------------------------------------------
     header "Starting local NPM Repository"
+
+    # When using '--daemon', 'npm install' first so the files are permanent, or
+    # 'npx' will remove them too soon.
+    npm install serve-npm-tarballs    
     eval $(npx serve-npm-tarballs --glob "${tarballs_glob}" --daemon)
     trap "kill $SERVE_NPM_TARBALLS_PID" EXIT
+
     header "Installing aws-cdk from local tarballs..."
     (cd ${npmws} && npm install aws-cdk)
     export PATH=$npmws/node_modules/.bin:$PATH
 
   fi
 
-=======
-    tarballs_glob="$dist_root/js/*.tgz"
-  fi
-
-  #------------------------------------------------------------------------------
-  # Start a mock npm repository from the given tarballs
-  #------------------------------------------------------------------------------
-  header "Starting local NPM Repository"
-
-  # When using '--daemon', 'npm install' first so the files are permanent, or
-  # 'npx' will remove them too soon.
-  npm install serve-npm-tarballs
-  eval $(npx serve-npm-tarballs --glob "${tarballs_glob}" --daemon)
-  trap "kill $SERVE_NPM_TARBALLS_PID" EXIT
->>>>>>> 4a70138f
 }
 
 # Make sure that installed CLI matches the build version
