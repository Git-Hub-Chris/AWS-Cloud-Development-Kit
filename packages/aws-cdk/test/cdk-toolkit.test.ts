import * as cxschema from '@aws-cdk/cloud-assembly-schema';
import * as cxapi from '@aws-cdk/cx-api';
import { Bootstrapper } from '../lib/api/bootstrap';
import { CloudFormationDeployments, DeployStackOptions } from '../lib/api/cloudformation-deployments';
import { DeployStackResult } from '../lib/api/deploy-stack';
import { Template } from '../lib/api/util/cloudformation';
import { CdkToolkit, Tag } from '../lib/cdk-toolkit';
import { RequireApproval } from '../lib/diff';
import { instanceMockFrom, MockCloudExecutable, TestStackArtifact } from './util';

let cloudExecutable: MockCloudExecutable;
let bootstrapper: jest.Mocked<Bootstrapper>;
beforeEach(() => {
  bootstrapper = instanceMockFrom(Bootstrapper);
  bootstrapper.bootstrapEnvironment.mockResolvedValue({ noOp: false, outputs: {} } as any);

  cloudExecutable = new MockCloudExecutable({
    stacks: [
      MockStack.MOCK_STACK_A,
      MockStack.MOCK_STACK_B,
    ],
    nestedAssemblies: [{
      stacks: [MockStack.MOCK_STACK_C],
    }],
  });

});

function defaultToolkitSetup() {
  return new CdkToolkit({
    cloudExecutable,
    configuration: cloudExecutable.configuration,
    sdkProvider: cloudExecutable.sdkProvider,
    cloudFormation: new FakeCloudFormation({
      'Test-Stack-A': { Foo: 'Bar' },
      'Test-Stack-B': { Baz: 'Zinga!' },
      'Test-Stack-C': { Baz: 'Zinga!' },
    }),
  });
}

describe('deploy', () => {
<<<<<<< HEAD
  test('fails when no valid stack names are given', async () => {
    // GIVEN
    const toolkit = defaultToolkitSetup();

    // WHEN
    await expect(() => toolkit.deploy({ selector: { patterns: ['Test-Stack-D'] } })).rejects.toThrow('No stacks match the name(s) Test-Stack-D');
=======
  describe('with hotswap deployment', () => {
    test("passes through the 'hotswap' option to CloudFormationDeployments.deployStack()", async () => {
      // GIVEN
      const mockCfnDeployments = instanceMockFrom(CloudFormationDeployments);
      mockCfnDeployments.deployStack.mockReturnValue(Promise.resolve({
        noOp: false,
        outputs: {},
        stackArn: 'stackArn',
        stackArtifact: instanceMockFrom(cxapi.CloudFormationStackArtifact),
      }));
      const cdkToolkit = new CdkToolkit({
        cloudExecutable,
        configuration: cloudExecutable.configuration,
        sdkProvider: cloudExecutable.sdkProvider,
        cloudFormation: mockCfnDeployments,
      });

      // WHEN
      await cdkToolkit.deploy({
        selector: { patterns: ['Test-Stack-A'] },
        requireApproval: RequireApproval.Never,
        hotswap: true,
      });

      // THEN
      expect(mockCfnDeployments.deployStack).toHaveBeenCalledWith(expect.objectContaining({
        hotswap: true,
      }));
    });
>>>>>>> 6e718067
  });

  describe('makes correct CloudFormation calls', () => {
    test('without options', async () => {
      // GIVEN
      const toolkit = defaultToolkitSetup();

      // WHEN
      await toolkit.deploy({ selector: { patterns: ['Test-Stack-A', 'Test-Stack-B'] } });
    });

    test('with stacks all stacks specified as double wildcard', async () => {
      // GIVEN
      const toolkit = defaultToolkitSetup();

      // WHEN
      await toolkit.deploy({ selector: { patterns: ['**'] } });
    });


    test('with one stack specified', async () => {
      // GIVEN
      const toolkit = defaultToolkitSetup();

      // WHEN
      await toolkit.deploy({ selector: { patterns: ['Test-Stack-A'] } });
    });

    test('with stacks all stacks specified as wildcard', async () => {
      // GIVEN
      const toolkit = defaultToolkitSetup();

      // WHEN
      await toolkit.deploy({ selector: { patterns: ['*'] } });
    });

    test('with sns notification arns', async () => {
      // GIVEN
      const notificationArns = ['arn:aws:sns:::cfn-notifications', 'arn:aws:sns:::my-cool-topic'];
      const toolkit = new CdkToolkit({
        cloudExecutable,
        configuration: cloudExecutable.configuration,
        sdkProvider: cloudExecutable.sdkProvider,
        cloudFormation: new FakeCloudFormation({
          'Test-Stack-A': { Foo: 'Bar' },
          'Test-Stack-B': { Baz: 'Zinga!' },
        }, notificationArns),
      });

      // WHEN
      await toolkit.deploy({
        selector: { patterns: ['Test-Stack-A', 'Test-Stack-B'] },
        notificationArns,
      });
    });

    test('globless bootstrap uses environment without question', async () => {
      // GIVEN
      const toolkit = defaultToolkitSetup();

      // WHEN
      await toolkit.bootstrap(['aws://56789/south-pole'], bootstrapper, {});

      // THEN
      expect(bootstrapper.bootstrapEnvironment).toHaveBeenCalledWith({
        account: '56789',
        region: 'south-pole',
        name: 'aws://56789/south-pole',
      }, expect.anything(), expect.anything());
      expect(bootstrapper.bootstrapEnvironment).toHaveBeenCalledTimes(1);
    });

    test('globby bootstrap uses whats in the stacks', async () => {
      // GIVEN
      const toolkit = defaultToolkitSetup();
      cloudExecutable.configuration.settings.set(['app'], 'something');

      // WHEN
      await toolkit.bootstrap(['aws://*/bermuda-triangle-1'], bootstrapper, {});

      // THEN
      expect(bootstrapper.bootstrapEnvironment).toHaveBeenCalledWith({
        account: '123456789012',
        region: 'bermuda-triangle-1',
        name: 'aws://123456789012/bermuda-triangle-1',
      }, expect.anything(), expect.anything());
      expect(bootstrapper.bootstrapEnvironment).toHaveBeenCalledTimes(1);
    });

    test('bootstrap can be invoked without the --app argument', async () => {
      // GIVEN
      cloudExecutable.configuration.settings.clear();
      const mockSynthesize = jest.fn();
      cloudExecutable.synthesize = mockSynthesize;

      const toolkit = defaultToolkitSetup();

      // WHEN
      await toolkit.bootstrap(['aws://123456789012/west-pole'], bootstrapper, {});

      // THEN
      expect(bootstrapper.bootstrapEnvironment).toHaveBeenCalledWith({
        account: '123456789012',
        region: 'west-pole',
        name: 'aws://123456789012/west-pole',
      }, expect.anything(), expect.anything());
      expect(bootstrapper.bootstrapEnvironment).toHaveBeenCalledTimes(1);

      expect(cloudExecutable.hasApp).toEqual(false);
      expect(mockSynthesize).not.toHaveBeenCalled();
    });
  });
});

describe('synth', () => {
  test('with no stdout option', async () => {
    // GIVE
    const toolkit = defaultToolkitSetup();

    // THEN
    await expect(toolkit.synth(['Test-Stack-A'], false, true)).resolves.toBeUndefined();
  });

  describe('post-synth validation', () => {
    beforeEach(() => {
      cloudExecutable = new MockCloudExecutable({
        stacks: [
          MockStack.MOCK_STACK_A,
          MockStack.MOCK_STACK_B,
        ],
        nestedAssemblies: [{
          stacks: [MockStack.MOCK_STACK_WITH_ERROR],
        }],
      });
    });
  });

  afterEach(() => {
    process.env.STACKS_TO_VALIDATE = undefined;
  });

  describe('stack with error and flagged for validation', () => {
    beforeEach(() => {
      cloudExecutable = new MockCloudExecutable({
        stacks: [
          MockStack.MOCK_STACK_A,
          MockStack.MOCK_STACK_B,
        ],
        nestedAssemblies: [{
          stacks: [
            { properties: { validateOnSynth: true }, ...MockStack.MOCK_STACK_WITH_ERROR },
          ],
        }],
      });
    });

    test('causes synth to fail if autoValidate=true', async() => {
      const toolkit = defaultToolkitSetup();
      const autoValidate = true;
      await expect(toolkit.synth([], false, true, autoValidate)).rejects.toBeDefined();
    });

    test('causes synth to succeed if autoValidate=false', async() => {
      const toolkit = defaultToolkitSetup();
      const autoValidate = false;
      await expect(toolkit.synth([], false, true, autoValidate)).resolves.toBeUndefined();
    });
  });

  test('stack has error and was explicitly selected', async() => {
    cloudExecutable = new MockCloudExecutable({
      stacks: [
        MockStack.MOCK_STACK_A,
        MockStack.MOCK_STACK_B,
      ],
      nestedAssemblies: [{
        stacks: [
          { properties: { validateOnSynth: false }, ...MockStack.MOCK_STACK_WITH_ERROR },
        ],
      }],
    });

    const toolkit = defaultToolkitSetup();

    await expect(toolkit.synth(['Test-Stack-A/witherrors'], false, true)).rejects.toBeDefined();
  });

  test('stack has error, is not flagged for validation and was not explicitly selected', async () => {
    cloudExecutable = new MockCloudExecutable({
      stacks: [
        MockStack.MOCK_STACK_A,
        MockStack.MOCK_STACK_B,
      ],
      nestedAssemblies: [{
        stacks: [
          { properties: { validateOnSynth: false }, ...MockStack.MOCK_STACK_WITH_ERROR },
        ],
      }],
    });

    const toolkit = defaultToolkitSetup();

    await toolkit.synth([], false, true);
  });

  test('stack has dependency and was explicitly selected', async () => {
    cloudExecutable = new MockCloudExecutable({
      stacks: [
        MockStack.MOCK_STACK_C,
        MockStack.MOCK_STACK_D,
      ],
    });

    const toolkit = defaultToolkitSetup();

    await expect(toolkit.synth([MockStack.MOCK_STACK_D.stackName], true, false)).resolves.toBeDefined();
  });
});

class MockStack {
  public static readonly MOCK_STACK_A: TestStackArtifact = {
    stackName: 'Test-Stack-A',
    template: { Resources: { TemplateName: 'Test-Stack-A' } },
    env: 'aws://123456789012/bermuda-triangle-1',
    metadata: {
      '/Test-Stack-A': [
        {
          type: cxschema.ArtifactMetadataEntryType.STACK_TAGS,
          data: [
            { key: 'Foo', value: 'Bar' },
          ],
        },
      ],
    },
  };
  public static readonly MOCK_STACK_B: TestStackArtifact = {
    stackName: 'Test-Stack-B',
    template: { Resources: { TemplateName: 'Test-Stack-B' } },
    env: 'aws://123456789012/bermuda-triangle-1',
    metadata: {
      '/Test-Stack-B': [
        {
          type: cxschema.ArtifactMetadataEntryType.STACK_TAGS,
          data: [
            { key: 'Baz', value: 'Zinga!' },
          ],
        },
      ],
    },
  };
  public static readonly MOCK_STACK_C: TestStackArtifact = {
    stackName: 'Test-Stack-C',
    template: { Resources: { TemplateName: 'Test-Stack-C' } },
    env: 'aws://123456789012/bermuda-triangle-1',
    metadata: {
      '/Test-Stack-C': [
        {
          type: cxschema.ArtifactMetadataEntryType.STACK_TAGS,
          data: [
            { key: 'Baz', value: 'Zinga!' },
          ],
        },
      ],
    },
    displayName: 'Test-Stack-A/Test-Stack-C',
  };
  public static readonly MOCK_STACK_D: TestStackArtifact = {
    stackName: 'Test-Stack-D',
    template: { Resources: { TemplateName: 'Test-Stack-D' } },
    env: 'aws://123456789012/bermuda-triangle-1',
    metadata: {
      '/Test-Stack-D': [
        {
          type: cxschema.ArtifactMetadataEntryType.STACK_TAGS,
          data: [
            { key: 'Baz', value: 'Zinga!' },
          ],
        },
      ],
    },
    depends: [MockStack.MOCK_STACK_C.stackName],
  }
  public static readonly MOCK_STACK_WITH_ERROR: TestStackArtifact = {
    stackName: 'witherrors',
    env: 'aws://123456789012/bermuda-triangle-1',
    template: { resource: 'errorresource' },
    metadata: {
      '/resource': [
        {
          type: cxschema.ArtifactMetadataEntryType.ERROR,
          data: 'this is an error',
        },
      ],
    },
    displayName: 'Test-Stack-A/witherrors',
  }
}

class FakeCloudFormation extends CloudFormationDeployments {
  private readonly expectedTags: { [stackName: string]: Tag[] } = {};
  private readonly expectedNotificationArns?: string[];

  constructor(
    expectedTags: { [stackName: string]: { [key: string]: string } } = {},
    expectedNotificationArns?: string[],
  ) {
    super({ sdkProvider: undefined as any });

    for (const [stackName, tags] of Object.entries(expectedTags)) {
      this.expectedTags[stackName] =
        Object.entries(tags).map(([Key, Value]) => ({ Key, Value }))
          .sort((l, r) => l.Key.localeCompare(r.Key));
    }
    if (expectedNotificationArns) {
      this.expectedNotificationArns = expectedNotificationArns;
    }
  }

  public deployStack(options: DeployStackOptions): Promise<DeployStackResult> {
    expect([MockStack.MOCK_STACK_A.stackName, MockStack.MOCK_STACK_B.stackName, MockStack.MOCK_STACK_C.stackName])
      .toContain(options.stack.stackName);
    expect(options.tags).toEqual(this.expectedTags[options.stack.stackName]);
    expect(options.notificationArns).toEqual(this.expectedNotificationArns);
    return Promise.resolve({
      stackArn: `arn:aws:cloudformation:::stack/${options.stack.stackName}/MockedOut`,
      noOp: false,
      outputs: { StackName: options.stack.stackName },
      stackArtifact: options.stack,
    });
  }

  public readCurrentTemplate(stack: cxapi.CloudFormationStackArtifact): Promise<Template> {
    switch (stack.stackName) {
      case MockStack.MOCK_STACK_A.stackName:
        return Promise.resolve({});
      case MockStack.MOCK_STACK_B.stackName:
        return Promise.resolve({});
      case MockStack.MOCK_STACK_C.stackName:
        return Promise.resolve({});
      default:
        return Promise.reject(`Not an expected mock stack: ${stack.stackName}`);
    }
  }
}<|MERGE_RESOLUTION|>--- conflicted
+++ resolved
@@ -40,14 +40,13 @@
 }
 
 describe('deploy', () => {
-<<<<<<< HEAD
   test('fails when no valid stack names are given', async () => {
     // GIVEN
     const toolkit = defaultToolkitSetup();
 
     // WHEN
     await expect(() => toolkit.deploy({ selector: { patterns: ['Test-Stack-D'] } })).rejects.toThrow('No stacks match the name(s) Test-Stack-D');
-=======
+
   describe('with hotswap deployment', () => {
     test("passes through the 'hotswap' option to CloudFormationDeployments.deployStack()", async () => {
       // GIVEN
@@ -77,7 +76,6 @@
         hotswap: true,
       }));
     });
->>>>>>> 6e718067
   });
 
   describe('makes correct CloudFormation calls', () => {
