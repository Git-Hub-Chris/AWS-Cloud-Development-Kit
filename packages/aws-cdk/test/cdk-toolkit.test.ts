--- conflicted
+++ resolved
@@ -1,13 +1,9 @@
 import * as cxschema from '@aws-cdk/cloud-assembly-schema';
 import * as cxapi from '@aws-cdk/cx-api';
-<<<<<<< HEAD
-import { AppStacks } from '../lib/api/cxapp/stacks';
-=======
 import { CloudFormationDeployments, DeployStackOptions } from '../lib/api/cloudformation-deployments';
->>>>>>> 7b1e80dd
 import { DeployStackResult } from '../lib/api/deploy-stack';
 import { Template } from '../lib/api/util/cloudformation';
-import { CdkToolkit, Tag } from '../lib/cdk-toolkit';
+import { CdkToolkit } from '../lib/cdk-toolkit';
 import { MockCloudExecutable, TestStackArtifact } from './util';
 
 let cloudExecutable: MockCloudExecutable;
@@ -61,66 +57,6 @@
 });
 
 class MockStack {
-<<<<<<< HEAD
-  constructor(
-    public readonly stackName: string,
-    public readonly template: any = { Resources: { TempalteName: stackName } },
-    public readonly templateFile: string = `fake/stack/${stackName}.json`,
-    public readonly assets: cxschema.AssetMetadataEntry[] = [],
-    public readonly parameters: { [id: string]: string } = {},
-    public readonly environment: cxapi.Environment = { name: 'MockEnv', account: '123456789012', region: 'bermuda-triangle-1' },
-  ) {}
-}
-
-class TestAppStacks extends AppStacks {
-  public static readonly MOCK_STACK_A = new MockStack('Test-Stack-A');
-  public static readonly MOCK_STACK_B = new MockStack('Test-Stack-B');
-
-  constructor() {
-    super(undefined as any);
-  }
-
-  public getTagsFromStackMetadata(stack: cxapi.CloudFormationStackArtifact): cxschema.Tag[] {
-    switch (stack.stackName) {
-      case TestAppStacks.MOCK_STACK_A.stackName:
-        return [{ key: 'Foo', value: 'Bar' }];
-      case TestAppStacks.MOCK_STACK_B.stackName:
-        return [{ key: 'Baz', value: 'Zinga!' }];
-      default:
-        throw new Error(`Not an expected mock stack: ${stack.stackName}`);
-    }
-  }
-
-  public selectStacks(selectors: string[]): Promise<cxapi.CloudFormationStackArtifact[]> {
-    expect(selectors).toEqual(['Test-Stack-A', 'Test-Stack-B']);
-    return Promise.resolve([
-      // Cheating the type system here (intentionally, so we have to stub less!)
-      TestAppStacks.MOCK_STACK_A as cxapi.CloudFormationStackArtifact,
-      TestAppStacks.MOCK_STACK_B as cxapi.CloudFormationStackArtifact,
-    ]);
-  }
-
-  public processMetadata(stacks: cxapi.CloudFormationStackArtifact[]): void {
-    stacks.forEach(stack =>
-      expect([TestAppStacks.MOCK_STACK_A, TestAppStacks.MOCK_STACK_B]).toContain(stack));
-  }
-
-  public listStacks(): never {
-    throw new Error('Not Implemented');
-  }
-
-  public synthesizeStack(): never {
-    throw new Error('Not Implemented');
-  }
-
-  public synthesizeStacks(): never {
-    throw new Error('Not Implemented');
-  }
-}
-
-class TestProvisioner implements IDeploymentTarget {
-  private readonly expectedTags: { [stackName: string]: cxschema.Tag[] } = {};
-=======
   public static readonly MOCK_STACK_A: TestStackArtifact = {
     stackName: 'Test-Stack-A',
     template: { Resources: { TempalteName: 'Test-Stack-A' } },
@@ -128,9 +64,9 @@
     metadata: {
       '/Test-Stack-A': [
         {
-          type: cxapi.STACK_TAGS_METADATA_KEY,
+          type: cxschema.ArtifactMetadataEntryType.STACK_TAGS,
           data: [
-            { Key: 'Foo', Value: 'Bar' } as Tag
+            { key: 'Foo', value: 'Bar' } as cxschema.Tag
           ]
         }
       ]
@@ -143,9 +79,9 @@
     metadata: {
       '/Test-Stack-B': [
         {
-          type: cxapi.STACK_TAGS_METADATA_KEY,
+          type: cxschema.ArtifactMetadataEntryType.STACK_TAGS,
           data: [
-            { Key: 'Baz', Value: 'Zinga!' } as Tag
+            { key: 'Baz', value: 'Zinga!' } as cxschema.Tag
           ]
         }
       ]
@@ -154,8 +90,7 @@
 }
 
 class FakeCloudFormation extends CloudFormationDeployments {
-  private readonly expectedTags: { [stackName: string]: Tag[] } = {};
->>>>>>> 7b1e80dd
+  private readonly expectedTags: { [stackName: string]: cxschema.Tag[] } = {};
   private readonly expectedNotificationArns?: string[];
 
   constructor(
