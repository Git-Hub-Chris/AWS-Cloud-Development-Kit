import * as cxapi from '@aws-cdk/cx-api';
import * as AWS from 'aws-sdk';
import { Account, ISDK, SDK, SdkProvider, ToolkitInfo } from '../../lib';

/**
 * An SDK that allows replacing (some of) the clients
 *
 * Its the responsibility of the consumer to replace all calls that
 * actually will be called.
 */
export class MockSdkProvider extends SdkProvider {
  private readonly sdk: ISDK;

  constructor() {
    super(new AWS.CredentialProviderChain([]), 'bermuda-triangle-1337', { customUserAgent: 'aws-cdk/jest' });

    // SDK contains a real SDK, since some test use 'AWS-mock' to replace the underlying
    // AWS calls which a real SDK would do, and some tests use the 'stub' functionality below.
    this.sdk = new SDK(
      new AWS.Credentials({ accessKeyId: 'ACCESS', secretAccessKey: 'SECRET', sessionToken: 'TOKEN '}),
      this.defaultRegion,
      { customUserAgent: 'aws-cdk/jest' });
  }

  public defaultAccount(): Promise<Account | undefined> {
    return Promise.resolve({ accountId: '123456789012', partition: 'aws' });
  }

  public forEnvironment(): Promise<ISDK> {
    return Promise.resolve(this.sdk);
  }

  /**
   * Replace the CloudFormation client with the given object
   */
  public stubCloudFormation(stubs: SyncHandlerSubsetOf<AWS.CloudFormation>) {
    (this.sdk as any).cloudFormation = jest.fn().mockReturnValue(partialAwsService<AWS.CloudFormation>(stubs));
  }

  /**
   * Replace the ECR client with the given object
   */
  public stubEcr(stubs: SyncHandlerSubsetOf<AWS.ECR>) {
    (this.sdk as any).ecr = jest.fn().mockReturnValue(partialAwsService<AWS.ECR>(stubs));
  }

  /**
   * Replace the S3 client with the given object
   */
  public stubS3(stubs: SyncHandlerSubsetOf<AWS.S3>) {
    (this.sdk as any).s3 = jest.fn().mockReturnValue(partialAwsService<AWS.S3>(stubs));
  }

  /**
   * Replace the STS client with the given object
   */
  public stubSTS(stubs: SyncHandlerSubsetOf<AWS.STS>) {
    (this.sdk as any).sts = jest.fn().mockReturnValue(partialAwsService<AWS.STS>(stubs));
  }
}

export class MockSdk implements ISDK {
  public readonly currentRegion: string = 'bermuda-triangle-1337';
  public readonly cloudFormation = jest.fn();
  public readonly ec2 = jest.fn();
  public readonly ssm = jest.fn();
  public readonly s3 = jest.fn();
  public readonly route53 = jest.fn();
  public readonly ecr = jest.fn();

  public currentAccount(): Promise<Account> {
    return Promise.resolve({ accountId: '123456789012', partition: 'aws' });
  }

  /**
   * Replace the CloudFormation client with the given object
   */
  public stubCloudFormation(stubs: SyncHandlerSubsetOf<AWS.CloudFormation>) {
    this.cloudFormation.mockReturnValue(partialAwsService<AWS.CloudFormation>(stubs));
  }

  /**
   * Replace the ECR client with the given object
   */
  public stubEcr(stubs: SyncHandlerSubsetOf<AWS.ECR>) {
    this.ecr.mockReturnValue(partialAwsService<AWS.ECR>(stubs));
  }
}

/**
 * Wrap synchronous fake handlers so that they sort-of function like a real AWS client
 *
 * For example, turns an object like this:
 *
 * ```ts
 * {
 *   someCall(opts: AWS.Service.SomeCallInput): AWS.Service.SomeCallOutput {
 *     return {...whatever...};
 *   }
 * }
 * ```
 *
 * Into an object that in the type system pretends to be an 'AWS.Service'
 * class (even though it really isn't) and can be called like this:
 *
 * ```ts
 * const service = await sdk.someService(...);
 * const response = await service.someCall(...).promise();
 * ```
 *
 * We only implement the narrow subset of the AWS SDK API that the CDK actually
 * uses, and we cheat on the types to make TypeScript happy on the rest of the API.
 *
 * Most important feature of this class is that it will derive the input and output
 * types of the handlers on the input object from the ACTUAL AWS Service class,
 * so that you don't have to declare them.
 */
function partialAwsService<S>(fns: SyncHandlerSubsetOf<S>): S {
  // Super unsafe in here because I don't know how to make TypeScript happy,
  // but at least the outer types make sure everything that happens in here works out.
  const ret: any = {};

  for (const [key, handler] of Object.entries(fns)) {
    ret[key] = (args: any) => new FakeAWSResponse((handler as any)(args));
  }

  return ret;
}

// Because of the overloads an AWS handler type looks like this:
//
//   {
//      (params: INPUTSTRUCT, callback?: ((err: AWSError, data: {}) => void) | undefined): Request<OUTPUT, ...>;
//      (callback?: ((err: AWS.AWSError, data: {}) => void) | undefined): AWS.Request<...>;
//   }
//
// Get the first overload and extract the input and output struct types
type AwsCallInputOutput<T> =
    T extends {
      (args: infer INPUT, callback?: ((err: AWS.AWSError, data: any) => void) | undefined): AWS.Request<infer OUTPUT, AWS.AWSError>;
      (callback?: ((err: AWS.AWSError, data: {}) => void) | undefined): AWS.Request<any, any>;
    } ? [INPUT, OUTPUT] : T;

// Determine the type of the mock handler from the type of the Input/Output type pair.
// Don't need to worry about the 'never', TypeScript will propagate it upwards making it
// impossible to specify the field that has 'never' anywhere in its type.
type MockHandlerType<AI> =
    AI extends [any, any] ? (input: AI[0]) => AI[1] : AI;

// Any subset of the full type that synchronously returns the output structure is okay
export type SyncHandlerSubsetOf<S> = {[K in keyof S]?: MockHandlerType<AwsCallInputOutput<S[K]>>};

/**
 * Fake AWS response.
 *
 * We only ever 'await response.promise()' so that's the only thing we implement here.
 */
class FakeAWSResponse<T> {
  constructor(private readonly x: T) {
  }

  public promise(): Promise<T> {
    return Promise.resolve(this.x);
  }
}

export function mockToolkitInfo() {
  return new ToolkitInfo({
    sdk: new MockSdk(),
    bucketName: 'BUCKET_NAME',
    bucketEndpoint: 'BUCKET_ENDPOINT',
    environment: { name: 'env', account: '1234', region: 'abc' },
<<<<<<< HEAD
    version: 1
=======
    version: 1,
>>>>>>> 0dc53139
  });
}

export function mockResolvedEnvironment(): cxapi.Environment {
  return {
    account: '123456789',
    region: 'bermuda-triangle-1337',
    name: 'aws://123456789/bermuda-triangle-1337',
  };
}

// Jest helpers

// An object on which all callables are Jest Mocks
export type MockedObject<S extends object> = {[K in keyof S]: MockedFunction<Required<S>[K]>};

// If a function, then a mocked version of it, otherwise just T
type MockedFunction<T> = T extends (...args: any[]) => any
  ? jest.MockInstance<ReturnType<T>, jest.ArgsType<T>>
  : T;
export function errorWithCode(code: string, message: string) {
  const ret = new Error(message);
  (ret as any).code = code;
  return ret;
}<|MERGE_RESOLUTION|>--- conflicted
+++ resolved
@@ -170,11 +170,7 @@
     bucketName: 'BUCKET_NAME',
     bucketEndpoint: 'BUCKET_ENDPOINT',
     environment: { name: 'env', account: '1234', region: 'abc' },
-<<<<<<< HEAD
-    version: 1
-=======
     version: 1,
->>>>>>> 0dc53139
   });
 }
 
