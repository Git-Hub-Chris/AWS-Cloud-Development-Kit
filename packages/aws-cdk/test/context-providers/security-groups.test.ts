--- conflicted
+++ resolved
@@ -389,22 +389,6 @@
     ).rejects.toThrow(/\'securityGroupId\' and \'securityGroupName\' can not be specified both when looking up a security group/i);
   });
 
-<<<<<<< HEAD
-  test('errors when neither securityGroupId nor securityGroupName are specified', async () => {
-    // GIVEN
-    const provider = new SecurityGroupContextProviderPlugin(mockSDK);
-
-    // WHEN
-    await expect(
-      provider.getValue({
-        account: '123456789012',
-        region: 'us-east-1',
-      }),
-    ).rejects.toThrow(/\'securityGroupId\' or \'securityGroupName\' must be specified to look up a security group/i);
-  });
-
-=======
->>>>>>> abc78bfa
   test('identifies allTrafficEgress from SecurityGroup permissions', () => {
     expect(
       hasAllTrafficEgress({
