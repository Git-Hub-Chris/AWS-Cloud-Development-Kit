--- conflicted
+++ resolved
@@ -67,13 +67,8 @@
       .option('strict', { type: 'boolean', desc: 'Do not filter out AWS::CDK::Metadata resources', default: false }))
     .command('metadata [STACK]', 'Returns all metadata associated with this stack')
     .command('init [TEMPLATE]', 'Create a new, empty CDK project from a template. Invoked without TEMPLATE, the app template will be used.', yargs => yargs
-<<<<<<< HEAD
-      .option('language', { type: 'string', alias: 'l', desc: 'the language to be used for the new project (default can be configured in $CDK_HOME/.cdk.json)', choices: initTemplateLanuages })
-      .option('list', { type: 'boolean', desc: 'list the available templates' }))
-=======
-      .option('language', { type: 'string', alias: 'l', desc: 'The language to be used for the new project (default can be configured in ~/.cdk.json)', choices: initTemplateLanuages })
+      .option('language', { type: 'string', alias: 'l', desc: 'The language to be used for the new project (default can be configured in $CDK_HOME/.cdk.json)', choices: initTemplateLanuages })
       .option('list', { type: 'boolean', desc: 'List the available templates' }))
->>>>>>> b347c35d
     .commandDir('../lib/commands', { exclude: /^_.*/ })
     .version(version.DISPLAY_VERSION)
     .demandCommand(1, '') // just print help
