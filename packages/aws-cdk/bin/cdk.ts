--- conflicted
+++ resolved
@@ -94,11 +94,8 @@
       .option('parameters', { type: 'array', desc: 'Additional parameters passed to CloudFormation at deploy time (STACK:KEY=VALUE)', nargs: 1, requiresArg: true, default: {} })
       .option('outputs-file', { type: 'string', alias: 'O', desc: 'Path to file where stack outputs will be written as JSON', requiresArg: true })
       .option('previous-parameters', { type: 'boolean', default: true, desc: 'Use previous values for existing parameters (you must specify all parameters on every deployment if this is disabled)' })
-<<<<<<< HEAD
+      .option('progress', { type: 'string', choices: [StackActivityProgress.BAR, StackActivityProgress.EVENTS], desc: 'Display mode for stack activity events.' })
       .option('bundling', { type: 'array', alias: 'b', desc: 'Run bundling only for given stacks (defaults to STACKS if `exclusively` is used, all stacks otherwise)' }),
-=======
-      .option('progress', { type: 'string', choices: [StackActivityProgress.BAR, StackActivityProgress.EVENTS], desc: 'Display mode for stack activity events.' }),
->>>>>>> 3bb6c816
     )
     .command('destroy [STACKS..]', 'Destroy the stack(s) named STACKS', yargs => yargs
       .option('exclusively', { type: 'boolean', alias: 'e', desc: 'Only destroy requested stacks, don\'t include dependees' })
