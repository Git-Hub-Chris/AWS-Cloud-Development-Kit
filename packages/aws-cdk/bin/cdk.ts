#!/usr/bin/env node
import 'source-map-support/register';

import colors = require('colors/safe');
import path = require('path');
import yargs = require('yargs');

import { bootstrapEnvironment, BootstrapEnvironmentProps, SDK } from '../lib';
import { environmentsFromDescriptors, globEnvironmentsFromStacks } from '../lib/api/cxapp/environments';
import { execProgram } from '../lib/api/cxapp/exec';
import { AppStacks, DefaultSelection, ExtendedStackSelection } from '../lib/api/cxapp/stacks';
import { CloudFormationDeploymentTarget, DEFAULT_TOOLKIT_STACK_NAME } from '../lib/api/deployment-target';
import { CdkToolkit } from '../lib/cdk-toolkit';
import { RequireApproval } from '../lib/diff';
import { availableInitLanguages, cliInit, printAvailableTemplates } from '../lib/init';
import { data, debug, error, print, setVerbose, success } from '../lib/logging';
import { PluginHost } from '../lib/plugin';
import { serializeStructure } from '../lib/serialize';
import { Configuration, Settings } from '../lib/settings';
import version = require('../lib/version');

// tslint:disable:no-shadowed-variable max-line-length
async function parseCommandLineArguments() {
  const initTemplateLanuages = await availableInitLanguages;
  return yargs
    .env('CDK')
    .usage('Usage: cdk -a <cdk-app> COMMAND')
    .option('app', { type: 'string', alias: 'a', desc: 'REQUIRED: command-line for executing your app or a cloud assembly directory (e.g. "node bin/my-app.js")', requiresArg: true })
    .option('context', { type: 'array', alias: 'c', desc: 'Add contextual string parameter (KEY=VALUE)', nargs: 1, requiresArg: true })
    .option('plugin', { type: 'array', alias: 'p', desc: 'Name or path of a node package that extend the CDK features. Can be specified multiple times', nargs: 1 })
    .option('trace', { type: 'boolean', desc: 'Print trace for stack warnings' })
    .option('strict', { type: 'boolean', desc: 'Do not construct stacks with warnings' })
    .option('ignore-errors', { type: 'boolean', default: false, desc: 'Ignores synthesis errors, which will likely produce an invalid output' })
    .option('json', { type: 'boolean', alias: 'j', desc: 'Use JSON output instead of YAML when templates are printed to STDOUT', default: false })
    .option('verbose', { type: 'boolean', alias: 'v', desc: 'Show debug logs', default: false })
    .option('profile', { type: 'string', desc: 'Use the indicated AWS profile as the default environment', requiresArg: true })
    .option('proxy', { type: 'string', desc: 'Use the indicated proxy. Will read from HTTPS_PROXY environment variable if not specified.', requiresArg: true })
    .option('ec2creds', { type: 'boolean', alias: 'i', default: undefined, desc: 'Force trying to fetch EC2 instance credentials. Default: guess EC2 instance status.' })
    .option('version-reporting', { type: 'boolean', desc: 'Include the "AWS::CDK::Metadata" resource in synthesized templates (enabled by default)', default: undefined })
    .option('path-metadata', { type: 'boolean', desc: 'Include "aws:cdk:path" CloudFormation metadata for each resource (enabled by default)', default: true })
    .option('asset-metadata', { type: 'boolean', desc: 'Include "aws:asset:*" CloudFormation metadata for resources that user assets (enabled by default)', default: true })
    .option('role-arn', { type: 'string', alias: 'r', desc: 'ARN of Role to use when invoking CloudFormation', default: undefined, requiresArg: true })
    .option('toolkit-stack-name', { type: 'string', desc: 'The name of the CDK toolkit stack', requiresArg: true })
    .option('staging', { type: 'boolean', desc: 'Copy assets to the output directory (use --no-staging to disable, needed for local debugging the source files with SAM CLI)', default: true })
    .option('output', { type: 'string', alias: 'o', desc: 'Emits the synthesized cloud assembly into a directory (default: cdk.out)', requiresArg: true })
    .option('no-color', { type: 'boolean', desc: 'Removes colors and other style from console output', default: false })
    .command([ 'list [STACKS..]', 'ls [STACKS..]' ], 'Lists all stacks in the app', yargs => yargs
      .option('long', { type: 'boolean', default: false, alias: 'l', desc: 'Display environment information for each stack' })
    )
    .command([ 'synthesize [STACKS..]', 'synth [STACKS..]' ], 'Synthesizes and prints the CloudFormation template for this stack', yargs => yargs
<<<<<<< HEAD
      .option('exclusively', { type: 'boolean', alias: 'e', desc: 'Only synthesize requested stacks, don\'t include dependencies' }))
=======
      .option('exclusively', { type: 'boolean', alias: 'e', desc: 'Only deploy requested stacks, don\'t include dependencies' })
    )
>>>>>>> d946256a
    .command('bootstrap [ENVIRONMENTS..]', 'Deploys the CDK toolkit stack into an AWS environment', yargs => yargs
      .option('bootstrap-bucket-name', { type: 'string', alias: ['b', 'toolkit-bucket-name'], desc: 'The name of the CDK toolkit bucket', default: undefined })
      .option('bootstrap-kms-key-id', { type: 'string', desc: 'AWS KMS master key ID used for the SSE-KMS encryption', default: undefined })
      .option('tags', { type: 'array', alias: 't', desc: 'Tags to add for the stack (KEY=VALUE)', nargs: 1, requiresArg: true, default: [] })
      .option('execute', {type: 'boolean', desc: 'Whether to execute ChangeSet (--no-execute will NOT execute the ChangeSet)', default: true})
    )
    .command('deploy [STACKS..]', 'Deploys the stack(s) named STACKS into your AWS account', yargs => yargs
      .option('build-exclude', { type: 'array', alias: 'E', nargs: 1, desc: 'Do not rebuild asset with the given ID. Can be specified multiple times.', default: [] })
      .option('exclusively', { type: 'boolean', alias: 'e', desc: 'Only deploy requested stacks, don\'t include dependencies' })
      .option('require-approval', { type: 'string', choices: [RequireApproval.Never, RequireApproval.AnyChange, RequireApproval.Broadening], desc: 'What security-sensitive changes need manual approval' })
      .option('ci', { type: 'boolean', desc: 'Force CI detection. Use --no-ci to disable CI autodetection.', default: process.env.CI !== undefined })
      .option('notification-arns', {type: 'array', desc: 'ARNs of SNS topics that CloudFormation will notify with stack related events', nargs: 1, requiresArg: true})
      .option('tags', { type: 'array', alias: 't', desc: 'Tags to add to the stack (KEY=VALUE)', nargs: 1, requiresArg: true })
      .option('execute', {type: 'boolean', desc: 'Whether to execute ChangeSet (--no-execute will NOT execute the ChangeSet)', default: true})
    )
    .command('destroy [STACKS..]', 'Destroy the stack(s) named STACKS', yargs => yargs
      .option('exclusively', { type: 'boolean', alias: 'e', desc: 'Only destroy requested stacks, don\'t include dependees' })
      .option('force', { type: 'boolean', alias: 'f', desc: 'Do not ask for confirmation before destroying the stacks' }))
    .command('diff [STACKS..]', 'Compares the specified stack with the deployed stack or a local template file, and returns with status 1 if any difference is found', yargs => yargs
      .option('exclusively', { type: 'boolean', alias: 'e', desc: 'Only diff requested stacks, don\'t include dependencies' })
      .option('context-lines', { type: 'number', desc: 'Number of context lines to include in arbitrary JSON diff rendering', default: 3, requiresArg: true })
      .option('template', { type: 'string', desc: 'The path to the CloudFormation template to compare with', requiresArg: true })
      .option('strict', { type: 'boolean', desc: 'Do not filter out AWS::CDK::Metadata resources', default: false }))
    .command('metadata [STACK]', 'Returns all metadata associated with this stack')
    .command('init [TEMPLATE]', 'Create a new, empty CDK project from a template. Invoked without TEMPLATE, the app template will be used.', yargs => yargs
      .option('language', { type: 'string', alias: 'l', desc: 'The language to be used for the new project (default can be configured in ~/.cdk.json)', choices: initTemplateLanuages })
      .option('list', { type: 'boolean', desc: 'List the available templates' })
      .option('generate-only', { type: 'boolean', default: false, desc: 'If true, only generates project files, without executing additional operations such as setting up a git repo, installing dependencies or compiling the project'})
    )
    .commandDir('../lib/commands', { exclude: /^_.*/ })
    .version(version.DISPLAY_VERSION)
    .demandCommand(1, '') // just print help
    .help()
    .alias('h', 'help')
    .epilogue([
      'If your app has a single stack, there is no need to specify the stack name',
      'If one of cdk.json or ~/.cdk.json exists, options specified there will be used as defaults. Settings in cdk.json take precedence.'
    ].join('\n\n'))
    .argv;
}

if (!process.stdout.isTTY) {
  colors.disable();
}

async function initCommandLine() {
  const argv = await parseCommandLineArguments();
  if (argv.verbose) {
    setVerbose();
  }
  debug('CDK toolkit version:', version.DISPLAY_VERSION);
  debug('Command line arguments:', argv);

  const aws = new SDK({
    profile: argv.profile,
    proxyAddress: argv.proxy,
    ec2creds: argv.ec2creds,
  });

  const configuration = new Configuration(argv);
  await configuration.load();

  const provisioner = new CloudFormationDeploymentTarget({ aws });

  const appStacks = new AppStacks({
    verbose: argv.trace || argv.verbose,
    ignoreErrors: argv['ignore-errors'],
    strict: argv.strict,
    configuration,
    aws,
    synthesizer: execProgram,
  });

  /** Function to load plug-ins, using configurations additively. */
  function loadPlugins(...settings: Settings[]) {
    const loaded = new Set<string>();
    for (const source of settings) {
      const plugins: string[] = source.get(['plugin']) || [];
      for (const plugin of plugins) {
        const resolved = tryResolve(plugin);
        if (loaded.has(resolved)) { continue; }
        debug(`Loading plug-in: ${colors.green(plugin)} from ${colors.blue(resolved)}`);
        PluginHost.instance.load(plugin);
        loaded.add(resolved);
      }
    }

    function tryResolve(plugin: string): string {
      try {
        return require.resolve(plugin);
      } catch (e) {
        error(`Unable to resolve plugin ${colors.green(plugin)}: ${e.stack}`);
        throw new Error(`Unable to resolve plug-in: ${plugin}`);
      }
    }
  }

  loadPlugins(configuration.settings);

  const cmd = argv._[0];

  // Bundle up global objects so the commands have access to them
  const commandOptions = { args: argv, appStacks, configuration, aws };

  try {
    const returnValue = argv.commandHandler
      ? await (argv.commandHandler as (opts: typeof commandOptions) => any)(commandOptions)
      : await main(cmd, argv);
    if (typeof returnValue === 'object') {
      return toJsonOrYaml(returnValue);
    } else if (typeof returnValue === 'string') {
      return returnValue;
    } else {
      return returnValue;
    }
  } finally {
    await version.displayVersionMessage();
  }

  async function main(command: string, args: any): Promise<number | string | {} | void> {
    const toolkitStackName: string = configuration.settings.get(['toolkitStackName']) || DEFAULT_TOOLKIT_STACK_NAME;

    if (toolkitStackName !== DEFAULT_TOOLKIT_STACK_NAME) {
      print(`Toolkit stack: ${colors.bold(toolkitStackName)}`);
    }

    args.STACKS = args.STACKS || [];
    args.ENVIRONMENTS = args.ENVIRONMENTS || [];

    const cli = new CdkToolkit({ appStacks, provisioner });

    switch (command) {
      case 'ls':
      case 'list':
        return await cliList(args.STACKS, { long: args.long });

      case 'diff':
        return await cli.diff({
          stackNames: args.STACKS,
          exclusively: args.exclusively,
          templatePath: args.template,
          strict: args.strict,
          contextLines: args.contextLines
        });

      case 'bootstrap':
        return await cliBootstrap(args.ENVIRONMENTS, toolkitStackName, args.roleArn, {
          bucketName: configuration.settings.get(['toolkitBucket', 'bucketName']),
          kmsKeyId: configuration.settings.get(['toolkitBucket', 'kmsKeyId']),
          tags: configuration.settings.get(['tags']),
          execute: args.execute
        });

      case 'deploy':
        return await cli.deploy({
          stackNames: args.STACKS,
          exclusively: args.exclusively,
          toolkitStackName,
          roleArn: args.roleArn,
          notificationArns: args.notificationArns,
          requireApproval: configuration.settings.get(['requireApproval']),
          ci: args.ci,
          reuseAssets: args['build-exclude'],
          tags: configuration.settings.get(['tags']),
          sdk: aws,
          execute: args.execute
        });

      case 'destroy':
        return await cli.destroy({
          stackNames: args.STACKS,
          exclusively: args.exclusively,
          force: args.force,
          roleArn: args.roleArn,
          sdk: aws,
        });

      case 'synthesize':
      case 'synth':
        return await cliSynthesize(args.STACKS, args.exclusively);

      case 'metadata':
        return await cliMetadata(await findStack(args.STACK));

      case 'init':
        const language = configuration.settings.get(['language']);
        const generateOnly = configuration.settings.get(['generate-only']);
        if (args.list) {
          return await printAvailableTemplates(language);
        } else {
          return await cliInit(args.TEMPLATE, language, undefined, generateOnly);
        }
      case 'version':
        return data(version.DISPLAY_VERSION);

      default:
        throw new Error('Unknown command: ' + command);
    }
  }

  async function cliMetadata(stackName: string) {
    const s = await appStacks.synthesizeStack(stackName);
    return s.manifest.metadata || {};
  }

  /**
   * Bootstrap the CDK Toolkit stack in the accounts used by the specified stack(s).
   *
   * @param environmentGlobs environment names that need to have toolkit support
   *             provisioned, as a glob filter. If none is provided,
   *             all stacks are implicitly selected.
   * @param toolkitStackName the name to be used for the CDK Toolkit stack.
   */
  async function cliBootstrap(environmentGlobs: string[], toolkitStackName: string, roleArn: string | undefined, props: BootstrapEnvironmentProps): Promise<void> {
    // Two modes of operation.
    //
    // If there is an '--app' argument, we select the environments from the app. Otherwise we just take the user
    // at their word that they know the name of the environment.

    const app = configuration.settings.get(['app']);

    const environments = app ? await globEnvironmentsFromStacks(appStacks, environmentGlobs, aws) : environmentsFromDescriptors(environmentGlobs);

    await Promise.all(environments.map(async (environment) => {
      success(' ⏳  Bootstrapping environment %s...', colors.blue(environment.name));
      try {
        const result = await bootstrapEnvironment(environment, aws, toolkitStackName, roleArn, props);
        const message = result.noOp ? ' ✅  Environment %s bootstrapped (no changes).'
                      : ' ✅  Environment %s bootstrapped.';
        success(message, colors.blue(environment.name));
      } catch (e) {
        error(' ❌  Environment %s failed bootstrapping: %s', colors.blue(environment.name), e);
        throw e;
      }
    }));
  }

  /**
   * Synthesize the given set of stacks (called when the user runs 'cdk synth')
   *
   * INPUT: Stack names can be supplied using a glob filter. If no stacks are
   * given, all stacks from the application are implictly selected.
   *
   * OUTPUT: If more than one stack ends up being selected, an output directory
   * should be supplied, where the templates will be written.
   */
  async function cliSynthesize(stackIds: string[],
                               exclusively: boolean): Promise<any> {
    // Only autoselect dependencies if it doesn't interfere with user request or output options
    const autoSelectDependencies = !exclusively;

    const stacks = await appStacks.selectStacks(stackIds, {
      extend: autoSelectDependencies ? ExtendedStackSelection.Upstream : ExtendedStackSelection.None,
      defaultBehavior: DefaultSelection.AllStacks
    });

    appStacks.processMetadata(stacks);

    // if we have a single stack, print it to STDOUT
    if (stacks.length === 1) {
      return stacks[0].template;
    }

    // This is a slight hack; in integ mode we allow multiple stacks to be synthesized to stdout sequentially.
    // This is to make it so that we can support multi-stack integ test expectations, without so drastically
    // having to change the synthesis format that we have to rerun all integ tests.
    //
    // Because this feature is not useful to consumers (the output is missing
    // the stack names), it's not exposed as a CLI flag. Instead, it's hidden
    // behind an environment variable.
    const isIntegMode = process.env.CDK_INTEG_MODE === '1';
    if (isIntegMode) {
      return stacks.map(s => s.template);
    }

    // not outputting template to stdout, let's explain things to the user a little bit...
    success(`Successfully synthesized to ${colors.blue(path.resolve(appStacks.assembly!.directory))}`);
    print(`Supply a stack id (${stacks.map(s => colors.green(s.id)).join(', ')}) to display its template.`);

    return undefined;
  }

  async function cliList(selectors: string[], options: { long?: boolean } = { }) {
    const stacks = await appStacks.selectStacks(selectors, { defaultBehavior: DefaultSelection.AllStacks });

    // if we are in "long" mode, emit the array as-is (JSON/YAML)
    if (options.long) {
      const long = [];
      for (const stack of stacks) {
        long.push({
          id: stack.id,
          name: stack.stackName,
          environment: stack.environment
        });
      }
      return long; // will be YAML formatted output
    }

    // just print stack IDs
    for (const stack of stacks) {
      data(stack.id);
    }

    return 0; // exit-code
  }

  /**
   * Match a single stack from the list of available stacks
   */
  async function findStack(artifactId: string): Promise<string> {
    const stacks = await appStacks.selectStacks([artifactId], {
      extend: ExtendedStackSelection.None,
      defaultBehavior: DefaultSelection.None
    });

    // Could have been a glob so check that we evaluated to exactly one
    if (stacks.length > 1) {
      throw new Error(`This command requires exactly one stack and we matched more than one: ${stacks.map(x => x.id)}`);
    }

    return stacks[0].id;
  }

  function toJsonOrYaml(object: any): string {
    return serializeStructure(object, argv.json);
  }
}

initCommandLine()
  .then(value => {
    if (value == null) { return; }
    if (typeof value === 'string') {
      data(value);
    } else if (typeof value === 'number') {
      process.exit(value);
    }
  })
  .catch(err => {
    error(err.message);
    debug(err.stack);
    process.exit(1);
  });<|MERGE_RESOLUTION|>--- conflicted
+++ resolved
@@ -48,12 +48,7 @@
       .option('long', { type: 'boolean', default: false, alias: 'l', desc: 'Display environment information for each stack' })
     )
     .command([ 'synthesize [STACKS..]', 'synth [STACKS..]' ], 'Synthesizes and prints the CloudFormation template for this stack', yargs => yargs
-<<<<<<< HEAD
       .option('exclusively', { type: 'boolean', alias: 'e', desc: 'Only synthesize requested stacks, don\'t include dependencies' }))
-=======
-      .option('exclusively', { type: 'boolean', alias: 'e', desc: 'Only deploy requested stacks, don\'t include dependencies' })
-    )
->>>>>>> d946256a
     .command('bootstrap [ENVIRONMENTS..]', 'Deploys the CDK toolkit stack into an AWS environment', yargs => yargs
       .option('bootstrap-bucket-name', { type: 'string', alias: ['b', 'toolkit-bucket-name'], desc: 'The name of the CDK toolkit bucket', default: undefined })
       .option('bootstrap-kms-key-id', { type: 'string', desc: 'AWS KMS master key ID used for the SSE-KMS encryption', default: undefined })
