--- conflicted
+++ resolved
@@ -1078,10 +1078,8 @@
   public static readonly VER_16_3 = AuroraPostgresEngineVersion.of('16.3', '16', { s3Import: true, s3Export: true });
   /** Version "16.4". */
   public static readonly VER_16_4 = AuroraPostgresEngineVersion.of('16.4', '16', { s3Import: true, s3Export: true });
-<<<<<<< HEAD
   /** Version "16.4 limitless" */
   public static readonly VER_16_4_LIMITLESS = AuroraPostgresEngineVersion.of('16.4-limitless', '16', { s3Import: true, s3Export: true });
-=======
   /** Version "16.5". */
   public static readonly VER_16_5 = AuroraPostgresEngineVersion.of('16.5', '16', { s3Import: true, s3Export: true });
   /** Version "16.6". */
@@ -1090,7 +1088,6 @@
   public static readonly VER_17_1 = AuroraPostgresEngineVersion.of('17.1', '17', { s3Import: true, s3Export: true });
   /** Version "17.2". */
   public static readonly VER_17_2 = AuroraPostgresEngineVersion.of('17.2', '17', { s3Import: true, s3Export: true });
->>>>>>> 74086a0c
 
   /**
    * Create a new AuroraPostgresEngineVersion with an arbitrary version.
