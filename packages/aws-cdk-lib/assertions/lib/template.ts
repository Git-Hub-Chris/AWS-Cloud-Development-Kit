--- conflicted
+++ resolved
@@ -54,11 +54,7 @@
 
   private constructor(template: { [key: string]: any }, templateParsingOptions: TemplateParsingOptions = {}) {
     this.template = template as TemplateType;
-<<<<<<< HEAD
-    if (!templateParsingOptions?.skipCyclicalDependenciesCheck) {
-=======
     if (!templateParsingOptions.skipCyclicalDependenciesCheck) {
->>>>>>> 18c19fd4
       checkTemplateForCyclicDependencies(this.template);
     }
   }
