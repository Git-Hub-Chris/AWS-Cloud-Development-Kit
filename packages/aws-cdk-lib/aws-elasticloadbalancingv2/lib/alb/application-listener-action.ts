import { Construct, IConstruct } from 'constructs';
import { IApplicationListener } from './application-listener';
import { IApplicationTargetGroup } from './application-target-group';
<<<<<<< HEAD
import { Port } from '../../../aws-ec2';
import { Duration, SecretValue, Tokenization } from '../../../core';
import { CfnListener } from '../elasticloadbalancingv2.generated';
=======
import { Duration, SecretValue, Tokenization } from '../../../core';
import { CfnListener, CfnListenerRule } from '../elasticloadbalancingv2.generated';
>>>>>>> 5573025f
import { IListenerAction } from '../shared/listener-action';

/**
 * What to do when a client makes a request to a listener
 *
 * Some actions can be combined with other ones (specifically,
 * you can perform authentication before serving the request).
 *
 * Multiple actions form a linked chain; the chain must always terminate in a
 * *(weighted)forward*, *fixedResponse* or *redirect* action.
 *
 * If an action supports chaining, the next action can be indicated
 * by passing it in the `next` property.
 *
 * (Called `ListenerAction` instead of the more strictly correct
 * `ListenerAction` because this is the class most users interact
 * with, and we want to make it not too visually overwhelming).
 */
export class ListenerAction implements IListenerAction {
  /**
   * Authenticate using an identity provider (IdP) that is compliant with OpenID Connect (OIDC)
   *
   * @see https://docs.aws.amazon.com/elasticloadbalancing/latest/application/listener-authenticate-users.html#oidc-requirements
   */
  public static authenticateOidc(options: AuthenticateOidcOptions): ListenerAction {
<<<<<<< HEAD
    const listenerAction = new ListenerAction({
=======
    const config: CfnListener.AuthenticateOidcConfigProperty = {
      authorizationEndpoint: options.authorizationEndpoint,
      clientId: options.clientId,
      clientSecret: options.clientSecret.unsafeUnwrap(), // Safe usage
      issuer: options.issuer,
      tokenEndpoint: options.tokenEndpoint,
      userInfoEndpoint: options.userInfoEndpoint,
      authenticationRequestExtraParams: options.authenticationRequestExtraParams,
      onUnauthenticatedRequest: options.onUnauthenticatedRequest,
      scope: options.scope,
      sessionCookieName: options.sessionCookieName,
      sessionTimeout: options.sessionTimeout?.toSeconds().toString(),
    };
    const listenerAction = new ListenerAction({
      type: 'authenticate-oidc',
      authenticateOidcConfig: config,
    }, options.next);
    listenerAction.addRuleAction({
>>>>>>> 5573025f
      type: 'authenticate-oidc',
      authenticateOidcConfig: {
        ...config,
        sessionTimeout: options.sessionTimeout?.toSeconds(),
      },
<<<<<<< HEAD
    }, options.next);
    listenerAction._bindHook = (_scope, listener) => listener.connections.allowToAnyIpv4(Port.tcp(443), 'Allow to IdP endpoint');
=======
    });
>>>>>>> 5573025f
    return listenerAction;
  }

  /**
   * Forward to one or more Target Groups
   *
   * @see https://docs.aws.amazon.com/elasticloadbalancing/latest/application/load-balancer-listeners.html#forward-actions
   */
  public static forward(targetGroups: IApplicationTargetGroup[], options: ForwardOptions = {}): ListenerAction {
    if (targetGroups.length === 0) {
      throw new Error('Need at least one targetGroup in a ListenerAction.forward()');
    }
    if (targetGroups.length === 1 && options.stickinessDuration === undefined) {
      // Render a "simple" action for backwards compatibility with old templates
      return new TargetGroupListenerAction(targetGroups, {
        type: 'forward',
        targetGroupArn: targetGroups[0].targetGroupArn,
      });
    }

    return new TargetGroupListenerAction(targetGroups, {
      type: 'forward',
      forwardConfig: {
        targetGroups: targetGroups.map(g => ({ targetGroupArn: g.targetGroupArn })),
        targetGroupStickinessConfig: options.stickinessDuration ? {
          durationSeconds: options.stickinessDuration.toSeconds(),
          enabled: true,
        } : undefined,
      },
    });
  }

  /**
   * Forward to one or more Target Groups which are weighted differently
   *
   * @see https://docs.aws.amazon.com/elasticloadbalancing/latest/application/load-balancer-listeners.html#forward-actions
   */
  public static weightedForward(targetGroups: WeightedTargetGroup[], options: ForwardOptions = {}): ListenerAction {
    if (targetGroups.length === 0) {
      throw new Error('Need at least one targetGroup in a ListenerAction.weightedForward()');
    }

    return new TargetGroupListenerAction(targetGroups.map(g => g.targetGroup), {
      type: 'forward',
      forwardConfig: {
        targetGroups: targetGroups.map(g => ({ targetGroupArn: g.targetGroup.targetGroupArn, weight: g.weight })),
        targetGroupStickinessConfig: options.stickinessDuration ? {
          durationSeconds: options.stickinessDuration.toSeconds(),
          enabled: true,
        } : undefined,
      },
    });
  }

  /**
   * Return a fixed response
   *
   * @see https://docs.aws.amazon.com/elasticloadbalancing/latest/application/load-balancer-listeners.html#fixed-response-actions
   */
  public static fixedResponse(statusCode: number, options: FixedResponseOptions = {}): ListenerAction {
    return new ListenerAction({
      type: 'fixed-response',
      fixedResponseConfig: {
        statusCode: Tokenization.stringifyNumber(statusCode),
        contentType: options.contentType,
        messageBody: options.messageBody,
      },
    });
  }

  /**
   * Redirect to a different URI
   *
   * A URI consists of the following components:
   * protocol://hostname:port/path?query. You must modify at least one of the
   * following components to avoid a redirect loop: protocol, hostname, port, or
   * path. Any components that you do not modify retain their original values.
   *
   * You can reuse URI components using the following reserved keywords:
   *
   * - `#{protocol}`
   * - `#{host}`
   * - `#{port}`
   * - `#{path}` (the leading "/" is removed)
   * - `#{query}`
   *
   * For example, you can change the path to "/new/#{path}", the hostname to
   * "example.#{host}", or the query to "#{query}&value=xyz".
   *
   * @see https://docs.aws.amazon.com/elasticloadbalancing/latest/application/load-balancer-listeners.html#redirect-actions
   */
  public static redirect(options: RedirectOptions): ListenerAction {
    if ([options.host, options.path, options.port, options.protocol, options.query].findIndex(x => x !== undefined) === -1) {
      throw new Error('To prevent redirect loops, set at least one of \'protocol\', \'host\', \'port\', \'path\', or \'query\'.');
    }

    return new ListenerAction({
      type: 'redirect',
      redirectConfig: {
        statusCode: options.permanent ? 'HTTP_301' : 'HTTP_302',
        host: options.host,
        path: options.path,
        port: options.port,
        protocol: options.protocol,
        query: options.query,
      },
    });
  }

  /**
<<<<<<< HEAD
   * Optional hook for binding.
   * @internal
   */
  protected _bindHook?: (scope: Construct, listener: IApplicationListener, associatingConstruct?: IConstruct) => void;
=======
   * If set, it is preferred as Action for the `ListenerRule`.
   * This is necessary if `CfnListener.ActionProperty` and `CfnListenerRule.ActionProperty`
   * have different structures.
   */
  private _actionJson?: CfnListenerRule.ActionProperty;
>>>>>>> 5573025f

  /**
   * Create an instance of ListenerAction
   *
   * The default class should be good enough for most cases and
   * should be created by using one of the static factory functions,
   * but allow overriding to make sure we allow flexibility for the future.
   */
  protected constructor(private readonly defaultActionJson: CfnListener.ActionProperty, protected readonly next?: ListenerAction) {
  }

  /**
   * Render the listener rule actions in this chain
   */
  public renderRuleActions(): CfnListenerRule.ActionProperty[] {
    const actionJson = this._actionJson ?? this.defaultActionJson as CfnListenerRule.ActionProperty;
    return this._renumber([actionJson, ...this.next?.renderRuleActions() ?? []]);
  }

  /**
   * Render the listener default actions in this chain
   */
  public renderActions(): CfnListener.ActionProperty[] {
    return this._renumber([this.defaultActionJson, ...this.next?.renderActions() ?? []]);
  }

  /**
   * Called when the action is being used in a listener
   */
  public bind(scope: Construct, listener: IApplicationListener, associatingConstruct?: IConstruct) {
    this._bindHook?.(scope, listener, associatingConstruct);
    this.next?.bind(scope, listener, associatingConstruct);
  }

  private _renumber<ActionProperty extends CfnListener.ActionProperty | CfnListenerRule.ActionProperty = CfnListener.ActionProperty>
  (actions: ActionProperty[]): ActionProperty[] {
    if (actions.length < 2) { return actions; }

    return actions.map((action, i) => ({ ...action, order: i + 1 }));
  }

  /**
   * Renumber the "order" fields in the actions array.
   *
   * We don't number for 0 or 1 elements, but otherwise number them 1...#actions
   * so ELB knows about the right order.
   *
   * Do this in `ListenerAction` instead of in `Listener` so that we give
   * users the opportunity to override by subclassing and overriding `renderActions`.
   */
  protected renumber(actions: CfnListener.ActionProperty[]): CfnListener.ActionProperty[] {
    return this._renumber(actions);
  }

  /**
   * Sets the Action for the `ListenerRule`.
   * This method is required to set a dedicated Action to a `ListenerRule`
   * when the Action for the `CfnListener` and the Action for the `CfnListenerRule`
   * have different structures. (e.g. `AuthenticateOidcConfig`)
   * @param actionJson Action for `ListenerRule`
   */
  protected addRuleAction(actionJson: CfnListenerRule.ActionProperty) {
    if (this._actionJson) {
      throw new Error('rule action is already set');
    }
    this._actionJson = actionJson;
  }
}

/**
 * Options for `ListenerAction.forward()`
 */
export interface ForwardOptions {
  /**
   * For how long clients should be directed to the same target group
   *
   * Range between 1 second and 7 days.
   *
   * @default - No stickiness
   */
  readonly stickinessDuration?: Duration;
}

/**
 * A Target Group and weight combination
 */
export interface WeightedTargetGroup {
  /**
   * The target group
   */
  readonly targetGroup: IApplicationTargetGroup;

  /**
   * The target group's weight
   *
   * Range is [0..1000).
   *
   * @default 1
   */
  readonly weight?: number;
}

/**
 * Options for `ListenerAction.fixedResponse()`
 */
export interface FixedResponseOptions {
  /**
   * Content Type of the response
   *
   * Valid Values: text/plain | text/css | text/html | application/javascript | application/json
   *
   * @default - Automatically determined
   */
  readonly contentType?: string;

  /**
   * The response body
   *
   * @default - No body
   */
  readonly messageBody?: string;
}

/**
 * Options for `ListenerAction.redirect()`
 *
 * A URI consists of the following components:
 * protocol://hostname:port/path?query. You must modify at least one of the
 * following components to avoid a redirect loop: protocol, hostname, port, or
 * path. Any components that you do not modify retain their original values.
 *
 * You can reuse URI components using the following reserved keywords:
 *
 * - `#{protocol}`
 * - `#{host}`
 * - `#{port}`
 * - `#{path}` (the leading "/" is removed)
 * - `#{query}`
 *
 * For example, you can change the path to "/new/#{path}", the hostname to
 * "example.#{host}", or the query to "#{query}&value=xyz".
 */
export interface RedirectOptions {
  /**
   * The hostname.
   *
   * This component is not percent-encoded. The hostname can contain #{host}.
   *
   * @default - No change
   */
  readonly host?: string;

  /**
   * The absolute path, starting with the leading "/".
   *
   * This component is not percent-encoded. The path can contain #{host}, #{path}, and #{port}.
   *
   * @default - No change
   */
  readonly path?: string;

  /**
   * The port.
   *
   * You can specify a value from 1 to 65535 or #{port}.
   *
   * @default - No change
   */
  readonly port?: string;

  /**
   * The protocol.
   *
   * You can specify HTTP, HTTPS, or #{protocol}. You can redirect HTTP to HTTP, HTTP to HTTPS, and HTTPS to HTTPS. You cannot redirect HTTPS to HTTP.
   *
   * @default - No change
   */
  readonly protocol?: string;

  /**
   * The query parameters, URL-encoded when necessary, but not percent-encoded.
   *
   * Do not include the leading "?", as it is automatically added. You can specify any of the reserved keywords.
   *
   * @default - No change
   */
  readonly query?: string;

  /**
   * The HTTP redirect code.
   *
   * The redirect is either permanent (HTTP 301) or temporary (HTTP 302).
   *
   * @default false
   */
  readonly permanent?: boolean;
}

/**
 * Options for `ListenerAction.authenciateOidc()`
 */
export interface AuthenticateOidcOptions {
  /**
   * What action to execute next
   */
  readonly next: ListenerAction;

  /**
   * The query parameters (up to 10) to include in the redirect request to the authorization endpoint.
   *
   * @default - No extra parameters
   */
  readonly authenticationRequestExtraParams?: Record<string, string>;

  /**
   * The authorization endpoint of the IdP.
   *
   * This must be a full URL, including the HTTPS protocol, the domain, and the path.
   */
  readonly authorizationEndpoint: string;

  /**
   * The OAuth 2.0 client identifier.
   */
  readonly clientId: string;

  /**
   * The OAuth 2.0 client secret.
   */
  readonly clientSecret: SecretValue;

  /**
   * The OIDC issuer identifier of the IdP.
   *
   * This must be a full URL, including the HTTPS protocol, the domain, and the path.
   */
  readonly issuer: string;

  /**
   * The behavior if the user is not authenticated.
   *
   * @default UnauthenticatedAction.AUTHENTICATE
   */
  readonly onUnauthenticatedRequest?: UnauthenticatedAction;

  /**
   * The set of user claims to be requested from the IdP.
   *
   * To verify which scope values your IdP supports and how to separate multiple values, see the documentation for your IdP.
   *
   * @default "openid"
   */
  readonly scope?: string;

  /**
   * The name of the cookie used to maintain session information.
   *
   * @default "AWSELBAuthSessionCookie"
   */
  readonly sessionCookieName?: string;

  /**
   * The maximum duration of the authentication session.
   *
   * @default Duration.days(7)
   */
  readonly sessionTimeout?: Duration;

  /**
   * The token endpoint of the IdP.
   *
   * This must be a full URL, including the HTTPS protocol, the domain, and the path.
   */
  readonly tokenEndpoint: string;

  /**
   * The user info endpoint of the IdP.
   *
   * This must be a full URL, including the HTTPS protocol, the domain, and the path.
   */
  readonly userInfoEndpoint: string;
}

/**
 * What to do with unauthenticated requests
 */
export enum UnauthenticatedAction {
  /**
   * Return an HTTP 401 Unauthorized error.
   */
  DENY = 'deny',

  /**
   * Allow the request to be forwarded to the target.
   */
  ALLOW = 'allow',

  /**
   * Redirect the request to the IdP authorization endpoint.
   */
  AUTHENTICATE = 'authenticate',
}

/**
 * Listener Action that calls "registerListener" on TargetGroups
 */
class TargetGroupListenerAction extends ListenerAction {
  constructor(private readonly targetGroups: IApplicationTargetGroup[], defaultActionJson: CfnListener.ActionProperty) {
    super(defaultActionJson);
  }

  public bind(_scope: Construct, listener: IApplicationListener, associatingConstruct?: IConstruct) {
    for (const tg of this.targetGroups) {
      tg.registerListener(listener, associatingConstruct);
    }
  }
}<|MERGE_RESOLUTION|>--- conflicted
+++ resolved
@@ -1,14 +1,9 @@
 import { Construct, IConstruct } from 'constructs';
 import { IApplicationListener } from './application-listener';
 import { IApplicationTargetGroup } from './application-target-group';
-<<<<<<< HEAD
 import { Port } from '../../../aws-ec2';
 import { Duration, SecretValue, Tokenization } from '../../../core';
-import { CfnListener } from '../elasticloadbalancingv2.generated';
-=======
-import { Duration, SecretValue, Tokenization } from '../../../core';
 import { CfnListener, CfnListenerRule } from '../elasticloadbalancingv2.generated';
->>>>>>> 5573025f
 import { IListenerAction } from '../shared/listener-action';
 
 /**
@@ -34,9 +29,6 @@
    * @see https://docs.aws.amazon.com/elasticloadbalancing/latest/application/listener-authenticate-users.html#oidc-requirements
    */
   public static authenticateOidc(options: AuthenticateOidcOptions): ListenerAction {
-<<<<<<< HEAD
-    const listenerAction = new ListenerAction({
-=======
     const config: CfnListener.AuthenticateOidcConfigProperty = {
       authorizationEndpoint: options.authorizationEndpoint,
       clientId: options.clientId,
@@ -55,18 +47,13 @@
       authenticateOidcConfig: config,
     }, options.next);
     listenerAction.addRuleAction({
->>>>>>> 5573025f
       type: 'authenticate-oidc',
       authenticateOidcConfig: {
         ...config,
         sessionTimeout: options.sessionTimeout?.toSeconds(),
       },
-<<<<<<< HEAD
-    }, options.next);
+    });
     listenerAction._bindHook = (_scope, listener) => listener.connections.allowToAnyIpv4(Port.tcp(443), 'Allow to IdP endpoint');
-=======
-    });
->>>>>>> 5573025f
     return listenerAction;
   }
 
@@ -177,18 +164,16 @@
   }
 
   /**
-<<<<<<< HEAD
    * Optional hook for binding.
    * @internal
    */
   protected _bindHook?: (scope: Construct, listener: IApplicationListener, associatingConstruct?: IConstruct) => void;
-=======
+  /**
    * If set, it is preferred as Action for the `ListenerRule`.
    * This is necessary if `CfnListener.ActionProperty` and `CfnListenerRule.ActionProperty`
    * have different structures.
    */
   private _actionJson?: CfnListenerRule.ActionProperty;
->>>>>>> 5573025f
 
   /**
    * Create an instance of ListenerAction
