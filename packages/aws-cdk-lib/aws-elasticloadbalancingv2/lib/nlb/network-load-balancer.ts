--- conflicted
+++ resolved
@@ -22,7 +22,13 @@
   readonly crossZoneEnabled?: boolean;
 
   /**
-<<<<<<< HEAD
+   * Security groups to associate with this load balancer
+   *
+   * @default - No security groups associated with the load balancer.
+   */
+  readonly securityGroups?: ec2.ISecurityGroup[];
+
+  /**
    * The type of IP addresses to use
    *
    * If you want to add a UDP or TCP_UDP listener to the load balancer,
@@ -31,13 +37,6 @@
    * @default IpAddressType.IPV4
    */
   readonly ipAddressType?: IpAddressType;
-=======
-   * Security groups to associate with this load balancer
-   *
-   * @default - No security groups associated with the load balancer.
-   */
-  readonly securityGroups?: ec2.ISecurityGroup[];
->>>>>>> 70f66c7d
 }
 
 /**
@@ -195,28 +194,19 @@
   }
 
   public readonly metrics: INetworkLoadBalancerMetrics;
-<<<<<<< HEAD
+  public readonly securityGroups?: string[];
   public readonly ipAddressType?: IpAddressType;
-=======
-  public readonly securityGroups?: string[];
->>>>>>> 70f66c7d
 
   constructor(scope: Construct, id: string, props: NetworkLoadBalancerProps) {
     super(scope, id, props, {
       type: 'network',
-<<<<<<< HEAD
+      securityGroups: props.securityGroups?.map(sg => sg.securityGroupId),
       ipAddressType: props.ipAddressType,
-    });
-
-    this.metrics = new NetworkLoadBalancerMetrics(this, this.loadBalancerFullName);
-    this.ipAddressType = props.ipAddressType ?? IpAddressType.IPV4;
-=======
-      securityGroups: props.securityGroups?.map(sg => sg.securityGroupId),
     });
 
     this.metrics = new NetworkLoadBalancerMetrics(this, this.loadBalancerFullName);
     this.securityGroups = props.securityGroups?.map(sg => sg.securityGroupId);
->>>>>>> 70f66c7d
+    this.ipAddressType = props.ipAddressType ?? IpAddressType.IPV4;
     if (props.crossZoneEnabled) { this.setAttribute('load_balancing.cross_zone.enabled', 'true'); }
   }
 
@@ -438,17 +428,16 @@
   readonly metrics: INetworkLoadBalancerMetrics;
 
   /**
-<<<<<<< HEAD
+   * Security groups associated with this load balancer
+   */
+  readonly securityGroups?: string[];
+
+  /**
    * The type of IP addresses to use
    *
    * @default IpAddressType.IPV4
    */
   readonly ipAddressType?: IpAddressType;
-=======
-   * Security groups associated with this load balancer
-   */
-  readonly securityGroups?: string[];
->>>>>>> 70f66c7d
 
   /**
    * Add a listener to this load balancer
@@ -464,11 +453,8 @@
   public readonly loadBalancerArn: string;
   public readonly vpc?: ec2.IVpc;
   public readonly metrics: INetworkLoadBalancerMetrics;
-<<<<<<< HEAD
+  public readonly securityGroups?: string[];
   public readonly ipAddressType?: IpAddressType;
-=======
-  public readonly securityGroups?: string[];
->>>>>>> 70f66c7d
 
   constructor(scope: Construct, id: string, props: cxapi.LoadBalancerContextResponse) {
     super(scope, id, { environmentFromArn: props.loadBalancerArn });
