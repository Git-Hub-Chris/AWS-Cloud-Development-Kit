# Amazon Elastic Load Balancing V2 Construct Library



The `aws-cdk-lib/aws-elasticloadbalancingv2` package provides constructs for
configuring application and network load balancers.

For more information, see the AWS documentation for
[Application Load Balancers](https://docs.aws.amazon.com/elasticloadbalancing/latest/application/introduction.html)
and [Network Load Balancers](https://docs.aws.amazon.com/elasticloadbalancing/latest/network/introduction.html).

## Defining an Application Load Balancer

You define an application load balancer by creating an instance of
`ApplicationLoadBalancer`, adding a Listener to the load balancer
and adding Targets to the Listener:

```ts
import { AutoScalingGroup } from 'aws-cdk-lib/aws-autoscaling';
declare const asg: AutoScalingGroup;
declare const vpc: ec2.Vpc;

// Create the load balancer in a VPC. 'internetFacing' is 'false'
// by default, which creates an internal load balancer.
const lb = new elbv2.ApplicationLoadBalancer(this, 'LB', {
  vpc,
  internetFacing: true
});

// Add a listener and open up the load balancer's security group
// to the world.
const listener = lb.addListener('Listener', {
  port: 80,

  // 'open: true' is the default, you can leave it out if you want. Set it
  // to 'false' and use `listener.connections` if you want to be selective
  // about who can access the load balancer.
  open: true,
});

// Create an AutoScaling group and add it as a load balancing
// target to the listener.
listener.addTargets('ApplicationFleet', {
  port: 8080,
  targets: [asg]
});
```

The security groups of the load balancer and the target are automatically
updated to allow the network traffic.

One (or more) security groups can be associated with the load balancer;
if a security group isn't provided, one will be automatically created.

```ts
declare const vpc: ec2.Vpc;

const securityGroup1 = new ec2.SecurityGroup(this, 'SecurityGroup1', { vpc });
const lb = new elbv2.ApplicationLoadBalancer(this, 'LB', {
  vpc,
  internetFacing: true,
  securityGroup: securityGroup1, // Optional - will be automatically created otherwise
});

const securityGroup2 = new ec2.SecurityGroup(this, 'SecurityGroup2', { vpc });
lb.addSecurityGroup(securityGroup2);
```

### Conditions

It's possible to route traffic to targets based on conditions in the incoming
HTTP request. For example, the following will route requests to the indicated
AutoScalingGroup only if the requested host in the request is either for
`example.com/ok` or `example.com/path`:

```ts
declare const listener: elbv2.ApplicationListener;
declare const asg: autoscaling.AutoScalingGroup;

listener.addTargets('Example.Com Fleet', {
  priority: 10,
  conditions: [
    elbv2.ListenerCondition.hostHeaders(['example.com']),
    elbv2.ListenerCondition.pathPatterns(['/ok', '/path']),
  ],
  port: 8080,
  targets: [asg]
});
```

A target with a condition contains either `pathPatterns` or `hostHeader`, or
both. If both are specified, both conditions must be met for the requests to
be routed to the given target. `priority` is a required field when you add
targets with conditions. The lowest number wins.

Every listener must have at least one target without conditions, which is
where all requests that didn't match any of the conditions will be sent.

### Convenience methods and more complex Actions

Routing traffic from a Load Balancer to a Target involves the following steps:

- Create a Target Group, register the Target into the Target Group
- Add an Action to the Listener which forwards traffic to the Target Group.

A new listener can be added to the Load Balancer by calling `addListener()`.
Listeners that have been added to the load balancer can be listed using the
`listeners` property.  Note that the `listeners` property will throw an Error
for imported or looked up Load Balancers.

Various methods on the `Listener` take care of this work for you to a greater
or lesser extent:

- `addTargets()` performs both steps: automatically creates a Target Group and the
  required Action.
- `addTargetGroups()` gives you more control: you create the Target Group (or
  Target Groups) yourself and the method creates Action that routes traffic to
  the Target Groups.
- `addAction()` gives you full control: you supply the Action and wire it up
  to the Target Groups yourself (or access one of the other ELB routing features).

Using `addAction()` gives you access to some of the features of an Elastic Load
Balancer that the other two convenience methods don't:

- **Routing stickiness**: use `ListenerAction.forward()` and supply a
  `stickinessDuration` to make sure requests are routed to the same target group
  for a given duration.
- **Weighted Target Groups**: use `ListenerAction.weightedForward()`
  to give different weights to different target groups.
- **Fixed Responses**: use `ListenerAction.fixedResponse()` to serve
  a static response (ALB only).
- **Redirects**: use `ListenerAction.redirect()` to serve an HTTP
  redirect response (ALB only).
- **Authentication**: use `ListenerAction.authenticateOidc()` to
  perform OpenID authentication before serving a request (see the
  `aws-cdk-lib/aws-elasticloadbalancingv2-actions` package for direct authentication
  integration with Cognito) (ALB only).

Here's an example of serving a fixed response at the `/ok` URL:

```ts
declare const listener: elbv2.ApplicationListener;

listener.addAction('Fixed', {
  priority: 10,
  conditions: [
    elbv2.ListenerCondition.pathPatterns(['/ok']),
  ],
  action: elbv2.ListenerAction.fixedResponse(200, {
    contentType: 'text/plain',
    messageBody: 'OK',
  })
});
```

Here's an example of using OIDC authentication before forwarding to a TargetGroup:

```ts
declare const listener: elbv2.ApplicationListener;
declare const myTargetGroup: elbv2.ApplicationTargetGroup;

listener.addAction('DefaultAction', {
  action: elbv2.ListenerAction.authenticateOidc({
    authorizationEndpoint: 'https://example.com/openid',
    // Other OIDC properties here
    clientId: '...',
    clientSecret: SecretValue.secretsManager('...'),
    issuer: '...',
    tokenEndpoint: '...',
    userInfoEndpoint: '...',

    // Next
    next: elbv2.ListenerAction.forward([myTargetGroup]),
  }),
});
```

If you just want to redirect all incoming traffic on one port to another port, you can use the following code:

```ts
declare const lb: elbv2.ApplicationLoadBalancer;

lb.addRedirect({
  sourceProtocol: elbv2.ApplicationProtocol.HTTPS,
  sourcePort: 8443,
  targetProtocol: elbv2.ApplicationProtocol.HTTP,
  targetPort: 8080,
});
```

If you do not provide any options for this method, it redirects HTTP port 80 to HTTPS port 443.

By default all ingress traffic will be allowed on the source port. If you want to be more selective with your
ingress rules then set `open: false` and use the listener's `connections` object to selectively grant access to the listener.

### Application Load Balancer attributes

You can modify attributes of Application Load Balancers:

```ts
declare const vpc: ec2.Vpc;

const lb = new elbv2.ApplicationLoadBalancer(this, 'LB', {
  vpc,
  internetFacing: true,

  // Whether HTTP/2 is enabled
  http2Enabled: false,

  // The idle timeout value, in seconds
  idleTimeout: Duration.seconds(1000),

  // Whether HTTP headers with header fields thatare not valid
  // are removed by the load balancer (true), or routed to targets
  dropInvalidHeaderFields: true,

  // How the load balancer handles requests that might
  // pose a security risk to your application
  desyncMitigationMode: elbv2.DesyncMitigationMode.DEFENSIVE,

  // The type of IP addresses to use.
  ipAddressType: elbv2.IpAddressType.IPV4,

  // The duration of client keep-alive connections
  clientKeepAlive: Duration.seconds(500),

  // Whether cross-zone load balancing is enabled.
  crossZoneEnabled: true,

  // Whether the load balancer blocks traffic through the Internet Gateway (IGW).
  denyAllIgwTraffic: false,

  // Whether to preserve host header in the request to the target
  preserveHostHeader: true,

  // Whether to add the TLS information header to the request
  xAmznTlsVersionAndCipherSuiteHeaders: true,

  // Whether the X-Forwarded-For header should preserve the source port
  preserveXffClientPort: true,

  // The processing mode for X-Forwarded-For headers
  xffHeaderProcessingMode: elbv2.XffHeaderProcessingMode.APPEND,

  // Whether to allow a load balancer to route requests to targets if it is unable to forward the request to AWS WAF.
  wafFailOpen: true,
});
```

For more information, see [Load balancer attributes](https://docs.aws.amazon.com/elasticloadbalancing/latest/application/application-load-balancers.html#load-balancer-attributes)

### Setting up Access Log Bucket on Application Load Balancer

The only server-side encryption option that's supported is Amazon S3-managed keys (SSE-S3). For more information
Documentation: https://docs.aws.amazon.com/elasticloadbalancing/latest/application/enable-access-logging.html

```ts

declare const vpc: ec2.Vpc;

const bucket = new s3.Bucket(this, 'ALBAccessLogsBucket',{
  encryption: s3.BucketEncryption.S3_MANAGED,
  });

const lb = new elbv2.ApplicationLoadBalancer(this, 'LB', { vpc });
lb.logAccessLogs(bucket);

```

<<<<<<< HEAD
### Dualstack Application Load Balancer

You can create a dualstack Network Load Balancer using the `ipAddressType` property:

```ts
declare const vpc: ec2.Vpc;

const lb = new elbv2.ApplicationLoadBalancer(this, 'LB', {
  vpc,
  ipAddressType: elbv2.IpAddressType.DUAL_STACK,
});
```

By setting `DUAL_STACK_WITHOUT_PUBLIC_IPV4`, you can provision load balancers without public IPv4s

```ts
declare const vpc: ec2.Vpc;

const lb = new elbv2.ApplicationLoadBalancer(this, 'LB', {
  vpc,
  ipAddressType: elbv2.IpAddressType.DUAL_STACK_WITHOUT_PUBLIC_IPV4,
});
```


=======
### Setting up Connection Log Bucket on Application Load Balancer

Like access log bucket, the only server-side encryption option that's supported is Amazon S3-managed keys (SSE-S3). For more information
Documentation: https://docs.aws.amazon.com/elasticloadbalancing/latest/application/enable-connection-logging.html

```ts 
declare const vpc: ec2.Vpc;

const bucket = new s3.Bucket(this, 'ALBConnectionLogsBucket',{ 
  encryption: s3.BucketEncryption.S3_MANAGED,
});

const lb = new elbv2.ApplicationLoadBalancer(this, 'LB', { vpc });
lb.logConnectionLogs(bucket);
```

>>>>>>> 7c4f423b
## Defining a Network Load Balancer

Network Load Balancers are defined in a similar way to Application Load
Balancers:

```ts
declare const vpc: ec2.Vpc;
declare const asg: autoscaling.AutoScalingGroup;
declare const sg1: ec2.ISecurityGroup;
declare const sg2: ec2.ISecurityGroup;

// Create the load balancer in a VPC. 'internetFacing' is 'false'
// by default, which creates an internal load balancer.
const lb = new elbv2.NetworkLoadBalancer(this, 'LB', {
  vpc,
  internetFacing: true,
  securityGroups: [sg1],
});
lb.addSecurityGroup(sg2);

// Add a listener on a particular port.
const listener = lb.addListener('Listener', {
  port: 443,
});

// Add targets on a particular port.
listener.addTargets('AppFleet', {
  port: 443,
  targets: [asg]
});
```

### Enforce security group inbound rules on PrivateLink traffic for a Network Load Balancer

You can indicate whether to evaluate inbound security group rules for traffic
sent to a Network Load Balancer through AWS PrivateLink.
The evaluation is enabled by default.

```ts
declare const vpc: ec2.Vpc;

const nlb = new elbv2.NetworkLoadBalancer(this, 'LB', {
  vpc,
  enforceSecurityGroupInboundRulesOnPrivateLinkTraffic: true,
});
```

One thing to keep in mind is that network load balancers do not have security
groups, and no automatic security group configuration is done for you. You will
have to configure the security groups of the target yourself to allow traffic by
clients and/or load balancer instances, depending on your target types.  See
[Target Groups for your Network Load
Balancers](https://docs.aws.amazon.com/elasticloadbalancing/latest/network/load-balancer-target-groups.html)
and [Register targets with your Target
Group](https://docs.aws.amazon.com/elasticloadbalancing/latest/network/target-group-register-targets.html)
for more information.


### Dualstack Network Load Balancer

You can create a dualstack Network Load Balancer using the `ipAddressType` property:

```ts
declare const vpc: ec2.Vpc;

const lb = new elbv2.NetworkLoadBalancer(this, 'LB', {
  vpc,
  ipAddressType: elbv2.IpAddressType.DUAL_STACK,
});
```

You cannot add UDP or TCP_UDP listeners to a dualstack Network Load Balancer.

### Network Load Balancer attributes

You can modify attributes of Network Load Balancers:

```ts
declare const vpc: ec2.Vpc;

const lb = new elbv2.NetworkLoadBalancer(this, 'LB', {
  vpc,
  // Whether deletion protection is enabled.
  deletionProtection: true,

  // Whether cross-zone load balancing is enabled.
  crossZoneEnabled: true,

  // Whether the load balancer blocks traffic through the Internet Gateway (IGW).
  denyAllIgwTraffic: false,

  // Indicates how traffic is distributed among the load balancer Availability Zones.
  clientRoutingPolicy: elbv2.ClientRoutingPolicy.AVAILABILITY_ZONE_AFFINITY,
});
```

## Targets and Target Groups

Application and Network Load Balancers organize load balancing targets in Target
Groups. If you add your balancing targets (such as AutoScalingGroups, ECS
services or individual instances) to your listener directly, the appropriate
`TargetGroup` will be automatically created for you.

If you need more control over the Target Groups created, create an instance of
`ApplicationTargetGroup` or `NetworkTargetGroup`, add the members you desire,
and add it to the listener by calling `addTargetGroups` instead of `addTargets`.

`addTargets()` will always return the Target Group it just created for you:

```ts
declare const listener: elbv2.NetworkListener;
declare const asg1: autoscaling.AutoScalingGroup;
declare const asg2: autoscaling.AutoScalingGroup;

const group = listener.addTargets('AppFleet', {
  port: 443,
  targets: [asg1],
});

group.addTarget(asg2);
```

### Sticky sessions for your Application Load Balancer

By default, an Application Load Balancer routes each request independently to a registered target based on the chosen load-balancing algorithm. However, you can use the sticky session feature (also known as session affinity) to enable the load balancer to bind a user's session to a specific target. This ensures that all requests from the user during the session are sent to the same target. This feature is useful for servers that maintain state information in order to provide a continuous experience to clients. To use sticky sessions, the client must support cookies.

Application Load Balancers support both duration-based cookies (`lb_cookie`) and application-based cookies (`app_cookie`). The key to managing sticky sessions is determining how long your load balancer should consistently route the user's request to the same target. Sticky sessions are enabled at the target group level. You can use a combination of duration-based stickiness, application-based stickiness, and no stickiness across all of your target groups.

```ts
declare const vpc: ec2.Vpc;

// Target group with duration-based stickiness with load-balancer generated cookie
const tg1 = new elbv2.ApplicationTargetGroup(this, 'TG1', {
  targetType: elbv2.TargetType.INSTANCE,
  port: 80,
  stickinessCookieDuration: Duration.minutes(5),
  vpc,
});

// Target group with application-based stickiness
const tg2 = new elbv2.ApplicationTargetGroup(this, 'TG2', {
  targetType: elbv2.TargetType.INSTANCE,
  port: 80,
  stickinessCookieDuration: Duration.minutes(5),
  stickinessCookieName: 'MyDeliciousCookie',
  vpc,
});
```

### Slow start mode for your Application Load Balancer

By default, a target starts to receive its full share of requests as soon as it is registered with a target group and passes an initial health check. Using slow start mode gives targets time to warm up before the load balancer sends them a full share of requests.

After you enable slow start for a target group, its targets enter slow start mode when they are considered healthy by the target group. A target in slow start mode exits slow start mode when the configured slow start duration period elapses or the target becomes unhealthy. The load balancer linearly increases the number of requests that it can send to a target in slow start mode. After a healthy target exits slow start mode, the load balancer can send it a full share of requests.

The allowed range is 30-900 seconds (15 minutes). The default is 0 seconds (disabled).

```ts
declare const vpc: ec2.Vpc;

// Target group with slow start mode enabled
const tg = new elbv2.ApplicationTargetGroup(this, 'TG', {
  targetType: elbv2.TargetType.INSTANCE,
  slowStart: Duration.seconds(60),
  port: 80,
  vpc,
});
```

For more information see: https://docs.aws.amazon.com/elasticloadbalancing/latest/application/sticky-sessions.html#application-based-stickiness

### Setting the target group protocol version

By default, Application Load Balancers send requests to targets using HTTP/1.1. You can use the [protocol version](https://docs.aws.amazon.com/elasticloadbalancing/latest/application/load-balancer-target-groups.html#target-group-protocol-version) to send requests to targets using HTTP/2 or gRPC.

```ts
declare const vpc: ec2.Vpc;

const tg = new elbv2.ApplicationTargetGroup(this, 'TG', {
  targetType: elbv2.TargetType.IP,
  port: 50051,
  protocol: elbv2.ApplicationProtocol.HTTP,
  protocolVersion: elbv2.ApplicationProtocolVersion.GRPC,
  healthCheck: {
    enabled: true,
    healthyGrpcCodes: '0-99',
  },
  vpc,
});
```

### Weighted random routing algorithms and automatic target weights for your Application Load Balancer

You can use the `weighted_random` routing algorithms by setting the `loadBalancingAlgorithmType` property.

When using this algorithm, Automatic Target Weights (ATW) anomaly mitigation can be used by setting `enableAnomalyMitigation` to `true`.

Also you can't use this algorithm with slow start mode.

For more information, see [Routing algorithms](https://docs.aws.amazon.com/elasticloadbalancing/latest/application/load-balancer-target-groups.html#modify-routing-algorithm) and [Automatic Target Weights (ATW)](https://docs.aws.amazon.com/elasticloadbalancing/latest/application/load-balancer-target-groups.html#automatic-target-weights).

```ts
declare const vpc: ec2.Vpc;

const tg = new elbv2.ApplicationTargetGroup(this, 'TargetGroup', {
  vpc,
  loadBalancingAlgorithmType: elbv2.TargetGroupLoadBalancingAlgorithmType.WEIGHTED_RANDOM,
  enableAnomalyMitigation: true,
});
```

## Using Lambda Targets

To use a Lambda Function as a target, use the integration class in the
`aws-cdk-lib/aws-elasticloadbalancingv2-targets` package:

```ts
import * as lambda from 'aws-cdk-lib/aws-lambda';
import * as targets from 'aws-cdk-lib/aws-elasticloadbalancingv2-targets';

declare const lambdaFunction: lambda.Function;
declare const lb: elbv2.ApplicationLoadBalancer;

const listener = lb.addListener('Listener', { port: 80 });
listener.addTargets('Targets', {
  targets: [new targets.LambdaTarget(lambdaFunction)],

  // For Lambda Targets, you need to explicitly enable health checks if you
  // want them.
  healthCheck: {
    enabled: true,
  }
});
```

Only a single Lambda function can be added to a single listener rule.

## Using Application Load Balancer Targets

To use a single application load balancer as a target for the network load balancer, use the integration class in the
`aws-cdk-lib/aws-elasticloadbalancingv2-targets` package:

```ts
import * as targets from 'aws-cdk-lib/aws-elasticloadbalancingv2-targets';
import * as ecs from 'aws-cdk-lib/aws-ecs';
import * as patterns from 'aws-cdk-lib/aws-ecs-patterns';

declare const vpc: ec2.Vpc;

const task = new ecs.FargateTaskDefinition(this, 'Task', { cpu: 256, memoryLimitMiB: 512 });
task.addContainer('nginx', {
  image: ecs.ContainerImage.fromRegistry('public.ecr.aws/nginx/nginx:latest'),
  portMappings: [{ containerPort: 80 }],
});

const svc = new patterns.ApplicationLoadBalancedFargateService(this, 'Service', {
  vpc,
  taskDefinition: task,
  publicLoadBalancer: false,
});

const nlb = new elbv2.NetworkLoadBalancer(this, 'Nlb', {
  vpc,
  crossZoneEnabled: true,
  internetFacing: true,
});

const listener = nlb.addListener('listener', { port: 80 });

listener.addTargets('Targets', {
  targets: [new targets.AlbTarget(svc.loadBalancer, 80)],
  port: 80,
});

new CfnOutput(this, 'NlbEndpoint', { value: `http://${nlb.loadBalancerDnsName}`})
```

Only the network load balancer is allowed to add the application load balancer as the target.

## Configuring Health Checks

Health checks are configured upon creation of a target group:

```ts
declare const listener: elbv2.ApplicationListener;
declare const asg: autoscaling.AutoScalingGroup;

listener.addTargets('AppFleet', {
  port: 8080,
  targets: [asg],
  healthCheck: {
    path: '/ping',
    interval: Duration.minutes(1),
  }
});
```

The health check can also be configured after creation by calling
`configureHealthCheck()` on the created object.

No attempts are made to configure security groups for the port you're
configuring a health check for, but if the health check is on the same port
you're routing traffic to, the security group already allows the traffic.
If not, you will have to configure the security groups appropriately:

```ts
declare const lb: elbv2.ApplicationLoadBalancer;
declare const listener: elbv2.ApplicationListener;
declare const asg: autoscaling.AutoScalingGroup;

listener.addTargets('AppFleet', {
  port: 8080,
  targets: [asg],
  healthCheck: {
    port: '8088',
  }
});

asg.connections.allowFrom(lb, ec2.Port.tcp(8088));
```

## Using a Load Balancer from a different Stack

If you want to put your Load Balancer and the Targets it is load balancing to in
different stacks, you may not be able to use the convenience methods
`loadBalancer.addListener()` and `listener.addTargets()`.

The reason is that these methods will create resources in the same Stack as the
object they're called on, which may lead to cyclic references between stacks.
Instead, you will have to create an `ApplicationListener` in the target stack,
or an empty `TargetGroup` in the load balancer stack that you attach your
service to.

For an example of the alternatives while load balancing to an ECS service, see the
[ecs/cross-stack-load-balancer
example](https://github.com/aws-samples/aws-cdk-examples/tree/master/typescript/ecs/cross-stack-load-balancer/).

## Protocol for Load Balancer Targets

Constructs that want to be a load balancer target should implement
`IApplicationLoadBalancerTarget` and/or `INetworkLoadBalancerTarget`, and
provide an implementation for the function `attachToXxxTargetGroup()`, which can
call functions on the load balancer and should return metadata about the
load balancing target:

```ts
class MyTarget implements elbv2.IApplicationLoadBalancerTarget {
  public attachToApplicationTargetGroup(targetGroup: elbv2.ApplicationTargetGroup): elbv2.LoadBalancerTargetProps {
    // If we need to add security group rules
    // targetGroup.registerConnectable(...);
    return {
      targetType: elbv2.TargetType.IP,
      targetJson: { id: '1.2.3.4', port: 8080 },
    };
  }
}
```

`targetType` should be one of `Instance` or `Ip`. If the target can be
directly added to the target group, `targetJson` should contain the `id` of
the target (either instance ID or IP address depending on the type) and
optionally a `port` or `availabilityZone` override.

Application load balancer targets can call `registerConnectable()` on the
target group to register themselves for addition to the load balancer's security
group rules.

If your load balancer target requires that the TargetGroup has been
associated with a LoadBalancer before registration can happen (such as is the
case for ECS Services for example), take a resource dependency on
`targetGroup.loadBalancerAttached` as follows:

```ts
declare const resource: Resource;
declare const targetGroup: elbv2.ApplicationTargetGroup;

// Make sure that the listener has been created, and so the TargetGroup
// has been associated with the LoadBalancer, before 'resource' is created.

Node.of(resource).addDependency(targetGroup.loadBalancerAttached);
```

## Looking up Load Balancers and Listeners

You may look up load balancers and load balancer listeners by using one of the
following lookup methods:

- `ApplicationLoadBalancer.fromlookup(options)` - Look up an application load
  balancer.
- `ApplicationListener.fromLookup(options)` - Look up an application load
  balancer listener.
- `NetworkLoadBalancer.fromLookup(options)` - Look up a network load balancer.
- `NetworkListener.fromLookup(options)` - Look up a network load balancer
  listener.

### Load Balancer lookup options

You may look up a load balancer by ARN or by associated tags. When you look a
load balancer up by ARN, that load balancer will be returned unless CDK detects
that the load balancer is of the wrong type. When you look up a load balancer by
tags, CDK will return the load balancer matching all specified tags. If more
than one load balancer matches, CDK will throw an error requesting that you
provide more specific criteria.

**Look up a Application Load Balancer by ARN**

```ts
const loadBalancer = elbv2.ApplicationLoadBalancer.fromLookup(this, 'ALB', {
  loadBalancerArn: 'arn:aws:elasticloadbalancing:us-east-2:123456789012:loadbalancer/app/my-load-balancer/1234567890123456',
});
```

**Look up an Application Load Balancer by tags**

```ts
const loadBalancer = elbv2.ApplicationLoadBalancer.fromLookup(this, 'ALB', {
  loadBalancerTags: {
    // Finds a load balancer matching all tags.
    some: 'tag',
    someother: 'tag',
  },
});
```

## Load Balancer Listener lookup options

You may look up a load balancer listener by the following criteria:

- Associated load balancer ARN
- Associated load balancer tags
- Listener ARN
- Listener port
- Listener protocol

The lookup method will return the matching listener. If more than one listener
matches, CDK will throw an error requesting that you specify additional
criteria.

**Look up a Listener by associated Load Balancer, Port, and Protocol**

```ts
const listener = elbv2.ApplicationListener.fromLookup(this, 'ALBListener', {
  loadBalancerArn: 'arn:aws:elasticloadbalancing:us-east-2:123456789012:loadbalancer/app/my-load-balancer/1234567890123456',
  listenerProtocol: elbv2.ApplicationProtocol.HTTPS,
  listenerPort: 443,
});
```

**Look up a Listener by associated Load Balancer Tag, Port, and Protocol**

```ts
const listener = elbv2.ApplicationListener.fromLookup(this, 'ALBListener', {
  loadBalancerTags: {
    Cluster: 'MyClusterName',
  },
  listenerProtocol: elbv2.ApplicationProtocol.HTTPS,
  listenerPort: 443,
});
```

**Look up a Network Listener by associated Load Balancer Tag, Port, and Protocol**

```ts
const listener = elbv2.NetworkListener.fromLookup(this, 'ALBListener', {
  loadBalancerTags: {
    Cluster: 'MyClusterName',
  },
  listenerProtocol: elbv2.Protocol.TCP,
  listenerPort: 12345,
});
```

## Metrics

You may create metrics for Load Balancers and Target Groups through the `metrics` attribute:

**Load Balancer:**

```ts
declare const alb: elbv2.IApplicationLoadBalancer;

const albMetrics: elbv2.IApplicationLoadBalancerMetrics = alb.metrics;
const metricConnectionCount: cloudwatch.Metric = albMetrics.activeConnectionCount();
```

**Target Group:**

```ts
declare const targetGroup: elbv2.IApplicationTargetGroup;

const targetGroupMetrics: elbv2.IApplicationTargetGroupMetrics = targetGroup.metrics;
const metricHealthyHostCount: cloudwatch.Metric = targetGroupMetrics.healthyHostCount();
```

Metrics are also available to imported resources:

```ts
declare const stack: Stack;

const targetGroup = elbv2.ApplicationTargetGroup.fromTargetGroupAttributes(this, 'MyTargetGroup', {
  targetGroupArn: Fn.importValue('TargetGroupArn'),
  loadBalancerArns: Fn.importValue('LoadBalancerArn'),
});

const targetGroupMetrics: elbv2.IApplicationTargetGroupMetrics = targetGroup.metrics;
```

Notice that TargetGroups must be imported by supplying the Load Balancer too, otherwise accessing the `metrics` will
throw an error:

```ts
declare const stack: Stack;
const targetGroup = elbv2.ApplicationTargetGroup.fromTargetGroupAttributes(this, 'MyTargetGroup', {
  targetGroupArn: Fn.importValue('TargetGroupArn'),
});

const targetGroupMetrics: elbv2.IApplicationTargetGroupMetrics = targetGroup.metrics; // throws an Error()
```

## logicalIds on ExternalApplicationListener.addTargetGroups() and .addAction()

By default, the `addTargetGroups()` method does not follow the standard behavior
of adding a `Rule` suffix to the logicalId of the `ListenerRule` it creates.
If you are deploying new `ListenerRule`s using `addTargetGroups()` the recommendation
is to set the `removeRuleSuffixFromLogicalId: false` property.
If you have `ListenerRule`s deployed using the legacy behavior of `addTargetGroups()`,
which you need to switch over to being managed by the `addAction()` method,
then you will need to enable the `removeRuleSuffixFromLogicalId: true` property in the `addAction()` method.

`ListenerRule`s have a unique `priority` for a given `Listener`.
Because the `priority` must be unique, CloudFormation will always fail when creating a new `ListenerRule` to replace the existing one, unless you change the `priority` as well as the logicalId.

## Configuring Mutual authentication with TLS in Application Load Balancer

You can configure Mutual authentication with TLS (mTLS) for Application Load Balancer.

To set mTLS, you must create an instance of `TrustStore` and set it to `ApplicationListener`.

For more information, see [Mutual authentication with TLS in Application Load Balancer](https://docs.aws.amazon.com/elasticloadbalancing/latest/application/mutual-authentication.html)

```ts
import * as acm from 'aws-cdk-lib/aws-certificatemanager';

declare const certificate: acm.Certificate;
declare const lb: elbv2.ApplicationLoadBalancer;
declare const bucket: s3.Bucket;

const trustStore = new elbv2.TrustStore(this, 'Store', {
  bucket,
  key: 'rootCA_cert.pem',
});

lb.addListener('Listener', {
  port: 443,
  protocol: elbv2.ApplicationProtocol.HTTPS,
  certificates: [certificate],
  // mTLS settings
  mutualAuthentication: {
    ignoreClientCertificateExpiry: false,
    mutualAuthenticationMode: elbv2.MutualAuthenticationMode.VERIFY,
    trustStore,
  },
  defaultAction: elbv2.ListenerAction.fixedResponse(200,
    { contentType: 'text/plain', messageBody: 'Success mTLS' }),
});
```

Optionally, you can create a certificate revocation list for a trust store by creating an instance of `TrustStoreRevocation`.

```ts
declare const trustStore: elbv2.TrustStore;
declare const bucket: s3.Bucket;

new elbv2.TrustStoreRevocation(this, 'Revocation', {
  trustStore,
  revocationContents: [
    {
      revocationType: elbv2.RevocationType.CRL,
      bucket,
      key: 'crl.pem',
    },
  ],
});
```<|MERGE_RESOLUTION|>--- conflicted
+++ resolved
@@ -267,42 +267,15 @@
 
 ```
 
-<<<<<<< HEAD
-### Dualstack Application Load Balancer
-
-You can create a dualstack Network Load Balancer using the `ipAddressType` property:
-
-```ts
-declare const vpc: ec2.Vpc;
-
-const lb = new elbv2.ApplicationLoadBalancer(this, 'LB', {
-  vpc,
-  ipAddressType: elbv2.IpAddressType.DUAL_STACK,
-});
-```
-
-By setting `DUAL_STACK_WITHOUT_PUBLIC_IPV4`, you can provision load balancers without public IPv4s
-
-```ts
-declare const vpc: ec2.Vpc;
-
-const lb = new elbv2.ApplicationLoadBalancer(this, 'LB', {
-  vpc,
-  ipAddressType: elbv2.IpAddressType.DUAL_STACK_WITHOUT_PUBLIC_IPV4,
-});
-```
-
-
-=======
 ### Setting up Connection Log Bucket on Application Load Balancer
 
 Like access log bucket, the only server-side encryption option that's supported is Amazon S3-managed keys (SSE-S3). For more information
 Documentation: https://docs.aws.amazon.com/elasticloadbalancing/latest/application/enable-connection-logging.html
 
-```ts 
-declare const vpc: ec2.Vpc;
-
-const bucket = new s3.Bucket(this, 'ALBConnectionLogsBucket',{ 
+```ts
+declare const vpc: ec2.Vpc;
+
+const bucket = new s3.Bucket(this, 'ALBConnectionLogsBucket',{
   encryption: s3.BucketEncryption.S3_MANAGED,
 });
 
@@ -310,7 +283,30 @@
 lb.logConnectionLogs(bucket);
 ```
 
->>>>>>> 7c4f423b
+### Dualstack Application Load Balancer
+
+You can create a dualstack Network Load Balancer using the `ipAddressType` property:
+
+```ts
+declare const vpc: ec2.Vpc;
+
+const lb = new elbv2.ApplicationLoadBalancer(this, 'LB', {
+  vpc,
+  ipAddressType: elbv2.IpAddressType.DUAL_STACK,
+});
+```
+
+By setting `DUAL_STACK_WITHOUT_PUBLIC_IPV4`, you can provision load balancers without public IPv4s
+
+```ts
+declare const vpc: ec2.Vpc;
+
+const lb = new elbv2.ApplicationLoadBalancer(this, 'LB', {
+  vpc,
+  ipAddressType: elbv2.IpAddressType.DUAL_STACK_WITHOUT_PUBLIC_IPV4,
+});
+```
+
 ## Defining a Network Load Balancer
 
 Network Load Balancers are defined in a similar way to Application Load
