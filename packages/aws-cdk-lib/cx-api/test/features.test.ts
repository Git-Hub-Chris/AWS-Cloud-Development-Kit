import * as fs from 'fs';
import * as path from 'path';
import * as feats from '../lib/features';
import { MAGIC_V2NEXT, compareVersions } from '../lib/private/flag-modeling';

test('all future flags have defaults configured', () => {
  Object.keys(feats.FLAGS).forEach(flag => {
    expect(typeof(feats.futureFlagDefault(flag))).toEqual('boolean');
  });
});

test('futureFlagDefault returns false if non existent flag was given', () => {
  expect(feats.futureFlagDefault('non-existent-flag')).toEqual(false);
});

test('feature flag defaults may not be changed anymore', () => {
  // In principle, these flags were decided upon during the v2 alpha period, and they are now frozen
  // and may not be changed anymore.
  //
  // One exception is allowed: to avoid a double negative in your flag name (`disableOldBehavior: true`).
  //
  // In that case, it is permitted to name the flag `oldBehavior`, add a new default set to `true`,
  // and have the recommended value be `false`.
  expect(feats.CURRENT_VERSION_FLAG_DEFAULTS).toEqual({
    // V1->V2 defaults below here
    [feats.APIGATEWAY_USAGEPLANKEY_ORDERINSENSITIVE_ID]: true,
    [feats.ENABLE_STACK_NAME_DUPLICATES_CONTEXT]: true,
    [feats.ENABLE_DIFF_NO_FAIL_CONTEXT]: true,
    [feats.STACK_RELATIVE_EXPORTS_CONTEXT]: true,
    [feats.NEW_STYLE_STACK_SYNTHESIS_CONTEXT]: true,
    [feats.DOCKER_IGNORE_SUPPORT]: true,
    [feats.SECRETS_MANAGER_PARSE_OWNED_SECRET_NAME]: true,
    [feats.KMS_DEFAULT_KEY_POLICIES]: true,
    [feats.S3_GRANT_WRITE_WITHOUT_ACL]: true,
    [feats.ECS_REMOVE_DEFAULT_DESIRED_COUNT]: true,
    [feats.RDS_LOWERCASE_DB_IDENTIFIER]: true,
    [feats.EFS_DEFAULT_ENCRYPTION_AT_REST]: true,
    [feats.LAMBDA_RECOGNIZE_VERSION_PROPS]: true,
    [feats.CLOUDFRONT_DEFAULT_SECURITY_POLICY_TLS_V1_2_2021]: true,
<<<<<<< HEAD
    [feats.USE_CORRECT_VALUE_FOR_INSTANCE_RESOURCE_ID_PROPERTY]: true,
    // Add new disabling feature flags below this line
=======
>>>>>>> 4fa7716e
    [feats.PIPELINE_REDUCE_ASSET_ROLE_TRUST_SCOPE]: true,
    [feats.USE_NEW_S3URI_PARAMETERS_FOR_BEDROCK_INVOKE_MODEL_TASK]: true,
    // Add new disabling feature flags below this line
  });
});

test('expired feature flags may not be changed anymore', () => {
  expect(feats.CURRENT_VERSION_EXPIRED_FLAGS).toEqual([
    feats.DOCKER_IGNORE_SUPPORT,
    feats.ECS_REMOVE_DEFAULT_DESIRED_COUNT,
    feats.EFS_DEFAULT_ENCRYPTION_AT_REST,
    feats.ENABLE_DIFF_NO_FAIL_CONTEXT,
    feats.ENABLE_STACK_NAME_DUPLICATES_CONTEXT,
    feats.KMS_DEFAULT_KEY_POLICIES,
    feats.S3_GRANT_WRITE_WITHOUT_ACL,
    feats.SECRETS_MANAGER_PARSE_OWNED_SECRET_NAME,
  ].sort());
});

test.each([
  ['1.2.3', '1.2.3', 0],
  ['1.2.3', '1.2.4', -1],
  ['1.2.3', '2.0.0', -1],
  ['100.2.3', '2.0.0', 1],
  ['V2NEXT', 'V2NEXT', 0],
  ['1.0.0', 'V2NEXT', -1],
  ['2.100.0', 'V2NEXT', -1],
  ['3.100.0', 'V2NEXT', 1],
])('compareVersions(%p, %p) -> %p (and the reverse)', (a, b, expected) => {
  expect(compareVersions(a, b)).toEqual(expected);
  expect(compareVersions(b, a)).toBeCloseTo(-expected, 10); // Gets around expect(-0).toEqual(0) failing... :x
});

// eslint-disable-next-line @aws-cdk/no-invalid-path
const currentv2: string = JSON.parse(fs.readFileSync(path.join(__dirname, '..', '..', '..', '..', 'version.v2.json'), { encoding: 'utf-8' })).version;

describe(`introducedIn.v2 is either <= ${currentv2} or magic value "${MAGIC_V2NEXT}"`, () => {
  test.each(Object.keys(feats.FLAGS))('for flag %p', flag => {
    const v2In = feats.FLAGS[flag].introducedIn.v2;
    if (v2In === undefined || v2In === MAGIC_V2NEXT) {
      return;
    }

    // If defined and not magic, it must be in the past w.r.t. the current v2 version
    expect(compareVersions(v2In, currentv2)).not.toEqual(1);
  });
});

test('features.ts should not contain a reference to the constant with the magic value', () => {
  // If it did, the above test would succeed but we would not be able to substitute the string at bump time
  const featuresSourceFile = path.join(__dirname, '..', 'lib', 'features.ts');
  expect(fs.readFileSync(featuresSourceFile, { encoding: 'utf-8' })).not.toContain('MAGIC_V2NEXT');
});<|MERGE_RESOLUTION|>--- conflicted
+++ resolved
@@ -37,11 +37,7 @@
     [feats.EFS_DEFAULT_ENCRYPTION_AT_REST]: true,
     [feats.LAMBDA_RECOGNIZE_VERSION_PROPS]: true,
     [feats.CLOUDFRONT_DEFAULT_SECURITY_POLICY_TLS_V1_2_2021]: true,
-<<<<<<< HEAD
     [feats.USE_CORRECT_VALUE_FOR_INSTANCE_RESOURCE_ID_PROPERTY]: true,
-    // Add new disabling feature flags below this line
-=======
->>>>>>> 4fa7716e
     [feats.PIPELINE_REDUCE_ASSET_ROLE_TRUST_SCOPE]: true,
     [feats.USE_NEW_S3URI_PARAMETERS_FOR_BEDROCK_INVOKE_MODEL_TASK]: true,
     // Add new disabling feature flags below this line
