import { FlagInfo, FlagType } from './private/flag-modeling';

////////////////////////////////////////////////////////////////////////
//
// This file defines context keys that enable certain features that are
// implemented behind a flag in order to preserve backwards compatibility for
// existing apps. When a new app is initialized through `cdk init`, the CLI will
// automatically add enable these features by adding them to the generated
// `cdk.json` file.
//
////////////////////////////////////////////////////////////////////////
//
//  !!! IMPORTANT !!!
//
//  When you introduce a new flag, set its 'introducedIn.v2' value to the literal string
// 'V2·NEXT', without the dot.
//
//  DO NOT USE A VARIABLE. DO NOT DEFINE A CONSTANT. The actual value will be string-replaced at
//  version bump time.
//
////////////////////////////////////////////////////////////////////////
//
// There are three types of flags: ApiDefault, BugFix, and VisibleContext flags.
//
// - ApiDefault flags: change the behavior or defaults of the construct library. When
//   set, the infrastructure that is generated may be different but there is
//   a way to get the old infrastructure setup by using the API in a different way.
//
// - BugFix flags: the old infra we used to generate is no longer recommended,
//   and there is no way to achieve that result anymore except by making sure the
//   flag is unset, or set to `false`. Mostly used for infra-impacting bugfixes or
//   enhanced security defaults.
//
// - VisibleContext flags: not really a feature flag, but configurable context which is
//   advertised by putting the context in the `cdk.json` file of new projects.
//
// In future major versions, the "newProjectValues" will become the version
// default for both DefaultBehavior and BugFix flags, and DefaultBehavior flags
// will be removed (i.e., their new behavior will become the *only* behavior).
//
// See https://github.com/aws/aws-cdk-rfcs/blob/master/text/0055-feature-flags.md
// --------------------------------------------------------------------------------

export const ENABLE_STACK_NAME_DUPLICATES_CONTEXT = '@aws-cdk/core:enableStackNameDuplicates';
export const ENABLE_DIFF_NO_FAIL_CONTEXT = 'aws-cdk:enableDiffNoFail';
/** @deprecated use `ENABLE_DIFF_NO_FAIL_CONTEXT` */
export const ENABLE_DIFF_NO_FAIL = ENABLE_DIFF_NO_FAIL_CONTEXT;
export const NEW_STYLE_STACK_SYNTHESIS_CONTEXT = '@aws-cdk/core:newStyleStackSynthesis';
export const STACK_RELATIVE_EXPORTS_CONTEXT = '@aws-cdk/core:stackRelativeExports';
export const DOCKER_IGNORE_SUPPORT = '@aws-cdk/aws-ecr-assets:dockerIgnoreSupport';
export const SECRETS_MANAGER_PARSE_OWNED_SECRET_NAME = '@aws-cdk/aws-secretsmanager:parseOwnedSecretName';
export const KMS_DEFAULT_KEY_POLICIES = '@aws-cdk/aws-kms:defaultKeyPolicies';
export const S3_GRANT_WRITE_WITHOUT_ACL = '@aws-cdk/aws-s3:grantWriteWithoutAcl';
export const ECS_REMOVE_DEFAULT_DESIRED_COUNT = '@aws-cdk/aws-ecs-patterns:removeDefaultDesiredCount';
export const RDS_LOWERCASE_DB_IDENTIFIER = '@aws-cdk/aws-rds:lowercaseDbIdentifier';
export const APIGATEWAY_USAGEPLANKEY_ORDERINSENSITIVE_ID = '@aws-cdk/aws-apigateway:usagePlanKeyOrderInsensitiveId';
export const EFS_DEFAULT_ENCRYPTION_AT_REST = '@aws-cdk/aws-efs:defaultEncryptionAtRest';
export const LAMBDA_RECOGNIZE_VERSION_PROPS = '@aws-cdk/aws-lambda:recognizeVersionProps';
export const LAMBDA_RECOGNIZE_LAYER_VERSION = '@aws-cdk/aws-lambda:recognizeLayerVersion';
export const CLOUDFRONT_DEFAULT_SECURITY_POLICY_TLS_V1_2_2021 = '@aws-cdk/aws-cloudfront:defaultSecurityPolicyTLSv1.2_2021';
export const CHECK_SECRET_USAGE = '@aws-cdk/core:checkSecretUsage';
export const TARGET_PARTITIONS = '@aws-cdk/core:target-partitions';
export const ECS_SERVICE_EXTENSIONS_ENABLE_DEFAULT_LOG_DRIVER = '@aws-cdk-containers/ecs-service-extensions:enableDefaultLogDriver';
export const EC2_UNIQUE_IMDSV2_LAUNCH_TEMPLATE_NAME = '@aws-cdk/aws-ec2:uniqueImdsv2TemplateName';
export const ECS_ARN_FORMAT_INCLUDES_CLUSTER_NAME = '@aws-cdk/aws-ecs:arnFormatIncludesClusterName';
export const IAM_MINIMIZE_POLICIES = '@aws-cdk/aws-iam:minimizePolicies';
export const IAM_IMPORTED_ROLE_STACK_SAFE_DEFAULT_POLICY_NAME = '@aws-cdk/aws-iam:importedRoleStackSafeDefaultPolicyName';
export const VALIDATE_SNAPSHOT_REMOVAL_POLICY = '@aws-cdk/core:validateSnapshotRemovalPolicy';
export const CODEPIPELINE_CROSS_ACCOUNT_KEY_ALIAS_STACK_SAFE_RESOURCE_NAME = '@aws-cdk/aws-codepipeline:crossAccountKeyAliasStackSafeResourceName';
export const S3_CREATE_DEFAULT_LOGGING_POLICY = '@aws-cdk/aws-s3:createDefaultLoggingPolicy';
export const SNS_SUBSCRIPTIONS_SQS_DECRYPTION_POLICY = '@aws-cdk/aws-sns-subscriptions:restrictSqsDescryption';
export const APIGATEWAY_DISABLE_CLOUDWATCH_ROLE = '@aws-cdk/aws-apigateway:disableCloudWatchRole';
export const ENABLE_PARTITION_LITERALS = '@aws-cdk/core:enablePartitionLiterals';
export const EVENTS_TARGET_QUEUE_SAME_ACCOUNT = '@aws-cdk/aws-events:eventsTargetQueueSameAccount';
export const ECS_DISABLE_EXPLICIT_DEPLOYMENT_CONTROLLER_FOR_CIRCUIT_BREAKER = '@aws-cdk/aws-ecs:disableExplicitDeploymentControllerForCircuitBreaker';
export const S3_SERVER_ACCESS_LOGS_USE_BUCKET_POLICY = '@aws-cdk/aws-s3:serverAccessLogsUseBucketPolicy';
export const ROUTE53_PATTERNS_USE_CERTIFICATE = '@aws-cdk/aws-route53-patters:useCertificate';
export const AWS_CUSTOM_RESOURCE_LATEST_SDK_DEFAULT = '@aws-cdk/customresources:installLatestAwsSdkDefault';
export const DATABASE_PROXY_UNIQUE_RESOURCE_NAME = '@aws-cdk/aws-rds:databaseProxyUniqueResourceName';
export const CODEDEPLOY_REMOVE_ALARMS_FROM_DEPLOYMENT_GROUP = '@aws-cdk/aws-codedeploy:removeAlarmsFromDeploymentGroup';
export const APIGATEWAY_AUTHORIZER_CHANGE_DEPLOYMENT_LOGICAL_ID = '@aws-cdk/aws-apigateway:authorizerChangeDeploymentLogicalId';
export const EC2_LAUNCH_TEMPLATE_DEFAULT_USER_DATA = '@aws-cdk/aws-ec2:launchTemplateDefaultUserData';
export const SECRETS_MANAGER_TARGET_ATTACHMENT_RESOURCE_POLICY = '@aws-cdk/aws-secretsmanager:useAttachedSecretResourcePolicyForSecretTargetAttachments';
export const REDSHIFT_COLUMN_ID = '@aws-cdk/aws-redshift:columnId';
export const ENABLE_EMR_SERVICE_POLICY_V2 = '@aws-cdk/aws-stepfunctions-tasks:enableEmrServicePolicyV2';
export const EC2_RESTRICT_DEFAULT_SECURITY_GROUP = '@aws-cdk/aws-ec2:restrictDefaultSecurityGroup';
export const APIGATEWAY_REQUEST_VALIDATOR_UNIQUE_ID = '@aws-cdk/aws-apigateway:requestValidatorUniqueId';
export const INCLUDE_PREFIX_IN_UNIQUE_NAME_GENERATION = '@aws-cdk/core:includePrefixInUniqueNameGeneration';
export const KMS_ALIAS_NAME_REF = '@aws-cdk/aws-kms:aliasNameRef';
export const EFS_DENY_ANONYMOUS_ACCESS = '@aws-cdk/aws-efs:denyAnonymousAccess';
export const EFS_MOUNTTARGET_ORDERINSENSITIVE_LOGICAL_ID = '@aws-cdk/aws-efs:mountTargetOrderInsensitiveLogicalId';
export const AUTOSCALING_GENERATE_LAUNCH_TEMPLATE = '@aws-cdk/aws-autoscaling:generateLaunchTemplateInsteadOfLaunchConfig';
export const ENABLE_OPENSEARCH_MULTIAZ_WITH_STANDBY = '@aws-cdk/aws-opensearchservice:enableOpensearchMultiAzWithStandby';
export const LAMBDA_NODEJS_USE_LATEST_RUNTIME = '@aws-cdk/aws-lambda-nodejs:useLatestRuntimeVersion';
export const RDS_PREVENT_RENDERING_DEPRECATED_CREDENTIALS = '@aws-cdk/aws-rds:preventRenderingDeprecatedCredentials';
export const AURORA_CLUSTER_CHANGE_SCOPE_OF_INSTANCE_PARAMETER_GROUP_WITH_EACH_PARAMETERS = '@aws-cdk/aws-rds:auroraClusterChangeScopeOfInstanceParameterGroupWithEachParameters';
export const APPSYNC_ENABLE_USE_ARN_IDENTIFIER_SOURCE_API_ASSOCIATION = '@aws-cdk/aws-appsync:useArnForSourceApiAssociationIdentifier';
export const CODECOMMIT_SOURCE_ACTION_DEFAULT_BRANCH_NAME = '@aws-cdk/aws-codepipeline-actions:useNewDefaultBranchForCodeCommitSource';
export const LAMBDA_PERMISSION_LOGICAL_ID_FOR_LAMBDA_ACTION = '@aws-cdk/aws-cloudwatch-actions:changeLambdaPermissionLogicalIdForLambdaAction';
export const CODEPIPELINE_CROSS_ACCOUNT_KEYS_DEFAULT_VALUE_TO_FALSE = '@aws-cdk/aws-codepipeline:crossAccountKeysDefaultValueToFalse';
export const CODEPIPELINE_DEFAULT_PIPELINE_TYPE_TO_V2 = '@aws-cdk/aws-codepipeline:defaultPipelineTypeToV2';
export const KMS_REDUCE_CROSS_ACCOUNT_REGION_POLICY_SCOPE = '@aws-cdk/aws-kms:reduceCrossAccountRegionPolicyScope';
export const PIPELINE_REDUCE_ASSET_ROLE_TRUST_SCOPE = '@aws-cdk/pipelines:reduceAssetRoleTrustScope';
export const EKS_NODEGROUP_NAME = '@aws-cdk/aws-eks:nodegroupNameAttribute';
export const EBS_DEFAULT_GP3 = '@aws-cdk/aws-ec2:ebsDefaultGp3Volume';
export const ECS_REMOVE_DEFAULT_DEPLOYMENT_ALARM = '@aws-cdk/aws-ecs:removeDefaultDeploymentAlarm';
export const LOG_API_RESPONSE_DATA_PROPERTY_TRUE_DEFAULT = '@aws-cdk/custom-resources:logApiResponseDataPropertyTrueDefault';
<<<<<<< HEAD
export const USE_CORRECT_VALUE_FOR_INSTANCE_RESOURCE_ID_PROPERTY = '@aws-cdk/aws-rds:setCorrectValueForDatabaseInstanceReadReplicaInstanceResourceId';
=======
export const S3_KEEP_NOTIFICATION_IN_IMPORTED_BUCKET = '@aws-cdk/aws-s3:keepNotificationInImportedBucket';
export const USE_NEW_S3URI_PARAMETERS_FOR_BEDROCK_INVOKE_MODEL_TASK = '@aws-cdk/aws-stepfunctions-tasks:useNewS3UriParametersForBedrockInvokeModelTask';
>>>>>>> 4fa7716e

export const FLAGS: Record<string, FlagInfo> = {
  //////////////////////////////////////////////////////////////////////
  [ENABLE_STACK_NAME_DUPLICATES_CONTEXT]: {
    type: FlagType.ApiDefault,
    summary: 'Allow multiple stacks with the same name',
    detailsMd: `
      If this is set, multiple stacks can use the same stack name (e.g. deployed to
      different environments). This means that the name of the synthesized template
      file will be based on the construct path and not on the defined \`stackName\`
      of the stack.`,
    recommendedValue: true,
    introducedIn: { v1: '1.16.0' },
    defaults: { v2: true },
    compatibilityWithOldBehaviorMd: 'Pass stack identifiers to the CLI instead of stack names.',
  },

  //////////////////////////////////////////////////////////////////////
  [ENABLE_DIFF_NO_FAIL_CONTEXT]: {
    type: FlagType.ApiDefault,
    summary: 'Make `cdk diff` not fail when there are differences',
    detailsMd: `
      Determines what status code \`cdk diff\` should return when the specified stack
      differs from the deployed stack or the local CloudFormation template:

      * \`aws-cdk:enableDiffNoFail=true\` => status code == 0
      * \`aws-cdk:enableDiffNoFail=false\` => status code == 1

      You can override this behavior with the --fail flag:

      * \`--fail\` => status code == 1
      * \`--no-fail\` => status code == 0`,
    introducedIn: { v1: '1.19.0' },
    defaults: { v2: true },
    recommendedValue: true,
    compatibilityWithOldBehaviorMd: 'Specify `--fail` to the CLI.',
  },

  //////////////////////////////////////////////////////////////////////
  [NEW_STYLE_STACK_SYNTHESIS_CONTEXT]: {
    type: FlagType.BugFix,
    summary: 'Switch to new stack synthesis method which enables CI/CD',
    detailsMd: `
      If this flag is specified, all \`Stack\`s will use the \`DefaultStackSynthesizer\` by
      default. If it is not set, they will use the \`LegacyStackSynthesizer\`.`,
    introducedIn: { v1: '1.39.0', v2: '2.0.0' },
    defaults: { v2: true },
    recommendedValue: true,
  },

  //////////////////////////////////////////////////////////////////////
  [STACK_RELATIVE_EXPORTS_CONTEXT]: {
    type: FlagType.BugFix,
    summary: 'Name exports based on the construct paths relative to the stack, rather than the global construct path',
    detailsMd: `
      Combined with the stack name this relative construct path is good enough to
      ensure uniqueness, and makes the export names robust against refactoring
      the location of the stack in the construct tree (specifically, moving the Stack
      into a Stage).`,
    introducedIn: { v1: '1.58.0', v2: '2.0.0' },
    defaults: { v2: true },
    recommendedValue: true,
  },

  //////////////////////////////////////////////////////////////////////
  [DOCKER_IGNORE_SUPPORT]: {
    type: FlagType.ApiDefault,
    summary: 'DockerImageAsset properly supports `.dockerignore` files by default',
    detailsMd: `
      If this flag is not set, the default behavior for \`DockerImageAsset\` is to use
      glob semantics for \`.dockerignore\` files. If this flag is set, the default behavior
      is standard Docker ignore semantics.

      This is a feature flag as the old behavior was technically incorrect but
      users may have come to depend on it.`,
    introducedIn: { v1: '1.73.0' },
    defaults: { v2: true },
    recommendedValue: true,
    compatibilityWithOldBehaviorMd: 'Update your `.dockerignore` file to match standard Docker ignore rules, if necessary.',
  },

  //////////////////////////////////////////////////////////////////////
  [SECRETS_MANAGER_PARSE_OWNED_SECRET_NAME]: {
    type: FlagType.ApiDefault,
    summary: 'Fix the referencing of SecretsManager names from ARNs',
    detailsMd: `
      Secret.secretName for an "owned" secret will attempt to parse the secretName from the ARN,
      rather than the default full resource name, which includes the SecretsManager suffix.

      If this flag is not set, Secret.secretName will include the SecretsManager suffix, which cannot be directly
      used by SecretsManager.DescribeSecret, and must be parsed by the user first (e.g., Fn:Join, Fn:Select, Fn:Split).`,
    introducedIn: { v1: '1.77.0' },
    defaults: { v2: true },
    recommendedValue: true,
    compatibilityWithOldBehaviorMd: 'Use `parseArn(secret.secretName).resourceName` to emulate the incorrect old parsing.',
  },

  //////////////////////////////////////////////////////////////////////
  [KMS_DEFAULT_KEY_POLICIES]: {
    type: FlagType.ApiDefault,
    summary: 'Tighten default KMS key policies',
    detailsMd: `
      KMS Keys start with a default key policy that grants the account access to administer the key,
      mirroring the behavior of the KMS SDK/CLI/Console experience. Users may override the default key
      policy by specifying their own.

      If this flag is not set, the default key policy depends on the setting of the \`trustAccountIdentities\`
      flag. If false (the default, for backwards-compatibility reasons), the default key policy somewhat
      resembles the default admin key policy, but with the addition of 'GenerateDataKey' permissions. If
      true, the policy matches what happens when this feature flag is set.

      Additionally, if this flag is not set and the user supplies a custom key policy, this will be appended
      to the key's default policy (rather than replacing it).`,
    introducedIn: { v1: '1.78.0' },
    defaults: { v2: true },
    recommendedValue: true,
    compatibilityWithOldBehaviorMd: 'Pass `trustAccountIdentities: false` to `Key` construct to restore the old behavior.',
  },

  //////////////////////////////////////////////////////////////////////
  [S3_GRANT_WRITE_WITHOUT_ACL]: {
    type: FlagType.ApiDefault,
    summary: 'Remove `PutObjectAcl` from Bucket.grantWrite',
    detailsMd: `
      Change the old 's3:PutObject*' permission to 's3:PutObject' on Bucket,
      as the former includes 's3:PutObjectAcl',
      which could be used to grant read/write object access to IAM principals in other accounts.
      Use a feature flag to make sure existing customers who might be relying
      on the overly-broad permissions are not broken.`,
    introducedIn: { v1: '1.85.0' },
    defaults: { v2: true },
    recommendedValue: true,
    compatibilityWithOldBehaviorMd: 'Call `bucket.grantPutAcl()` in addition to `bucket.grantWrite()` to grant ACL permissions.',
  },

  //////////////////////////////////////////////////////////////////////
  [ECS_REMOVE_DEFAULT_DESIRED_COUNT]: {
    type: FlagType.ApiDefault,
    summary: 'Do not specify a default DesiredCount for ECS services',
    detailsMd: `
      ApplicationLoadBalancedServiceBase, ApplicationMultipleTargetGroupServiceBase,
      NetworkLoadBalancedServiceBase, NetworkMultipleTargetGroupServiceBase, and
      QueueProcessingServiceBase currently determine a default value for the desired count of
      a CfnService if a desiredCount is not provided. The result of this is that on every
      deployment, the service count is reset to the fixed value, even if it was autoscaled.

      If this flag is not set, the default behaviour for CfnService.desiredCount is to set a
      desiredCount of 1, if one is not provided. If true, a default will not be defined for
      CfnService.desiredCount and as such desiredCount will be undefined, if one is not provided.`,
    introducedIn: { v1: '1.92.0' },
    defaults: { v2: true },
    recommendedValue: true,
    compatibilityWithOldBehaviorMd: 'You can pass `desiredCount: 1` explicitly, but you should never need this.',
  },

  //////////////////////////////////////////////////////////////////////
  [RDS_LOWERCASE_DB_IDENTIFIER]: {
    type: FlagType.BugFix,
    summary: 'Force lowercasing of RDS Cluster names in CDK',
    detailsMd: `
      Cluster names must be lowercase, and the service will lowercase the name when the cluster
      is created. However, CDK did not use to know about this, and would use the user-provided name
      referencing the cluster, which would fail if it happened to be mixed-case.

      With this flag, lowercase the name in CDK so we can reference it properly.

      Must be behind a permanent flag because changing a name from mixed case to lowercase between deployments
      would lead CloudFormation to think the name was changed and would trigger a cluster replacement
      (losing data!).`,
    introducedIn: { v1: '1.97.0', v2: '2.0.0' },
    defaults: { v2: true },
    recommendedValue: true,
  },

  //////////////////////////////////////////////////////////////////////
  [APIGATEWAY_USAGEPLANKEY_ORDERINSENSITIVE_ID]: {
    type: FlagType.BugFix,
    summary: 'Allow adding/removing multiple UsagePlanKeys independently',
    detailsMd: `
      The UsagePlanKey resource connects an ApiKey with a UsagePlan. API Gateway does not allow more than one UsagePlanKey
      for any given UsagePlan and ApiKey combination. For this reason, CloudFormation cannot replace this resource without
      either the UsagePlan or ApiKey changing.

      The feature addition to support multiple UsagePlanKey resources - 142bd0e2 - recognized this and attempted to keep
      existing UsagePlanKey logical ids unchanged.
      However, this intentionally caused the logical id of the UsagePlanKey to be sensitive to order. That is, when
      the 'first' UsagePlanKey resource is removed, the logical id of the 'second' assumes what was originally the 'first',
      which again is disallowed.

      In effect, there is no way to get out of this mess in a backwards compatible way, while supporting existing stacks.
      This flag changes the logical id layout of UsagePlanKey to not be sensitive to order.`,
    introducedIn: { v1: '1.98.0', v2: '2.0.0' },
    defaults: { v2: true },
    recommendedValue: true,
  },

  //////////////////////////////////////////////////////////////////////
  [EFS_DEFAULT_ENCRYPTION_AT_REST]: {
    type: FlagType.ApiDefault,
    summary: 'Enable this feature flag to have elastic file systems encrypted at rest by default.',
    detailsMd: `
      Encryption can also be configured explicitly using the \`encrypted\` property.
      `,
    introducedIn: { v1: '1.98.0' },
    defaults: { v2: true },
    recommendedValue: true,
    compatibilityWithOldBehaviorMd: 'Pass the `encrypted: false` property to the `FileSystem` construct to disable encryption.',
  },

  //////////////////////////////////////////////////////////////////////
  [LAMBDA_RECOGNIZE_VERSION_PROPS]: {
    type: FlagType.BugFix,
    summary: 'Enable this feature flag to opt in to the updated logical id calculation for Lambda Version created using the  `fn.currentVersion`.',
    detailsMd: `
      The previous calculation incorrectly considered properties of the \`AWS::Lambda::Function\` resource that did
      not constitute creating a new Version.

      See 'currentVersion' section in the aws-lambda module's README for more details.`,
    introducedIn: { v1: '1.106.0', v2: '2.0.0' },
    defaults: { v2: true },
    recommendedValue: true,
  },

  //////////////////////////////////////////////////////////////////////
  [LAMBDA_RECOGNIZE_LAYER_VERSION]: {
    type: FlagType.BugFix,
    summary: 'Enable this feature flag to opt in to the updated logical id calculation for Lambda Version created using the `fn.currentVersion`.',
    detailsMd: `
      This flag correct incorporates Lambda Layer properties into the Lambda Function Version.

      See 'currentVersion' section in the aws-lambda module's README for more details.`,
    introducedIn: { v1: '1.159.0', v2: '2.27.0' },
    recommendedValue: true,
  },

  //////////////////////////////////////////////////////////////////////
  [CLOUDFRONT_DEFAULT_SECURITY_POLICY_TLS_V1_2_2021]: {
    type: FlagType.BugFix,
    summary: 'Enable this feature flag to have cloudfront distributions use the security policy TLSv1.2_2021 by default.',
    detailsMd: `
      The security policy can also be configured explicitly using the \`minimumProtocolVersion\` property.`,
    introducedIn: { v1: '1.117.0', v2: '2.0.0' },
    defaults: { v2: true },
    recommendedValue: true,
  },

  //////////////////////////////////////////////////////////////////////
  [CHECK_SECRET_USAGE]: {
    type: FlagType.VisibleContext,
    summary: 'Enable this flag to make it impossible to accidentally use SecretValues in unsafe locations',
    detailsMd: `
      With this flag enabled, \`SecretValue\` instances can only be passed to
      constructs that accept \`SecretValue\`s; otherwise, \`unsafeUnwrap()\` must be
      called to use it as a regular string.`,
    introducedIn: { v1: '1.153.0', v2: '2.21.0' },
    recommendedValue: true,
  },

  //////////////////////////////////////////////////////////////////////
  [TARGET_PARTITIONS]: {
    type: FlagType.VisibleContext,
    summary: 'What regions to include in lookup tables of environment agnostic stacks',
    detailsMd: `
      Has no effect on stacks that have a defined region, but will limit the amount
      of unnecessary regions included in stacks without a known region.

      The type of this value should be a list of strings.`,
    introducedIn: { v1: '1.137.0', v2: '2.4.0' },
    recommendedValue: ['aws', 'aws-cn'],
  },

  //////////////////////////////////////////////////////////////////////
  [ECS_SERVICE_EXTENSIONS_ENABLE_DEFAULT_LOG_DRIVER]: {
    type: FlagType.ApiDefault,
    summary: 'ECS extensions will automatically add an `awslogs` driver if no logging is specified',
    detailsMd: `
      Enable this feature flag to configure default logging behavior for the ECS Service Extensions. This will enable the
      \`awslogs\` log driver for the application container of the service to send the container logs to CloudWatch Logs.

      This is a feature flag as the new behavior provides a better default experience for the users.`,
    introducedIn: { v1: '1.140.0', v2: '2.8.0' },
    recommendedValue: true,
    compatibilityWithOldBehaviorMd: 'Specify a log driver explicitly.',
  },

  //////////////////////////////////////////////////////////////////////
  [EC2_UNIQUE_IMDSV2_LAUNCH_TEMPLATE_NAME]: {
    type: FlagType.BugFix,
    summary: 'Enable this feature flag to have Launch Templates generated by the `InstanceRequireImdsv2Aspect` use unique names.',
    detailsMd: `
      Previously, the generated Launch Template names were only unique within a stack because they were based only on the
      \`Instance\` construct ID. If another stack that has an \`Instance\` with the same construct ID is deployed in the same
      account and region, the deployments would always fail as the generated Launch Template names were the same.

      The new implementation addresses this issue by generating the Launch Template name with the \`Names.uniqueId\` method.`,
    introducedIn: { v1: '1.140.0', v2: '2.8.0' },
    recommendedValue: true,
  },

  //////////////////////////////////////////////////////////////////////
  [ECS_ARN_FORMAT_INCLUDES_CLUSTER_NAME]: {
    type: FlagType.BugFix,
    summary: 'ARN format used by ECS. In the new ARN format, the cluster name is part of the resource ID.',
    detailsMd: `
      If this flag is not set, the old ARN format (without cluster name) for ECS is used.
      If this flag is set, the new ARN format (with cluster name) for ECS is used.

      This is a feature flag as the old format is still valid for existing ECS clusters.

      See https://docs.aws.amazon.com/AmazonECS/latest/developerguide/ecs-account-settings.html#ecs-resource-ids
      `,
    introducedIn: { v2: '2.35.0' },
    recommendedValue: true,
  },

  //////////////////////////////////////////////////////////////////////
  [IAM_MINIMIZE_POLICIES]: {
    type: FlagType.VisibleContext,
    summary: 'Minimize IAM policies by combining Statements',
    detailsMd: `
      Minimize IAM policies by combining Principals, Actions and Resources of two
      Statements in the policies, as long as it doesn't change the meaning of the
      policy.`,
    introducedIn: { v1: '1.150.0', v2: '2.18.0' },
    recommendedValue: true,
  },

  //////////////////////////////////////////////////////////////////////
  [VALIDATE_SNAPSHOT_REMOVAL_POLICY]: {
    type: FlagType.ApiDefault,
    summary: 'Error on snapshot removal policies on resources that do not support it.',
    detailsMd: `
      Makes sure we do not allow snapshot removal policy on resources that do not support it.
      If supplied on an unsupported resource, CloudFormation ignores the policy altogether.
      This flag will reduce confusion and unexpected loss of data when erroneously supplying
      the snapshot removal policy.`,
    introducedIn: { v2: '2.28.0' },
    recommendedValue: true,
    compatibilityWithOldBehaviorMd: 'The old behavior was incorrect. Update your source to not specify SNAPSHOT policies on resources that do not support it.',
  },

  //////////////////////////////////////////////////////////////////////
  [CODEPIPELINE_CROSS_ACCOUNT_KEY_ALIAS_STACK_SAFE_RESOURCE_NAME]: {
    type: FlagType.BugFix,
    summary: 'Generate key aliases that include the stack name',
    detailsMd: `
      Enable this feature flag to have CodePipeline generate a unique cross account key alias name using the stack name.

      Previously, when creating multiple pipelines with similar naming conventions and when crossAccountKeys is true,
      the KMS key alias name created for these pipelines may be the same due to how the uniqueId is generated.

      This new implementation creates a stack safe resource name for the alias using the stack name instead of the stack ID.
      `,
    introducedIn: { v2: '2.29.0' },
    recommendedValue: true,
  },

  //////////////////////////////////////////////////////////////////////
  [S3_CREATE_DEFAULT_LOGGING_POLICY]: {
    type: FlagType.BugFix,
    summary: 'Enable this feature flag to create an S3 bucket policy by default in cases where an AWS service would automatically create the Policy if one does not exist.',
    detailsMd: `
      For example, in order to send VPC flow logs to an S3 bucket, there is a specific Bucket Policy
      that needs to be attached to the bucket. If you create the bucket without a policy and then add the
      bucket as the flow log destination, the service will automatically create the bucket policy with the
      necessary permissions. If you were to then try and add your own bucket policy CloudFormation will throw
      and error indicating that a bucket policy already exists.

      In cases where we know what the required policy is we can go ahead and create the policy so we can
      remain in control of it.

      @see https://docs.aws.amazon.com/AmazonCloudWatch/latest/logs/AWS-logs-and-resource-policy.html#AWS-logs-infrastructure-S3
      `,
    introducedIn: { v2: '2.31.0' },
    recommendedValue: true,
  },

  //////////////////////////////////////////////////////////////////////
  [SNS_SUBSCRIPTIONS_SQS_DECRYPTION_POLICY]: {
    type: FlagType.BugFix,
    summary: 'Restrict KMS key policy for encrypted Queues a bit more',
    detailsMd: `
      Enable this feature flag to restrict the decryption of a SQS queue, which is subscribed to a SNS topic, to
      only the topic which it is subscribed to and not the whole SNS service of an account.

      Previously the decryption was only restricted to the SNS service principal. To make the SQS subscription more
      secure, it is a good practice to restrict the decryption further and only allow the connected SNS topic to decryption
      the subscribed queue.`,
    introducedIn: { v2: '2.32.0' },
    recommendedValue: true,
  },

  //////////////////////////////////////////////////////////////////////
  [APIGATEWAY_DISABLE_CLOUDWATCH_ROLE]: {
    type: FlagType.BugFix,
    summary: 'Make default CloudWatch Role behavior safe for multiple API Gateways in one environment',
    detailsMd: `
      Enable this feature flag to change the default behavior for aws-apigateway.RestApi and aws-apigateway.SpecRestApi
      to _not_ create a CloudWatch role and Account. There is only a single ApiGateway account per AWS
      environment which means that each time you create a RestApi in your account the ApiGateway account
      is overwritten. If at some point the newest RestApi is deleted, the ApiGateway Account and CloudWatch
      role will also be deleted, breaking any existing ApiGateways that were depending on them.

      When this flag is enabled you should either create the ApiGateway account and CloudWatch role
      separately _or_ only enable the cloudWatchRole on a single RestApi.
      `,
    introducedIn: { v2: '2.38.0' },
    recommendedValue: true,
  },

  //////////////////////////////////////////////////////////////////////
  [ENABLE_PARTITION_LITERALS]: {
    type: FlagType.BugFix,
    summary: 'Make ARNs concrete if AWS partition is known',
    // eslint-disable-next-line @aws-cdk/no-literal-partition
    detailsMd: `
      Enable this feature flag to get partition names as string literals in Stacks with known regions defined in
      their environment, such as "aws" or "aws-cn".  Previously the CloudFormation intrinsic function
      "Ref: AWS::Partition" was used.  For example:

      \`\`\`yaml
      Principal:
        AWS:
          Fn::Join:
            - ""
            - - "arn:"
              - Ref: AWS::Partition
              - :iam::123456789876:root
      \`\`\`

      becomes:

      \`\`\`yaml
      Principal:
        AWS: "arn:aws:iam::123456789876:root"
      \`\`\`

      The intrinsic function will still be used in Stacks where no region is defined or the region's partition
      is unknown.
      `,
    introducedIn: { v2: '2.38.0' },
    recommendedValue: true,
  },

  //////////////////////////////////////////////////////////////////////
  [EVENTS_TARGET_QUEUE_SAME_ACCOUNT]: {
    type: FlagType.BugFix,
    summary: 'Event Rules may only push to encrypted SQS queues in the same account',
    detailsMd: `
      This flag applies to SQS Queues that are used as the target of event Rules. When enabled, only principals
      from the same account as the Rule can send messages. If a queue is unencrypted, this restriction will
      always apply, regardless of the value of this flag.
      `,
    introducedIn: { v2: '2.51.0' },
    recommendedValue: true,
  },

  //////////////////////////////////////////////////////////////////////
  [ECS_DISABLE_EXPLICIT_DEPLOYMENT_CONTROLLER_FOR_CIRCUIT_BREAKER]: {
    type: FlagType.BugFix,
    summary: 'Avoid setting the "ECS" deployment controller when adding a circuit breaker',
    detailsMd: `
      Enable this feature flag to avoid setting the "ECS" deployment controller when adding a circuit breaker to an
      ECS Service, as this will trigger a full replacement which fails to deploy when using set service names.
      This does not change any behaviour as the default deployment controller when it is not defined is ECS.

      This is a feature flag as the new behavior provides a better default experience for the users.
      `,
    introducedIn: { v2: '2.51.0' },
    recommendedValue: true,
  },

  //////////////////////////////////////////////////////////////////////
  [IAM_IMPORTED_ROLE_STACK_SAFE_DEFAULT_POLICY_NAME]: {
    type: FlagType.BugFix,
    summary: 'Enable this feature to by default create default policy names for imported roles that depend on the stack the role is in.',
    detailsMd: `
      Without this, importing the same role in multiple places could lead to the permissions given for one version of the imported role
      to overwrite permissions given to the role at a different place where it was imported. This was due to all imported instances
      of a role using the same default policy name.

      This new implementation creates default policy names based on the constructs node path in their stack.
      `,
    introducedIn: { v2: '2.60.0' },
    recommendedValue: true,
  },

  //////////////////////////////////////////////////////////////////////
  [S3_SERVER_ACCESS_LOGS_USE_BUCKET_POLICY]: {
    type: FlagType.BugFix,
    summary: 'Use S3 Bucket Policy instead of ACLs for Server Access Logging',
    detailsMd: `
      Enable this feature flag to use S3 Bucket Policy for granting permission fo Server Access Logging
      rather than using the canned \`LogDeliveryWrite\` ACL. ACLs do not work when Object Ownership is
      enabled on the bucket.

      This flag uses a Bucket Policy statement to allow Server Access Log delivery, following best
      practices for S3.

      @see https://docs.aws.amazon.com/AmazonS3/latest/userguide/enable-server-access-logging.html
    `,
    introducedIn: { v2: '2.60.0' },
    recommendedValue: true,
  },

  //////////////////////////////////////////////////////////////////////
  [ROUTE53_PATTERNS_USE_CERTIFICATE]: {
    type: FlagType.ApiDefault,
    summary: 'Use the official `Certificate` resource instead of `DnsValidatedCertificate`',
    detailsMd: `
      Enable this feature flag to use the official CloudFormation supported \`Certificate\` resource instead
      of the deprecated \`DnsValidatedCertificate\` construct. If this flag is enabled and you are creating
      the stack in a region other than us-east-1 then you must also set \`crossRegionReferences=true\` on the
      stack.
      `,
    introducedIn: { v2: '2.61.0' },
    recommendedValue: true,
    compatibilityWithOldBehaviorMd: 'Define a `DnsValidatedCertificate` explicitly and pass in the `certificate` property',
  },

  //////////////////////////////////////////////////////////////////////
  [AWS_CUSTOM_RESOURCE_LATEST_SDK_DEFAULT]: {
    type: FlagType.ApiDefault,
    summary: 'Whether to install the latest SDK by default in AwsCustomResource',
    detailsMd: `
      This was originally introduced and enabled by default to not be limited by the SDK version
      that's installed on AWS Lambda. However, it creates issues for Lambdas bound to VPCs that
      do not have internet access, or in environments where 'npmjs.com' is not available.

      The recommended setting is to disable the default installation behavior, and pass the
      flag on a resource-by-resource basis to enable it if necessary.
    `,
    compatibilityWithOldBehaviorMd: 'Set installLatestAwsSdk: true on all resources that need it.',
    introducedIn: { v2: '2.60.0' },
    recommendedValue: false,
  },

  //////////////////////////////////////////////////////////////////////
  [DATABASE_PROXY_UNIQUE_RESOURCE_NAME]: {
    type: FlagType.BugFix,
    summary: 'Use unique resource name for Database Proxy',
    detailsMd: `
      If this flag is not set, the default behavior for \`DatabaseProxy\` is
      to use \`id\` of the constructor for \`dbProxyName\` when it's not specified in the argument.
      In this case, users can't deploy \`DatabaseProxy\`s that have the same \`id\` in the same region.

      If this flag is set, the default behavior is to use unique resource names for each \`DatabaseProxy\`.

      This is a feature flag as the old behavior was technically incorrect, but users may have come to depend on it.
    `,
    introducedIn: { v2: '2.65.0' },
    recommendedValue: true,
  },

  //////////////////////////////////////////////////////////////////////
  [CODEDEPLOY_REMOVE_ALARMS_FROM_DEPLOYMENT_GROUP]: {
    type: FlagType.BugFix,
    summary: 'Remove CloudWatch alarms from deployment group',
    detailsMd: `
      Enable this flag to be able to remove all CloudWatch alarms from a deployment group by removing
      the alarms from the construct. If this flag is not set, removing all alarms from the construct
      will still leave the alarms configured for the deployment group.
    `,
    introducedIn: { v2: '2.65.0' },
    recommendedValue: true,
  },

  //////////////////////////////////////////////////////////////////////
  [APIGATEWAY_AUTHORIZER_CHANGE_DEPLOYMENT_LOGICAL_ID]: {
    type: FlagType.BugFix,
    summary: 'Include authorizer configuration in the calculation of the API deployment logical ID.',
    detailsMd: `
      The logical ID of the AWS::ApiGateway::Deployment resource is calculated by hashing
      the API configuration, including methods, and resources, etc. Enable this feature flag
      to also include the configuration of any authorizer attached to the API in the
      calculation, so any changes made to an authorizer will create a new deployment.
      `,
    introducedIn: { v2: '2.66.0' },
    recommendedValue: true,
  },

  //////////////////////////////////////////////////////////////////////
  [EC2_LAUNCH_TEMPLATE_DEFAULT_USER_DATA]: {
    type: FlagType.BugFix,
    summary: 'Define user data for a launch template by default when a machine image is provided.',
    detailsMd: `
      The ec2.LaunchTemplate construct did not define user data when a machine image is
      provided despite the document. If this is set, a user data is automatically defined
      according to the OS of the machine image.
      `,
    recommendedValue: true,
    introducedIn: { v2: '2.67.0' },
  },

  //////////////////////////////////////////////////////////////////////
  [SECRETS_MANAGER_TARGET_ATTACHMENT_RESOURCE_POLICY]: {
    type: FlagType.BugFix,
    summary: 'SecretTargetAttachments uses the ResourcePolicy of the attached Secret.',
    detailsMd: `
      Enable this feature flag to make SecretTargetAttachments use the ResourcePolicy of the attached Secret.
      SecretTargetAttachments are created to connect a Secret to a target resource.
      In CDK code, they behave like regular Secret and can be used as a stand-in in most situations.
      Previously, adding to the ResourcePolicy of a SecretTargetAttachment did attempt to create a separate ResourcePolicy for the same Secret.
      However Secrets can only have a single ResourcePolicy, causing the CloudFormation deployment to fail.

      When enabling this feature flag for an existing Stack, ResourcePolicies created via a SecretTargetAttachment will need replacement.
      This won't be possible without intervention due to limitation outlined above.
      First remove all permissions granted to the Secret and deploy without the ResourcePolicies.
      Then you can re-add the permissions and deploy again.
      `,
    recommendedValue: true,
    introducedIn: { v2: '2.67.0' },
  },

  //////////////////////////////////////////////////////////////////////
  [REDSHIFT_COLUMN_ID]: {
    type: FlagType.BugFix,
    summary: 'Whether to use an ID to track Redshift column changes',
    detailsMd: `
      Redshift columns are identified by their \`name\`. If a column is renamed, the old column
      will be dropped and a new column will be created. This can cause data loss.

      This flag enables the use of an \`id\` attribute for Redshift columns. If this flag is enabled, the
      internal CDK architecture will track changes of Redshift columns through their \`id\`, rather
      than their \`name\`. This will prevent data loss when columns are renamed.

      **NOTE** - Enabling this flag comes at a **risk**. When enabled, update the \`id\`s of all columns,
      **however** do not change the \`names\`s of the columns. If the \`name\`s of the columns are changed during
      initial deployment, the columns will be dropped and recreated, causing data loss. After the initial deployment
      of the \`id\`s, the \`name\`s of the columns can be changed without data loss.
      `,
    introducedIn: { v2: '2.68.0' },
    recommendedValue: true,
  },

  //////////////////////////////////////////////////////////////////////
  [ENABLE_EMR_SERVICE_POLICY_V2]: {
    type: FlagType.BugFix,
    summary: 'Enable AmazonEMRServicePolicy_v2 managed policies',
    detailsMd: `
      If this flag is not set, the default behavior for \`EmrCreateCluster\` is
      to use \`AmazonElasticMapReduceRole\` managed policies.

      If this flag is set, the default behavior is to use the new \`AmazonEMRServicePolicy_v2\`
      managed policies.

      This is a feature flag as the old behavior will be deprecated, but some resources may require manual
      intervention since they might not have the appropriate tags propagated automatically.
      `,
    introducedIn: { v2: '2.72.0' },
    recommendedValue: true,
  },

  //////////////////////////////////////////////////////////////////////
  [EC2_RESTRICT_DEFAULT_SECURITY_GROUP]: {
    type: FlagType.ApiDefault,
    summary: 'Restrict access to the VPC default security group',
    detailsMd: `
      Enable this feature flag to remove the default ingress/egress rules from the
      VPC default security group.

      When a VPC is created, a default security group is created as well and this cannot
      be deleted. The default security group is created with ingress/egress rules that allow
      _all_ traffic. [AWS Security best practices recommend](https://docs.aws.amazon.com/securityhub/latest/userguide/ec2-controls.html#ec2-2)
      removing these ingress/egress rules in order to restrict access to the default security group.
    `,
    introducedIn: { v2: '2.78.0' },
    recommendedValue: true,
    compatibilityWithOldBehaviorMd: `
      To allow all ingress/egress traffic to the VPC default security group you
      can set the \`restrictDefaultSecurityGroup: false\`.
    `,
  },

  //////////////////////////////////////////////////////////////////////
  [APIGATEWAY_REQUEST_VALIDATOR_UNIQUE_ID]: {
    type: FlagType.BugFix,
    summary: 'Generate a unique id for each RequestValidator added to a method',
    detailsMd: `
      This flag allows multiple RequestValidators to be added to a RestApi when
      providing the \`RequestValidatorOptions\` in the \`addMethod()\` method.

      If the flag is not set then only a single RequestValidator can be added in this way.
      Any additional RequestValidators have to be created directly with \`new RequestValidator\`.
    `,
    introducedIn: { v2: '2.78.0' },
    recommendedValue: true,
  },

  //////////////////////////////////////////////////////////////////////
  [KMS_ALIAS_NAME_REF]: {
    type: FlagType.BugFix,
    summary: 'KMS Alias name and keyArn will have implicit reference to KMS Key',
    detailsMd: `
      This flag allows an implicit dependency to be created between KMS Alias and KMS Key
      when referencing key.aliasName or key.keyArn.

      If the flag is not set then a raw string is passed as the Alias name and no
      implicit dependencies will be set.
    `,
    introducedIn: { v2: '2.83.0' },
    recommendedValue: true,
  },

  //////////////////////////////////////////////////////////////////////
  [AUTOSCALING_GENERATE_LAUNCH_TEMPLATE]: {
    type: FlagType.BugFix,
    summary: 'Generate a launch template when creating an AutoScalingGroup',
    detailsMd: `
      Enable this flag to allow AutoScalingGroups to generate a launch template when being created.
      Launch configurations have been deprecated and cannot be created in AWS Accounts created after
      December 31, 2023. Existing 'AutoScalingGroup' properties used for creating a launch configuration
      will now create an equivalent 'launchTemplate'. Alternatively, users can provide an explicit
      'launchTemplate' or 'mixedInstancesPolicy'. When this flag is enabled a 'launchTemplate' will
      attempt to set user data according to the OS of the machine image if explicit user data is not
      provided.
    `,
    introducedIn: { v2: '2.88.0' },
    compatibilityWithOldBehaviorMd: `
      If backwards compatibility needs to be maintained due to an existing autoscaling group
      using a launch config, set this flag to false.
    `,
    recommendedValue: true,
  },

  //////////////////////////////////////////////////////////////////////
  [INCLUDE_PREFIX_IN_UNIQUE_NAME_GENERATION]: {
    type: FlagType.BugFix,
    summary: 'Include the stack prefix in the stack name generation process',
    detailsMd: `
      This flag prevents the prefix of a stack from making the stack's name longer than the 128 character limit.

      If the flag is set, the prefix is included in the stack name generation process.
      If the flag is not set, then the prefix of the stack is prepended to the generated stack name.

      **NOTE** - Enabling this flag comes at a **risk**. If you have already deployed stacks, changing the status of this
      feature flag can lead to a change in stacks' name. Changing a stack name mean recreating the whole stack, which
      is not viable in some productive setups.
    `,
    introducedIn: { v2: '2.84.0' },
    recommendedValue: true,
  },

  //////////////////////////////////////////////////////////////////////
  [EFS_DENY_ANONYMOUS_ACCESS]: {
    type: FlagType.ApiDefault,
    summary: 'EFS denies anonymous clients accesses',
    detailsMd: `
      This flag adds the file system policy that denies anonymous clients
      access to \`efs.FileSystem\`.

      If this flag is not set, \`efs.FileSystem\` will allow all anonymous clients
      that can access over the network.`,
    introducedIn: { v2: '2.93.0' },
    recommendedValue: true,
    compatibilityWithOldBehaviorMd: 'You can pass `allowAnonymousAccess: true` so allow anonymous clients access.',
  },

  //////////////////////////////////////////////////////////////////////
  [ENABLE_OPENSEARCH_MULTIAZ_WITH_STANDBY]: {
    type: FlagType.ApiDefault,
    summary: 'Enables support for Multi-AZ with Standby deployment for opensearch domains',
    detailsMd: `
      If this is set, an opensearch domain will automatically be created with
      multi-az with standby enabled.
    `,
    introducedIn: { v2: '2.88.0' },
    recommendedValue: true,
    compatibilityWithOldBehaviorMd: 'Pass `capacity.multiAzWithStandbyEnabled: false` to `Domain` construct to restore the old behavior.',
  },

  //////////////////////////////////////////////////////////////////////
  [LAMBDA_NODEJS_USE_LATEST_RUNTIME]: {
    type: FlagType.ApiDefault,
    summary: 'Enables aws-lambda-nodejs.Function to use the latest available NodeJs runtime as the default',
    detailsMd: `
      If this is set, and a \`runtime\` prop is not passed to, Lambda NodeJs
      functions will us the latest version of the runtime provided by the Lambda
      service. Do not use this if you your lambda function is reliant on dependencies
      shipped as part of the runtime environment.
    `,
    introducedIn: { v2: '2.93.0' },
    recommendedValue: true,
    compatibilityWithOldBehaviorMd: 'Pass `runtime: lambda.Runtime.NODEJS_16_X` to `Function` construct to restore the previous behavior.',
  },

  //////////////////////////////////////////////////////////////////////
  [EFS_MOUNTTARGET_ORDERINSENSITIVE_LOGICAL_ID]: {
    type: FlagType.BugFix,
    summary: 'When enabled, mount targets will have a stable logicalId that is linked to the associated subnet.',
    detailsMd: `
      When this feature flag is enabled, each mount target will have a stable
      logicalId that is linked to the associated subnet. If the flag is set to
      false then the logicalIds of the mount targets can change if the number of
      subnets changes.

      Set this flag to false for existing mount targets.
    `,
    introducedIn: { v2: '2.93.0' },
    recommendedValue: true,
  },

  //////////////////////////////////////////////////////////////////////
  [AURORA_CLUSTER_CHANGE_SCOPE_OF_INSTANCE_PARAMETER_GROUP_WITH_EACH_PARAMETERS]: {
    type: FlagType.BugFix,
    summary: 'When enabled, a scope of InstanceParameterGroup for AuroraClusterInstance with each parameters will change.',
    detailsMd: `
      When this feature flag is enabled, a scope of \`InstanceParameterGroup\` for
      \`AuroraClusterInstance\` with each parameters will change to AuroraClusterInstance
      from AuroraCluster.

      If the flag is set to false then it can only make one \`AuroraClusterInstance\`
      with each \`InstanceParameterGroup\` in the AuroraCluster.
    `,
    introducedIn: { v2: '2.97.0' },
    recommendedValue: true,
  },

  //////////////////////////////////////////////////////////////////////
  [APPSYNC_ENABLE_USE_ARN_IDENTIFIER_SOURCE_API_ASSOCIATION]: {
    type: FlagType.BugFix,
    summary: 'When enabled, will always use the arn for identifiers for CfnSourceApiAssociation in the GraphqlApi construct rather than id.',
    detailsMd: `
      When this feature flag is enabled, we use the IGraphqlApi ARN rather than ID when creating or updating CfnSourceApiAssociation in 
      the GraphqlApi construct. Using the ARN allows the association to support an association with a source api or merged api in another account.
      Note that for existing source api associations created with this flag disabled, enabling the flag will lead to a resource replacement. 
    `,
    introducedIn: { v2: '2.97.0' },
    recommendedValue: true,
  },

  //////////////////////////////////////////////////////////////////////
  [RDS_PREVENT_RENDERING_DEPRECATED_CREDENTIALS]: {
    type: FlagType.BugFix,
    summary: 'When enabled, creating an RDS database cluster from a snapshot will only render credentials for snapshot credentials.',
    detailsMd: `
      The \`credentials\` property on the \`DatabaseClusterFromSnapshotProps\`
      interface was deprecated with the new \`snapshotCredentials\` property being
      recommended. Before deprecating \`credentials\`, a secret would be generated
      while rendering credentials if the \`credentials\` property was undefined or
      if a secret wasn't provided via the \`credentials\` property. This behavior
      is replicated with the new \`snapshotCredentials\` property, but the original
      \`credentials\` secret can still be created resulting in an extra database
      secret.
      
      Set this flag to prevent rendering deprecated \`credentials\` and creating an
      extra database secret when only using \`snapshotCredentials\` to create an RDS
      database cluster from a snapshot.
    `,
    introducedIn: { v2: '2.98.0' },
    recommendedValue: true,
  },

  //////////////////////////////////////////////////////////////////////
  [CODECOMMIT_SOURCE_ACTION_DEFAULT_BRANCH_NAME]: {
    type: FlagType.BugFix,
    summary: 'When enabled, the CodeCommit source action is using the default branch name \'main\'.',
    detailsMd: `
      When setting up a CodeCommit source action for the source stage of a pipeline, please note that the 
      default branch is \'master\'.
      However, with the activation of this feature flag, the default branch is updated to \'main\'.
    `,
    introducedIn: { v2: '2.103.1' },
    recommendedValue: true,
  },

  //////////////////////////////////////////////////////////////////////
  [LAMBDA_PERMISSION_LOGICAL_ID_FOR_LAMBDA_ACTION]: {
    type: FlagType.BugFix,
    summary: 'When enabled, the logical ID of a Lambda permission for a Lambda action includes an alarm ID.',
    detailsMd: `
      When this feature flag is enabled, a logical ID of \`LambdaPermission\` for a
      \`LambdaAction\` will include an alarm ID. Therefore multiple alarms for the same Lambda
      can be created with \`LambdaAction\`.
      
      If the flag is set to false then it can only make one alarm for the Lambda with
      \`LambdaAction\`.
    `,
    introducedIn: { v2: '2.124.0' },
    recommendedValue: true,
  },

  //////////////////////////////////////////////////////////////////////
  [CODEPIPELINE_CROSS_ACCOUNT_KEYS_DEFAULT_VALUE_TO_FALSE]: {
    type: FlagType.ApiDefault,
    summary: 'Enables Pipeline to set the default value for crossAccountKeys to false.',
    detailsMd: `
      When this feature flag is enabled, and the \`crossAccountKeys\` property is not provided in a \`Pipeline\`
      construct, the construct automatically defaults the value of this property to false.
    `,
    introducedIn: { v2: '2.127.0' },
    recommendedValue: true,
    compatibilityWithOldBehaviorMd: 'Pass `crossAccountKeys: true` to `Pipeline` construct to restore the previous behavior.',
  },

  //////////////////////////////////////////////////////////////////////
  [CODEPIPELINE_DEFAULT_PIPELINE_TYPE_TO_V2]: {
    type: FlagType.ApiDefault,
    summary: 'Enables Pipeline to set the default pipeline type to V2.',
    detailsMd: `
      When this feature flag is enabled, and the \`pipelineType\` property is not provided in a \`Pipeline\`
      construct, the construct automatically defaults the value of this property to \`PipelineType.V2\`.
    `,
    introducedIn: { v2: '2.133.0' },
    recommendedValue: true,
    compatibilityWithOldBehaviorMd: 'Pass `pipelineType: PipelineType.V1` to `Pipeline` construct to restore the previous behavior.',
  },

  //////////////////////////////////////////////////////////////////////
  [KMS_REDUCE_CROSS_ACCOUNT_REGION_POLICY_SCOPE]: {
    type: FlagType.BugFix,
    summary: 'When enabled, IAM Policy created from KMS key grant will reduce the resource scope to this key only.',
    detailsMd: `
      When this feature flag is enabled and calling KMS key grant method, the created IAM policy will reduce the resource scope from
      '*' to this specific granting KMS key.
    `,
    introducedIn: { v2: '2.134.0' },
    recommendedValue: true,
  },

  //////////////////////////////////////////////////////////////////////
  [PIPELINE_REDUCE_ASSET_ROLE_TRUST_SCOPE]: {
    type: FlagType.ApiDefault,
    summary: 'Remove the root account principal from PipelineAssetsFileRole trust policy',
    detailsMd: `
      When this feature flag is enabled, the root account principal will not be added to the trust policy of asset role.
      When this feature flag is disabled, it will keep the root account principal in the trust policy.
    `,
    introducedIn: { v2: '2.141.0' },
    defaults: { v2: true },
    recommendedValue: true,
    compatibilityWithOldBehaviorMd: 'Disable the feature flag to add the root account principal back',
  },

  //////////////////////////////////////////////////////////////////////
  [EKS_NODEGROUP_NAME]: {
    type: FlagType.BugFix,
    summary: 'When enabled, nodegroupName attribute of the provisioned EKS NodeGroup will not have the cluster name prefix.',
    detailsMd: `
      When this feature flag is enabled, the nodegroupName attribute will be exactly the name of the nodegroup without
      any prefix.
    `,
    introducedIn: { v2: '2.139.0' },
    recommendedValue: true,
  },

  //////////////////////////////////////////////////////////////////////
  [EBS_DEFAULT_GP3]: {
    type: FlagType.ApiDefault,
    summary: 'When enabled, the default volume type of the EBS volume will be GP3',
    detailsMd: `
      When this featuer flag is enabled, the default volume type of the EBS volume will be \`EbsDeviceVolumeType.GENERAL_PURPOSE_SSD_GP3\`.
    `,
    introducedIn: { v2: '2.140.0' },
    recommendedValue: true,
    compatibilityWithOldBehaviorMd: 'Pass `volumeType: EbsDeviceVolumeType.GENERAL_PURPOSE_SSD` to `Volume` construct to restore the previous behavior.',
  },

  //////////////////////////////////////////////////////////////////////
  [ECS_REMOVE_DEFAULT_DEPLOYMENT_ALARM]: {
    type: FlagType.ApiDefault,
    summary: 'When enabled, remove default deployment alarm settings',
    detailsMd: `
      When this featuer flag is enabled, remove the default deployment alarm settings when creating a AWS ECS service.
    `,
    introducedIn: { v2: '2.143.0' },
    recommendedValue: true,
    compatibilityWithOldBehaviorMd: 'Set AWS::ECS::Service \'DeploymentAlarms\' manually to restore the previous behavior.',
  },

  //////////////////////////////////////////////////////////////////////
  [LOG_API_RESPONSE_DATA_PROPERTY_TRUE_DEFAULT]: {
    type: FlagType.BugFix,
    summary: 'When enabled, the custom resource used for `AwsCustomResource` will configure the `logApiResponseData` property as true by default',
    detailsMd: `
      This results in 'logApiResponseData' being passed as true to the custom resource provider. This will cause the custom resource handler to receive an 'Update' event. If you don't
      have an SDK call configured for the 'Update' event and you're dependent on specific SDK call response data, you will see this error from CFN:

      CustomResource attribute error: Vendor response doesn't contain <attribute-name> attribute in object. See https://github.com/aws/aws-cdk/issues/29949) for more details.

      Unlike most feature flags, we don't recommend setting this feature flag to true. However, if you're using the 'AwsCustomResource' construct with 'logApiResponseData' as true in
      the event object, then setting this feature flag will keep this behavior. Otherwise, setting this feature flag to false will trigger an 'Update' event by removing the 'logApiResponseData'
      property from the event object.
    `,
    introducedIn: { v2: '2.145.0' },
    recommendedValue: false,
  },

  //////////////////////////////////////////////////////////////////////
<<<<<<< HEAD
  [USE_CORRECT_VALUE_FOR_INSTANCE_RESOURCE_ID_PROPERTY]: {
    type: FlagType.BugFix,
    summary: 'When enabled, the value of property `instanceResourceId` in construct `DatabaseInstanceReadReplica` will be set to the correct value which is `DbiResourceId` instead of currently `DbInstanceArn`',
    detailsMd: `
      Currently, the value of the property 'instanceResourceId' in construct 'DatabaseInstanceReadReplica' is not correct, and set to 'DbInstanceArn' which is not correct when it is used to create the IAM Policy in the grantConnect method.
      
      When this feature flag is enabled, the value of that property will be as expected set to 'DbiResourceId' attribute, and that will fix the grantConnect method.
    `,
    introducedIn: { v2: 'V2NEXT' },
    defaults: { v2: true },
    recommendedValue: true,
    compatibilityWithOldBehaviorMd: 'Disable the feature flag to use `DbInstanceArn` as value for property `instanceResourceId`',
=======
  [S3_KEEP_NOTIFICATION_IN_IMPORTED_BUCKET]: {
    type: FlagType.BugFix,
    summary: 'When enabled, Adding notifications to a bucket in the current stack will not remove notification from imported stack.',
    detailsMd: `
      Currently, adding notifications to a bucket where it was created by ourselves will override notification added where it is imported.

      When this feature flag is enabled, adding notifications to a bucket in the current stack will only update notification defined in this stack.
      Other notifications that are not managed by this stack will be kept.
    `,
    introducedIn: { v2: '2.155.0' },
    recommendedValue: false,
  },

  //////////////////////////////////////////////////////////////////////
  [USE_NEW_S3URI_PARAMETERS_FOR_BEDROCK_INVOKE_MODEL_TASK]: {
    type: FlagType.BugFix,
    summary: 'When enabled, use new props for S3 URI field in task definition of state machine for bedrock invoke model.',
    detailsMd: `
    Currently, 'inputPath' and 'outputPath' from the TaskStateBase Props is being used under BedrockInvokeModelProps to define S3URI under 'input' and 'output' fields
    of State Machine Task definition.

    When this feature flag is enabled, specify newly introduced props 's3InputUri' and 
    's3OutputUri' to populate S3 uri under input and output fields in state machine task definition for Bedrock invoke model.  

    `,
    introducedIn: { v2: '2.156.0' },
    defaults: { v2: true },
    recommendedValue: true,
    compatibilityWithOldBehaviorMd: 'Disable the feature flag to use input and output path fields for s3 URI',
>>>>>>> 4fa7716e
  },
};

const CURRENT_MV = 'v2';

/**
 * The list of future flags that are now expired. This is going to be used to identify
 * and block usages of old feature flags in the new major version of CDK.
 */
export const CURRENT_VERSION_EXPIRED_FLAGS: string[] = Object.entries(FLAGS)
  .filter(([_, flag]) => flag.introducedIn[CURRENT_MV] === undefined)
  .map(([name, _]) => name).sort();

/**
 * Flag values that should apply for new projects
 *
 * Add a flag in here (typically with the value `true`), to enable
 * backwards-breaking behavior changes only for new projects.  New projects
 * generated through `cdk init` will include these flags in their generated
 *
 * Tests must cover the default (disabled) case and the future (enabled) case.
 */
export const NEW_PROJECT_CONTEXT = Object.fromEntries(
  Object.entries(FLAGS)
    .filter(([_, flag]) => flag.recommendedValue !== flag.defaults?.[CURRENT_MV] && flag.introducedIn[CURRENT_MV])
    .map(([name, flag]) => [name, flag.recommendedValue]),
);

/**
 * The default values of each of these flags in the current major version.
 *
 * This is the effective value of the flag, unless it's overriden via
 * context.
 *
 * Adding new flags here is only allowed during the pre-release period of a new
 * major version!
 */
export const CURRENT_VERSION_FLAG_DEFAULTS = Object.fromEntries(Object.entries(FLAGS)
  .filter(([_, flag]) => flag.defaults?.[CURRENT_MV] !== undefined)
  .map(([name, flag]) => [name, flag.defaults?.[CURRENT_MV]]));

export function futureFlagDefault(flag: string): boolean {
  const value = CURRENT_VERSION_FLAG_DEFAULTS[flag] ?? false;
  if (typeof value !== 'boolean') {
    throw new Error(`futureFlagDefault: default type of flag '${flag}' should be boolean, got '${typeof value}'`);
  }
  return value;
}

// Nobody should have been using any of this, but you never know

/** @deprecated use CURRENT_VERSION_EXPIRED_FLAGS instead */
export const FUTURE_FLAGS_EXPIRED = CURRENT_VERSION_EXPIRED_FLAGS;

/** @deprecated use NEW_PROJECT_CONTEXT instead */
export const FUTURE_FLAGS = Object.fromEntries(Object.entries(NEW_PROJECT_CONTEXT)
  .filter(([_, v]) => typeof v === 'boolean'));

/** @deprecated use NEW_PROJECT_CONTEXT instead */
export const NEW_PROJECT_DEFAULT_CONTEXT = Object.fromEntries(Object.entries(NEW_PROJECT_CONTEXT)
  .filter(([_, v]) => typeof v !== 'boolean'));<|MERGE_RESOLUTION|>--- conflicted
+++ resolved
@@ -105,12 +105,9 @@
 export const EBS_DEFAULT_GP3 = '@aws-cdk/aws-ec2:ebsDefaultGp3Volume';
 export const ECS_REMOVE_DEFAULT_DEPLOYMENT_ALARM = '@aws-cdk/aws-ecs:removeDefaultDeploymentAlarm';
 export const LOG_API_RESPONSE_DATA_PROPERTY_TRUE_DEFAULT = '@aws-cdk/custom-resources:logApiResponseDataPropertyTrueDefault';
-<<<<<<< HEAD
-export const USE_CORRECT_VALUE_FOR_INSTANCE_RESOURCE_ID_PROPERTY = '@aws-cdk/aws-rds:setCorrectValueForDatabaseInstanceReadReplicaInstanceResourceId';
-=======
 export const S3_KEEP_NOTIFICATION_IN_IMPORTED_BUCKET = '@aws-cdk/aws-s3:keepNotificationInImportedBucket';
 export const USE_NEW_S3URI_PARAMETERS_FOR_BEDROCK_INVOKE_MODEL_TASK = '@aws-cdk/aws-stepfunctions-tasks:useNewS3UriParametersForBedrockInvokeModelTask';
->>>>>>> 4fa7716e
+export const USE_CORRECT_VALUE_FOR_INSTANCE_RESOURCE_ID_PROPERTY = '@aws-cdk/aws-rds:setCorrectValueForDatabaseInstanceReadReplicaInstanceResourceId';
 
 export const FLAGS: Record<string, FlagInfo> = {
   //////////////////////////////////////////////////////////////////////
@@ -1100,7 +1097,38 @@
   },
 
   //////////////////////////////////////////////////////////////////////
-<<<<<<< HEAD
+  [S3_KEEP_NOTIFICATION_IN_IMPORTED_BUCKET]: {
+    type: FlagType.BugFix,
+    summary: 'When enabled, Adding notifications to a bucket in the current stack will not remove notification from imported stack.',
+    detailsMd: `
+      Currently, adding notifications to a bucket where it was created by ourselves will override notification added where it is imported.
+
+      When this feature flag is enabled, adding notifications to a bucket in the current stack will only update notification defined in this stack.
+      Other notifications that are not managed by this stack will be kept.
+    `,
+    introducedIn: { v2: '2.155.0' },
+    recommendedValue: false,
+  },
+
+  //////////////////////////////////////////////////////////////////////
+  [USE_NEW_S3URI_PARAMETERS_FOR_BEDROCK_INVOKE_MODEL_TASK]: {
+    type: FlagType.BugFix,
+    summary: 'When enabled, use new props for S3 URI field in task definition of state machine for bedrock invoke model.',
+    detailsMd: `
+    Currently, 'inputPath' and 'outputPath' from the TaskStateBase Props is being used under BedrockInvokeModelProps to define S3URI under 'input' and 'output' fields
+    of State Machine Task definition.
+
+    When this feature flag is enabled, specify newly introduced props 's3InputUri' and 
+    's3OutputUri' to populate S3 uri under input and output fields in state machine task definition for Bedrock invoke model.  
+
+    `,
+    introducedIn: { v2: '2.156.0' },
+    defaults: { v2: true },
+    recommendedValue: true,
+    compatibilityWithOldBehaviorMd: 'Disable the feature flag to use input and output path fields for s3 URI',
+  },
+
+  //////////////////////////////////////////////////////////////////////
   [USE_CORRECT_VALUE_FOR_INSTANCE_RESOURCE_ID_PROPERTY]: {
     type: FlagType.BugFix,
     summary: 'When enabled, the value of property `instanceResourceId` in construct `DatabaseInstanceReadReplica` will be set to the correct value which is `DbiResourceId` instead of currently `DbInstanceArn`',
@@ -1113,37 +1141,6 @@
     defaults: { v2: true },
     recommendedValue: true,
     compatibilityWithOldBehaviorMd: 'Disable the feature flag to use `DbInstanceArn` as value for property `instanceResourceId`',
-=======
-  [S3_KEEP_NOTIFICATION_IN_IMPORTED_BUCKET]: {
-    type: FlagType.BugFix,
-    summary: 'When enabled, Adding notifications to a bucket in the current stack will not remove notification from imported stack.',
-    detailsMd: `
-      Currently, adding notifications to a bucket where it was created by ourselves will override notification added where it is imported.
-
-      When this feature flag is enabled, adding notifications to a bucket in the current stack will only update notification defined in this stack.
-      Other notifications that are not managed by this stack will be kept.
-    `,
-    introducedIn: { v2: '2.155.0' },
-    recommendedValue: false,
-  },
-
-  //////////////////////////////////////////////////////////////////////
-  [USE_NEW_S3URI_PARAMETERS_FOR_BEDROCK_INVOKE_MODEL_TASK]: {
-    type: FlagType.BugFix,
-    summary: 'When enabled, use new props for S3 URI field in task definition of state machine for bedrock invoke model.',
-    detailsMd: `
-    Currently, 'inputPath' and 'outputPath' from the TaskStateBase Props is being used under BedrockInvokeModelProps to define S3URI under 'input' and 'output' fields
-    of State Machine Task definition.
-
-    When this feature flag is enabled, specify newly introduced props 's3InputUri' and 
-    's3OutputUri' to populate S3 uri under input and output fields in state machine task definition for Bedrock invoke model.  
-
-    `,
-    introducedIn: { v2: '2.156.0' },
-    defaults: { v2: true },
-    recommendedValue: true,
-    compatibilityWithOldBehaviorMd: 'Disable the feature flag to use input and output path fields for s3 URI',
->>>>>>> 4fa7716e
   },
 };
 
