import { FlagInfo, FlagType } from './private/flag-modeling';

////////////////////////////////////////////////////////////////////////
//
// This file defines context keys that enable certain features that are
// implemented behind a flag in order to preserve backwards compatibility for
// existing apps. When a new app is initialized through `cdk init`, the CLI will
// automatically add enable these features by adding them to the generated
// `cdk.json` file.
//
////////////////////////////////////////////////////////////////////////
//
//  !!! IMPORTANT !!!
//
//  When you introduce a new flag, set its 'introducedIn.v2' value to the literal string
// 'V2·NEXT', without the dot.
//
//  DO NOT USE A VARIABLE. DO NOT DEFINE A CONSTANT. The actual value will be string-replaced at
//  version bump time.
//
////////////////////////////////////////////////////////////////////////
//
// There are three types of flags: ApiDefault, BugFix, and VisibleContext flags.
//
// - ApiDefault flags: change the behavior or defaults of the construct library. When
//   set, the infrastructure that is generated may be different but there is
//   a way to get the old infrastructure setup by using the API in a different way.
//
// - BugFix flags: the old infra we used to generate is no longer recommended,
//   and there is no way to achieve that result anymore except by making sure the
//   flag is unset, or set to `false`. Mostly used for infra-impacting bugfixes or
//   enhanced security defaults.
//
// - VisibleContext flags: not really a feature flag, but configurable context which is
//   advertised by putting the context in the `cdk.json` file of new projects.
//
// In future major versions, the "newProjectValues" will become the version
// default for both DefaultBehavior and BugFix flags, and DefaultBehavior flags
// will be removed (i.e., their new behavior will become the *only* behavior).
//
// See https://github.com/aws/aws-cdk-rfcs/blob/master/text/0055-feature-flags.md
// --------------------------------------------------------------------------------

export const ENABLE_STACK_NAME_DUPLICATES_CONTEXT = '@aws-cdk/core:enableStackNameDuplicates';
export const ENABLE_DIFF_NO_FAIL_CONTEXT = 'aws-cdk:enableDiffNoFail';
/** @deprecated use `ENABLE_DIFF_NO_FAIL_CONTEXT` */
export const ENABLE_DIFF_NO_FAIL = ENABLE_DIFF_NO_FAIL_CONTEXT;
export const NEW_STYLE_STACK_SYNTHESIS_CONTEXT = '@aws-cdk/core:newStyleStackSynthesis';
export const STACK_RELATIVE_EXPORTS_CONTEXT = '@aws-cdk/core:stackRelativeExports';
export const DOCKER_IGNORE_SUPPORT = '@aws-cdk/aws-ecr-assets:dockerIgnoreSupport';
export const SECRETS_MANAGER_PARSE_OWNED_SECRET_NAME = '@aws-cdk/aws-secretsmanager:parseOwnedSecretName';
export const KMS_DEFAULT_KEY_POLICIES = '@aws-cdk/aws-kms:defaultKeyPolicies';
export const S3_GRANT_WRITE_WITHOUT_ACL = '@aws-cdk/aws-s3:grantWriteWithoutAcl';
export const ECS_REMOVE_DEFAULT_DESIRED_COUNT = '@aws-cdk/aws-ecs-patterns:removeDefaultDesiredCount';
export const RDS_LOWERCASE_DB_IDENTIFIER = '@aws-cdk/aws-rds:lowercaseDbIdentifier';
export const APIGATEWAY_USAGEPLANKEY_ORDERINSENSITIVE_ID = '@aws-cdk/aws-apigateway:usagePlanKeyOrderInsensitiveId';
export const EFS_DEFAULT_ENCRYPTION_AT_REST = '@aws-cdk/aws-efs:defaultEncryptionAtRest';
export const LAMBDA_RECOGNIZE_VERSION_PROPS = '@aws-cdk/aws-lambda:recognizeVersionProps';
export const LAMBDA_RECOGNIZE_LAYER_VERSION = '@aws-cdk/aws-lambda:recognizeLayerVersion';
export const CLOUDFRONT_DEFAULT_SECURITY_POLICY_TLS_V1_2_2021 = '@aws-cdk/aws-cloudfront:defaultSecurityPolicyTLSv1.2_2021';
export const CHECK_SECRET_USAGE = '@aws-cdk/core:checkSecretUsage';
export const TARGET_PARTITIONS = '@aws-cdk/core:target-partitions';
export const ECS_SERVICE_EXTENSIONS_ENABLE_DEFAULT_LOG_DRIVER = '@aws-cdk-containers/ecs-service-extensions:enableDefaultLogDriver';
export const EC2_UNIQUE_IMDSV2_LAUNCH_TEMPLATE_NAME = '@aws-cdk/aws-ec2:uniqueImdsv2TemplateName';
export const ECS_ARN_FORMAT_INCLUDES_CLUSTER_NAME = '@aws-cdk/aws-ecs:arnFormatIncludesClusterName';
export const IAM_MINIMIZE_POLICIES = '@aws-cdk/aws-iam:minimizePolicies';
export const IAM_IMPORTED_ROLE_STACK_SAFE_DEFAULT_POLICY_NAME = '@aws-cdk/aws-iam:importedRoleStackSafeDefaultPolicyName';
export const VALIDATE_SNAPSHOT_REMOVAL_POLICY = '@aws-cdk/core:validateSnapshotRemovalPolicy';
export const CODEPIPELINE_CROSS_ACCOUNT_KEY_ALIAS_STACK_SAFE_RESOURCE_NAME = '@aws-cdk/aws-codepipeline:crossAccountKeyAliasStackSafeResourceName';
export const S3_CREATE_DEFAULT_LOGGING_POLICY = '@aws-cdk/aws-s3:createDefaultLoggingPolicy';
export const SNS_SUBSCRIPTIONS_SQS_DECRYPTION_POLICY = '@aws-cdk/aws-sns-subscriptions:restrictSqsDescryption';
export const APIGATEWAY_DISABLE_CLOUDWATCH_ROLE = '@aws-cdk/aws-apigateway:disableCloudWatchRole';
export const ENABLE_PARTITION_LITERALS = '@aws-cdk/core:enablePartitionLiterals';
export const EVENTS_TARGET_QUEUE_SAME_ACCOUNT = '@aws-cdk/aws-events:eventsTargetQueueSameAccount';
export const ECS_DISABLE_EXPLICIT_DEPLOYMENT_CONTROLLER_FOR_CIRCUIT_BREAKER = '@aws-cdk/aws-ecs:disableExplicitDeploymentControllerForCircuitBreaker';
export const S3_SERVER_ACCESS_LOGS_USE_BUCKET_POLICY = '@aws-cdk/aws-s3:serverAccessLogsUseBucketPolicy';
export const ROUTE53_PATTERNS_USE_CERTIFICATE = '@aws-cdk/aws-route53-patters:useCertificate';
export const AWS_CUSTOM_RESOURCE_LATEST_SDK_DEFAULT = '@aws-cdk/customresources:installLatestAwsSdkDefault';
export const DATABASE_PROXY_UNIQUE_RESOURCE_NAME = '@aws-cdk/aws-rds:databaseProxyUniqueResourceName';
export const CODEDEPLOY_REMOVE_ALARMS_FROM_DEPLOYMENT_GROUP = '@aws-cdk/aws-codedeploy:removeAlarmsFromDeploymentGroup';
export const APIGATEWAY_AUTHORIZER_CHANGE_DEPLOYMENT_LOGICAL_ID = '@aws-cdk/aws-apigateway:authorizerChangeDeploymentLogicalId';
export const EC2_LAUNCH_TEMPLATE_DEFAULT_USER_DATA = '@aws-cdk/aws-ec2:launchTemplateDefaultUserData';
export const SECRETS_MANAGER_TARGET_ATTACHMENT_RESOURCE_POLICY = '@aws-cdk/aws-secretsmanager:useAttachedSecretResourcePolicyForSecretTargetAttachments';
export const REDSHIFT_COLUMN_ID = '@aws-cdk/aws-redshift:columnId';
export const ENABLE_EMR_SERVICE_POLICY_V2 = '@aws-cdk/aws-stepfunctions-tasks:enableEmrServicePolicyV2';
export const EC2_RESTRICT_DEFAULT_SECURITY_GROUP = '@aws-cdk/aws-ec2:restrictDefaultSecurityGroup';
export const APIGATEWAY_REQUEST_VALIDATOR_UNIQUE_ID = '@aws-cdk/aws-apigateway:requestValidatorUniqueId';
export const INCLUDE_PREFIX_IN_UNIQUE_NAME_GENERATION = '@aws-cdk/core:includePrefixInUniqueNameGeneration';
export const KMS_ALIAS_NAME_REF = '@aws-cdk/aws-kms:aliasNameRef';
export const EFS_DENY_ANONYMOUS_ACCESS = '@aws-cdk/aws-efs:denyAnonymousAccess';
export const EFS_MOUNTTARGET_ORDERINSENSITIVE_LOGICAL_ID = '@aws-cdk/aws-efs:mountTargetOrderInsensitiveLogicalId';
export const AUTOSCALING_GENERATE_LAUNCH_TEMPLATE = '@aws-cdk/aws-autoscaling:generateLaunchTemplateInsteadOfLaunchConfig';
export const ENABLE_OPENSEARCH_MULTIAZ_WITH_STANDBY = '@aws-cdk/aws-opensearchservice:enableOpensearchMultiAzWithStandby';
export const LAMBDA_NODEJS_USE_LATEST_RUNTIME = '@aws-cdk/aws-lambda-nodejs:useLatestRuntimeVersion';
export const RDS_PREVENT_RENDERING_DEPRECATED_CREDENTIALS = '@aws-cdk/aws-rds:preventRenderingDeprecatedCredentials';
export const AURORA_CLUSTER_CHANGE_SCOPE_OF_INSTANCE_PARAMETER_GROUP_WITH_EACH_PARAMETERS = '@aws-cdk/aws-rds:auroraClusterChangeScopeOfInstanceParameterGroupWithEachParameters';
export const APPSYNC_ENABLE_USE_ARN_IDENTIFIER_SOURCE_API_ASSOCIATION = '@aws-cdk/aws-appsync:useArnForSourceApiAssociationIdentifier';
export const CODECOMMIT_SOURCE_ACTION_DEFAULT_BRANCH_NAME = '@aws-cdk/aws-codepipeline-actions:useNewDefaultBranchForCodeCommitSource';
export const LAMBDA_PERMISSION_LOGICAL_ID_FOR_LAMBDA_ACTION = '@aws-cdk/aws-cloudwatch-actions:changeLambdaPermissionLogicalIdForLambdaAction';
export const CODEPIPELINE_CROSS_ACCOUNT_KEYS_DEFAULT_VALUE_TO_FALSE = '@aws-cdk/aws-codepipeline:crossAccountKeysDefaultValueToFalse';
export const CODEPIPELINE_DEFAULT_PIPELINE_TYPE_TO_V2 = '@aws-cdk/aws-codepipeline:defaultPipelineTypeToV2';
export const KMS_REDUCE_CROSS_ACCOUNT_REGION_POLICY_SCOPE = '@aws-cdk/aws-kms:reduceCrossAccountRegionPolicyScope';
export const PIPELINE_REDUCE_ASSET_ROLE_TRUST_SCOPE = '@aws-cdk/pipelines:reduceAssetRoleTrustScope';
export const EKS_NODEGROUP_NAME = '@aws-cdk/aws-eks:nodegroupNameAttribute';
export const EBS_DEFAULT_GP3 = '@aws-cdk/aws-ec2:ebsDefaultGp3Volume';
export const ECS_REMOVE_DEFAULT_DEPLOYMENT_ALARM = '@aws-cdk/aws-ecs:removeDefaultDeploymentAlarm';
export const LOG_API_RESPONSE_DATA_PROPERTY_TRUE_DEFAULT = '@aws-cdk/custom-resources:logApiResponseDataPropertyTrueDefault';
export const S3_KEEP_NOTIFICATION_IN_IMPORTED_BUCKET = '@aws-cdk/aws-s3:keepNotificationInImportedBucket';
export const USE_NEW_S3URI_PARAMETERS_FOR_BEDROCK_INVOKE_MODEL_TASK = '@aws-cdk/aws-stepfunctions-tasks:useNewS3UriParametersForBedrockInvokeModelTask';
export const REDUCE_EC2_FARGATE_CLOUDWATCH_PERMISSIONS = '@aws-cdk/aws-ecs:reduceEc2FargateCloudWatchPermissions';
export const EC2_SUM_TIMEOUT_ENABLED = '@aws-cdk/aws-ec2:ec2SumTImeoutEnabled';
<<<<<<< HEAD
export const CFN_INCLUDE_REJECT_COMPLEX_RESOURCE_UPDATE_CREATE_POLICY_INTRINSICS = '@aws-cdk/core:cfnIncludeRejectComplexResourceUpdateCreatePolicyIntrinsics';
=======
export const APPSYNC_GRAPHQLAPI_SCOPE_LAMBDA_FUNCTION_PERMISSION = '@aws-cdk/aws-appsync:appSyncGraphQLAPIScopeLambdaPermission';
export const USE_CORRECT_VALUE_FOR_INSTANCE_RESOURCE_ID_PROPERTY = '@aws-cdk/aws-rds:setCorrectValueForDatabaseInstanceReadReplicaInstanceResourceId';
>>>>>>> b0e4a544

export const FLAGS: Record<string, FlagInfo> = {
  //////////////////////////////////////////////////////////////////////
  [ENABLE_STACK_NAME_DUPLICATES_CONTEXT]: {
    type: FlagType.ApiDefault,
    summary: 'Allow multiple stacks with the same name',
    detailsMd: `
      If this is set, multiple stacks can use the same stack name (e.g. deployed to
      different environments). This means that the name of the synthesized template
      file will be based on the construct path and not on the defined \`stackName\`
      of the stack.`,
    recommendedValue: true,
    introducedIn: { v1: '1.16.0' },
    defaults: { v2: true },
    compatibilityWithOldBehaviorMd: 'Pass stack identifiers to the CLI instead of stack names.',
  },

  //////////////////////////////////////////////////////////////////////
  [ENABLE_DIFF_NO_FAIL_CONTEXT]: {
    type: FlagType.ApiDefault,
    summary: 'Make `cdk diff` not fail when there are differences',
    detailsMd: `
      Determines what status code \`cdk diff\` should return when the specified stack
      differs from the deployed stack or the local CloudFormation template:

      * \`aws-cdk:enableDiffNoFail=true\` => status code == 0
      * \`aws-cdk:enableDiffNoFail=false\` => status code == 1

      You can override this behavior with the --fail flag:

      * \`--fail\` => status code == 1
      * \`--no-fail\` => status code == 0`,
    introducedIn: { v1: '1.19.0' },
    defaults: { v2: true },
    recommendedValue: true,
    compatibilityWithOldBehaviorMd: 'Specify `--fail` to the CLI.',
  },

  //////////////////////////////////////////////////////////////////////
  [NEW_STYLE_STACK_SYNTHESIS_CONTEXT]: {
    type: FlagType.BugFix,
    summary: 'Switch to new stack synthesis method which enables CI/CD',
    detailsMd: `
      If this flag is specified, all \`Stack\`s will use the \`DefaultStackSynthesizer\` by
      default. If it is not set, they will use the \`LegacyStackSynthesizer\`.`,
    introducedIn: { v1: '1.39.0', v2: '2.0.0' },
    defaults: { v2: true },
    recommendedValue: true,
  },

  //////////////////////////////////////////////////////////////////////
  [STACK_RELATIVE_EXPORTS_CONTEXT]: {
    type: FlagType.BugFix,
    summary: 'Name exports based on the construct paths relative to the stack, rather than the global construct path',
    detailsMd: `
      Combined with the stack name this relative construct path is good enough to
      ensure uniqueness, and makes the export names robust against refactoring
      the location of the stack in the construct tree (specifically, moving the Stack
      into a Stage).`,
    introducedIn: { v1: '1.58.0', v2: '2.0.0' },
    defaults: { v2: true },
    recommendedValue: true,
  },

  //////////////////////////////////////////////////////////////////////
  [DOCKER_IGNORE_SUPPORT]: {
    type: FlagType.ApiDefault,
    summary: 'DockerImageAsset properly supports `.dockerignore` files by default',
    detailsMd: `
      If this flag is not set, the default behavior for \`DockerImageAsset\` is to use
      glob semantics for \`.dockerignore\` files. If this flag is set, the default behavior
      is standard Docker ignore semantics.

      This is a feature flag as the old behavior was technically incorrect but
      users may have come to depend on it.`,
    introducedIn: { v1: '1.73.0' },
    defaults: { v2: true },
    recommendedValue: true,
    compatibilityWithOldBehaviorMd: 'Update your `.dockerignore` file to match standard Docker ignore rules, if necessary.',
  },

  //////////////////////////////////////////////////////////////////////
  [SECRETS_MANAGER_PARSE_OWNED_SECRET_NAME]: {
    type: FlagType.ApiDefault,
    summary: 'Fix the referencing of SecretsManager names from ARNs',
    detailsMd: `
      Secret.secretName for an "owned" secret will attempt to parse the secretName from the ARN,
      rather than the default full resource name, which includes the SecretsManager suffix.

      If this flag is not set, Secret.secretName will include the SecretsManager suffix, which cannot be directly
      used by SecretsManager.DescribeSecret, and must be parsed by the user first (e.g., Fn:Join, Fn:Select, Fn:Split).`,
    introducedIn: { v1: '1.77.0' },
    defaults: { v2: true },
    recommendedValue: true,
    compatibilityWithOldBehaviorMd: 'Use `parseArn(secret.secretName).resourceName` to emulate the incorrect old parsing.',
  },

  //////////////////////////////////////////////////////////////////////
  [KMS_DEFAULT_KEY_POLICIES]: {
    type: FlagType.ApiDefault,
    summary: 'Tighten default KMS key policies',
    detailsMd: `
      KMS Keys start with a default key policy that grants the account access to administer the key,
      mirroring the behavior of the KMS SDK/CLI/Console experience. Users may override the default key
      policy by specifying their own.

      If this flag is not set, the default key policy depends on the setting of the \`trustAccountIdentities\`
      flag. If false (the default, for backwards-compatibility reasons), the default key policy somewhat
      resembles the default admin key policy, but with the addition of 'GenerateDataKey' permissions. If
      true, the policy matches what happens when this feature flag is set.

      Additionally, if this flag is not set and the user supplies a custom key policy, this will be appended
      to the key's default policy (rather than replacing it).`,
    introducedIn: { v1: '1.78.0' },
    defaults: { v2: true },
    recommendedValue: true,
    compatibilityWithOldBehaviorMd: 'Pass `trustAccountIdentities: false` to `Key` construct to restore the old behavior.',
  },

  //////////////////////////////////////////////////////////////////////
  [S3_GRANT_WRITE_WITHOUT_ACL]: {
    type: FlagType.ApiDefault,
    summary: 'Remove `PutObjectAcl` from Bucket.grantWrite',
    detailsMd: `
      Change the old 's3:PutObject*' permission to 's3:PutObject' on Bucket,
      as the former includes 's3:PutObjectAcl',
      which could be used to grant read/write object access to IAM principals in other accounts.
      Use a feature flag to make sure existing customers who might be relying
      on the overly-broad permissions are not broken.`,
    introducedIn: { v1: '1.85.0' },
    defaults: { v2: true },
    recommendedValue: true,
    compatibilityWithOldBehaviorMd: 'Call `bucket.grantPutAcl()` in addition to `bucket.grantWrite()` to grant ACL permissions.',
  },

  //////////////////////////////////////////////////////////////////////
  [ECS_REMOVE_DEFAULT_DESIRED_COUNT]: {
    type: FlagType.ApiDefault,
    summary: 'Do not specify a default DesiredCount for ECS services',
    detailsMd: `
      ApplicationLoadBalancedServiceBase, ApplicationMultipleTargetGroupServiceBase,
      NetworkLoadBalancedServiceBase, NetworkMultipleTargetGroupServiceBase, and
      QueueProcessingServiceBase currently determine a default value for the desired count of
      a CfnService if a desiredCount is not provided. The result of this is that on every
      deployment, the service count is reset to the fixed value, even if it was autoscaled.

      If this flag is not set, the default behaviour for CfnService.desiredCount is to set a
      desiredCount of 1, if one is not provided. If true, a default will not be defined for
      CfnService.desiredCount and as such desiredCount will be undefined, if one is not provided.`,
    introducedIn: { v1: '1.92.0' },
    defaults: { v2: true },
    recommendedValue: true,
    compatibilityWithOldBehaviorMd: 'You can pass `desiredCount: 1` explicitly, but you should never need this.',
  },

  //////////////////////////////////////////////////////////////////////
  [RDS_LOWERCASE_DB_IDENTIFIER]: {
    type: FlagType.BugFix,
    summary: 'Force lowercasing of RDS Cluster names in CDK',
    detailsMd: `
      Cluster names must be lowercase, and the service will lowercase the name when the cluster
      is created. However, CDK did not use to know about this, and would use the user-provided name
      referencing the cluster, which would fail if it happened to be mixed-case.

      With this flag, lowercase the name in CDK so we can reference it properly.

      Must be behind a permanent flag because changing a name from mixed case to lowercase between deployments
      would lead CloudFormation to think the name was changed and would trigger a cluster replacement
      (losing data!).`,
    introducedIn: { v1: '1.97.0', v2: '2.0.0' },
    defaults: { v2: true },
    recommendedValue: true,
  },

  //////////////////////////////////////////////////////////////////////
  [APIGATEWAY_USAGEPLANKEY_ORDERINSENSITIVE_ID]: {
    type: FlagType.BugFix,
    summary: 'Allow adding/removing multiple UsagePlanKeys independently',
    detailsMd: `
      The UsagePlanKey resource connects an ApiKey with a UsagePlan. API Gateway does not allow more than one UsagePlanKey
      for any given UsagePlan and ApiKey combination. For this reason, CloudFormation cannot replace this resource without
      either the UsagePlan or ApiKey changing.

      The feature addition to support multiple UsagePlanKey resources - 142bd0e2 - recognized this and attempted to keep
      existing UsagePlanKey logical ids unchanged.
      However, this intentionally caused the logical id of the UsagePlanKey to be sensitive to order. That is, when
      the 'first' UsagePlanKey resource is removed, the logical id of the 'second' assumes what was originally the 'first',
      which again is disallowed.

      In effect, there is no way to get out of this mess in a backwards compatible way, while supporting existing stacks.
      This flag changes the logical id layout of UsagePlanKey to not be sensitive to order.`,
    introducedIn: { v1: '1.98.0', v2: '2.0.0' },
    defaults: { v2: true },
    recommendedValue: true,
  },

  //////////////////////////////////////////////////////////////////////
  [EFS_DEFAULT_ENCRYPTION_AT_REST]: {
    type: FlagType.ApiDefault,
    summary: 'Enable this feature flag to have elastic file systems encrypted at rest by default.',
    detailsMd: `
      Encryption can also be configured explicitly using the \`encrypted\` property.
      `,
    introducedIn: { v1: '1.98.0' },
    defaults: { v2: true },
    recommendedValue: true,
    compatibilityWithOldBehaviorMd: 'Pass the `encrypted: false` property to the `FileSystem` construct to disable encryption.',
  },

  //////////////////////////////////////////////////////////////////////
  [LAMBDA_RECOGNIZE_VERSION_PROPS]: {
    type: FlagType.BugFix,
    summary: 'Enable this feature flag to opt in to the updated logical id calculation for Lambda Version created using the  `fn.currentVersion`.',
    detailsMd: `
      The previous calculation incorrectly considered properties of the \`AWS::Lambda::Function\` resource that did
      not constitute creating a new Version.

      See 'currentVersion' section in the aws-lambda module's README for more details.`,
    introducedIn: { v1: '1.106.0', v2: '2.0.0' },
    defaults: { v2: true },
    recommendedValue: true,
  },

  //////////////////////////////////////////////////////////////////////
  [LAMBDA_RECOGNIZE_LAYER_VERSION]: {
    type: FlagType.BugFix,
    summary: 'Enable this feature flag to opt in to the updated logical id calculation for Lambda Version created using the `fn.currentVersion`.',
    detailsMd: `
      This flag correct incorporates Lambda Layer properties into the Lambda Function Version.

      See 'currentVersion' section in the aws-lambda module's README for more details.`,
    introducedIn: { v1: '1.159.0', v2: '2.27.0' },
    recommendedValue: true,
  },

  //////////////////////////////////////////////////////////////////////
  [CLOUDFRONT_DEFAULT_SECURITY_POLICY_TLS_V1_2_2021]: {
    type: FlagType.BugFix,
    summary: 'Enable this feature flag to have cloudfront distributions use the security policy TLSv1.2_2021 by default.',
    detailsMd: `
      The security policy can also be configured explicitly using the \`minimumProtocolVersion\` property.`,
    introducedIn: { v1: '1.117.0', v2: '2.0.0' },
    defaults: { v2: true },
    recommendedValue: true,
  },

  //////////////////////////////////////////////////////////////////////
  [CHECK_SECRET_USAGE]: {
    type: FlagType.VisibleContext,
    summary: 'Enable this flag to make it impossible to accidentally use SecretValues in unsafe locations',
    detailsMd: `
      With this flag enabled, \`SecretValue\` instances can only be passed to
      constructs that accept \`SecretValue\`s; otherwise, \`unsafeUnwrap()\` must be
      called to use it as a regular string.`,
    introducedIn: { v1: '1.153.0', v2: '2.21.0' },
    recommendedValue: true,
  },

  //////////////////////////////////////////////////////////////////////
  [TARGET_PARTITIONS]: {
    type: FlagType.VisibleContext,
    summary: 'What regions to include in lookup tables of environment agnostic stacks',
    detailsMd: `
      Has no effect on stacks that have a defined region, but will limit the amount
      of unnecessary regions included in stacks without a known region.

      The type of this value should be a list of strings.`,
    introducedIn: { v1: '1.137.0', v2: '2.4.0' },
    recommendedValue: ['aws', 'aws-cn'],
  },

  //////////////////////////////////////////////////////////////////////
  [ECS_SERVICE_EXTENSIONS_ENABLE_DEFAULT_LOG_DRIVER]: {
    type: FlagType.ApiDefault,
    summary: 'ECS extensions will automatically add an `awslogs` driver if no logging is specified',
    detailsMd: `
      Enable this feature flag to configure default logging behavior for the ECS Service Extensions. This will enable the
      \`awslogs\` log driver for the application container of the service to send the container logs to CloudWatch Logs.

      This is a feature flag as the new behavior provides a better default experience for the users.`,
    introducedIn: { v1: '1.140.0', v2: '2.8.0' },
    recommendedValue: true,
    compatibilityWithOldBehaviorMd: 'Specify a log driver explicitly.',
  },

  //////////////////////////////////////////////////////////////////////
  [EC2_UNIQUE_IMDSV2_LAUNCH_TEMPLATE_NAME]: {
    type: FlagType.BugFix,
    summary: 'Enable this feature flag to have Launch Templates generated by the `InstanceRequireImdsv2Aspect` use unique names.',
    detailsMd: `
      Previously, the generated Launch Template names were only unique within a stack because they were based only on the
      \`Instance\` construct ID. If another stack that has an \`Instance\` with the same construct ID is deployed in the same
      account and region, the deployments would always fail as the generated Launch Template names were the same.

      The new implementation addresses this issue by generating the Launch Template name with the \`Names.uniqueId\` method.`,
    introducedIn: { v1: '1.140.0', v2: '2.8.0' },
    recommendedValue: true,
  },

  //////////////////////////////////////////////////////////////////////
  [ECS_ARN_FORMAT_INCLUDES_CLUSTER_NAME]: {
    type: FlagType.BugFix,
    summary: 'ARN format used by ECS. In the new ARN format, the cluster name is part of the resource ID.',
    detailsMd: `
      If this flag is not set, the old ARN format (without cluster name) for ECS is used.
      If this flag is set, the new ARN format (with cluster name) for ECS is used.

      This is a feature flag as the old format is still valid for existing ECS clusters.

      See https://docs.aws.amazon.com/AmazonECS/latest/developerguide/ecs-account-settings.html#ecs-resource-ids
      `,
    introducedIn: { v2: '2.35.0' },
    recommendedValue: true,
  },

  //////////////////////////////////////////////////////////////////////
  [IAM_MINIMIZE_POLICIES]: {
    type: FlagType.VisibleContext,
    summary: 'Minimize IAM policies by combining Statements',
    detailsMd: `
      Minimize IAM policies by combining Principals, Actions and Resources of two
      Statements in the policies, as long as it doesn't change the meaning of the
      policy.`,
    introducedIn: { v1: '1.150.0', v2: '2.18.0' },
    recommendedValue: true,
  },

  //////////////////////////////////////////////////////////////////////
  [VALIDATE_SNAPSHOT_REMOVAL_POLICY]: {
    type: FlagType.ApiDefault,
    summary: 'Error on snapshot removal policies on resources that do not support it.',
    detailsMd: `
      Makes sure we do not allow snapshot removal policy on resources that do not support it.
      If supplied on an unsupported resource, CloudFormation ignores the policy altogether.
      This flag will reduce confusion and unexpected loss of data when erroneously supplying
      the snapshot removal policy.`,
    introducedIn: { v2: '2.28.0' },
    recommendedValue: true,
    compatibilityWithOldBehaviorMd: 'The old behavior was incorrect. Update your source to not specify SNAPSHOT policies on resources that do not support it.',
  },

  //////////////////////////////////////////////////////////////////////
  [CODEPIPELINE_CROSS_ACCOUNT_KEY_ALIAS_STACK_SAFE_RESOURCE_NAME]: {
    type: FlagType.BugFix,
    summary: 'Generate key aliases that include the stack name',
    detailsMd: `
      Enable this feature flag to have CodePipeline generate a unique cross account key alias name using the stack name.

      Previously, when creating multiple pipelines with similar naming conventions and when crossAccountKeys is true,
      the KMS key alias name created for these pipelines may be the same due to how the uniqueId is generated.

      This new implementation creates a stack safe resource name for the alias using the stack name instead of the stack ID.
      `,
    introducedIn: { v2: '2.29.0' },
    recommendedValue: true,
  },

  //////////////////////////////////////////////////////////////////////
  [S3_CREATE_DEFAULT_LOGGING_POLICY]: {
    type: FlagType.BugFix,
    summary: 'Enable this feature flag to create an S3 bucket policy by default in cases where an AWS service would automatically create the Policy if one does not exist.',
    detailsMd: `
      For example, in order to send VPC flow logs to an S3 bucket, there is a specific Bucket Policy
      that needs to be attached to the bucket. If you create the bucket without a policy and then add the
      bucket as the flow log destination, the service will automatically create the bucket policy with the
      necessary permissions. If you were to then try and add your own bucket policy CloudFormation will throw
      and error indicating that a bucket policy already exists.

      In cases where we know what the required policy is we can go ahead and create the policy so we can
      remain in control of it.

      @see https://docs.aws.amazon.com/AmazonCloudWatch/latest/logs/AWS-logs-and-resource-policy.html#AWS-logs-infrastructure-S3
      `,
    introducedIn: { v2: '2.31.0' },
    recommendedValue: true,
  },

  //////////////////////////////////////////////////////////////////////
  [SNS_SUBSCRIPTIONS_SQS_DECRYPTION_POLICY]: {
    type: FlagType.BugFix,
    summary: 'Restrict KMS key policy for encrypted Queues a bit more',
    detailsMd: `
      Enable this feature flag to restrict the decryption of a SQS queue, which is subscribed to a SNS topic, to
      only the topic which it is subscribed to and not the whole SNS service of an account.

      Previously the decryption was only restricted to the SNS service principal. To make the SQS subscription more
      secure, it is a good practice to restrict the decryption further and only allow the connected SNS topic to decryption
      the subscribed queue.`,
    introducedIn: { v2: '2.32.0' },
    recommendedValue: true,
  },

  //////////////////////////////////////////////////////////////////////
  [APIGATEWAY_DISABLE_CLOUDWATCH_ROLE]: {
    type: FlagType.BugFix,
    summary: 'Make default CloudWatch Role behavior safe for multiple API Gateways in one environment',
    detailsMd: `
      Enable this feature flag to change the default behavior for aws-apigateway.RestApi and aws-apigateway.SpecRestApi
      to _not_ create a CloudWatch role and Account. There is only a single ApiGateway account per AWS
      environment which means that each time you create a RestApi in your account the ApiGateway account
      is overwritten. If at some point the newest RestApi is deleted, the ApiGateway Account and CloudWatch
      role will also be deleted, breaking any existing ApiGateways that were depending on them.

      When this flag is enabled you should either create the ApiGateway account and CloudWatch role
      separately _or_ only enable the cloudWatchRole on a single RestApi.
      `,
    introducedIn: { v2: '2.38.0' },
    recommendedValue: true,
  },

  //////////////////////////////////////////////////////////////////////
  [ENABLE_PARTITION_LITERALS]: {
    type: FlagType.BugFix,
    summary: 'Make ARNs concrete if AWS partition is known',
    // eslint-disable-next-line @aws-cdk/no-literal-partition
    detailsMd: `
      Enable this feature flag to get partition names as string literals in Stacks with known regions defined in
      their environment, such as "aws" or "aws-cn".  Previously the CloudFormation intrinsic function
      "Ref: AWS::Partition" was used.  For example:

      \`\`\`yaml
      Principal:
        AWS:
          Fn::Join:
            - ""
            - - "arn:"
              - Ref: AWS::Partition
              - :iam::123456789876:root
      \`\`\`

      becomes:

      \`\`\`yaml
      Principal:
        AWS: "arn:aws:iam::123456789876:root"
      \`\`\`

      The intrinsic function will still be used in Stacks where no region is defined or the region's partition
      is unknown.
      `,
    introducedIn: { v2: '2.38.0' },
    recommendedValue: true,
  },

  //////////////////////////////////////////////////////////////////////
  [EVENTS_TARGET_QUEUE_SAME_ACCOUNT]: {
    type: FlagType.BugFix,
    summary: 'Event Rules may only push to encrypted SQS queues in the same account',
    detailsMd: `
      This flag applies to SQS Queues that are used as the target of event Rules. When enabled, only principals
      from the same account as the Rule can send messages. If a queue is unencrypted, this restriction will
      always apply, regardless of the value of this flag.
      `,
    introducedIn: { v2: '2.51.0' },
    recommendedValue: true,
  },

  //////////////////////////////////////////////////////////////////////
  [ECS_DISABLE_EXPLICIT_DEPLOYMENT_CONTROLLER_FOR_CIRCUIT_BREAKER]: {
    type: FlagType.BugFix,
    summary: 'Avoid setting the "ECS" deployment controller when adding a circuit breaker',
    detailsMd: `
      Enable this feature flag to avoid setting the "ECS" deployment controller when adding a circuit breaker to an
      ECS Service, as this will trigger a full replacement which fails to deploy when using set service names.
      This does not change any behaviour as the default deployment controller when it is not defined is ECS.

      This is a feature flag as the new behavior provides a better default experience for the users.
      `,
    introducedIn: { v2: '2.51.0' },
    recommendedValue: true,
  },

  //////////////////////////////////////////////////////////////////////
  [IAM_IMPORTED_ROLE_STACK_SAFE_DEFAULT_POLICY_NAME]: {
    type: FlagType.BugFix,
    summary: 'Enable this feature to by default create default policy names for imported roles that depend on the stack the role is in.',
    detailsMd: `
      Without this, importing the same role in multiple places could lead to the permissions given for one version of the imported role
      to overwrite permissions given to the role at a different place where it was imported. This was due to all imported instances
      of a role using the same default policy name.

      This new implementation creates default policy names based on the constructs node path in their stack.
      `,
    introducedIn: { v2: '2.60.0' },
    recommendedValue: true,
  },

  //////////////////////////////////////////////////////////////////////
  [S3_SERVER_ACCESS_LOGS_USE_BUCKET_POLICY]: {
    type: FlagType.BugFix,
    summary: 'Use S3 Bucket Policy instead of ACLs for Server Access Logging',
    detailsMd: `
      Enable this feature flag to use S3 Bucket Policy for granting permission fo Server Access Logging
      rather than using the canned \`LogDeliveryWrite\` ACL. ACLs do not work when Object Ownership is
      enabled on the bucket.

      This flag uses a Bucket Policy statement to allow Server Access Log delivery, following best
      practices for S3.

      @see https://docs.aws.amazon.com/AmazonS3/latest/userguide/enable-server-access-logging.html
    `,
    introducedIn: { v2: '2.60.0' },
    recommendedValue: true,
  },

  //////////////////////////////////////////////////////////////////////
  [ROUTE53_PATTERNS_USE_CERTIFICATE]: {
    type: FlagType.ApiDefault,
    summary: 'Use the official `Certificate` resource instead of `DnsValidatedCertificate`',
    detailsMd: `
      Enable this feature flag to use the official CloudFormation supported \`Certificate\` resource instead
      of the deprecated \`DnsValidatedCertificate\` construct. If this flag is enabled and you are creating
      the stack in a region other than us-east-1 then you must also set \`crossRegionReferences=true\` on the
      stack.
      `,
    introducedIn: { v2: '2.61.0' },
    recommendedValue: true,
    compatibilityWithOldBehaviorMd: 'Define a `DnsValidatedCertificate` explicitly and pass in the `certificate` property',
  },

  //////////////////////////////////////////////////////////////////////
  [AWS_CUSTOM_RESOURCE_LATEST_SDK_DEFAULT]: {
    type: FlagType.ApiDefault,
    summary: 'Whether to install the latest SDK by default in AwsCustomResource',
    detailsMd: `
      This was originally introduced and enabled by default to not be limited by the SDK version
      that's installed on AWS Lambda. However, it creates issues for Lambdas bound to VPCs that
      do not have internet access, or in environments where 'npmjs.com' is not available.

      The recommended setting is to disable the default installation behavior, and pass the
      flag on a resource-by-resource basis to enable it if necessary.
    `,
    compatibilityWithOldBehaviorMd: 'Set installLatestAwsSdk: true on all resources that need it.',
    introducedIn: { v2: '2.60.0' },
    recommendedValue: false,
  },

  //////////////////////////////////////////////////////////////////////
  [DATABASE_PROXY_UNIQUE_RESOURCE_NAME]: {
    type: FlagType.BugFix,
    summary: 'Use unique resource name for Database Proxy',
    detailsMd: `
      If this flag is not set, the default behavior for \`DatabaseProxy\` is
      to use \`id\` of the constructor for \`dbProxyName\` when it's not specified in the argument.
      In this case, users can't deploy \`DatabaseProxy\`s that have the same \`id\` in the same region.

      If this flag is set, the default behavior is to use unique resource names for each \`DatabaseProxy\`.

      This is a feature flag as the old behavior was technically incorrect, but users may have come to depend on it.
    `,
    introducedIn: { v2: '2.65.0' },
    recommendedValue: true,
  },

  //////////////////////////////////////////////////////////////////////
  [CODEDEPLOY_REMOVE_ALARMS_FROM_DEPLOYMENT_GROUP]: {
    type: FlagType.BugFix,
    summary: 'Remove CloudWatch alarms from deployment group',
    detailsMd: `
      Enable this flag to be able to remove all CloudWatch alarms from a deployment group by removing
      the alarms from the construct. If this flag is not set, removing all alarms from the construct
      will still leave the alarms configured for the deployment group.
    `,
    introducedIn: { v2: '2.65.0' },
    recommendedValue: true,
  },

  //////////////////////////////////////////////////////////////////////
  [APIGATEWAY_AUTHORIZER_CHANGE_DEPLOYMENT_LOGICAL_ID]: {
    type: FlagType.BugFix,
    summary: 'Include authorizer configuration in the calculation of the API deployment logical ID.',
    detailsMd: `
      The logical ID of the AWS::ApiGateway::Deployment resource is calculated by hashing
      the API configuration, including methods, and resources, etc. Enable this feature flag
      to also include the configuration of any authorizer attached to the API in the
      calculation, so any changes made to an authorizer will create a new deployment.
      `,
    introducedIn: { v2: '2.66.0' },
    recommendedValue: true,
  },

  //////////////////////////////////////////////////////////////////////
  [EC2_LAUNCH_TEMPLATE_DEFAULT_USER_DATA]: {
    type: FlagType.BugFix,
    summary: 'Define user data for a launch template by default when a machine image is provided.',
    detailsMd: `
      The ec2.LaunchTemplate construct did not define user data when a machine image is
      provided despite the document. If this is set, a user data is automatically defined
      according to the OS of the machine image.
      `,
    recommendedValue: true,
    introducedIn: { v2: '2.67.0' },
  },

  //////////////////////////////////////////////////////////////////////
  [SECRETS_MANAGER_TARGET_ATTACHMENT_RESOURCE_POLICY]: {
    type: FlagType.BugFix,
    summary: 'SecretTargetAttachments uses the ResourcePolicy of the attached Secret.',
    detailsMd: `
      Enable this feature flag to make SecretTargetAttachments use the ResourcePolicy of the attached Secret.
      SecretTargetAttachments are created to connect a Secret to a target resource.
      In CDK code, they behave like regular Secret and can be used as a stand-in in most situations.
      Previously, adding to the ResourcePolicy of a SecretTargetAttachment did attempt to create a separate ResourcePolicy for the same Secret.
      However Secrets can only have a single ResourcePolicy, causing the CloudFormation deployment to fail.

      When enabling this feature flag for an existing Stack, ResourcePolicies created via a SecretTargetAttachment will need replacement.
      This won't be possible without intervention due to limitation outlined above.
      First remove all permissions granted to the Secret and deploy without the ResourcePolicies.
      Then you can re-add the permissions and deploy again.
      `,
    recommendedValue: true,
    introducedIn: { v2: '2.67.0' },
  },

  //////////////////////////////////////////////////////////////////////
  [REDSHIFT_COLUMN_ID]: {
    type: FlagType.BugFix,
    summary: 'Whether to use an ID to track Redshift column changes',
    detailsMd: `
      Redshift columns are identified by their \`name\`. If a column is renamed, the old column
      will be dropped and a new column will be created. This can cause data loss.

      This flag enables the use of an \`id\` attribute for Redshift columns. If this flag is enabled, the
      internal CDK architecture will track changes of Redshift columns through their \`id\`, rather
      than their \`name\`. This will prevent data loss when columns are renamed.

      **NOTE** - Enabling this flag comes at a **risk**. When enabled, update the \`id\`s of all columns,
      **however** do not change the \`names\`s of the columns. If the \`name\`s of the columns are changed during
      initial deployment, the columns will be dropped and recreated, causing data loss. After the initial deployment
      of the \`id\`s, the \`name\`s of the columns can be changed without data loss.
      `,
    introducedIn: { v2: '2.68.0' },
    recommendedValue: true,
  },

  //////////////////////////////////////////////////////////////////////
  [ENABLE_EMR_SERVICE_POLICY_V2]: {
    type: FlagType.BugFix,
    summary: 'Enable AmazonEMRServicePolicy_v2 managed policies',
    detailsMd: `
      If this flag is not set, the default behavior for \`EmrCreateCluster\` is
      to use \`AmazonElasticMapReduceRole\` managed policies.

      If this flag is set, the default behavior is to use the new \`AmazonEMRServicePolicy_v2\`
      managed policies.

      This is a feature flag as the old behavior will be deprecated, but some resources may require manual
      intervention since they might not have the appropriate tags propagated automatically.
      `,
    introducedIn: { v2: '2.72.0' },
    recommendedValue: true,
  },

  //////////////////////////////////////////////////////////////////////
  [EC2_RESTRICT_DEFAULT_SECURITY_GROUP]: {
    type: FlagType.ApiDefault,
    summary: 'Restrict access to the VPC default security group',
    detailsMd: `
      Enable this feature flag to remove the default ingress/egress rules from the
      VPC default security group.

      When a VPC is created, a default security group is created as well and this cannot
      be deleted. The default security group is created with ingress/egress rules that allow
      _all_ traffic. [AWS Security best practices recommend](https://docs.aws.amazon.com/securityhub/latest/userguide/ec2-controls.html#ec2-2)
      removing these ingress/egress rules in order to restrict access to the default security group.
    `,
    introducedIn: { v2: '2.78.0' },
    recommendedValue: true,
    compatibilityWithOldBehaviorMd: `
      To allow all ingress/egress traffic to the VPC default security group you
      can set the \`restrictDefaultSecurityGroup: false\`.
    `,
  },

  //////////////////////////////////////////////////////////////////////
  [APIGATEWAY_REQUEST_VALIDATOR_UNIQUE_ID]: {
    type: FlagType.BugFix,
    summary: 'Generate a unique id for each RequestValidator added to a method',
    detailsMd: `
      This flag allows multiple RequestValidators to be added to a RestApi when
      providing the \`RequestValidatorOptions\` in the \`addMethod()\` method.

      If the flag is not set then only a single RequestValidator can be added in this way.
      Any additional RequestValidators have to be created directly with \`new RequestValidator\`.
    `,
    introducedIn: { v2: '2.78.0' },
    recommendedValue: true,
  },

  //////////////////////////////////////////////////////////////////////
  [KMS_ALIAS_NAME_REF]: {
    type: FlagType.BugFix,
    summary: 'KMS Alias name and keyArn will have implicit reference to KMS Key',
    detailsMd: `
      This flag allows an implicit dependency to be created between KMS Alias and KMS Key
      when referencing key.aliasName or key.keyArn.

      If the flag is not set then a raw string is passed as the Alias name and no
      implicit dependencies will be set.
    `,
    introducedIn: { v2: '2.83.0' },
    recommendedValue: true,
  },

  //////////////////////////////////////////////////////////////////////
  [AUTOSCALING_GENERATE_LAUNCH_TEMPLATE]: {
    type: FlagType.BugFix,
    summary: 'Generate a launch template when creating an AutoScalingGroup',
    detailsMd: `
      Enable this flag to allow AutoScalingGroups to generate a launch template when being created.
      Launch configurations have been deprecated and cannot be created in AWS Accounts created after
      December 31, 2023. Existing 'AutoScalingGroup' properties used for creating a launch configuration
      will now create an equivalent 'launchTemplate'. Alternatively, users can provide an explicit
      'launchTemplate' or 'mixedInstancesPolicy'. When this flag is enabled a 'launchTemplate' will
      attempt to set user data according to the OS of the machine image if explicit user data is not
      provided.
    `,
    introducedIn: { v2: '2.88.0' },
    compatibilityWithOldBehaviorMd: `
      If backwards compatibility needs to be maintained due to an existing autoscaling group
      using a launch config, set this flag to false.
    `,
    recommendedValue: true,
  },

  //////////////////////////////////////////////////////////////////////
  [INCLUDE_PREFIX_IN_UNIQUE_NAME_GENERATION]: {
    type: FlagType.BugFix,
    summary: 'Include the stack prefix in the stack name generation process',
    detailsMd: `
      This flag prevents the prefix of a stack from making the stack's name longer than the 128 character limit.

      If the flag is set, the prefix is included in the stack name generation process.
      If the flag is not set, then the prefix of the stack is prepended to the generated stack name.

      **NOTE** - Enabling this flag comes at a **risk**. If you have already deployed stacks, changing the status of this
      feature flag can lead to a change in stacks' name. Changing a stack name mean recreating the whole stack, which
      is not viable in some productive setups.
    `,
    introducedIn: { v2: '2.84.0' },
    recommendedValue: true,
  },

  //////////////////////////////////////////////////////////////////////
  [EFS_DENY_ANONYMOUS_ACCESS]: {
    type: FlagType.ApiDefault,
    summary: 'EFS denies anonymous clients accesses',
    detailsMd: `
      This flag adds the file system policy that denies anonymous clients
      access to \`efs.FileSystem\`.

      If this flag is not set, \`efs.FileSystem\` will allow all anonymous clients
      that can access over the network.`,
    introducedIn: { v2: '2.93.0' },
    recommendedValue: true,
    compatibilityWithOldBehaviorMd: 'You can pass `allowAnonymousAccess: true` so allow anonymous clients access.',
  },

  //////////////////////////////////////////////////////////////////////
  [ENABLE_OPENSEARCH_MULTIAZ_WITH_STANDBY]: {
    type: FlagType.ApiDefault,
    summary: 'Enables support for Multi-AZ with Standby deployment for opensearch domains',
    detailsMd: `
      If this is set, an opensearch domain will automatically be created with
      multi-az with standby enabled.
    `,
    introducedIn: { v2: '2.88.0' },
    recommendedValue: true,
    compatibilityWithOldBehaviorMd: 'Pass `capacity.multiAzWithStandbyEnabled: false` to `Domain` construct to restore the old behavior.',
  },

  //////////////////////////////////////////////////////////////////////
  [LAMBDA_NODEJS_USE_LATEST_RUNTIME]: {
    type: FlagType.ApiDefault,
    summary: 'Enables aws-lambda-nodejs.Function to use the latest available NodeJs runtime as the default',
    detailsMd: `
      If this is set, and a \`runtime\` prop is not passed to, Lambda NodeJs
      functions will us the latest version of the runtime provided by the Lambda
      service. Do not use this if you your lambda function is reliant on dependencies
      shipped as part of the runtime environment.
    `,
    introducedIn: { v2: '2.93.0' },
    recommendedValue: true,
    compatibilityWithOldBehaviorMd: 'Pass `runtime: lambda.Runtime.NODEJS_16_X` to `Function` construct to restore the previous behavior.',
  },

  //////////////////////////////////////////////////////////////////////
  [EFS_MOUNTTARGET_ORDERINSENSITIVE_LOGICAL_ID]: {
    type: FlagType.BugFix,
    summary: 'When enabled, mount targets will have a stable logicalId that is linked to the associated subnet.',
    detailsMd: `
      When this feature flag is enabled, each mount target will have a stable
      logicalId that is linked to the associated subnet. If the flag is set to
      false then the logicalIds of the mount targets can change if the number of
      subnets changes.

      Set this flag to false for existing mount targets.
    `,
    introducedIn: { v2: '2.93.0' },
    recommendedValue: true,
  },

  //////////////////////////////////////////////////////////////////////
  [AURORA_CLUSTER_CHANGE_SCOPE_OF_INSTANCE_PARAMETER_GROUP_WITH_EACH_PARAMETERS]: {
    type: FlagType.BugFix,
    summary: 'When enabled, a scope of InstanceParameterGroup for AuroraClusterInstance with each parameters will change.',
    detailsMd: `
      When this feature flag is enabled, a scope of \`InstanceParameterGroup\` for
      \`AuroraClusterInstance\` with each parameters will change to AuroraClusterInstance
      from AuroraCluster.

      If the flag is set to false then it can only make one \`AuroraClusterInstance\`
      with each \`InstanceParameterGroup\` in the AuroraCluster.
    `,
    introducedIn: { v2: '2.97.0' },
    recommendedValue: true,
  },

  //////////////////////////////////////////////////////////////////////
  [APPSYNC_ENABLE_USE_ARN_IDENTIFIER_SOURCE_API_ASSOCIATION]: {
    type: FlagType.BugFix,
    summary: 'When enabled, will always use the arn for identifiers for CfnSourceApiAssociation in the GraphqlApi construct rather than id.',
    detailsMd: `
      When this feature flag is enabled, we use the IGraphqlApi ARN rather than ID when creating or updating CfnSourceApiAssociation in 
      the GraphqlApi construct. Using the ARN allows the association to support an association with a source api or merged api in another account.
      Note that for existing source api associations created with this flag disabled, enabling the flag will lead to a resource replacement. 
    `,
    introducedIn: { v2: '2.97.0' },
    recommendedValue: true,
  },

  //////////////////////////////////////////////////////////////////////
  [RDS_PREVENT_RENDERING_DEPRECATED_CREDENTIALS]: {
    type: FlagType.BugFix,
    summary: 'When enabled, creating an RDS database cluster from a snapshot will only render credentials for snapshot credentials.',
    detailsMd: `
      The \`credentials\` property on the \`DatabaseClusterFromSnapshotProps\`
      interface was deprecated with the new \`snapshotCredentials\` property being
      recommended. Before deprecating \`credentials\`, a secret would be generated
      while rendering credentials if the \`credentials\` property was undefined or
      if a secret wasn't provided via the \`credentials\` property. This behavior
      is replicated with the new \`snapshotCredentials\` property, but the original
      \`credentials\` secret can still be created resulting in an extra database
      secret.
      
      Set this flag to prevent rendering deprecated \`credentials\` and creating an
      extra database secret when only using \`snapshotCredentials\` to create an RDS
      database cluster from a snapshot.
    `,
    introducedIn: { v2: '2.98.0' },
    recommendedValue: true,
  },

  //////////////////////////////////////////////////////////////////////
  [CODECOMMIT_SOURCE_ACTION_DEFAULT_BRANCH_NAME]: {
    type: FlagType.BugFix,
    summary: 'When enabled, the CodeCommit source action is using the default branch name \'main\'.',
    detailsMd: `
      When setting up a CodeCommit source action for the source stage of a pipeline, please note that the 
      default branch is \'master\'.
      However, with the activation of this feature flag, the default branch is updated to \'main\'.
    `,
    introducedIn: { v2: '2.103.1' },
    recommendedValue: true,
  },

  //////////////////////////////////////////////////////////////////////
  [LAMBDA_PERMISSION_LOGICAL_ID_FOR_LAMBDA_ACTION]: {
    type: FlagType.BugFix,
    summary: 'When enabled, the logical ID of a Lambda permission for a Lambda action includes an alarm ID.',
    detailsMd: `
      When this feature flag is enabled, a logical ID of \`LambdaPermission\` for a
      \`LambdaAction\` will include an alarm ID. Therefore multiple alarms for the same Lambda
      can be created with \`LambdaAction\`.
      
      If the flag is set to false then it can only make one alarm for the Lambda with
      \`LambdaAction\`.
    `,
    introducedIn: { v2: '2.124.0' },
    recommendedValue: true,
  },

  //////////////////////////////////////////////////////////////////////
  [CODEPIPELINE_CROSS_ACCOUNT_KEYS_DEFAULT_VALUE_TO_FALSE]: {
    type: FlagType.ApiDefault,
    summary: 'Enables Pipeline to set the default value for crossAccountKeys to false.',
    detailsMd: `
      When this feature flag is enabled, and the \`crossAccountKeys\` property is not provided in a \`Pipeline\`
      construct, the construct automatically defaults the value of this property to false.
    `,
    introducedIn: { v2: '2.127.0' },
    recommendedValue: true,
    compatibilityWithOldBehaviorMd: 'Pass `crossAccountKeys: true` to `Pipeline` construct to restore the previous behavior.',
  },

  //////////////////////////////////////////////////////////////////////
  [CODEPIPELINE_DEFAULT_PIPELINE_TYPE_TO_V2]: {
    type: FlagType.ApiDefault,
    summary: 'Enables Pipeline to set the default pipeline type to V2.',
    detailsMd: `
      When this feature flag is enabled, and the \`pipelineType\` property is not provided in a \`Pipeline\`
      construct, the construct automatically defaults the value of this property to \`PipelineType.V2\`.
    `,
    introducedIn: { v2: '2.133.0' },
    recommendedValue: true,
    compatibilityWithOldBehaviorMd: 'Pass `pipelineType: PipelineType.V1` to `Pipeline` construct to restore the previous behavior.',
  },

  //////////////////////////////////////////////////////////////////////
  [KMS_REDUCE_CROSS_ACCOUNT_REGION_POLICY_SCOPE]: {
    type: FlagType.BugFix,
    summary: 'When enabled, IAM Policy created from KMS key grant will reduce the resource scope to this key only.',
    detailsMd: `
      When this feature flag is enabled and calling KMS key grant method, the created IAM policy will reduce the resource scope from
      '*' to this specific granting KMS key.
    `,
    introducedIn: { v2: '2.134.0' },
    recommendedValue: true,
  },

  //////////////////////////////////////////////////////////////////////
  [PIPELINE_REDUCE_ASSET_ROLE_TRUST_SCOPE]: {
    type: FlagType.ApiDefault,
    summary: 'Remove the root account principal from PipelineAssetsFileRole trust policy',
    detailsMd: `
      When this feature flag is enabled, the root account principal will not be added to the trust policy of asset role.
      When this feature flag is disabled, it will keep the root account principal in the trust policy.
    `,
    introducedIn: { v2: '2.141.0' },
    defaults: { v2: true },
    recommendedValue: true,
    compatibilityWithOldBehaviorMd: 'Disable the feature flag to add the root account principal back',
  },

  //////////////////////////////////////////////////////////////////////
  [EKS_NODEGROUP_NAME]: {
    type: FlagType.BugFix,
    summary: 'When enabled, nodegroupName attribute of the provisioned EKS NodeGroup will not have the cluster name prefix.',
    detailsMd: `
      When this feature flag is enabled, the nodegroupName attribute will be exactly the name of the nodegroup without
      any prefix.
    `,
    introducedIn: { v2: '2.139.0' },
    recommendedValue: true,
  },

  //////////////////////////////////////////////////////////////////////
  [EBS_DEFAULT_GP3]: {
    type: FlagType.ApiDefault,
    summary: 'When enabled, the default volume type of the EBS volume will be GP3',
    detailsMd: `
      When this featuer flag is enabled, the default volume type of the EBS volume will be \`EbsDeviceVolumeType.GENERAL_PURPOSE_SSD_GP3\`.
    `,
    introducedIn: { v2: '2.140.0' },
    recommendedValue: true,
    compatibilityWithOldBehaviorMd: 'Pass `volumeType: EbsDeviceVolumeType.GENERAL_PURPOSE_SSD` to `Volume` construct to restore the previous behavior.',
  },

  //////////////////////////////////////////////////////////////////////
  [ECS_REMOVE_DEFAULT_DEPLOYMENT_ALARM]: {
    type: FlagType.ApiDefault,
    summary: 'When enabled, remove default deployment alarm settings',
    detailsMd: `
      When this featuer flag is enabled, remove the default deployment alarm settings when creating a AWS ECS service.
    `,
    introducedIn: { v2: '2.143.0' },
    recommendedValue: true,
    compatibilityWithOldBehaviorMd: 'Set AWS::ECS::Service \'DeploymentAlarms\' manually to restore the previous behavior.',
  },

  //////////////////////////////////////////////////////////////////////
  [LOG_API_RESPONSE_DATA_PROPERTY_TRUE_DEFAULT]: {
    type: FlagType.BugFix,
    summary: 'When enabled, the custom resource used for `AwsCustomResource` will configure the `logApiResponseData` property as true by default',
    detailsMd: `
      This results in 'logApiResponseData' being passed as true to the custom resource provider. This will cause the custom resource handler to receive an 'Update' event. If you don't
      have an SDK call configured for the 'Update' event and you're dependent on specific SDK call response data, you will see this error from CFN:

      CustomResource attribute error: Vendor response doesn't contain <attribute-name> attribute in object. See https://github.com/aws/aws-cdk/issues/29949) for more details.

      Unlike most feature flags, we don't recommend setting this feature flag to true. However, if you're using the 'AwsCustomResource' construct with 'logApiResponseData' as true in
      the event object, then setting this feature flag will keep this behavior. Otherwise, setting this feature flag to false will trigger an 'Update' event by removing the 'logApiResponseData'
      property from the event object.
    `,
    introducedIn: { v2: '2.145.0' },
    recommendedValue: false,
  },

  //////////////////////////////////////////////////////////////////////
  [S3_KEEP_NOTIFICATION_IN_IMPORTED_BUCKET]: {
    type: FlagType.BugFix,
    summary: 'When enabled, Adding notifications to a bucket in the current stack will not remove notification from imported stack.',
    detailsMd: `
      Currently, adding notifications to a bucket where it was created by ourselves will override notification added where it is imported.

      When this feature flag is enabled, adding notifications to a bucket in the current stack will only update notification defined in this stack.
      Other notifications that are not managed by this stack will be kept.
    `,
    introducedIn: { v2: '2.155.0' },
    recommendedValue: false,
  },

  //////////////////////////////////////////////////////////////////////
  [USE_NEW_S3URI_PARAMETERS_FOR_BEDROCK_INVOKE_MODEL_TASK]: {
    type: FlagType.BugFix,
    summary: 'When enabled, use new props for S3 URI field in task definition of state machine for bedrock invoke model.',
    detailsMd: `
    Currently, 'inputPath' and 'outputPath' from the TaskStateBase Props is being used under BedrockInvokeModelProps to define S3URI under 'input' and 'output' fields
    of State Machine Task definition.

    When this feature flag is enabled, specify newly introduced props 's3InputUri' and 
    's3OutputUri' to populate S3 uri under input and output fields in state machine task definition for Bedrock invoke model.  

    `,
    introducedIn: { v2: '2.156.0' },
    defaults: { v2: true },
    recommendedValue: true,
    compatibilityWithOldBehaviorMd: 'Disable the feature flag to use input and output path fields for s3 URI',
  },

  //////////////////////////////////////////////////////////////////////
  [REDUCE_EC2_FARGATE_CLOUDWATCH_PERMISSIONS]: {
    type: FlagType.BugFix,
    summary: 'When enabled, we will only grant the necessary permissions when users specify cloudwatch log group through logConfiguration',
    detailsMd: `
    Currently, we automatically add a number of cloudwatch permissions to the task role when no cloudwatch log group is
    specified as logConfiguration and it will grant 'Resources': ['*'] to the task role.

    When this feature flag is enabled, we will only grant the necessary permissions when users specify cloudwatch log group.
    `,
    introducedIn: { v2: '2.159.0' },
    recommendedValue: true,
    compatibilityWithOldBehaviorMd: 'Disable the feature flag to continue grant permissions to log group when no log group is specified',
  },

  //////////////////////////////////////////////////////////////////////
  [EC2_SUM_TIMEOUT_ENABLED]: {
    type: FlagType.BugFix,
    summary: 'When enabled, initOptions.timeout and resourceSignalTimeout values will be summed together.',
    detailsMd: `
      Currently is both initOptions.timeout and resourceSignalTimeout are both specified in the options for creating an EC2 Instance,
      only the value from 'resourceSignalTimeout' will be used. 
      
      When this feature flag is enabled, if both initOptions.timeout and resourceSignalTimeout are specified, the values will to be summed together.
      `,
    recommendedValue: true,
    introducedIn: { v2: '2.160.0' },
  },

  //////////////////////////////////////////////////////////////////////
<<<<<<< HEAD
  [CFN_INCLUDE_REJECT_COMPLEX_RESOURCE_UPDATE_CREATE_POLICY_INTRINSICS]: {
    type: FlagType.BugFix,
    summary: 'When enabled, CFN templates added with `cfn-include` will error if the template contains Resource Update or Create policies with CFN Intrinsics that include non-primitive values.',
    detailsMd: `
    Without enabling this feature flag, \`cfn-include\` will silently drop resource update or create policies that contain CFN Intrinsics if they include non-primitive values.

    Enabling this feature flag will make \`cfn-include\` throw on these templates.
      `,
    recommendedValue: true,
    introducedIn: { v2: '2.160.0' },
=======
  [APPSYNC_GRAPHQLAPI_SCOPE_LAMBDA_FUNCTION_PERMISSION]: {
    type: FlagType.BugFix,
    summary: 'When enabled, a Lambda authorizer Permission created when using GraphqlApi will be properly scoped with a SourceArn.',
    detailsMd: `
        Currently, when using a Lambda authorizer with an AppSync GraphQL API, the AWS CDK automatically generates the necessary AWS::Lambda::Permission 
        to allow the AppSync API to invoke the Lambda authorizer. This permission is overly permissive because it lacks a SourceArn, meaning 
        it allows invocations from any source.

        When this feature flag is enabled, the AWS::Lambda::Permission will be properly scoped with the SourceArn corresponding to the 
        specific AppSync GraphQL API.
        `,
    recommendedValue: true,
    introducedIn: { v2: 'V2NEXT' },
  },

  //////////////////////////////////////////////////////////////////////
  [USE_CORRECT_VALUE_FOR_INSTANCE_RESOURCE_ID_PROPERTY]: {
    type: FlagType.BugFix,
    summary: 'When enabled, the value of property `instanceResourceId` in construct `DatabaseInstanceReadReplica` will be set to the correct value which is `DbiResourceId` instead of currently `DbInstanceArn`',
    detailsMd: `
      Currently, the value of the property 'instanceResourceId' in construct 'DatabaseInstanceReadReplica' is not correct, and set to 'DbInstanceArn' which is not correct when it is used to create the IAM Policy in the grantConnect method.
      
      When this feature flag is enabled, the value of that property will be as expected set to 'DbiResourceId' attribute, and that will fix the grantConnect method.
    `,
    introducedIn: { v2: 'V2NEXT' },
    recommendedValue: true,
    compatibilityWithOldBehaviorMd: 'Disable the feature flag to use `DbInstanceArn` as value for property `instanceResourceId`',
>>>>>>> b0e4a544
  },
};

const CURRENT_MV = 'v2';

/**
 * The list of future flags that are now expired. This is going to be used to identify
 * and block usages of old feature flags in the new major version of CDK.
 */
export const CURRENT_VERSION_EXPIRED_FLAGS: string[] = Object.entries(FLAGS)
  .filter(([_, flag]) => flag.introducedIn[CURRENT_MV] === undefined)
  .map(([name, _]) => name).sort();

/**
 * Flag values that should apply for new projects
 *
 * Add a flag in here (typically with the value `true`), to enable
 * backwards-breaking behavior changes only for new projects.  New projects
 * generated through `cdk init` will include these flags in their generated
 *
 * Tests must cover the default (disabled) case and the future (enabled) case.
 */
export const NEW_PROJECT_CONTEXT = Object.fromEntries(
  Object.entries(FLAGS)
    .filter(([_, flag]) => flag.recommendedValue !== flag.defaults?.[CURRENT_MV] && flag.introducedIn[CURRENT_MV])
    .map(([name, flag]) => [name, flag.recommendedValue]),
);

/**
 * The default values of each of these flags in the current major version.
 *
 * This is the effective value of the flag, unless it's overriden via
 * context.
 *
 * Adding new flags here is only allowed during the pre-release period of a new
 * major version!
 */
export const CURRENT_VERSION_FLAG_DEFAULTS = Object.fromEntries(Object.entries(FLAGS)
  .filter(([_, flag]) => flag.defaults?.[CURRENT_MV] !== undefined)
  .map(([name, flag]) => [name, flag.defaults?.[CURRENT_MV]]));

export function futureFlagDefault(flag: string): boolean {
  const value = CURRENT_VERSION_FLAG_DEFAULTS[flag] ?? false;
  if (typeof value !== 'boolean') {
    throw new Error(`futureFlagDefault: default type of flag '${flag}' should be boolean, got '${typeof value}'`);
  }
  return value;
}

// Nobody should have been using any of this, but you never know

/** @deprecated use CURRENT_VERSION_EXPIRED_FLAGS instead */
export const FUTURE_FLAGS_EXPIRED = CURRENT_VERSION_EXPIRED_FLAGS;

/** @deprecated use NEW_PROJECT_CONTEXT instead */
export const FUTURE_FLAGS = Object.fromEntries(Object.entries(NEW_PROJECT_CONTEXT)
  .filter(([_, v]) => typeof v === 'boolean'));

/** @deprecated use NEW_PROJECT_CONTEXT instead */
export const NEW_PROJECT_DEFAULT_CONTEXT = Object.fromEntries(Object.entries(NEW_PROJECT_CONTEXT)
  .filter(([_, v]) => typeof v !== 'boolean'));<|MERGE_RESOLUTION|>--- conflicted
+++ resolved
@@ -109,12 +109,9 @@
 export const USE_NEW_S3URI_PARAMETERS_FOR_BEDROCK_INVOKE_MODEL_TASK = '@aws-cdk/aws-stepfunctions-tasks:useNewS3UriParametersForBedrockInvokeModelTask';
 export const REDUCE_EC2_FARGATE_CLOUDWATCH_PERMISSIONS = '@aws-cdk/aws-ecs:reduceEc2FargateCloudWatchPermissions';
 export const EC2_SUM_TIMEOUT_ENABLED = '@aws-cdk/aws-ec2:ec2SumTImeoutEnabled';
-<<<<<<< HEAD
-export const CFN_INCLUDE_REJECT_COMPLEX_RESOURCE_UPDATE_CREATE_POLICY_INTRINSICS = '@aws-cdk/core:cfnIncludeRejectComplexResourceUpdateCreatePolicyIntrinsics';
-=======
 export const APPSYNC_GRAPHQLAPI_SCOPE_LAMBDA_FUNCTION_PERMISSION = '@aws-cdk/aws-appsync:appSyncGraphQLAPIScopeLambdaPermission';
 export const USE_CORRECT_VALUE_FOR_INSTANCE_RESOURCE_ID_PROPERTY = '@aws-cdk/aws-rds:setCorrectValueForDatabaseInstanceReadReplicaInstanceResourceId';
->>>>>>> b0e4a544
+export const CFN_INCLUDE_REJECT_COMPLEX_RESOURCE_UPDATE_CREATE_POLICY_INTRINSICS = '@aws-cdk/core:cfnIncludeRejectComplexResourceUpdateCreatePolicyIntrinsics';
 
 export const FLAGS: Record<string, FlagInfo> = {
   //////////////////////////////////////////////////////////////////////
@@ -1165,18 +1162,6 @@
   },
 
   //////////////////////////////////////////////////////////////////////
-<<<<<<< HEAD
-  [CFN_INCLUDE_REJECT_COMPLEX_RESOURCE_UPDATE_CREATE_POLICY_INTRINSICS]: {
-    type: FlagType.BugFix,
-    summary: 'When enabled, CFN templates added with `cfn-include` will error if the template contains Resource Update or Create policies with CFN Intrinsics that include non-primitive values.',
-    detailsMd: `
-    Without enabling this feature flag, \`cfn-include\` will silently drop resource update or create policies that contain CFN Intrinsics if they include non-primitive values.
-
-    Enabling this feature flag will make \`cfn-include\` throw on these templates.
-      `,
-    recommendedValue: true,
-    introducedIn: { v2: '2.160.0' },
-=======
   [APPSYNC_GRAPHQLAPI_SCOPE_LAMBDA_FUNCTION_PERMISSION]: {
     type: FlagType.BugFix,
     summary: 'When enabled, a Lambda authorizer Permission created when using GraphqlApi will be properly scoped with a SourceArn.',
@@ -1204,7 +1189,19 @@
     introducedIn: { v2: 'V2NEXT' },
     recommendedValue: true,
     compatibilityWithOldBehaviorMd: 'Disable the feature flag to use `DbInstanceArn` as value for property `instanceResourceId`',
->>>>>>> b0e4a544
+  },
+
+  //////////////////////////////////////////////////////////////////////
+  [CFN_INCLUDE_REJECT_COMPLEX_RESOURCE_UPDATE_CREATE_POLICY_INTRINSICS]: {
+    type: FlagType.BugFix,
+    summary: 'When enabled, CFN templates added with `cfn-include` will error if the template contains Resource Update or Create policies with CFN Intrinsics that include non-primitive values.',
+    detailsMd: `
+    Without enabling this feature flag, \`cfn-include\` will silently drop resource update or create policies that contain CFN Intrinsics if they include non-primitive values.
+
+    Enabling this feature flag will make \`cfn-include\` throw on these templates, unless you specify the logical ID of the resource in the 'unhydratedResources' property.
+    `,
+    recommendedValue: true,
+    introducedIn: { v2: 'V2NEXT' },
   },
 };
 
