--- conflicted
+++ resolved
@@ -107,11 +107,8 @@
 export const LOG_API_RESPONSE_DATA_PROPERTY_TRUE_DEFAULT = '@aws-cdk/custom-resources:logApiResponseDataPropertyTrueDefault';
 export const S3_KEEP_NOTIFICATION_IN_IMPORTED_BUCKET = '@aws-cdk/aws-s3:keepNotificationInImportedBucket';
 export const USE_NEW_S3URI_PARAMETERS_FOR_BEDROCK_INVOKE_MODEL_TASK = '@aws-cdk/aws-stepfunctions-tasks:useNewS3UriParametersForBedrockInvokeModelTask';
-<<<<<<< HEAD
+export const REDUCE_EC2_FARGATE_CLOUDWATCH_PERMISSIONS = '@aws-cdk/aws-ecs:reduceEc2FargateCloudWatchPermissions';
 export const USE_NEW_METHOD_FOR_USER_POOL_DOMAIN_DNS_NAME = '@aws-cdk/aws-route53-targets:useNewMethodForUserPoolDomainDnsName';
-=======
-export const REDUCE_EC2_FARGATE_CLOUDWATCH_PERMISSIONS = '@aws-cdk/aws-ecs:reduceEc2FargateCloudWatchPermissions';
->>>>>>> 152f32d8
 
 export const FLAGS: Record<string, FlagInfo> = {
   //////////////////////////////////////////////////////////////////////
@@ -1133,7 +1130,21 @@
   },
 
   //////////////////////////////////////////////////////////////////////
-<<<<<<< HEAD
+  [REDUCE_EC2_FARGATE_CLOUDWATCH_PERMISSIONS]: {
+    type: FlagType.BugFix,
+    summary: 'When enabled, we will only grant the necessary permissions when users specify cloudwatch log group through logConfiguration',
+    detailsMd: `
+    Currently, we automatically add a number of cloudwatch permissions to the task role when no cloudwatch log group is
+    specified as logConfiguration and it will grant 'Resources': ['*'] to the task role.
+
+    When this feature flag is enabled, we will only grant the necessary permissions when users specify cloudwatch log group.
+    `,
+    introducedIn: { v2: '2.159.0' },
+    recommendedValue: true,
+    compatibilityWithOldBehaviorMd: 'Disable the feature flag to continue grant permissions to log group when no log group is specified',
+  },
+
+  //////////////////////////////////////////////////////////////////////
   [USE_NEW_METHOD_FOR_USER_POOL_DOMAIN_DNS_NAME]: {
     type: FlagType.BugFix,
     summary: 'When enabled, use a new method for DNS Name of user pool domain target.',
@@ -1145,20 +1156,6 @@
     `,
     introducedIn: { v2: 'V2NEXT' },
     recommendedValue: true,
-=======
-  [REDUCE_EC2_FARGATE_CLOUDWATCH_PERMISSIONS]: {
-    type: FlagType.BugFix,
-    summary: 'When enabled, we will only grant the necessary permissions when users specify cloudwatch log group through logConfiguration',
-    detailsMd: `
-    Currently, we automatically add a number of cloudwatch permissions to the task role when no cloudwatch log group is
-    specified as logConfiguration and it will grant 'Resources': ['*'] to the task role.
-
-    When this feature flag is enabled, we will only grant the necessary permissions when users specify cloudwatch log group.
-    `,
-    introducedIn: { v2: '2.159.0' },
-    recommendedValue: true,
-    compatibilityWithOldBehaviorMd: 'Disable the feature flag to continue grant permissions to log group when no log group is specified',
->>>>>>> 152f32d8
   },
 };
 
