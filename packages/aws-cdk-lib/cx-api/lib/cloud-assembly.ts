import * as fs from 'fs';
import * as os from 'os';
import * as path from 'path';
import { CloudFormationStackArtifact } from './artifacts/cloudformation-artifact';
import { NestedCloudAssemblyArtifact } from './artifacts/nested-cloud-assembly-artifact';
import { TreeCloudArtifact } from './artifacts/tree-cloud-artifact';
import { CloudArtifact } from './cloud-artifact';
import { topologicalSort } from './toposort';
<<<<<<< HEAD
import * as cxschema from '../../cloud-assembly-schema';
import { LoadManifestOptions } from '../../cloud-assembly-schema';
=======
import { LoadManifestOptions } from '../../cloud-assembly-schema';
import * as cxschema from '../../cloud-assembly-schema';
>>>>>>> efbe6deb

/**
 * The name of the root manifest file of the assembly.
 */
const MANIFEST_FILE = 'manifest.json';

/**
 * Represents a deployable cloud application.
 */
export class CloudAssembly {
  /**
   * The root directory of the cloud assembly.
   */
  public readonly directory: string;

  /**
   * The schema version of the assembly manifest.
   */
  public readonly version: string;

  /**
   * All artifacts included in this assembly.
   */
  public readonly artifacts: CloudArtifact[];

  /**
   * Runtime information such as module versions used to synthesize this assembly.
   */
  public readonly runtime: cxschema.RuntimeInfo;

  /**
   * The raw assembly manifest.
   */
  public readonly manifest: cxschema.AssemblyManifest;

  /**
   * Reads a cloud assembly from the specified directory.
   * @param directory The root directory of the assembly.
   */
  constructor(directory: string, loadOptions?: LoadManifestOptions) {
    this.directory = directory;

    this.manifest = cxschema.Manifest.loadAssemblyManifest(path.join(directory, MANIFEST_FILE), loadOptions);
    this.version = this.manifest.version;
    this.artifacts = this.renderArtifacts();
    this.runtime = this.manifest.runtime || { libraries: { } };

    // force validation of deps by accessing 'depends' on all artifacts
    this.validateDeps();
  }

  /**
   * Attempts to find an artifact with a specific identity.
   * @returns A `CloudArtifact` object or `undefined` if the artifact does not exist in this assembly.
   * @param id The artifact ID
   */
  public tryGetArtifact(id: string): CloudArtifact | undefined {
    return this.artifacts.find(a => a.id === id);
  }

  /**
   * Returns a CloudFormation stack artifact from this assembly.
   *
   * Will only search the current assembly.
   *
   * @param stackName the name of the CloudFormation stack.
   * @throws if there is no stack artifact by that name
   * @throws if there is more than one stack with the same stack name. You can
   * use `getStackArtifact(stack.artifactId)` instead.
   * @returns a `CloudFormationStackArtifact` object.
   */
  public getStackByName(stackName: string): CloudFormationStackArtifact {
    const artifacts = this.artifacts.filter(a => a instanceof CloudFormationStackArtifact && a.stackName === stackName);
    if (!artifacts || artifacts.length === 0) {
      throw new Error(`Unable to find stack with stack name "${stackName}"`);
    }

    if (artifacts.length > 1) {
      // eslint-disable-next-line max-len
      throw new Error(`There are multiple stacks with the stack name "${stackName}" (${artifacts.map(a => a.id).join(',')}). Use "getStackArtifact(id)" instead`);
    }

    return artifacts[0] as CloudFormationStackArtifact;
  }

  /**
   * Returns a CloudFormation stack artifact by name from this assembly.
   * @deprecated renamed to `getStackByName` (or `getStackArtifact(id)`)
   */
  public getStack(stackName: string) {
    return this.getStackByName(stackName);
  }

  /**
   * Returns a CloudFormation stack artifact from this assembly.
   *
   * @param artifactId the artifact id of the stack (can be obtained through `stack.artifactId`).
   * @throws if there is no stack artifact with that id
   * @returns a `CloudFormationStackArtifact` object.
   */
  public getStackArtifact(artifactId: string): CloudFormationStackArtifact {
    const artifact = this.tryGetArtifactRecursively(artifactId);

    if (!artifact) {
      throw new Error(`Unable to find artifact with id "${artifactId}"`);
    }

    if (!(artifact instanceof CloudFormationStackArtifact)) {
      throw new Error(`Artifact ${artifactId} is not a CloudFormation stack`);
    }

    return artifact;
  }

  private tryGetArtifactRecursively(artifactId: string): CloudArtifact | undefined {
    return this.stacksRecursively.find(a => a.id === artifactId);
  }

  /**
   * Returns all the stacks, including the ones in nested assemblies
   */
  public get stacksRecursively(): CloudFormationStackArtifact[] {
    function search(stackArtifacts: CloudFormationStackArtifact[], assemblies: CloudAssembly[]): CloudFormationStackArtifact[] {
      if (assemblies.length === 0) {
        return stackArtifacts;
      }

      const [head, ...tail] = assemblies;
      const nestedAssemblies = head.nestedAssemblies.map(asm => asm.nestedAssembly);
      return search(stackArtifacts.concat(head.stacks), tail.concat(nestedAssemblies));
    };

    return search([], [this]);
  }

  /**
   * Returns a nested assembly artifact.
   *
   * @param artifactId The artifact ID of the nested assembly
   */
  public getNestedAssemblyArtifact(artifactId: string): NestedCloudAssemblyArtifact {
    const artifact = this.tryGetArtifact(artifactId);
    if (!artifact) {
      throw new Error(`Unable to find artifact with id "${artifactId}"`);
    }

    if (!(artifact instanceof NestedCloudAssemblyArtifact)) {
      throw new Error(`Found artifact '${artifactId}' but it's not a nested cloud assembly`);
    }

    return artifact;
  }

  /**
   * Returns a nested assembly.
   *
   * @param artifactId The artifact ID of the nested assembly
   */
  public getNestedAssembly(artifactId: string): CloudAssembly {
    return this.getNestedAssemblyArtifact(artifactId).nestedAssembly;
  }

  /**
   * Returns the tree metadata artifact from this assembly.
   * @throws if there is no metadata artifact by that name
   * @returns a `TreeCloudArtifact` object if there is one defined in the manifest, `undefined` otherwise.
   */
  public tree(): TreeCloudArtifact | undefined {
    const trees = this.artifacts.filter(a => a.manifest.type === cxschema.ArtifactType.CDK_TREE);
    if (trees.length === 0) {
      return undefined;
    } else if (trees.length > 1) {
      throw new Error(`Multiple artifacts of type ${cxschema.ArtifactType.CDK_TREE} found in manifest`);
    }
    const tree = trees[0];

    if (!(tree instanceof TreeCloudArtifact)) {
      throw new Error('"Tree" artifact is not of expected type');
    }

    return tree;
  }

  /**
   * @returns all the CloudFormation stack artifacts that are included in this assembly.
   */
  public get stacks(): CloudFormationStackArtifact[] {
    return this.artifacts.filter(isCloudFormationStackArtifact);

    function isCloudFormationStackArtifact(x: any): x is CloudFormationStackArtifact {
      return x instanceof CloudFormationStackArtifact;
    }
  }

  /**
   * The nested assembly artifacts in this assembly
   */
  public get nestedAssemblies(): NestedCloudAssemblyArtifact[] {
    return this.artifacts.filter(isNestedCloudAssemblyArtifact);

    function isNestedCloudAssemblyArtifact(x: any): x is NestedCloudAssemblyArtifact {
      return x instanceof NestedCloudAssemblyArtifact;
    }
  }

  private validateDeps() {
    for (const artifact of this.artifacts) {
      ignore(artifact.dependencies);
    }
  }

  private renderArtifacts() {
    const result = new Array<CloudArtifact>();
    for (const [name, artifact] of Object.entries(this.manifest.artifacts || { })) {
      const cloudartifact = CloudArtifact.fromManifest(this, name, artifact);
      if (cloudartifact) {
        result.push(cloudartifact);
      }
    }

    return topologicalSort(result, x => x.id, x => x._dependencyIDs); // TODO: remove redundant toposort
  }
}

/**
 * Construction properties for CloudAssemblyBuilder
 */
export interface CloudAssemblyBuilderProps {
  /**
   * Use the given asset output directory
   *
   * @default - Same as the manifest outdir
   */
  readonly assetOutdir?: string;

  /**
   * If this builder is for a nested assembly, the parent assembly builder
   *
   * @default - This is a root assembly
   */
  readonly parentBuilder?: CloudAssemblyBuilder;
}

/**
 * Can be used to build a cloud assembly.
 */
export class CloudAssemblyBuilder {
  /**
   * The root directory of the resulting cloud assembly.
   */
  public readonly outdir: string;

  /**
   * The directory where assets of this Cloud Assembly should be stored
   */
  public readonly assetOutdir: string;

  private readonly artifacts: { [id: string]: cxschema.ArtifactManifest } = { };
  private readonly missing = new Array<cxschema.MissingContext>();
  private readonly parentBuilder?: CloudAssemblyBuilder;

  /**
   * Initializes a cloud assembly builder.
   * @param outdir The output directory, uses temporary directory if undefined
   */
  constructor(outdir?: string, props: CloudAssemblyBuilderProps = {}) {
    this.outdir = determineOutputDirectory(outdir);
    this.assetOutdir = props.assetOutdir ?? this.outdir;
    this.parentBuilder = props.parentBuilder;

    // we leverage the fact that outdir is long-lived to avoid staging assets into it
    // that were already staged (copying can be expensive). this is achieved by the fact
    // that assets use a source hash as their name. other artifacts, and the manifest itself,
    // will overwrite existing files as needed.
    ensureDirSync(this.outdir);
  }

  /**
   * Adds an artifact into the cloud assembly.
   * @param id The ID of the artifact.
   * @param manifest The artifact manifest
   */
  public addArtifact(id: string, manifest: cxschema.ArtifactManifest) {
    this.artifacts[id] = filterUndefined(manifest);
  }

  /**
   * Reports that some context is missing in order for this cloud assembly to be fully synthesized.
   * @param missing Missing context information.
   */
  public addMissing(missing: cxschema.MissingContext) {
    if (this.missing.every(m => m.key !== missing.key)) {
      this.missing.push(missing);
    }
    // Also report in parent
    this.parentBuilder?.addMissing(missing);
  }

  /**
   * Finalizes the cloud assembly into the output directory returns a
   * `CloudAssembly` object that can be used to inspect the assembly.
   * @param options
   */
  public buildAssembly(options: AssemblyBuildOptions = { }): CloudAssembly {

    // explicitly initializing this type will help us detect
    // breaking changes. (For example adding a required property will break compilation).
    let manifest: cxschema.AssemblyManifest = {
      version: cxschema.Manifest.version(),
      artifacts: this.artifacts,
      runtime: options.runtimeInfo,
      missing: this.missing.length > 0 ? this.missing : undefined,
    };

    // now we can filter
    manifest = filterUndefined(manifest);

    const manifestFilePath = path.join(this.outdir, MANIFEST_FILE);
    cxschema.Manifest.saveAssemblyManifest(manifest, manifestFilePath);

    // "backwards compatibility": in order for the old CLI to tell the user they
    // need a new version, we'll emit the legacy manifest with only "version".
    // this will result in an error "CDK Toolkit >= CLOUD_ASSEMBLY_VERSION is required in order to interact with this program."
    fs.writeFileSync(path.join(this.outdir, 'cdk.out'), JSON.stringify({ version: manifest.version }));

    return new CloudAssembly(this.outdir);
  }

  /**
   * Creates a nested cloud assembly
   */
  public createNestedAssembly(artifactId: string, displayName: string) {
    const directoryName = artifactId;
    const innerAsmDir = path.join(this.outdir, directoryName);

    this.addArtifact(artifactId, {
      type: cxschema.ArtifactType.NESTED_CLOUD_ASSEMBLY,
      properties: {
        directoryName,
        displayName,
      } as cxschema.NestedCloudAssemblyProperties,
    });

    return new CloudAssemblyBuilder(innerAsmDir, {
      // Reuse the same asset output directory as the current Casm builder
      assetOutdir: this.assetOutdir,
      parentBuilder: this,
    });
  }

  /**
   * Delete the cloud assembly directory
   */
  public delete() {
    fs.rmSync(this.outdir, { recursive: true, force: true });
  }
}

/**
 * Backwards compatibility for when `RuntimeInfo`
 * was defined here. This is necessary because its used as an input in the stable
 * @aws-cdk/core library.
 *
 * @deprecated moved to package 'cloud-assembly-schema'
 * @see core.ConstructNode.synth
 */
export interface RuntimeInfo extends cxschema.RuntimeInfo {

}

/**
 * Backwards compatibility for when `MetadataEntry`
 * was defined here. This is necessary because its used as an input in the stable
 * @aws-cdk/core library.
 *
 * @deprecated moved to package 'cloud-assembly-schema'
 * @see core.ConstructNode.metadata
 */
export interface MetadataEntry extends cxschema.MetadataEntry {

}

/**
 * Backwards compatibility for when `MissingContext`
 * was defined here. This is necessary because its used as an input in the stable
 * @aws-cdk/core library.
 *
 * @deprecated moved to package 'cloud-assembly-schema'
 * @see core.Stack.reportMissingContext
 */
export interface MissingContext {
  /**
   * The missing context key.
   */
  readonly key: string;

  /**
   * The provider from which we expect this context key to be obtained.
   *
   * (This is the old untyped definition, which is necessary for backwards compatibility.
   * See cxschema for a type definition.)
   */
  readonly provider: string;

  /**
   * A set of provider-specific options.
   *
   * (This is the old untyped definition, which is necessary for backwards compatibility.
   * See cxschema for a type definition.)
   */
  readonly props: Record<string, any>;
}

export interface AssemblyBuildOptions {
  /**
   * Include the specified runtime information (module versions) in manifest.
   * @default - if this option is not specified, runtime info will not be included
   * @deprecated All template modifications that should result from this should
   * have already been inserted into the template.
   */
  readonly runtimeInfo?: RuntimeInfo;
}

/**
 * Returns a copy of `obj` without undefined values in maps or arrays.
 */
function filterUndefined(obj: any): any {
  if (Array.isArray(obj)) {
    return obj.filter(x => x !== undefined).map(x => filterUndefined(x));
  }

  if (typeof(obj) === 'object') {
    const ret: any = { };
    for (const [key, value] of Object.entries(obj)) {
      if (value === undefined) {
        continue;
      }
      ret[key] = filterUndefined(value);
    }
    return ret;
  }

  return obj;
}

function ignore(_x: any) {
  return;
}

/**
 * Turn the given optional output directory into a fixed output directory
 */
function determineOutputDirectory(outdir?: string) {
  return outdir ?? fs.mkdtempSync(path.join(fs.realpathSync(os.tmpdir()), 'cdk.out'));
}

function ensureDirSync(dir: string) {
  if (fs.existsSync(dir)) {
    if (!fs.statSync(dir).isDirectory()) {
      throw new Error(`${dir} must be a directory`);
    }
  } else {
    fs.mkdirSync(dir, { recursive: true });
  }
}<|MERGE_RESOLUTION|>--- conflicted
+++ resolved
@@ -6,13 +6,8 @@
 import { TreeCloudArtifact } from './artifacts/tree-cloud-artifact';
 import { CloudArtifact } from './cloud-artifact';
 import { topologicalSort } from './toposort';
-<<<<<<< HEAD
-import * as cxschema from '../../cloud-assembly-schema';
-import { LoadManifestOptions } from '../../cloud-assembly-schema';
-=======
 import { LoadManifestOptions } from '../../cloud-assembly-schema';
 import * as cxschema from '../../cloud-assembly-schema';
->>>>>>> efbe6deb
 
 /**
  * The name of the root manifest file of the assembly.
