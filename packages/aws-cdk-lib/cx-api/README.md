--- conflicted
+++ resolved
@@ -410,33 +410,37 @@
 }
 ```
 
-<<<<<<< HEAD
-* `@aws-cdk/aws-route53-targets:useNewMethodForUserPoolDomainDnsName`
-
-When enabled, use a new method for DNS Name of user pool domain target.
-
-When this feature flag is enabled, a new method will be used to get the DNS Name of the user pool domain target. The old method
-creates a custom resource internally, but the new method doesn't need a custom resource.
-
-If the flag is set to false then a custom resource will be created when using `UserPoolDomainTarget`.
-=======
 * `@aws-cdk/aws-ec2:ec2SumTImeoutEnabled`
 
 Currently is both initOptions.timeout and resourceSignalTimeout are both specified in the options for creating an EC2 Instance, only the value from 'resourceSignalTimeout' will be used. 
       
 When this feature flag is enabled, if both initOptions.timeout and resourceSignalTimeout are specified, the values will to be summed together.
->>>>>>> a29bf19b
-
-_cdk.json_
-
-```json
-{
-  "context": {
-<<<<<<< HEAD
+
+_cdk.json_
+
+```json
+{
+  "context": {
+    "@aws-cdk/aws-ec2:ec2SumTImeoutEnabled": true
+  }
+}
+```
+
+* `@aws-cdk/aws-route53-targets:useNewMethodForUserPoolDomainDnsName`
+
+When enabled, use a new method for DNS Name of user pool domain target.
+
+When this feature flag is enabled, a new method will be used to get the DNS Name of the user pool domain target. The old method
+creates a custom resource internally, but the new method doesn't need a custom resource.
+
+If the flag is set to false then a custom resource will be created when using `UserPoolDomainTarget`.
+
+_cdk.json_
+
+```json
+{
+  "context": {
     "@aws-cdk/aws-route53-targets:useNewMethodForUserPoolDomainDnsName": true
-=======
-    "@aws-cdk/aws-ec2:ec2SumTImeoutEnabled": true
->>>>>>> a29bf19b
   }
 }
 ```