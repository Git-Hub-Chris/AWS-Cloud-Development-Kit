<<<<<<< HEAD
=======
import { StackDeployment } from './stack-deployment';
import { StackSteps, Step } from './step';
>>>>>>> 164a6bc3
import * as cdk from '../../../core';
import { CloudFormationStackArtifact } from '../../../cx-api';
import { isStackArtifact } from '../private/cloud-assembly-internals';
import { pipelineSynth } from '../private/construct-internals';
import { StackDeployment } from './stack-deployment';
import { StackSteps, Step } from './step';

/**
 * Properties for a `StageDeployment`
 */
export interface StageDeploymentProps {
  /**
   * Stage name to use in the pipeline
   *
   * @default - Use Stage's construct ID
   */
  readonly stageName?: string;

  /**
   * Additional steps to run before any of the stacks in the stage
   *
   * @default - No additional steps
   */
  readonly pre?: Step[];

  /**
   * Additional steps to run after all of the stacks in the stage
   *
   * @default - No additional steps
   */
  readonly post?: Step[];

  /**
   * Additional steps to run after all of the prepare-nodes in the stage. If this property is set allPrepareNodesFirst has to be set to true also. This is the case, because dependency cycle will occour otherwise.
   *
   * @default - No additional steps
   */
  readonly postPrepare?: Step[];

  /**
   * Instructions for additional steps that are run at the stack level
   *
   * @default - No additional instructions
   */
  readonly stackSteps?: StackSteps[];
}

/**
 * Deployment of a single `Stage`
 *
 * A `Stage` consists of one or more `Stacks`, which will be
 * deployed in dependency order.
 */
export class StageDeployment {
  /**
   * Create a new `StageDeployment` from a `Stage`
   *
   * Synthesizes the target stage, and deployes the stacks found inside
   * in dependency order.
   */
  public static fromStage(stage: cdk.Stage, props: StageDeploymentProps = {}) {
    const assembly = pipelineSynth(stage);
    if (assembly.stacks.length === 0) {
      // If we don't check here, a more puzzling "stage contains no actions"
      // error will be thrown come deployment time.
      throw new Error(
        `The given Stage construct ('${stage.node.path}') should contain at least one Stack`,
      );
    }

    const stepFromArtifact = new Map<
    CloudFormationStackArtifact,
    StackDeployment
    >();
    for (const artifact of assembly.stacks) {
      const step = StackDeployment.fromArtifact(artifact);
      stepFromArtifact.set(artifact, step);
    }
    if (props.stackSteps) {
      for (const stackstep of props.stackSteps) {
        const stackArtifact = assembly.getStackArtifact(
          stackstep.stack.artifactId,
        );
        const thisStep = stepFromArtifact.get(stackArtifact);
        if (!thisStep) {
          throw new Error(
            'Logic error: we just added a step for this artifact but it disappeared.',
          );
        }
        thisStep.addStackSteps(
          stackstep.pre ?? [],
          stackstep.changeSet ?? [],
          stackstep.post ?? [],
          stackstep.postPrepare ?? [],
        );
      }
    }

    for (const artifact of assembly.stacks) {
      const thisStep = stepFromArtifact.get(artifact);
      if (!thisStep) {
        throw new Error(
          'Logic error: we just added a step for this artifact but it disappeared.',
        );
      }

      const stackDependencies = artifact.dependencies.filter(isStackArtifact);
      for (const dep of stackDependencies) {
        const depStep = stepFromArtifact.get(dep);
        if (!depStep) {
          throw new Error(
            `Stack '${artifact.id}' depends on stack not found in same Stage: '${dep.id}'`,
          );
        }
        thisStep.addStackDependency(depStep);
      }
    }

    return new StageDeployment(Array.from(stepFromArtifact.values()), {
      stageName: stage.stageName,
      ...props,
    });
  }

  /**
   * The display name of this stage
   */
  public readonly stageName: string;

  /**
   * Additional steps that are run before any of the stacks in the stage
   */
  public readonly pre: Step[];

  /**
   * Additional steps that are run after all of the stacks in the stage
   */
  public readonly post: Step[];

  /**
   * Additional steps to run after all of the prepare-nodes in the stage. If this property is set allPrepareNodesFirst has to be set to true also. This is the case, because dependency cycle will occour otherwise.
   *
   * @default - No additional steps
   */
  public readonly postPrepare: Step[];

  /**
   * Instructions for additional steps that are run at stack level
   */
  public readonly stackSteps: StackSteps[];

  /**
   * Determine if all stacks in stage should be deployed with prepare
   * step or not.
   */
  public readonly prepareStep?: boolean;


  private constructor(
    /** The stacks deployed in this stage */
    public readonly stacks: StackDeployment[],
    props: StageDeploymentProps = {},
  ) {
    this.stageName = props.stageName ?? '';
    this.pre = props.pre ?? [];
    this.post = props.post ?? [];
    this.postPrepare = props.postPrepare ?? [];
    this.stackSteps = props.stackSteps ?? [];
  }

  /**
   * Add an additional step to run before any of the stacks in this stage
   */
  public addPre(...steps: Step[]) {
    this.pre.push(...steps);
  }

  /**
   * Add an additional step to run after all of the stacks in this stage
   */
  public addPost(...steps: Step[]) {
    this.post.push(...steps);
  }

  /**
   * Add an additional step to run after all of the stacks in this stage
   */
  public addPostPrepare(...steps: Step[]) {
    this.postPrepare.push(...steps);
  }
}<|MERGE_RESOLUTION|>--- conflicted
+++ resolved
@@ -1,14 +1,10 @@
-<<<<<<< HEAD
-=======
-import { StackDeployment } from './stack-deployment';
-import { StackSteps, Step } from './step';
->>>>>>> 164a6bc3
 import * as cdk from '../../../core';
 import { CloudFormationStackArtifact } from '../../../cx-api';
 import { isStackArtifact } from '../private/cloud-assembly-internals';
 import { pipelineSynth } from '../private/construct-internals';
 import { StackDeployment } from './stack-deployment';
 import { StackSteps, Step } from './step';
+
 
 /**
  * Properties for a `StageDeployment`
