--- conflicted
+++ resolved
@@ -3328,34 +3328,6 @@
   })).toThrow(/AWS_REGION environment variable is reserved/);
 });
 
-<<<<<<< HEAD
-=======
-test('set SnapStart to desired value', () => {
-  const stack = new cdk.Stack();
-  new lambda.CfnFunction(stack, 'MyLambda', {
-    code: {
-      zipFile: 'java11-test-function.zip',
-    },
-    functionName: 'MyCDK-SnapStart-Function',
-    handler: 'example.Handler::handleRequest',
-    role: 'testRole',
-    runtime: 'java11',
-    snapStart: { applyOn: 'PublishedVersions' },
-  });
-
-  Template.fromStack(stack).hasResource('AWS::Lambda::Function', {
-    Properties:
-    {
-      Code: { ZipFile: 'java11-test-function.zip' },
-      Handler: 'example.Handler::handleRequest',
-      Runtime: 'java11',
-      SnapStart: {
-        ApplyOn: 'PublishedVersions',
-      },
-    },
-  });
-});
-
 test('test 2.87.0 version hash stability', () => {
   // GIVEN
   const app = new cdk.App({
@@ -3545,7 +3517,6 @@
   });
 });
 
->>>>>>> 6fb12074
 function newTestLambda(scope: constructs.Construct) {
   return new lambda.Function(scope, 'MyLambda', {
     code: new lambda.InlineCode('foo'),
