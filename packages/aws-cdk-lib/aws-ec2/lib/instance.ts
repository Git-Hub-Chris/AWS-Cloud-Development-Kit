
import { Construct } from 'constructs';
import { InstanceRequireImdsv2Aspect } from './aspects';
import { CloudFormationInit } from './cfn-init';
import { Connections, IConnectable } from './connections';
import { CfnInstance } from './ec2.generated';
import { InstanceType } from './instance-types';
import { IKeyPair } from './key-pair';
import { CpuCredits } from './launch-template';
import { IMachineImage, OperatingSystemType } from './machine-image';
import { IPlacementGroup } from './placement-group';
import { instanceBlockDeviceMappings } from './private/ebs-util';
import { ISecurityGroup, SecurityGroup } from './security-group';
import { UserData } from './user-data';
import { BlockDevice } from './volume';
import { IVpc, Subnet, SubnetSelection } from './vpc';
import * as iam from '../../aws-iam';
import { Annotations, Aspects, Duration, Fn, IResource, Lazy, Resource, Stack, Tags } from '../../core';
import { md5hash } from '../../core/lib/helpers-internal';

/**
 * Name tag constant
 */
const NAME_TAG: string = 'Name';

export interface IInstance extends IResource, IConnectable, iam.IGrantable {
  /**
   * The instance's ID
   *
   * @attribute
   */
  readonly instanceId: string;

  /**
   * The availability zone the instance was launched in
   *
   * @attribute
   */
  readonly instanceAvailabilityZone: string;

  /**
   * Private DNS name for this instance
   * @attribute
   */
  readonly instancePrivateDnsName: string;

  /**
   * Private IP for this instance
   *
   * @attribute
   */
  readonly instancePrivateIp: string;

  /**
   * Publicly-routable DNS name for this instance.
   *
   * (May be an empty string if the instance does not have a public name).
   *
   * @attribute
   */
  readonly instancePublicDnsName: string;

  /**
   * Publicly-routable IP  address for this instance.
   *
   * (May be an empty string if the instance does not have a public IP).
   *
   * @attribute
   */
  readonly instancePublicIp: string;
}

/**
 * Properties of an EC2 Instance
 */
export interface InstanceProps {

  /**
   * Name of SSH keypair to grant access to instance
   *
   * @default - No SSH access will be possible.
   * @deprecated - Use `keyPair` instead - https://docs.aws.amazon.com/cdk/api/v2/docs/aws-cdk-lib.aws_ec2-readme.html#using-an-existing-ec2-key-pair
   */
  readonly keyName?: string;

  /**
   * The SSH keypair to grant access to the instance.
   *
   * @default - No SSH access will be possible.
   */
  readonly keyPair?: IKeyPair;

  /**
   * Where to place the instance within the VPC
   *
   * @default - Private subnets.
   */
  readonly vpcSubnets?: SubnetSelection;

  /**
   * In which AZ to place the instance within the VPC
   *
   * @default - Random zone.
   */
  readonly availabilityZone?: string;

  /**
   * Whether the instance could initiate connections to anywhere by default.
   * This property is only used when you do not provide a security group.
   *
   * @default true
   */
  readonly allowAllOutbound?: boolean;

  /**
   * Whether the instance could initiate IPv6 connections to anywhere by default.
   * This property is only used when you do not provide a security group.
   *
   * @default false
   */
  readonly allowAllIpv6Outbound?: boolean;

  /**
   * The length of time to wait for the resourceSignalCount
   *
   * The maximum value is 43200 (12 hours).
   *
   * @default Duration.minutes(5)
   */
  readonly resourceSignalTimeout?: Duration;

  /**
   * VPC to launch the instance in.
   */
  readonly vpc: IVpc;

  /**
   * Security Group to assign to this instance
   *
   * @default - create new security group
   */
  readonly securityGroup?: ISecurityGroup;

  /**
   * Type of instance to launch
   */
  readonly instanceType: InstanceType;

  /**
   * AMI to launch
   */
  readonly machineImage: IMachineImage;

  /**
   * Specific UserData to use
   *
   * The UserData may still be mutated after creation.
   *
   * @default - A UserData object appropriate for the MachineImage's
   * Operating System is created.
   */
  readonly userData?: UserData;

  /**
   * Changes to the UserData force replacement
   *
   * Depending the EC2 instance type, changing UserData either
   * restarts the instance or replaces the instance.
   *
   * - Instance store-backed instances are replaced.
   * - EBS-backed instances are restarted.
   *
   * By default, restarting does not execute the new UserData so you
   * will need a different mechanism to ensure the instance is restarted.
   *
   * Setting this to `true` will make the instance's Logical ID depend on the
   * UserData, which will cause CloudFormation to replace it if the UserData
   * changes.
   *
   * @default - true iff `initOptions` is specified, false otherwise.
   */
  readonly userDataCausesReplacement?: boolean;

  /**
   * An IAM role to associate with the instance profile assigned to this Auto Scaling Group.
   *
   * The role must be assumable by the service principal `ec2.amazonaws.com`:
   *
   * @example
   * const role = new iam.Role(this, 'MyRole', {
   *   assumedBy: new iam.ServicePrincipal('ec2.amazonaws.com')
   * });
   *
   * @default - A role will automatically be created, it can be accessed via the `role` property
   */
  readonly role?: iam.IRole;

  /**
   * The name of the instance
   *
   * @default - CDK generated name
   */
  readonly instanceName?: string;

  /**
   * Specifies whether to enable an instance launched in a VPC to perform NAT.
   * This controls whether source/destination checking is enabled on the instance.
   * A value of true means that checking is enabled, and false means that checking is disabled.
   * The value must be false for the instance to perform NAT.
   *
   * @default true
   */
  readonly sourceDestCheck?: boolean;

  /**
   * Specifies how block devices are exposed to the instance. You can specify virtual devices and EBS volumes.
   *
   * Each instance that is launched has an associated root device volume,
   * either an Amazon EBS volume or an instance store volume.
   * You can use block device mappings to specify additional EBS volumes or
   * instance store volumes to attach to an instance when it is launched.
   *
   * @see https://docs.aws.amazon.com/AWSEC2/latest/UserGuide/block-device-mapping-concepts.html
   *
   * @default - Uses the block device mapping of the AMI
   */
  readonly blockDevices?: BlockDevice[];

  /**
   * Defines a private IP address to associate with an instance.
   *
   * Private IP should be available within the VPC that the instance is build within.
   *
   * @default - no association
   */
  readonly privateIpAddress?: string;

  /**
   * Propagate the EC2 instance tags to the EBS volumes.
   *
   * @default - false
   */
  readonly propagateTagsToVolumeOnCreation?: boolean;

  /**
   * Apply the given CloudFormation Init configuration to the instance at startup
   *
   * @default - no CloudFormation init
   */
  readonly init?: CloudFormationInit;

  /**
   * Use the given options for applying CloudFormation Init
   *
   * Describes the configsets to use and the timeout to wait
   *
   * @default - default options
   */
  readonly initOptions?: ApplyCloudFormationInitOptions;

  /**
   * Whether IMDSv2 should be required on this instance.
   *
   * @default - false
   */
  readonly requireImdsv2?: boolean;

  /**
   * Whether "Detailed Monitoring" is enabled for this instance
   * Keep in mind that Detailed Monitoring results in extra charges
   *
   * @see http://aws.amazon.com/cloudwatch/pricing/
   * @default - false
   */
  readonly detailedMonitoring?: boolean;

  /**
   * Add SSM session permissions to the instance role
   *
   * Setting this to `true` adds the necessary permissions to connect
   * to the instance using SSM Session Manager. You can do this
   * from the AWS Console.
   *
   * NOTE: Setting this flag to `true` may not be enough by itself.
   * You must also use an AMI that comes with the SSM Agent, or install
   * the SSM Agent yourself. See
   * [Working with SSM Agent](https://docs.aws.amazon.com/systems-manager/latest/userguide/ssm-agent.html)
   * in the SSM Developer Guide.
   *
   * @default false
   */
  readonly ssmSessionPermissions?: boolean;

  /**
   * Whether to associate a public IP address to the primary network interface attached to this instance.
   *
   * @default - public IP address is automatically assigned based on default behavior
   */
  readonly associatePublicIpAddress?: boolean;

  /**
   * Specifying the CPU credit type for burstable EC2 instance types (T2, T3, T3a, etc).
   * The unlimited CPU credit option is not supported for T3 instances with a dedicated host.
   *
   * @default - T2 instances are standard, while T3, T4g, and T3a instances are unlimited.
   */
  readonly creditSpecification?: CpuCredits;

  /**
   * Indicates whether the instance is optimized for Amazon EBS I/O.
   *
   * This optimization provides dedicated throughput to Amazon EBS and an optimized configuration stack to provide optimal Amazon EBS I/O performance.
   * This optimization isn't available with all instance types.
   * Additional usage charges apply when using an EBS-optimized instance.
   *
   * @default false
   */
  readonly ebsOptimized?: boolean;

  /**
<<<<<<< HEAD
   * If this parameter is set to true, the instance is enabled for AWS Nitro Enclaves; otherwise, it is not enabled for AWS Nitro Enclaves.
   *
   * @default false.
   */
  readonly nitroEnclaveEnabled?: boolean;

  /**
   * If you set this parameter to true, the instance is enabled for hibernation.
   * You can't enable hibernation and AWS Nitro Enclaves on the same instance.
   *
   * @default false
   */
  readonly hibernationConfigured?: boolean;

=======
   * The placement group that you want to launch the instance into.
   *
   * @default - no placement group will be used for this instance.
   */
  readonly placementGroup?: IPlacementGroup;
>>>>>>> 555d1c7f
}

/**
 * This represents a single EC2 instance
 */
export class Instance extends Resource implements IInstance {

  /**
   * The type of OS the instance is running.
   */
  public readonly osType: OperatingSystemType;

  /**
   * Allows specify security group connections for the instance.
   */
  public readonly connections: Connections;

  /**
   * The IAM role assumed by the instance.
   */
  public readonly role: iam.IRole;

  /**
   * The principal to grant permissions to
   */
  public readonly grantPrincipal: iam.IPrincipal;

  /**
   * UserData for the instance
   */
  public readonly userData: UserData;

  /**
   * the underlying instance resource
   */
  public readonly instance: CfnInstance;
  /**
   * @attribute
   */
  public readonly instanceId: string;
  /**
   * @attribute
   */
  public readonly instanceAvailabilityZone: string;
  /**
   * @attribute
   */
  public readonly instancePrivateDnsName: string;
  /**
   * @attribute
   */
  public readonly instancePrivateIp: string;
  /**
   * @attribute
   */
  public readonly instancePublicDnsName: string;
  /**
   * @attribute
   */
  public readonly instancePublicIp: string;

  private readonly securityGroup: ISecurityGroup;
  private readonly securityGroups: ISecurityGroup[] = [];

  constructor(scope: Construct, id: string, props: InstanceProps) {
    super(scope, id);

    if (props.initOptions && !props.init) {
      throw new Error('Setting \'initOptions\' requires that \'init\' is also set');
    }

    if (props.keyName && props.keyPair) {
      throw new Error('Cannot specify both of \'keyName\' and \'keyPair\'; prefer \'keyPair\'');
    }

    // if credit specification is set, then the instance type must be burstable
    if (props.creditSpecification && !props.instanceType.isBurstable()) {
      throw new Error(`creditSpecification is supported only for T4g, T3a, T3, T2 instance type, got: ${props.instanceType.toString()}`);
    }

    if (props.securityGroup) {
      this.securityGroup = props.securityGroup;
    } else {
      this.securityGroup = new SecurityGroup(this, 'InstanceSecurityGroup', {
        vpc: props.vpc,
        allowAllOutbound: props.allowAllOutbound !== false,
        allowAllIpv6Outbound: props.allowAllIpv6Outbound,
      });
    }
    this.connections = new Connections({ securityGroups: [this.securityGroup] });
    this.securityGroups.push(this.securityGroup);
    Tags.of(this).add(NAME_TAG, props.instanceName || this.node.path);

    this.role = props.role || new iam.Role(this, 'InstanceRole', {
      assumedBy: new iam.ServicePrincipal('ec2.amazonaws.com'),
    });
    this.grantPrincipal = this.role;

    if (props.ssmSessionPermissions) {
      this.role.addManagedPolicy(iam.ManagedPolicy.fromAwsManagedPolicyName('AmazonSSMManagedInstanceCore'));
    }

    const iamProfile = new iam.CfnInstanceProfile(this, 'InstanceProfile', {
      roles: [this.role.roleName],
    });

    // use delayed evaluation
    const imageConfig = props.machineImage.getImage(this);
    this.userData = props.userData ?? imageConfig.userData;
    const userDataToken = Lazy.string({ produce: () => Fn.base64(this.userData.render()) });
    const securityGroupsToken = Lazy.list({ produce: () => this.securityGroups.map(sg => sg.securityGroupId) });

    const { subnets, hasPublic } = props.vpc.selectSubnets(props.vpcSubnets);
    let subnet;
    if (props.availabilityZone) {
      const selected = subnets.filter(sn => sn.availabilityZone === props.availabilityZone);
      if (selected.length === 1) {
        subnet = selected[0];
      } else {
        Annotations.of(this).addError(`Need exactly 1 subnet to match AZ '${props.availabilityZone}', found ${selected.length}. Use a different availabilityZone.`);
      }
    } else {
      if (subnets.length > 0) {
        subnet = subnets[0];
      } else {
        Annotations.of(this).addError(`Did not find any subnets matching '${JSON.stringify(props.vpcSubnets)}', please use a different selection.`);
      }
    }
    if (!subnet) {
      // We got here and we don't have a subnet because of validation errors.
      // Invent one on the spot so the code below doesn't fail.
      subnet = Subnet.fromSubnetAttributes(this, 'DummySubnet', {
        subnetId: 's-notfound',
        availabilityZone: 'az-notfound',
      });
    }

    // network interfaces array is set to configure the primary network interface if associatePublicIpAddress is true or false
    const networkInterfaces = props.associatePublicIpAddress !== undefined
      ? [{
        deviceIndex: '0',
        associatePublicIpAddress: props.associatePublicIpAddress,
        subnetId: subnet.subnetId,
        groupSet: securityGroupsToken,
        privateIpAddress: props.privateIpAddress,
      }] : undefined;

    if (props.keyPair && !props.keyPair._isOsCompatible(imageConfig.osType)) {
      throw new Error(`${props.keyPair.type} keys are not compatible with the chosen AMI`);
    }

    if (props.nitroEnclaveEnabled && props.hibernationConfigured) {
      throw new Error('You can\'t enable hibernation and AWS Nitro Enclaves on the same instance.');
    }

    // if network interfaces array is configured then subnetId, securityGroupIds,
    // and privateIpAddress are configured on the network interface level and
    // there is no need to configure them on the instance level
    this.instance = new CfnInstance(this, 'Resource', {
      imageId: imageConfig.imageId,
      keyName: props.keyPair?.keyPairName ?? props?.keyName,
      instanceType: props.instanceType.toString(),
      subnetId: networkInterfaces ? undefined : subnet.subnetId,
      securityGroupIds: networkInterfaces ? undefined : securityGroupsToken,
      networkInterfaces,
      iamInstanceProfile: iamProfile.ref,
      userData: userDataToken,
      availabilityZone: subnet.availabilityZone,
      sourceDestCheck: props.sourceDestCheck,
      blockDeviceMappings: props.blockDevices !== undefined ? instanceBlockDeviceMappings(this, props.blockDevices) : undefined,
      privateIpAddress: networkInterfaces ? undefined : props.privateIpAddress,
      propagateTagsToVolumeOnCreation: props.propagateTagsToVolumeOnCreation,
      monitoring: props.detailedMonitoring,
      creditSpecification: props.creditSpecification ? { cpuCredits: props.creditSpecification } : undefined,
      ebsOptimized: props.ebsOptimized,
<<<<<<< HEAD
      enclaveOptions: props.nitroEnclaveEnabled !== undefined ? { enabled: props.nitroEnclaveEnabled } : undefined,
      hibernationOptions: props.hibernationConfigured !== undefined ? { configured: props.hibernationConfigured } : undefined,
=======
      placementGroupName: props.placementGroup?.placementGroupName,
>>>>>>> 555d1c7f
    });
    this.instance.node.addDependency(this.role);

    // if associatePublicIpAddress is true, then there must be a dependency on internet connectivity
    if (props.associatePublicIpAddress !== undefined && props.associatePublicIpAddress) {
      const internetConnected = props.vpc.selectSubnets(props.vpcSubnets).internetConnectivityEstablished;
      this.instance.node.addDependency(internetConnected);
    }

    if (!hasPublic && props.associatePublicIpAddress) {
      throw new Error("To set 'associatePublicIpAddress: true' you must select Public subnets (vpcSubnets: { subnetType: SubnetType.PUBLIC })");
    }

    this.osType = imageConfig.osType;
    this.node.defaultChild = this.instance;

    this.instanceId = this.instance.ref;
    this.instanceAvailabilityZone = this.instance.attrAvailabilityZone;
    this.instancePrivateDnsName = this.instance.attrPrivateDnsName;
    this.instancePrivateIp = this.instance.attrPrivateIp;
    this.instancePublicDnsName = this.instance.attrPublicDnsName;
    this.instancePublicIp = this.instance.attrPublicIp;

    if (props.init) {
      this.applyCloudFormationInit(props.init, props.initOptions);
    }

    this.applyUpdatePolicies(props);

    // Trigger replacement (via new logical ID) on user data change, if specified or cfn-init is being used.
    //
    // This is slightly tricky -- we need to resolve the UserData string (in order to get at actual Asset hashes,
    // instead of the Token stringifications of them ('${Token[1234]}'). However, in the case of CFN Init usage,
    // a UserData is going to contain the logicalID of the resource itself, which means infinite recursion if we
    // try to naively resolve. We need a recursion breaker in this.
    const originalLogicalId = Stack.of(this).getLogicalId(this.instance);
    let recursing = false;
    this.instance.overrideLogicalId(Lazy.uncachedString({
      produce: (context) => {
        if (recursing) { return originalLogicalId; }
        if (!(props.userDataCausesReplacement ?? props.initOptions)) { return originalLogicalId; }

        const fragments = new Array<string>();
        recursing = true;
        try {
          fragments.push(JSON.stringify(context.resolve(this.userData.render())));
        } finally {
          recursing = false;
        }
        const digest = md5hash(fragments.join('')).slice(0, 16);
        return `${originalLogicalId}${digest}`;
      },
    }));

    if (props.requireImdsv2) {
      Aspects.of(this).add(new InstanceRequireImdsv2Aspect());
    }
  }

  /**
   * Add the security group to the instance.
   *
   * @param securityGroup: The security group to add
   */
  public addSecurityGroup(securityGroup: ISecurityGroup): void {
    this.securityGroups.push(securityGroup);
  }

  /**
   * Add command to the startup script of the instance.
   * The command must be in the scripting language supported by the instance's OS (i.e. Linux/Windows).
   */
  public addUserData(...commands: string[]) {
    this.userData.addCommands(...commands);
  }

  /**
   * Adds a statement to the IAM role assumed by the instance.
   */
  public addToRolePolicy(statement: iam.PolicyStatement) {
    this.role.addToPrincipalPolicy(statement);
  }

  /**
   * Use a CloudFormation Init configuration at instance startup
   *
   * This does the following:
   *
   * - Attaches the CloudFormation Init metadata to the Instance resource.
   * - Add commands to the instance UserData to run `cfn-init` and `cfn-signal`.
   * - Update the instance's CreationPolicy to wait for the `cfn-signal` commands.
   */
  private applyCloudFormationInit(init: CloudFormationInit, options: ApplyCloudFormationInitOptions = {}) {
    init.attach(this.instance, {
      platform: this.osType,
      instanceRole: this.role,
      userData: this.userData,
      configSets: options.configSets,
      embedFingerprint: options.embedFingerprint,
      printLog: options.printLog,
      ignoreFailures: options.ignoreFailures,
      includeRole: options.includeRole,
      includeUrl: options.includeUrl,
    });
    this.waitForResourceSignal(options.timeout ?? Duration.minutes(5));
  }

  /**
   * Wait for a single additional resource signal
   *
   * Add 1 to the current ResourceSignal Count and add the given timeout to the current timeout.
   *
   * Use this to pause the CloudFormation deployment to wait for the instances
   * in the AutoScalingGroup to report successful startup during
   * creation and updates. The UserData script needs to invoke `cfn-signal`
   * with a success or failure code after it is done setting up the instance.
   */
  private waitForResourceSignal(timeout: Duration) {
    const oldResourceSignal = this.instance.cfnOptions.creationPolicy?.resourceSignal;
    this.instance.cfnOptions.creationPolicy = {
      ...this.instance.cfnOptions.creationPolicy,
      resourceSignal: {
        count: (oldResourceSignal?.count ?? 0) + 1,
        timeout: (oldResourceSignal?.timeout ? Duration.parse(oldResourceSignal?.timeout).plus(timeout) : timeout).toIsoString(),
      },
    };
  }

  /**
   * Apply CloudFormation update policies for the instance
   */
  private applyUpdatePolicies(props: InstanceProps) {
    if (props.resourceSignalTimeout !== undefined) {
      this.instance.cfnOptions.creationPolicy = {
        ...this.instance.cfnOptions.creationPolicy,
        resourceSignal: {
          timeout: props.resourceSignalTimeout && props.resourceSignalTimeout.toIsoString(),
        },
      };
    }
  }
}

/**
 * Options for applying CloudFormation init to an instance or instance group
 */
export interface ApplyCloudFormationInitOptions {
  /**
   * ConfigSet to activate
   *
   * @default ['default']
   */
  readonly configSets?: string[];

  /**
   * Timeout waiting for the configuration to be applied
   *
   * @default Duration.minutes(5)
   */
  readonly timeout?: Duration;

  /**
   * Force instance replacement by embedding a config fingerprint
   *
   * If `true` (the default), a hash of the config will be embedded into the
   * UserData, so that if the config changes, the UserData changes.
   *
   * - If the EC2 instance is instance-store backed or
   *   `userDataCausesReplacement` is set, this will cause the instance to be
   *   replaced and the new configuration to be applied.
   * - If the instance is EBS-backed and `userDataCausesReplacement` is not
   *   set, the change of UserData will make the instance restart but not be
   *   replaced, and the configuration will not be applied automatically.
   *
   * If `false`, no hash will be embedded, and if the CloudFormation Init
   * config changes nothing will happen to the running instance. If a
   * config update introduces errors, you will not notice until after the
   * CloudFormation deployment successfully finishes and the next instance
   * fails to launch.
   *
   * @default true
   */
  readonly embedFingerprint?: boolean;

  /**
   * Print the results of running cfn-init to the Instance System Log
   *
   * By default, the output of running cfn-init is written to a log file
   * on the instance. Set this to `true` to print it to the System Log
   * (visible from the EC2 Console), `false` to not print it.
   *
   * (Be aware that the system log is refreshed at certain points in
   * time of the instance life cycle, and successful execution may
   * not always show up).
   *
   * @default true
   */
  readonly printLog?: boolean;

  /**
   * Don't fail the instance creation when cfn-init fails
   *
   * You can use this to prevent CloudFormation from rolling back when
   * instances fail to start up, to help in debugging.
   *
   * @default false
   */
  readonly ignoreFailures?: boolean;

  /**
   * Include --url argument when running cfn-init and cfn-signal commands
   *
   * This will be the cloudformation endpoint in the deployed region
   * e.g. https://cloudformation.us-east-1.amazonaws.com
   *
   * @default false
   */
  readonly includeUrl?: boolean;

  /**
   * Include --role argument when running cfn-init and cfn-signal commands
   *
   * This will be the IAM instance profile attached to the EC2 instance
   *
   * @default false
   */
  readonly includeRole?: boolean;
}<|MERGE_RESOLUTION|>--- conflicted
+++ resolved
@@ -318,7 +318,13 @@
   readonly ebsOptimized?: boolean;
 
   /**
-<<<<<<< HEAD
+   * The placement group that you want to launch the instance into.
+   *
+   * @default - no placement group will be used for this instance.
+   */
+  readonly placementGroup?: IPlacementGroup;
+  
+  /**
    * If this parameter is set to true, the instance is enabled for AWS Nitro Enclaves; otherwise, it is not enabled for AWS Nitro Enclaves.
    *
    * @default false.
@@ -332,14 +338,6 @@
    * @default false
    */
   readonly hibernationConfigured?: boolean;
-
-=======
-   * The placement group that you want to launch the instance into.
-   *
-   * @default - no placement group will be used for this instance.
-   */
-  readonly placementGroup?: IPlacementGroup;
->>>>>>> 555d1c7f
 }
 
 /**
@@ -515,12 +513,9 @@
       monitoring: props.detailedMonitoring,
       creditSpecification: props.creditSpecification ? { cpuCredits: props.creditSpecification } : undefined,
       ebsOptimized: props.ebsOptimized,
-<<<<<<< HEAD
+      placementGroupName: props.placementGroup?.placementGroupName,
       enclaveOptions: props.nitroEnclaveEnabled !== undefined ? { enabled: props.nitroEnclaveEnabled } : undefined,
       hibernationOptions: props.hibernationConfigured !== undefined ? { configured: props.hibernationConfigured } : undefined,
-=======
-      placementGroupName: props.placementGroup?.placementGroupName,
->>>>>>> 555d1c7f
     });
     this.instance.node.addDependency(this.role);
 
