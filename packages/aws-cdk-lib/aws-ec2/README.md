# Amazon EC2 Construct Library



The `aws-cdk-lib/aws-ec2` package contains primitives for setting up networking and
instances.

```ts nofixture
import * as ec2 from 'aws-cdk-lib/aws-ec2';
```

## VPC

Most projects need a Virtual Private Cloud to provide security by means of
network partitioning. This is achieved by creating an instance of
`Vpc`:

```ts
const vpc = new ec2.Vpc(this, 'VPC');
```

All default constructs require EC2 instances to be launched inside a VPC, so
you should generally start by defining a VPC whenever you need to launch
instances for your project.

### Subnet Types

A VPC consists of one or more subnets that instances can be placed into. CDK
distinguishes three different subnet types:

* **Public (`SubnetType.PUBLIC`)** - public subnets connect directly to the Internet using an
  Internet Gateway. If you want your instances to have a public IP address
  and be directly reachable from the Internet, you must place them in a
  public subnet.
* **Private with Internet Access (`SubnetType.PRIVATE_WITH_EGRESS`)** - instances in private subnets are not directly routable from the
  Internet, and you must provide a way to connect out to the Internet.
  By default, a NAT gateway is created in every public subnet for maximum availability. Be
  aware that you will be charged for NAT gateways.
  Alternatively you can set `natGateways:0` and provide your own egress configuration (i.e through Transit Gateway)
* **Isolated (`SubnetType.PRIVATE_ISOLATED`)** - isolated subnets do not route from or to the Internet, and
  as such do not require NAT gateways. They can only connect to or be
  connected to from other instances in the same VPC. A default VPC configuration
  will not include isolated subnets,

A default VPC configuration will create public and **private** subnets. However, if
`natGateways:0` **and** `subnetConfiguration` is undefined, default VPC configuration
will create public and **isolated** subnets. See [*Advanced Subnet Configuration*](#advanced-subnet-configuration)
below for information on how to change the default subnet configuration.

Constructs using the VPC will "launch instances" (or more accurately, create
Elastic Network Interfaces) into one or more of the subnets. They all accept
a property called `subnetSelection` (sometimes called `vpcSubnets`) to allow
you to select in what subnet to place the ENIs, usually defaulting to
*private* subnets if the property is omitted.

If you would like to save on the cost of NAT gateways, you can use
*isolated* subnets instead of *private* subnets (as described in Advanced
*Subnet Configuration*). If you need private instances to have
internet connectivity, another option is to reduce the number of NAT gateways
created by setting the `natGateways` property to a lower value (the default
is one NAT gateway per availability zone). Be aware that this may have
availability implications for your application.

[Read more about
subnets](https://docs.aws.amazon.com/AmazonVPC/latest/UserGuide/VPC_Subnets.html).

### Control over availability zones

By default, a VPC will spread over at most 3 Availability Zones available to
it. To change the number of Availability Zones that the VPC will spread over,
specify the `maxAzs` property when defining it.

The number of Availability Zones that are available depends on the *region*
and *account* of the Stack containing the VPC. If the [region and account are
specified](https://docs.aws.amazon.com/cdk/latest/guide/environments.html) on
the Stack, the CLI will [look up the existing Availability
Zones](https://docs.aws.amazon.com/AWSEC2/latest/UserGuide/using-regions-availability-zones.html#using-regions-availability-zones-describe)
and get an accurate count. The result of this operation will be written to a file
called `cdk.context.json`. You must commit this file to source control so
that the lookup values are available in non-privileged environments such
as CI build steps, and to ensure your template builds are repeatable.


If region and account are not specified, the stack
could be deployed anywhere and it will have to make a safe choice, limiting
itself to 2 Availability Zones.

Therefore, to get the VPC to spread over 3 or more availability zones, you
must specify the environment where the stack will be deployed.

You can gain full control over the availability zones selection strategy by overriding the Stack's [`get availabilityZones()`](https://github.com/aws/aws-cdk/blob/main/packages/@aws-cdk/core/lib/stack.ts) method:

```text
// This example is only available in TypeScript

class MyStack extends Stack {

  constructor(scope: Construct, id: string, props?: StackProps) {
    super(scope, id, props);

    // ...
  }

  get availabilityZones(): string[] {
    return ['us-west-2a', 'us-west-2b'];
  }

}
```

Note that overriding the `get availabilityZones()` method will override the default behavior for all constructs defined within the Stack.

### Choosing subnets for resources

When creating resources that create Elastic Network Interfaces (such as
databases or instances), there is an option to choose which subnets to place
them in. For example, a VPC endpoint by default is placed into a subnet in
every availability zone, but you can override which subnets to use. The property
is typically called one of `subnets`, `vpcSubnets` or `subnetSelection`.

The example below will place the endpoint into two AZs (`us-east-1a` and `us-east-1c`),
in Isolated subnets:

```ts
declare const vpc: ec2.Vpc;

new ec2.InterfaceVpcEndpoint(this, 'VPC Endpoint', {
  vpc,
  service: new ec2.InterfaceVpcEndpointService('com.amazonaws.vpce.us-east-1.vpce-svc-uuddlrlrbastrtsvc', 443),
  subnets: {
    subnetType: ec2.SubnetType.PRIVATE_ISOLATED,
    availabilityZones: ['us-east-1a', 'us-east-1c']
  }
});
```

You can also specify specific subnet objects for granular control:

```ts
declare const vpc: ec2.Vpc;
declare const subnet1: ec2.Subnet;
declare const subnet2: ec2.Subnet;

new ec2.InterfaceVpcEndpoint(this, 'VPC Endpoint', {
  vpc,
  service: new ec2.InterfaceVpcEndpointService('com.amazonaws.vpce.us-east-1.vpce-svc-uuddlrlrbastrtsvc', 443),
  subnets: {
    subnets: [subnet1, subnet2]
  }
});
```

Which subnets are selected is evaluated as follows:

* `subnets`: if specific subnet objects are supplied, these are selected, and no other
  logic is used.
* `subnetType`/`subnetGroupName`: otherwise, a set of subnets is selected by
  supplying either type or name:
  * `subnetType` will select all subnets of the given type.
  * `subnetGroupName` should be used to distinguish between multiple groups of subnets of
    the same type (for example, you may want to separate your application instances and your
    RDS instances into two distinct groups of Isolated subnets).
  * If neither are given, the first available subnet group of a given type that
    exists in the VPC will be used, in this order: Private, then Isolated, then Public.
    In short: by default ENIs will preferentially be placed in subnets not connected to
    the Internet.
* `availabilityZones`/`onePerAz`: finally, some availability-zone based filtering may be done.
  This filtering by availability zones will only be possible if the VPC has been created or
  looked up in a non-environment agnostic stack (so account and region have been set and
  availability zones have been looked up).
  * `availabilityZones`: only the specific subnets from the selected subnet groups that are
    in the given availability zones will be returned.
  * `onePerAz`: per availability zone, a maximum of one subnet will be returned (Useful for resource
    types that do not allow creating two ENIs in the same availability zone).
* `subnetFilters`: additional filtering on subnets using any number of user-provided filters which
  extend `SubnetFilter`.  The following methods on the `SubnetFilter` class can be used to create
  a filter:
  * `byIds`: chooses subnets from a list of ids
  * `availabilityZones`: chooses subnets in the provided list of availability zones
  * `onePerAz`: chooses at most one subnet per availability zone
  * `containsIpAddresses`: chooses a subnet which contains *any* of the listed ip addresses
  * `byCidrMask`: chooses subnets that have the provided CIDR netmask
  * `byCidrRanges`: chooses subnets which are inside any of the specified CIDR ranges

### Using NAT instances

By default, the `Vpc` construct will create NAT *gateways* for you, which
are managed by AWS. If you would prefer to use your own managed NAT
*instances* instead, specify a different value for the `natGatewayProvider`
property, as follows:

The construct will automatically selects the latest version of Amazon Linux 2023.
If you prefer to use a custom AMI, use `machineImage:
MachineImage.genericLinux({ ... })` and configure the right AMI ID for the
regions you want to deploy to.

> **Warning**
> The NAT instances created using this method will be **unmonitored**.
> They are not part of an Auto Scaling Group,
> and if they become unavailable or are terminated for any reason,
> will not be restarted or replaced.

By default, the NAT instances will route all traffic. To control what traffic
gets routed, pass a custom value for `defaultAllowedTraffic` and access the
`NatInstanceProvider.connections` member after having passed the NAT provider to
the VPC:

```ts
declare const instanceType: ec2.InstanceType;

const provider = ec2.NatProvider.instanceV2({
  instanceType,
  defaultAllowedTraffic: ec2.NatTrafficDirection.OUTBOUND_ONLY,
});
new ec2.Vpc(this, 'TheVPC', {
  natGatewayProvider: provider,
});
provider.connections.allowFrom(ec2.Peer.ipv4('1.2.3.4/8'), ec2.Port.HTTP);
```

You can also customize the characteristics of your NAT instances, including their security group,
as well as their initialization scripts:

```ts
declare const bucket: s3.Bucket;

const userData = ec2.UserData.forLinux();
userData.addCommands(
  ...ec2.NatInstanceProviderV2.DEFAULT_USER_DATA_COMMANDS,
  'echo "hello world!" > hello.txt',
  `aws s3 cp hello.txt s3://${bucket.bucketName}`,
);

const provider = ec2.NatProvider.instanceV2({
  instanceType: new ec2.InstanceType('t3.small'),
  creditSpecification: ec2.CpuCredits.UNLIMITED,
  defaultAllowedTraffic: ec2.NatTrafficDirection.NONE,
});

const vpc = new ec2.Vpc(this, 'TheVPC', {
  natGatewayProvider: provider,
  natGateways: 2,
});

const securityGroup = new ec2.SecurityGroup(this, 'SecurityGroup', { vpc });
    securityGroup.addEgressRule(ec2.Peer.anyIpv4(), ec2.Port.tcp(443));
for (const gateway of provider.gatewayInstances) {
  bucket.grantWrite(gateway);
  gateway.addSecurityGroup(securityGroup);
}
```

[using NAT instances](test/integ.nat-instances.lit.ts) [Deprecated]

The V1 `NatProvider.instance` construct will use the AWS official NAT instance AMI, which has already
reached EOL on Dec 31, 2023. For more information, see the following blog post:
[Amazon Linux AMI end of life](https://aws.amazon.com/blogs/aws/update-on-amazon-linux-ami-end-of-life/).

```ts
declare const instanceType: ec2.InstanceType;

const provider = ec2.NatProvider.instance({
  instanceType,
  defaultAllowedTraffic: ec2.NatTrafficDirection.OUTBOUND_ONLY,
});
new ec2.Vpc(this, 'TheVPC', {
  natGatewayProvider: provider,
});
provider.connections.allowFrom(ec2.Peer.ipv4('1.2.3.4/8'), ec2.Port.HTTP);
```

### Associate Public IP Address to NAT Instance

You can choose to associate public IP address to a NAT instance V2 by specifying `associatePublicIpAddress`
like the following:

```ts
const natGatewayProvider = ec2.NatProvider.instanceV2({
  instanceType: new ec2.InstanceType('t3.small'),
  associatePublicIpAddress: true,
});
```

In certain scenarios where the public subnet has set `mapPublicIpOnLaunch` to `false`, NAT instances does not
get public IP addresses assigned which would result in non-working NAT instance as NAT instance requires a public
IP address to enable outbound internet connectivity. Users can specify `associatePublicIpAddress` to `true` to
solve this problem.

### Ip Address Management

The VPC spans a supernet IP range, which contains the non-overlapping IPs of its contained subnets. Possible sources for this IP range are:

* You specify an IP range directly by specifying a CIDR
* You allocate an IP range of a given size automatically from AWS IPAM

By default the Vpc will allocate the `10.0.0.0/16` address range which will be exhaustively spread across all subnets in the subnet configuration. This behavior can be changed by passing an object that implements `IIpAddresses` to the `ipAddress` property of a Vpc. See the subsequent sections for the options.

Be aware that if you don't explicitly reserve subnet groups in `subnetConfiguration`, the address space will be fully allocated! If you predict you may need to add more subnet groups later, add them early on and set `reserved: true` (see the "Advanced Subnet Configuration" section for more information).

#### Specifying a CIDR directly

Use `IpAddresses.cidr` to define a Cidr range for your Vpc directly in code:

```ts
import { IpAddresses } from 'aws-cdk-lib/aws-ec2';

new ec2.Vpc(this, 'TheVPC', {
  ipAddresses: IpAddresses.cidr('10.0.1.0/20')
});
```

Space will be allocated to subnets in the following order:

* First, spaces is allocated for all subnets groups that explicitly have a `cidrMask` set as part of their configuration (including reserved subnets).
* Afterwards, any remaining space is divided evenly between the rest of the subnets (if any).

The argument to `IpAddresses.cidr` may not be a token, and concrete Cidr values are generated in the synthesized CloudFormation template.

#### Allocating an IP range from AWS IPAM

Amazon VPC IP Address Manager (IPAM) manages a large IP space, from which chunks can be allocated for use in the Vpc. For information on Amazon VPC IP Address Manager please see the [official documentation](https://docs.aws.amazon.com/vpc/latest/ipam/what-it-is-ipam.html). An example of allocating from AWS IPAM looks like this:

```ts
import { IpAddresses } from 'aws-cdk-lib/aws-ec2';

declare const pool: ec2.CfnIPAMPool;

new ec2.Vpc(this, 'TheVPC', {
  ipAddresses: IpAddresses.awsIpamAllocation({
    ipv4IpamPoolId: pool.ref,
    ipv4NetmaskLength: 18,
    defaultSubnetIpv4NetmaskLength: 24
  })
});
```

`IpAddresses.awsIpamAllocation` requires the following:

* `ipv4IpamPoolId`, the id of an IPAM Pool from which the VPC range should be allocated.
* `ipv4NetmaskLength`, the size of the IP range that will be requested from the Pool at deploy time.
* `defaultSubnetIpv4NetmaskLength`, the size of subnets in groups that don't have `cidrMask` set.

With this method of IP address management, no attempt is made to guess at subnet group sizes or to exhaustively allocate the IP range. All subnet groups must have an explicit `cidrMask` set as part of their subnet configuration, or `defaultSubnetIpv4NetmaskLength` must be set for a default size. If not, synthesis will fail and you must provide one or the other.

### Dual Stack configuration

To allocate both IPv4 and IPv6 addresses in your VPC, you can configure your VPC to have a dual stack protocol.

```ts
new ec2.Vpc(this, 'DualStackVpc', {
  ipProtocol: ec2.IpProtocol.DUAL_STACK,
})
```

By default, a dual stack VPC will create an Amazon provided IPv6 /56 CIDR block associated to the VPC. It will then assign /64 portions of the block to each subnet. For each subnet, auto-assigning an IPv6 address will be enabled, and auto-asigning a public IPv4 address will be disabled. An egress only internet gateway will be created for `PRIVATE_WITH_EGRESS` subnets, and IPv6 routes will be added for IGWs and EIGWs.

Disabling the auto-assigning of a public IPv4 address by default can avoid the cost of public IPv4 addresses starting 2/1/2024. For use cases that need an IPv4 address, the `mapPublicIpOnLaunch` property in `subnetConfiguration` can be set to auto-assign the IPv4 address. Note that private IPv4 address allocation will not be changed.

See [Advanced Subnet Configuration](#advanced-subnet-configuration) for all IPv6 specific properties.

### Reserving availability zones

There are situations where the IP space for availability zones will
need to be reserved. This is useful in situations where availability
zones would need to be added after the vpc is originally deployed,
without causing IP renumbering for availability zones subnets. The IP
space for reserving `n` availability zones can be done by setting the
`reservedAzs` to `n` in vpc props, as shown below:

```ts
const vpc = new ec2.Vpc(this, 'TheVPC', {
  cidr: '10.0.0.0/21',
  maxAzs: 3,
  reservedAzs: 1,
});
```

In the example above, the subnets for reserved availability zones is not
actually provisioned but its IP space is still reserved. If, in the future,
new availability zones needs to be provisioned, then we would decrement
the value of `reservedAzs` and increment the `maxAzs` or `availabilityZones`
accordingly. This action would not cause the IP address of subnets to get
renumbered, but rather the IP space that was previously reserved will be
used for the new availability zones subnets.

### Advanced Subnet Configuration

If the default VPC configuration (public and private subnets spanning the
size of the VPC) don't suffice for you, you can configure what subnets to
create by specifying the `subnetConfiguration` property. It allows you
to configure the number and size of all subnets. Specifying an advanced
subnet configuration could look like this:

```ts
const vpc = new ec2.Vpc(this, 'TheVPC', {
  // 'IpAddresses' configures the IP range and size of the entire VPC.
  // The IP space will be divided based on configuration for the subnets.
  ipAddresses: ec2.IpAddresses.cidr('10.0.0.0/21'),

  // 'maxAzs' configures the maximum number of availability zones to use.
  // If you want to specify the exact availability zones you want the VPC
  // to use, use `availabilityZones` instead.
  maxAzs: 3,

  // 'subnetConfiguration' specifies the "subnet groups" to create.
  // Every subnet group will have a subnet for each AZ, so this
  // configuration will create `3 groups × 3 AZs = 9` subnets.
  subnetConfiguration: [
    {
      // 'subnetType' controls Internet access, as described above.
      subnetType: ec2.SubnetType.PUBLIC,

      // 'name' is used to name this particular subnet group. You will have to
      // use the name for subnet selection if you have more than one subnet
      // group of the same type.
      name: 'Ingress',

      // 'cidrMask' specifies the IP addresses in the range of of individual
      // subnets in the group. Each of the subnets in this group will contain
      // `2^(32 address bits - 24 subnet bits) - 2 reserved addresses = 254`
      // usable IP addresses.
      //
      // If 'cidrMask' is left out the available address space is evenly
      // divided across the remaining subnet groups.
      cidrMask: 24,
    },
    {
      cidrMask: 24,
      name: 'Application',
      subnetType: ec2.SubnetType.PRIVATE_WITH_EGRESS,
    },
    {
      cidrMask: 28,
      name: 'Database',
      subnetType: ec2.SubnetType.PRIVATE_ISOLATED,

      // 'reserved' can be used to reserve IP address space. No resources will
      // be created for this subnet, but the IP range will be kept available for
      // future creation of this subnet, or even for future subdivision.
      reserved: true
    }
  ],
});
```

The example above is one possible configuration, but the user can use the
constructs above to implement many other network configurations.

The `Vpc` from the above configuration in a Region with three
availability zones will be the following:

Subnet Name       |Type      |IP Block      |AZ|Features
------------------|----------|--------------|--|--------
IngressSubnet1    |`PUBLIC`  |`10.0.0.0/24` |#1|NAT Gateway
IngressSubnet2    |`PUBLIC`  |`10.0.1.0/24` |#2|NAT Gateway
IngressSubnet3    |`PUBLIC`  |`10.0.2.0/24` |#3|NAT Gateway
ApplicationSubnet1|`PRIVATE` |`10.0.3.0/24` |#1|Route to NAT in IngressSubnet1
ApplicationSubnet2|`PRIVATE` |`10.0.4.0/24` |#2|Route to NAT in IngressSubnet2
ApplicationSubnet3|`PRIVATE` |`10.0.5.0/24` |#3|Route to NAT in IngressSubnet3
DatabaseSubnet1   |`ISOLATED`|`10.0.6.0/28` |#1|Only routes within the VPC
DatabaseSubnet2   |`ISOLATED`|`10.0.6.16/28`|#2|Only routes within the VPC
DatabaseSubnet3   |`ISOLATED`|`10.0.6.32/28`|#3|Only routes within the VPC

#### Dual Stack Configurations

Here is a break down of IPv4 and IPv6 specifc `subnetConfiguration` properties in a dual stack VPC:

```ts
const vpc = new ec2.Vpc(this, 'TheVPC', {
  ipProtocol: ec2.IpProtocol.DUAL_STACK,

  subnetConfiguration: [
    {
      // general properties
      name: 'Public',
      subnetType: ec2.SubnetType.PUBLIC,
      reserved: false,

      // IPv4 specific properties
      mapPublicIpOnLaunch: true,
      cidrMask: 24,

      // new IPv6 specific property
      ipv6AssignAddressOnCreation: true,
    },
  ],
});
```

The property `mapPublicIpOnLaunch` controls if a public IPv4 address will be assigned. This defaults to `false` for dual stack VPCs to avoid inadvertant costs of having the public address. However, a public IP must be enabled (or otherwise configured with BYOIP or IPAM) in order for services that rely on the address to function.

The `ipv6AssignAddressOnCreation` property controls the same behavior for the IPv6 address. It defaults to true.

Using IPv6 specific properties in an IPv4 only VPC will result in errors.

### Accessing the Internet Gateway

If you need access to the internet gateway, you can get its ID like so:

```ts
declare const vpc: ec2.Vpc;

const igwId = vpc.internetGatewayId;
```

For a VPC with only `ISOLATED` subnets, this value will be undefined.

This is only supported for VPCs created in the stack - currently you're
unable to get the ID for imported VPCs. To do that you'd have to specifically
look up the Internet Gateway by name, which would require knowing the name
beforehand.

This can be useful for configuring routing using a combination of gateways:
for more information see [Routing](#routing) below.

### Disabling the creation of the default internet gateway

If you need to control the creation of the internet gateway explicitly,
you can disable the creation of the default one using the `createInternetGateway`
property:

```ts
const vpc = new ec2.Vpc(this, "VPC", {
  createInternetGateway: false,
  subnetConfiguration: [{
      subnetType: ec2.SubnetType.PUBLIC,
      name: 'Public',
    }]
});
```

#### Routing

It's possible to add routes to any subnets using the `addRoute()` method. If for
example you want an isolated subnet to have a static route via the default
Internet Gateway created for the public subnet - perhaps for routing a VPN
connection - you can do so like this:

```ts
const vpc = new ec2.Vpc(this, "VPC", {
  subnetConfiguration: [{
      subnetType: ec2.SubnetType.PUBLIC,
      name: 'Public',
    },{
      subnetType: ec2.SubnetType.PRIVATE_ISOLATED,
      name: 'Isolated',
    }]
});

(vpc.isolatedSubnets[0] as ec2.Subnet).addRoute("StaticRoute", {
    routerId: vpc.internetGatewayId!,
    routerType: ec2.RouterType.GATEWAY,
    destinationCidrBlock: "8.8.8.8/32",
})
```

*Note that we cast to `Subnet` here because the list of subnets only returns an
`ISubnet`.*

### Reserving subnet IP space

There are situations where the IP space for a subnet or number of subnets
will need to be reserved. This is useful in situations where subnets would
need to be added after the vpc is originally deployed, without causing IP
renumbering for existing subnets. The IP space for a subnet may be reserved
by setting the `reserved` subnetConfiguration property to true, as shown
below:

```ts
const vpc = new ec2.Vpc(this, 'TheVPC', {
  natGateways: 1,
  subnetConfiguration: [
    {
      cidrMask: 26,
      name: 'Public',
      subnetType: ec2.SubnetType.PUBLIC,
    },
    {
      cidrMask: 26,
      name: 'Application1',
      subnetType: ec2.SubnetType.PRIVATE_WITH_EGRESS,
    },
    {
      cidrMask: 26,
      name: 'Application2',
      subnetType: ec2.SubnetType.PRIVATE_WITH_EGRESS,
      reserved: true,   // <---- This subnet group is reserved
    },
    {
      cidrMask: 27,
      name: 'Database',
      subnetType: ec2.SubnetType.PRIVATE_ISOLATED,
    }
  ],
});
```

In the example above, the subnet for Application2 is not actually provisioned
but its IP space is still reserved. If in the future this subnet needs to be
provisioned, then the `reserved: true` property should be removed. Reserving
parts of the IP space prevents the other subnets from getting renumbered.

### Sharing VPCs between stacks

If you are creating multiple `Stack`s inside the same CDK application, you
can reuse a VPC defined in one Stack in another by simply passing the VPC
instance around:

[sharing VPCs between stacks](test/integ.share-vpcs.lit.ts)

### Importing an existing VPC

If your VPC is created outside your CDK app, you can use `Vpc.fromLookup()`.
The CDK CLI will search for the specified VPC in the the stack's region and
account, and import the subnet configuration. Looking up can be done by VPC
ID, but more flexibly by searching for a specific tag on the VPC.

Subnet types will be determined from the `aws-cdk:subnet-type` tag on the
subnet if it exists, or the presence of a route to an Internet Gateway
otherwise. Subnet names will be determined from the `aws-cdk:subnet-name` tag
on the subnet if it exists, or will mirror the subnet type otherwise (i.e.
a public subnet will have the name `"Public"`).

The result of the `Vpc.fromLookup()` operation will be written to a file
called `cdk.context.json`. You must commit this file to source control so
that the lookup values are available in non-privileged environments such
as CI build steps, and to ensure your template builds are repeatable.

Here's how `Vpc.fromLookup()` can be used:

[importing existing VPCs](test/integ.import-default-vpc.lit.ts)

`Vpc.fromLookup` is the recommended way to import VPCs. If for whatever
reason you do not want to use the context mechanism to look up a VPC at
synthesis time, you can also use `Vpc.fromVpcAttributes`. This has the
following limitations:

* Every subnet group in the VPC must have a subnet in each availability zone
  (for example, each AZ must have both a public and private subnet). Asymmetric
  VPCs are not supported.
* All VpcId, SubnetId, RouteTableId, ... parameters must either be known at
  synthesis time, or they must come from deploy-time list parameters whose
  deploy-time lengths are known at synthesis time.

Using `Vpc.fromVpcAttributes()` looks like this:

```ts
const vpc = ec2.Vpc.fromVpcAttributes(this, 'VPC', {
  vpcId: 'vpc-1234',
  availabilityZones: ['us-east-1a', 'us-east-1b'],

  // Either pass literals for all IDs
  publicSubnetIds: ['s-12345', 's-67890'],

  // OR: import a list of known length
  privateSubnetIds: Fn.importListValue('PrivateSubnetIds', 2),

  // OR: split an imported string to a list of known length
  isolatedSubnetIds: Fn.split(',', ssm.StringParameter.valueForStringParameter(this, `MyParameter`), 2),
});
```

For each subnet group the import function accepts optional parameters for subnet
names, route table ids and IPv4 CIDR blocks. When supplied, the length of these
lists are required to match the length of the list of subnet ids, allowing the
lists to be zipped together to form `ISubnet` instances.

Public subnet group example (for private or isolated subnet groups, use the properties with the respective prefix):

```ts
const vpc = ec2.Vpc.fromVpcAttributes(this, 'VPC', {
  vpcId: 'vpc-1234',
  availabilityZones: ['us-east-1a', 'us-east-1b', 'us-east-1c'],
  publicSubnetIds: ['s-12345', 's-34567', 's-56789'],
  publicSubnetNames: ['Subnet A', 'Subnet B', 'Subnet C'],
  publicSubnetRouteTableIds: ['rt-12345', 'rt-34567', 'rt-56789'],
  publicSubnetIpv4CidrBlocks: ['10.0.0.0/24', '10.0.1.0/24', '10.0.2.0/24'],
});
```

The above example will create an `IVpc` instance with three public subnets:

| Subnet id | Availability zone | Subnet name | Route table id | IPv4 CIDR   |
| --------- | ----------------- | ----------- | -------------- | ----------- |
| s-12345   | us-east-1a        | Subnet A    | rt-12345       | 10.0.0.0/24 |
| s-34567   | us-east-1b        | Subnet B    | rt-34567       | 10.0.1.0/24 |
| s-56789   | us-east-1c        | Subnet B    | rt-56789       | 10.0.2.0/24 |

### Restricting access to the VPC default security group

AWS Security best practices recommend that the [VPC default security group should
not allow inbound and outbound
traffic](https://docs.aws.amazon.com/securityhub/latest/userguide/ec2-controls.html#ec2-2).
When the `@aws-cdk/aws-ec2:restrictDefaultSecurityGroup` feature flag is set to
`true` (default for new projects) this will be enabled by default. If you do not
have this feature flag set you can either set the feature flag _or_ you can set
the `restrictDefaultSecurityGroup` property to `true`.

```ts
new ec2.Vpc(this, 'VPC', {
  restrictDefaultSecurityGroup: true,
});
```

If you set this property to `true` and then later remove it or set it to `false`
the default ingress/egress will be restored on the default security group.

## Allowing Connections

In AWS, all network traffic in and out of **Elastic Network Interfaces** (ENIs)
is controlled by **Security Groups**. You can think of Security Groups as a
firewall with a set of rules. By default, Security Groups allow no incoming
(ingress) traffic and all outgoing (egress) traffic. You can add ingress rules
to them to allow incoming traffic streams. To exert fine-grained control over
egress traffic, set `allowAllOutbound: false` on the `SecurityGroup`, after
which you can add egress traffic rules.

You can manipulate Security Groups directly:

```ts fixture=with-vpc
const mySecurityGroup = new ec2.SecurityGroup(this, 'SecurityGroup', {
  vpc,
  description: 'Allow ssh access to ec2 instances',
  allowAllOutbound: true   // Can be set to false
});
mySecurityGroup.addIngressRule(ec2.Peer.anyIpv4(), ec2.Port.tcp(22), 'allow ssh access from the world');
```

All constructs that create ENIs on your behalf (typically constructs that create
EC2 instances or other VPC-connected resources) will all have security groups
automatically assigned. Those constructs have an attribute called
**connections**, which is an object that makes it convenient to update the
security groups. If you want to allow connections between two constructs that
have security groups, you have to add an **Egress** rule to one Security Group,
and an **Ingress** rule to the other. The connections object will automatically
take care of this for you:

```ts
declare const loadBalancer: elbv2.ApplicationLoadBalancer;
declare const appFleet: autoscaling.AutoScalingGroup;
declare const dbFleet: autoscaling.AutoScalingGroup;

// Allow connections from anywhere
loadBalancer.connections.allowFromAnyIpv4(ec2.Port.HTTPS, 'Allow inbound HTTPS');

// The same, but an explicit IP address
loadBalancer.connections.allowFrom(ec2.Peer.ipv4('1.2.3.4/32'), ec2.Port.HTTPS, 'Allow inbound HTTPS');

// Allow connection between AutoScalingGroups
appFleet.connections.allowTo(dbFleet, ec2.Port.HTTPS, 'App can call database');
```

### Connection Peers

There are various classes that implement the connection peer part:

```ts
declare const appFleet: autoscaling.AutoScalingGroup;
declare const dbFleet: autoscaling.AutoScalingGroup;

// Simple connection peers
let peer = ec2.Peer.ipv4('10.0.0.0/16');
peer = ec2.Peer.anyIpv4();
peer = ec2.Peer.ipv6('::0/0');
peer = ec2.Peer.anyIpv6();
peer = ec2.Peer.prefixList('pl-12345');
appFleet.connections.allowTo(peer, ec2.Port.HTTPS, 'Allow outbound HTTPS');
```

Any object that has a security group can itself be used as a connection peer:

```ts
declare const fleet1: autoscaling.AutoScalingGroup;
declare const fleet2: autoscaling.AutoScalingGroup;
declare const appFleet: autoscaling.AutoScalingGroup;

// These automatically create appropriate ingress and egress rules in both security groups
fleet1.connections.allowTo(fleet2, ec2.Port.HTTP, 'Allow between fleets');

appFleet.connections.allowFromAnyIpv4(ec2.Port.HTTP, 'Allow from load balancer');
```

### Port Ranges

The connections that are allowed are specified by port ranges. A number of classes provide
the connection specifier:

```ts
ec2.Port.tcp(80)
ec2.Port.HTTPS
ec2.Port.tcpRange(60000, 65535)
ec2.Port.allTcp()
ec2.Port.allIcmp()
ec2.Port.allIcmpV6()
ec2.Port.allTraffic()
```

> NOTE: Not all protocols have corresponding helper methods. In the absence of a helper method,
> you can instantiate `Port` yourself with your own settings. You are also welcome to contribute
> new helper methods.

### Default Ports

Some Constructs have default ports associated with them. For example, the
listener of a load balancer does (it's the public port), or instances of an
RDS database (it's the port the database is accepting connections on).

If the object you're calling the peering method on has a default port associated with it, you can call
`allowDefaultPortFrom()` and omit the port specifier. If the argument has an associated default port, call
`allowDefaultPortTo()`.

For example:

```ts
declare const listener: elbv2.ApplicationListener;
declare const appFleet: autoscaling.AutoScalingGroup;
declare const rdsDatabase: rds.DatabaseCluster;

// Port implicit in listener
listener.connections.allowDefaultPortFromAnyIpv4('Allow public');

// Port implicit in peer
appFleet.connections.allowDefaultPortTo(rdsDatabase, 'Fleet can access database');
```

### Security group rules

By default, security group wills be added inline to the security group in the output cloud formation
template, if applicable.  This includes any static rules by ip address and port range.  This
optimization helps to minimize the size of the template.

In some environments this is not desirable, for example if your security group access is controlled
via tags. You can disable inline rules per security group or globally via the context key
`@aws-cdk/aws-ec2.securityGroupDisableInlineRules`.

```ts fixture=with-vpc
const mySecurityGroupWithoutInlineRules = new ec2.SecurityGroup(this, 'SecurityGroup', {
  vpc,
  description: 'Allow ssh access to ec2 instances',
  allowAllOutbound: true,
  disableInlineRules: true
});
//This will add the rule as an external cloud formation construct
mySecurityGroupWithoutInlineRules.addIngressRule(ec2.Peer.anyIpv4(), ec2.Port.SSH, 'allow ssh access from the world');
```

### Importing an existing security group

If you know the ID and the configuration of the security group to import, you can use `SecurityGroup.fromSecurityGroupId`:

```ts
const sg = ec2.SecurityGroup.fromSecurityGroupId(this, 'SecurityGroupImport', 'sg-1234', {
  allowAllOutbound: true,
});
```

Alternatively, use lookup methods to import security groups if you do not know the ID or the configuration details. Method `SecurityGroup.fromLookupByName` looks up a security group if the security group ID is unknown.

```ts fixture=with-vpc
const sg = ec2.SecurityGroup.fromLookupByName(this, 'SecurityGroupLookup', 'security-group-name', vpc);
```

If the security group ID is known and configuration details are unknown, use method `SecurityGroup.fromLookupById` instead. This method will lookup property `allowAllOutbound` from the current configuration of the security group.

```ts
const sg = ec2.SecurityGroup.fromLookupById(this, 'SecurityGroupLookup', 'sg-1234');
```

The result of `SecurityGroup.fromLookupByName` and `SecurityGroup.fromLookupById` operations will be written to a file called `cdk.context.json`. You must commit this file to source control so that the lookup values are available in non-privileged environments such as CI build steps, and to ensure your template builds are repeatable.

### Cross Stack Connections

If you are attempting to add a connection from a peer in one stack to a peer in a different stack, sometimes it is necessary to ensure that you are making the connection in
a specific stack in order to avoid a cyclic reference. If there are no other dependencies between stacks then it will not matter in which stack you make
the connection, but if there are existing dependencies (i.e. stack1 already depends on stack2), then it is important to make the connection in the dependent stack (i.e. stack1).

Whenever you make a `connections` function call, the ingress and egress security group rules will be added to the stack that the calling object exists in.
So if you are doing something like `peer1.connections.allowFrom(peer2)`, then the security group rules (both ingress and egress) will be created in `peer1`'s Stack.

As an example, if we wanted to allow a connection from a security group in one stack (egress) to a security group in a different stack (ingress),
we would make the connection like:

**If Stack1 depends on Stack2**

```ts fixture=with-vpc
// Stack 1
declare const stack1: Stack;
declare const stack2: Stack;

const sg1 = new ec2.SecurityGroup(stack1, 'SG1', {
  allowAllOutbound: false, // if this is `true` then no egress rule will be created
  vpc,
});

// Stack 2
const sg2 = new ec2.SecurityGroup(stack2, 'SG2', {
  allowAllOutbound: false, // if this is `true` then no egress rule will be created
  vpc,
});


// `connections.allowTo` on `sg1` since we want the
// rules to be created in Stack1
sg1.connections.allowTo(sg2, ec2.Port.tcp(3333));
```

In this case both the Ingress Rule for `sg2` and the Egress Rule for `sg1` will both be created
in `Stack 1` which avoids the cyclic reference.


**If Stack2 depends on Stack1**

```ts fixture=with-vpc
// Stack 1
declare const stack1: Stack;
declare const stack2: Stack;

const sg1 = new ec2.SecurityGroup(stack1, 'SG1', {
  allowAllOutbound: false, // if this is `true` then no egress rule will be created
  vpc,
});

// Stack 2
const sg2 = new ec2.SecurityGroup(stack2, 'SG2', {
  allowAllOutbound: false, // if this is `true` then no egress rule will be created
  vpc,
});


// `connections.allowFrom` on `sg2` since we want the
// rules to be created in Stack2
sg2.connections.allowFrom(sg1, ec2.Port.tcp(3333));
```

In this case both the Ingress Rule for `sg2` and the Egress Rule for `sg1` will both be created
in `Stack 2` which avoids the cyclic reference.

## Machine Images (AMIs)

AMIs control the OS that gets launched when you start your EC2 instance. The EC2
library contains constructs to select the AMI you want to use.

Depending on the type of AMI, you select it a different way. Here are some
examples of images you might want to use:

[example of creating images](test/example.images.lit.ts)

> NOTE: The AMIs selected by `MachineImage.lookup()` will be cached in
> `cdk.context.json`, so that your AutoScalingGroup instances aren't replaced while
> you are making unrelated changes to your CDK app.
>
> To query for the latest AMI again, remove the relevant cache entry from
> `cdk.context.json`, or use the `cdk context` command. For more information, see
> [Runtime Context](https://docs.aws.amazon.com/cdk/latest/guide/context.html) in the CDK
> developer guide.
>
> `MachineImage.genericLinux()`, `MachineImage.genericWindows()` will use `CfnMapping` in
> an agnostic stack.

## Special VPC configurations

### VPN connections to a VPC

Create your VPC with VPN connections by specifying the `vpnConnections` props (keys are construct `id`s):

```ts
import { SecretValue } from 'aws-cdk-lib/core';

const vpc = new ec2.Vpc(this, 'MyVpc', {
  vpnConnections: {
    dynamic: { // Dynamic routing (BGP)
      ip: '1.2.3.4',
      tunnelOptions: [
        {
          preSharedKeySecret: SecretValue.unsafePlainText('secretkey1234'),
        },
        {
          preSharedKeySecret: SecretValue.unsafePlainText('secretkey5678'),
        },
      ],
    },
    static: { // Static routing
      ip: '4.5.6.7',
      staticRoutes: [
        '192.168.10.0/24',
        '192.168.20.0/24'
      ]
    }
  }
});
```

To create a VPC that can accept VPN connections, set `vpnGateway` to `true`:

```ts
const vpc = new ec2.Vpc(this, 'MyVpc', {
  vpnGateway: true
});
```

VPN connections can then be added:

```ts fixture=with-vpc
vpc.addVpnConnection('Dynamic', {
  ip: '1.2.3.4'
});
```

By default, routes will be propagated on the route tables associated with the private subnets. If no
private subnets exist, isolated subnets are used. If no isolated subnets exist, public subnets are
used. Use the `Vpc` property `vpnRoutePropagation` to customize this behavior.

VPN connections expose [metrics (cloudwatch.Metric)](https://github.com/aws/aws-cdk/blob/main/packages/aws-cdk-lib/aws-cloudwatch/README.md) across all tunnels in the account/region and per connection:

```ts fixture=with-vpc
// Across all tunnels in the account/region
const allDataOut = ec2.VpnConnection.metricAllTunnelDataOut();

// For a specific vpn connection
const vpnConnection = vpc.addVpnConnection('Dynamic', {
  ip: '1.2.3.4'
});
const state = vpnConnection.metricTunnelState();
```

### VPC endpoints

A VPC endpoint enables you to privately connect your VPC to supported AWS services and VPC endpoint services powered by PrivateLink without requiring an internet gateway, NAT device, VPN connection, or AWS Direct Connect connection. Instances in your VPC do not require public IP addresses to communicate with resources in the service. Traffic between your VPC and the other service does not leave the Amazon network.

Endpoints are virtual devices. They are horizontally scaled, redundant, and highly available VPC components that allow communication between instances in your VPC and services without imposing availability risks or bandwidth constraints on your network traffic.

[example of setting up VPC endpoints](test/integ.vpc-endpoint.lit.ts)

By default, CDK will place a VPC endpoint in one subnet per AZ. If you wish to override the AZs CDK places the VPC endpoint in,
use the `subnets` parameter as follows:

```ts
declare const vpc: ec2.Vpc;

new ec2.InterfaceVpcEndpoint(this, 'VPC Endpoint', {
  vpc,
  service: new ec2.InterfaceVpcEndpointService('com.amazonaws.vpce.us-east-1.vpce-svc-uuddlrlrbastrtsvc', 443),
  // Choose which availability zones to place the VPC endpoint in, based on
  // available AZs
  subnets: {
    availabilityZones: ['us-east-1a', 'us-east-1c']
  }
});
```

Per the [AWS documentation](https://aws.amazon.com/premiumsupport/knowledge-center/interface-endpoint-availability-zone/), not all
VPC endpoint services are available in all AZs. If you specify the parameter `lookupSupportedAzs`, CDK attempts to discover which
AZs an endpoint service is available in, and will ensure the VPC endpoint is not placed in a subnet that doesn't match those AZs.
These AZs will be stored in cdk.context.json.

```ts
declare const vpc: ec2.Vpc;

new ec2.InterfaceVpcEndpoint(this, 'VPC Endpoint', {
  vpc,
  service: new ec2.InterfaceVpcEndpointService('com.amazonaws.vpce.us-east-1.vpce-svc-uuddlrlrbastrtsvc', 443),
  // Choose which availability zones to place the VPC endpoint in, based on
  // available AZs
  lookupSupportedAzs: true
});
```

Pre-defined AWS services are defined in the [InterfaceVpcEndpointAwsService](lib/vpc-endpoint.ts) class, and can be used to
create VPC endpoints without having to configure name, ports, etc. For example, a Keyspaces endpoint can be created for
use in your VPC:

``` ts
declare const vpc: ec2.Vpc;

new ec2.InterfaceVpcEndpoint(this, 'VPC Endpoint', {
  vpc,
  service: ec2.InterfaceVpcEndpointAwsService.KEYSPACES,
});
```

#### Security groups for interface VPC endpoints

By default, interface VPC endpoints create a new security group and all traffic to the endpoint from within the VPC will be automatically allowed.

Use the `connections` object to allow other traffic to flow to the endpoint:

```ts
declare const myEndpoint: ec2.InterfaceVpcEndpoint;

myEndpoint.connections.allowDefaultPortFromAnyIpv4();
```

Alternatively, existing security groups can be used by specifying the `securityGroups` prop.

### VPC endpoint services

A VPC endpoint service enables you to expose a Network Load Balancer(s) as a provider service to consumers, who connect to your service over a VPC endpoint. You can restrict access to your service via allowed principals (anything that extends ArnPrincipal), and require that new connections be manually accepted. You can also enable Contributor Insight rules.

```ts
declare const networkLoadBalancer1: elbv2.NetworkLoadBalancer;
declare const networkLoadBalancer2: elbv2.NetworkLoadBalancer;

new ec2.VpcEndpointService(this, 'EndpointService', {
  vpcEndpointServiceLoadBalancers: [networkLoadBalancer1, networkLoadBalancer2],
  acceptanceRequired: true,
  allowedPrincipals: [new iam.ArnPrincipal('arn:aws:iam::123456789012:root')],
  contributorInsights: true
});
```

You can also include a service principal in the `allowedPrincipals` property by specifying it as a parameter to the  `ArnPrincipal` constructor.
The resulting VPC endpoint will have an allowlisted principal of type `Service`, instead of `Arn` for that item in the list.
```ts
declare const networkLoadBalancer: elbv2.NetworkLoadBalancer;

new ec2.VpcEndpointService(this, 'EndpointService', {
  vpcEndpointServiceLoadBalancers: [networkLoadBalancer],
  allowedPrincipals: [new iam.ArnPrincipal('ec2.amazonaws.com')],
});
```

Endpoint services support private DNS, which makes it easier for clients to connect to your service by automatically setting up DNS in their VPC.
You can enable private DNS on an endpoint service like so:

```ts
import { PublicHostedZone, VpcEndpointServiceDomainName } from 'aws-cdk-lib/aws-route53';
declare const zone: PublicHostedZone;
declare const vpces: ec2.VpcEndpointService;

new VpcEndpointServiceDomainName(this, 'EndpointDomain', {
  endpointService: vpces,
  domainName: 'my-stuff.aws-cdk.dev',
  publicHostedZone: zone,
});
```

Note: The domain name must be owned (registered through Route53) by the account the endpoint service is in, or delegated to the account.
The VpcEndpointServiceDomainName will handle the AWS side of domain verification, the process for which can be found
[here](https://docs.aws.amazon.com/vpc/latest/userguide/endpoint-services-dns-validation.html)

### Client VPN endpoint

AWS Client VPN is a managed client-based VPN service that enables you to securely access your AWS
resources and resources in your on-premises network. With Client VPN, you can access your resources
from any location using an OpenVPN-based VPN client.

Use the `addClientVpnEndpoint()` method to add a client VPN endpoint to a VPC:

```ts fixture=client-vpn
vpc.addClientVpnEndpoint('Endpoint', {
  cidr: '10.100.0.0/16',
  serverCertificateArn: 'arn:aws:acm:us-east-1:123456789012:certificate/server-certificate-id',
  // Mutual authentication
  clientCertificateArn: 'arn:aws:acm:us-east-1:123456789012:certificate/client-certificate-id',
  // User-based authentication
  userBasedAuthentication: ec2.ClientVpnUserBasedAuthentication.federated(samlProvider),
});
```

The endpoint must use at least one [authentication method](https://docs.aws.amazon.com/vpn/latest/clientvpn-admin/client-authentication.html):

* Mutual authentication with a client certificate
* User-based authentication (directory or federated)

If user-based authentication is used, the [self-service portal URL](https://docs.aws.amazon.com/vpn/latest/clientvpn-user/self-service-portal.html)
is made available via a CloudFormation output.

By default, a new security group is created, and logging is enabled. Moreover, a rule to
authorize all users to the VPC CIDR is created.

To customize authorization rules, set the `authorizeAllUsersToVpcCidr` prop to `false`
and use `addAuthorizationRule()`:

```ts fixture=client-vpn
const endpoint = vpc.addClientVpnEndpoint('Endpoint', {
  cidr: '10.100.0.0/16',
  serverCertificateArn: 'arn:aws:acm:us-east-1:123456789012:certificate/server-certificate-id',
  userBasedAuthentication: ec2.ClientVpnUserBasedAuthentication.federated(samlProvider),
  authorizeAllUsersToVpcCidr: false,
});

endpoint.addAuthorizationRule('Rule', {
  cidr: '10.0.10.0/32',
  groupId: 'group-id',
});
```

Use `addRoute()` to configure network routes:

```ts fixture=client-vpn
const endpoint = vpc.addClientVpnEndpoint('Endpoint', {
  cidr: '10.100.0.0/16',
  serverCertificateArn: 'arn:aws:acm:us-east-1:123456789012:certificate/server-certificate-id',
  userBasedAuthentication: ec2.ClientVpnUserBasedAuthentication.federated(samlProvider),
});

// Client-to-client access
endpoint.addRoute('Route', {
  cidr: '10.100.0.0/16',
  target: ec2.ClientVpnRouteTarget.local(),
});
```

Use the `connections` object of the endpoint to allow traffic to other security groups.

## Instances

You can use the `Instance` class to start up a single EC2 instance. For production setups, we recommend
you use an `AutoScalingGroup` from the `aws-autoscaling` module instead, as AutoScalingGroups will take
care of restarting your instance if it ever fails.

```ts
declare const vpc: ec2.Vpc;
declare const instanceType: ec2.InstanceType;

// Amazon Linux 2
new ec2.Instance(this, 'Instance2', {
  vpc,
  instanceType,
  machineImage: ec2.MachineImage.latestAmazonLinux2(),
});

// Amazon Linux 2 with kernel 5.x
new ec2.Instance(this, 'Instance3', {
  vpc,
  instanceType,
  machineImage: ec2.MachineImage.latestAmazonLinux2({
    kernel: ec2.AmazonLinux2Kernel.KERNEL_5_10,
  }),
});

// Amazon Linux 2023
new ec2.Instance(this, 'Instance4', {
  vpc,
  instanceType,
  machineImage: ec2.MachineImage.latestAmazonLinux2023(),
});

// Graviton 3 Processor
new ec2.Instance(this, 'Instance5', {
  vpc,
  instanceType: ec2.InstanceType.of(ec2.InstanceClass.C7G, ec2.InstanceSize.LARGE),
  machineImage: ec2.MachineImage.latestAmazonLinux2023({
    cpuType: ec2.AmazonLinuxCpuType.ARM_64,
  }),
});
```

### Latest Amazon Linux Images

Rather than specifying a specific AMI ID to use, it is possible to specify a SSM
Parameter that contains the AMI ID. AWS publishes a set of [public parameters](https://docs.aws.amazon.com/systems-manager/latest/userguide/parameter-store-public-parameters-ami.html)
that contain the latest Amazon Linux AMIs. To make it easier to query a
particular image parameter, the CDK provides a couple of constructs `AmazonLinux2ImageSsmParameter`,
`AmazonLinux2022ImageSsmParameter`, & `AmazonLinux2023SsmParameter`. For example
to use the latest `al2023` image:

```ts
declare const vpc: ec2.Vpc;

new ec2.Instance(this, 'LatestAl2023', {
  vpc,
  instanceType: ec2.InstanceType.of(ec2.InstanceClass.C7G, ec2.InstanceSize.LARGE),
  machineImage: ec2.MachineImage.latestAmazonLinux2023(),
});
```

> **Warning**
> Since this retrieves the value from an SSM parameter at deployment time, the
> value will be resolved each time the stack is deployed. This means that if
> the parameter contains a different value on your next deployment, the instance
> will be replaced.

It is also possible to perform the lookup once at synthesis time and then cache
the value in CDK context. This way the value will not change on future
deployments unless you manually refresh the context.

```ts
declare const vpc: ec2.Vpc;

new ec2.Instance(this, 'LatestAl2023', {
  vpc,
  instanceType: ec2.InstanceType.of(ec2.InstanceClass.C7G, ec2.InstanceSize.LARGE),
  machineImage: ec2.MachineImage.latestAmazonLinux2023({
    cachedInContext: true, // default is false
  }),
});

// or
new ec2.Instance(this, 'LatestAl2023', {
  vpc,
  instanceType: ec2.InstanceType.of(ec2.InstanceClass.C7G, ec2.InstanceSize.LARGE),
  // context cache is turned on by default
  machineImage: new ec2.AmazonLinux2023ImageSsmParameter(),
});
```

#### Kernel Versions

Each Amazon Linux AMI uses a specific kernel version. Most Amazon Linux
generations come with an AMI using the "default" kernel and then 1 or more
AMIs using a specific kernel version, which may or may not be different from the
default kernel version.

For example, Amazon Linux 2 has two different AMIs available from the SSM
parameters.

- `/aws/service/ami-amazon-linux-latest/amzn2-ami-hvm-x86_64-ebs`
  - This is the "default" kernel which uses `kernel-4.14`
- `/aws/service/ami-amazon-linux-latest/amzn2-ami-kernel-5.10-hvm-x86_64-ebs`

If a new Amazon Linux generation AMI is published with a new kernel version,
then a new SSM parameter will be created with the new version
(e.g. `/aws/service/ami-amazon-linux-latest/amzn2-ami-kernel-5.15-hvm-x86_64-ebs`),
but the "default" AMI may or may not be updated.

If you would like to make sure you always have the latest kernel version, then
either specify the specific latest kernel version or opt-in to using the CDK
latest kernel version.

```ts
declare const vpc: ec2.Vpc;

new ec2.Instance(this, 'LatestAl2023', {
  vpc,
  instanceType: ec2.InstanceType.of(ec2.InstanceClass.C7G, ec2.InstanceSize.LARGE),
  // context cache is turned on by default
  machineImage: new ec2.AmazonLinux2023ImageSsmParameter({
    kernel: ec2.AmazonLinux2023Kernel.KERNEL_6_1,
  }),
});
```
_CDK managed latest_

```ts
declare const vpc: ec2.Vpc;

new ec2.Instance(this, 'LatestAl2023', {
  vpc,
  instanceType: ec2.InstanceType.of(ec2.InstanceClass.C7G, ec2.InstanceSize.LARGE),
  // context cache is turned on by default
  machineImage: new ec2.AmazonLinux2023ImageSsmParameter({
    kernel: ec2.AmazonLinux2023Kernel.CDK_LATEST,
  }),
});

// or

new ec2.Instance(this, 'LatestAl2023', {
  vpc,
  instanceType: ec2.InstanceType.of(ec2.InstanceClass.C7G, ec2.InstanceSize.LARGE),
  machineImage: ec2.MachineImage.latestAmazonLinux2023(), // always uses latest kernel version
});
```

When using the CDK managed latest version, when a new kernel version is made
available the `LATEST` will be updated to point to the new kernel version. You
then would be required to update the newest CDK version for it to take effect.

### Configuring Instances using CloudFormation Init (cfn-init)

CloudFormation Init allows you to configure your instances by writing files to them, installing software
packages, starting services and running arbitrary commands. By default, if any of the instance setup
commands throw an error; the deployment will fail and roll back to the previously known good state.
The following documentation also applies to `AutoScalingGroup`s.

For the full set of capabilities of this system, see the documentation for
[`AWS::CloudFormation::Init`](https://docs.aws.amazon.com/AWSCloudFormation/latest/UserGuide/aws-resource-init.html).
Here is an example of applying some configuration to an instance:

```ts
declare const vpc: ec2.Vpc;
declare const instanceType: ec2.InstanceType;
declare const machineImage: ec2.IMachineImage;

new ec2.Instance(this, 'Instance', {
  vpc,
  instanceType,
  machineImage,

  // Showing the most complex setup, if you have simpler requirements
  // you can use `CloudFormationInit.fromElements()`.
  init: ec2.CloudFormationInit.fromConfigSets({
    configSets: {
      // Applies the configs below in this order
      default: ['yumPreinstall', 'config'],
    },
    configs: {
      yumPreinstall: new ec2.InitConfig([
        // Install an Amazon Linux package using yum
        ec2.InitPackage.yum('git'),
      ]),
      config: new ec2.InitConfig([
        // Create a JSON file from tokens (can also create other files)
        ec2.InitFile.fromObject('/etc/stack.json', {
          stackId: Stack.of(this).stackId,
          stackName: Stack.of(this).stackName,
          region: Stack.of(this).region,
        }),

        // Create a group and user
        ec2.InitGroup.fromName('my-group'),
        ec2.InitUser.fromName('my-user'),

        // Install an RPM from the internet
        ec2.InitPackage.rpm('http://mirrors.ukfast.co.uk/sites/dl.fedoraproject.org/pub/epel/8/Everything/x86_64/Packages/r/rubygem-git-1.5.0-2.el8.noarch.rpm'),
      ]),
    },
  }),
  initOptions: {
    // Optional, which configsets to activate (['default'] by default)
    configSets: ['default'],

    // Optional, how long the installation is expected to take (5 minutes by default)
    timeout: Duration.minutes(30),

    // Optional, whether to include the --url argument when running cfn-init and cfn-signal commands (false by default)
    includeUrl: true,

    // Optional, whether to include the --role argument when running cfn-init and cfn-signal commands (false by default)
    includeRole: true,
  },
});
```

`InitCommand` can not be used to start long-running processes. At deploy time,
`cfn-init` will always wait for the process to exit before continuing, causing
the CloudFormation deployment to fail because the signal hasn't been received
within the expected timeout.

Instead, you should install a service configuration file onto your machine `InitFile`,
and then use `InitService` to start it.

If your Linux OS is using SystemD (like Amazon Linux 2 or higher), the CDK has
helpers to create a long-running service using CFN Init. You can create a
SystemD-compatible config file using `InitService.systemdConfigFile()`, and
start it immediately. The following examples shows how to start a trivial Python
3 web server:

```ts
declare const vpc: ec2.Vpc;
declare const instanceType: ec2.InstanceType;

new ec2.Instance(this, 'Instance', {
  vpc,
  instanceType,
  machineImage: ec2.MachineImage.latestAmazonLinux2023(),

  init: ec2.CloudFormationInit.fromElements(
    // Create a simple config file that runs a Python web server
    ec2.InitService.systemdConfigFile('simpleserver', {
      command: '/usr/bin/python3 -m http.server 8080',
      cwd: '/var/www/html',
    }),
    // Start the server using SystemD
    ec2.InitService.enable('simpleserver', {
      serviceManager: ec2.ServiceManager.SYSTEMD,
    }),
    // Drop an example file to show the web server working
    ec2.InitFile.fromString('/var/www/html/index.html', 'Hello! It\'s working!'),
  ),
});
```

You can have services restarted after the init process has made changes to the system.
To do that, instantiate an `InitServiceRestartHandle` and pass it to the config elements
that need to trigger the restart and the service itself. For example, the following
config writes a config file for nginx, extracts an archive to the root directory, and then
restarts nginx so that it picks up the new config and files:

```ts
declare const myBucket: s3.Bucket;

const handle = new ec2.InitServiceRestartHandle();

ec2.CloudFormationInit.fromElements(
  ec2.InitFile.fromString('/etc/nginx/nginx.conf', '...', { serviceRestartHandles: [handle] }),
  ec2.InitSource.fromS3Object('/var/www/html', myBucket, 'html.zip', { serviceRestartHandles: [handle] }),
  ec2.InitService.enable('nginx', {
    serviceRestartHandle: handle,
  })
);
```

You can use the `environmentVariables` or `environmentFiles` parameters to specify environment variables
for your services:

```ts
new ec2.InitConfig([
  ec2.InitFile.fromString('/myvars.env', 'VAR_FROM_FILE="VAR_FROM_FILE"'),
  ec2.InitService.systemdConfigFile('myapp', {
    command: '/usr/bin/python3 -m http.server 8080',
    cwd: '/var/www/html',
    environmentVariables: {
      MY_VAR: 'MY_VAR',
    },
    environmentFiles: ['/myvars.env'],
  }),
])
```

### Bastion Hosts

A bastion host functions as an instance used to access servers and resources in a VPC without open up the complete VPC on a network level.
You can use bastion hosts using a standard SSH connection targeting port 22 on the host. As an alternative, you can connect the SSH connection
feature of AWS Systems Manager Session Manager, which does not need an opened security group. (https://aws.amazon.com/about-aws/whats-new/2019/07/session-manager-launches-tunneling-support-for-ssh-and-scp/)

A default bastion host for use via SSM can be configured like:

```ts fixture=with-vpc
const host = new ec2.BastionHostLinux(this, 'BastionHost', { vpc });
```

If you want to connect from the internet using SSH, you need to place the host into a public subnet. You can then configure allowed source hosts.

```ts fixture=with-vpc
const host = new ec2.BastionHostLinux(this, 'BastionHost', {
  vpc,
  subnetSelection: { subnetType: ec2.SubnetType.PUBLIC },
});
host.allowSshAccessFrom(ec2.Peer.ipv4('1.2.3.4/32'));
```

As there are no SSH public keys deployed on this machine, you need to use [EC2 Instance Connect](https://aws.amazon.com/de/blogs/compute/new-using-amazon-ec2-instance-connect-for-ssh-access-to-your-ec2-instances/)
with the command `aws ec2-instance-connect send-ssh-public-key` to provide your SSH public key.

EBS volume for the bastion host can be encrypted like:

```ts fixture=with-vpc
const host = new ec2.BastionHostLinux(this, 'BastionHost', {
  vpc,
  blockDevices: [{
    deviceName: '/dev/sdh',
    volume: ec2.BlockDeviceVolume.ebs(10, {
      encrypted: true,
    }),
  }],
});
```

It's recommended to set the `@aws-cdk/aws-ec2:bastionHostUseAmazonLinux2023ByDefault`
[feature flag](https://docs.aws.amazon.com/cdk/v2/guide/featureflags.html) to `true` to use Amazon Linux 2023 as the
bastion host AMI. Without this flag set, the bastion host will default to Amazon Linux 2, which will be unsupported in
June 2025.

```json
{
  "context": {
    "@aws-cdk/aws-ec2:bastionHostUseAmazonLinux2023ByDefault": true
  }
}
```

### Placement Group

Specify `placementGroup` to enable the placement group support:

```ts fixture=with-vpc
declare const instanceType: ec2.InstanceType;

const pg = new ec2.PlacementGroup(this, 'test-pg', {
  strategy: ec2.PlacementGroupStrategy.SPREAD,
});

new ec2.Instance(this, 'Instance', {
  vpc,
  instanceType,
  machineImage: ec2.MachineImage.latestAmazonLinux2023(),
  placementGroup: pg,
});
```

### Block Devices

To add EBS block device mappings, specify the `blockDevices` property. The following example sets the EBS-backed
root device (`/dev/sda1`) size to 50 GiB, and adds another EBS-backed device mapped to `/dev/sdm` that is 100 GiB in
size:

```ts
declare const vpc: ec2.Vpc;
declare const instanceType: ec2.InstanceType;
declare const machineImage: ec2.IMachineImage;

new ec2.Instance(this, 'Instance', {
  vpc,
  instanceType,
  machineImage,

  // ...

  blockDevices: [
    {
      deviceName: '/dev/sda1',
      volume: ec2.BlockDeviceVolume.ebs(50),
    },
    {
      deviceName: '/dev/sdm',
      volume: ec2.BlockDeviceVolume.ebs(100),
    },
  ],
});

```

It is also possible to encrypt the block devices. In this example we will create an customer managed key encrypted EBS-backed root device:

```ts
import { Key } from 'aws-cdk-lib/aws-kms';

declare const vpc: ec2.Vpc;
declare const instanceType: ec2.InstanceType;
declare const machineImage: ec2.IMachineImage;

const kmsKey = new Key(this, 'KmsKey')

new ec2.Instance(this, 'Instance', {
  vpc,
  instanceType,
  machineImage,

  // ...

  blockDevices: [
    {
      deviceName: '/dev/sda1',
      volume: ec2.BlockDeviceVolume.ebs(50, {
        encrypted: true,
        kmsKey: kmsKey,
      }),
    },
  ],
});

```

To specify the throughput value for `gp3` volumes, use the `throughput` property:

```ts
declare const vpc: ec2.Vpc;
declare const instanceType: ec2.InstanceType;
declare const machineImage: ec2.IMachineImage;

new ec2.Instance(this, 'Instance', {
  vpc,
  instanceType,
  machineImage,

  // ...

  blockDevices: [
    {
      deviceName: '/dev/sda1',
      volume: ec2.BlockDeviceVolume.ebs(100, {
        volumeType: ec2.EbsDeviceVolumeType.GP3,
        throughput: 250,
      }),
    },
  ],
});

```

#### EBS Optimized Instances

An Amazon EBS–optimized instance uses an optimized configuration stack and provides additional, dedicated capacity for Amazon EBS I/O. This optimization provides the best performance for your EBS volumes by minimizing contention between Amazon EBS I/O and other traffic from your instance.

Depending on the instance type, this features is enabled by default while others require explicit activation. Please refer to the [documentation](https://docs.aws.amazon.com/AWSEC2/latest/UserGuide/ebs-optimized.html) for details.

```ts
declare const vpc: ec2.Vpc;
declare const instanceType: ec2.InstanceType;
declare const machineImage: ec2.IMachineImage;

new ec2.Instance(this, 'Instance', {
  vpc,
  instanceType,
  machineImage,
  ebsOptimized: true,
  blockDevices: [{
    deviceName: '/dev/xvda',
    volume: ec2.BlockDeviceVolume.ebs(8),
  }],
});
```

### Volumes

Whereas a `BlockDeviceVolume` is an EBS volume that is created and destroyed as part of the creation and destruction of a specific instance. A `Volume` is for when you want an EBS volume separate from any particular instance. A `Volume` is an EBS block device that can be attached to, or detached from, any instance at any time. Some types of `Volume`s can also be attached to multiple instances at the same time to allow you to have shared storage between those instances.

A notable restriction is that a Volume can only be attached to instances in the same availability zone as the Volume itself.

The following demonstrates how to create a 500 GiB encrypted Volume in the `us-west-2a` availability zone, and give a role the ability to attach that Volume to a specific instance:

```ts
declare const instance: ec2.Instance;
declare const role: iam.Role;

const volume = new ec2.Volume(this, 'Volume', {
  availabilityZone: 'us-west-2a',
  size: Size.gibibytes(500),
  encrypted: true,
});

volume.grantAttachVolume(role, [instance]);
```

#### Instances Attaching Volumes to Themselves

If you need to grant an instance the ability to attach/detach an EBS volume to/from itself, then using `grantAttachVolume` and `grantDetachVolume` as outlined above
will lead to an unresolvable circular reference between the instance role and the instance. In this case, use `grantAttachVolumeByResourceTag` and `grantDetachVolumeByResourceTag` as follows:

```ts
declare const instance: ec2.Instance;
declare const volume: ec2.Volume;

const attachGrant = volume.grantAttachVolumeByResourceTag(instance.grantPrincipal, [instance]);
const detachGrant = volume.grantDetachVolumeByResourceTag(instance.grantPrincipal, [instance]);
```

#### Attaching Volumes

The Amazon EC2 documentation for
[Linux Instances](https://docs.aws.amazon.com/AWSEC2/latest/UserGuide/AmazonEBS.html) and
[Windows Instances](https://docs.aws.amazon.com/AWSEC2/latest/WindowsGuide/ebs-volumes.html) contains information on how
to attach and detach your Volumes to/from instances, and how to format them for use.

The following is a sample skeleton of EC2 UserData that can be used to attach a Volume to the Linux instance that it is running on:

```ts
declare const instance: ec2.Instance;
declare const volume: ec2.Volume;

volume.grantAttachVolumeByResourceTag(instance.grantPrincipal, [instance]);
const targetDevice = '/dev/xvdz';
instance.userData.addCommands(
  // Retrieve token for accessing EC2 instance metadata (https://docs.aws.amazon.com/AWSEC2/latest/UserGuide/instancedata-data-retrieval.html)
  `TOKEN=$(curl -SsfX PUT "http://169.254.169.254/latest/api/token" -H "X-aws-ec2-metadata-token-ttl-seconds: 21600")`,
  // Retrieve the instance Id of the current EC2 instance
  `INSTANCE_ID=$(curl -SsfH "X-aws-ec2-metadata-token: $TOKEN" http://169.254.169.254/latest/meta-data/instance-id)`,
  // Attach the volume to /dev/xvdz
  `aws --region ${Stack.of(this).region} ec2 attach-volume --volume-id ${volume.volumeId} --instance-id $INSTANCE_ID --device ${targetDevice}`,
  // Wait until the volume has attached
  `while ! test -e ${targetDevice}; do sleep 1; done`
  // The volume will now be mounted. You may have to add additional code to format the volume if it has not been prepared.
);
```

#### Tagging Volumes

You can configure [tag propagation on volume creation](https://docs.aws.amazon.com/AWSCloudFormation/latest/UserGuide/aws-properties-ec2-instance.html#cfn-ec2-instance-propagatetagstovolumeoncreation).

```ts
  declare const vpc: ec2.Vpc;
  declare const instanceType: ec2.InstanceType;
  declare const machineImage: ec2.IMachineImage;

  new ec2.Instance(this, 'Instance', {
    vpc,
    machineImage,
    instanceType,
    propagateTagsToVolumeOnCreation: true,
  });
```

#### Throughput on GP3 Volumes

You can specify the `throughput` of a GP3 volume from 125 (default) to 1000.

```ts
new ec2.Volume(this, 'Volume', {
  availabilityZone: 'us-east-1a',
  size: Size.gibibytes(125),
  volumeType: ec2.EbsDeviceVolumeType.GP3,
  throughput: 125,
});
```

### Configuring Instance Metadata Service (IMDS)

#### Toggling IMDSv1

You can configure [EC2 Instance Metadata Service](https://docs.aws.amazon.com/AWSEC2/latest/UserGuide/ec2-instance-metadata.html) options to either
allow both IMDSv1 and IMDSv2 or enforce IMDSv2 when interacting with the IMDS.

To do this for a single `Instance`, you can use the `requireImdsv2` property.
The example below demonstrates IMDSv2 being required on a single `Instance`:

```ts
declare const vpc: ec2.Vpc;
declare const instanceType: ec2.InstanceType;
declare const machineImage: ec2.IMachineImage;

new ec2.Instance(this, 'Instance', {
  vpc,
  instanceType,
  machineImage,

  // ...

  requireImdsv2: true,
});
```

You can also use the either the `InstanceRequireImdsv2Aspect` for EC2 instances or the `LaunchTemplateRequireImdsv2Aspect` for EC2 launch templates
to apply the operation to multiple instances or launch templates, respectively.

The following example demonstrates how to use the `InstanceRequireImdsv2Aspect` to require IMDSv2 for all EC2 instances in a stack:

```ts
const aspect = new ec2.InstanceRequireImdsv2Aspect();
Aspects.of(this).add(aspect);
```

### Associating a Public IP Address with an Instance

All subnets have an attribute that determines whether instances launched into that subnet are assigned a public IPv4 address. This attribute is set to true by default for default public subnets. Thus, an EC2 instance launched into a default public subnet will be assigned a public IPv4 address. Nondefault public subnets have this attribute set to false by default and any EC2 instance launched into a nondefault public subnet will not be assigned a public IPv4 address automatically. To automatically assign a public IPv4 address to an instance launched into a nondefault public subnet, you can set the `associatePublicIpAddress` property on the `Instance` construct to true. Alternatively, to not automatically assign a public IPv4 address to an instance launched into a default public subnet, you can set `associatePublicIpAddress` to false. Including this property, removing this property, or updating the value of this property on an existing instance will result in replacement of the instance.

```ts
const vpc = new ec2.Vpc(this, 'VPC', {
  cidr: '10.0.0.0/16',
  natGateways: 0,
  maxAzs: 3,
  subnetConfiguration: [
    {
      name: 'public-subnet-1',
      subnetType: ec2.SubnetType.PUBLIC,
      cidrMask: 24,
    },
  ],
});

const instance = new ec2.Instance(this, 'Instance', {
  vpc,
  vpcSubnets: { subnetGroupName: 'public-subnet-1' },
  instanceType: ec2.InstanceType.of(ec2.InstanceClass.T3, ec2.InstanceSize.NANO),
  machineImage: new ec2.AmazonLinuxImage({ generation: ec2.AmazonLinuxGeneration.AMAZON_LINUX_2 }),
  detailedMonitoring: true,
  associatePublicIpAddress: true,
});
```

### Specifying a key pair

To allow SSH access to an EC2 instance by default, a Key Pair must be specified. Key pairs can
be provided with the `keyPair` property to instances and launch templates. You can create a
key pair for an instance like this:

```ts
declare const vpc: ec2.Vpc;
declare const instanceType: ec2.InstanceType;

const keyPair = new ec2.KeyPair(this, 'KeyPair', {
  type: ec2.KeyPairType.ED25519,
  format: ec2.KeyPairFormat.PEM,
});
const instance = new ec2.Instance(this, 'Instance', {
  vpc,
  instanceType,
  machineImage: ec2.MachineImage.latestAmazonLinux2023(),
  // Use the custom key pair
  keyPair,
});
```

When a new EC2 Key Pair is created (without imported material), the private key material is
automatically stored in Systems Manager Parameter Store. This can be retrieved from the key pair
construct:

```ts
const keyPair = new ec2.KeyPair(this, 'KeyPair');
const privateKey = keyPair.privateKey;
```

If you already have an SSH key that you wish to use in EC2, that can be provided when constructing the
`KeyPair`. If public key material is provided, the key pair is considered "imported" and there
will not be any data automatically stored in Systems Manager Parameter Store and the `type` property
cannot be specified for the key pair.

```ts
const keyPair = new ec2.KeyPair(this, 'KeyPair', {
  publicKeyMaterial: "ssh-ed25519 AAAAC3NzaC1lZDI1NTE5AAAAIB7jpNzG+YG0s+xIGWbxrxIZiiozHOEuzIJacvASP0mq",
})
```

#### Using an existing EC2 Key Pair

If you already have an EC2 Key Pair created outside of the CDK, you can import that key to
your CDK stack.

You can import it purely by name:

```ts
const keyPair = ec2.KeyPair.fromKeyPairName(this, 'KeyPair', 'the-keypair-name');
```

Or by specifying additional attributes:

```ts
const keyPair = ec2.KeyPair.fromKeyPairAttributes(this, 'KeyPair', {
  keyPairName: 'the-keypair-name',
  type: ec2.KeyPairType.RSA,
})
```

### Using IPv6 IPs

Instances can be given IPv6 IPs by launching them into a subnet of a dual stack VPC.

```ts
const vpc = new ec2.Vpc(this, 'Ip6VpcDualStack', {
  ipProtocol: ec2.IpProtocol.DUAL_STACK,
  subnetConfiguration: [
    {
      name: 'Public',
      subnetType: ec2.SubnetType.PUBLIC,
      mapPublicIpOnLaunch: true,
    },
    {
      name: 'Private',
      subnetType: ec2.SubnetType.PRIVATE_ISOLATED,
    },
  ],
});

const instance = new ec2.Instance(this, 'MyInstance', {
  instanceType: ec2.InstanceType.of(ec2.InstanceClass.T2, ec2.InstanceSize.MICRO),
  machineImage: ec2.MachineImage.latestAmazonLinux2(),
  vpc: vpc,
  vpcSubnets: { subnetType: ec2.SubnetType.PUBLIC },
  allowAllIpv6Outbound: true,

  // ...
});

instance.connections.allowFrom(ec2.Peer.anyIpv6(), ec2.Port.allIcmpV6(), 'allow ICMPv6');
```

Note to set `mapPublicIpOnLaunch` to true in the `subnetConfiguration`.

Additionally, IPv6 support varies by instance type. Most instance types have IPv6 support with exception of m1-m3, c1, g2, and t1.micro. A full list can be found here: https://docs.aws.amazon.com/AWSEC2/latest/UserGuide/using-eni.html#AvailableIpPerENI.

#### Specifying the IPv6 Address

If you want to specify [the number of IPv6 addresses](https://docs.aws.amazon.com/AWSEC2/latest/UserGuide/MultipleIP.html#assign-multiple-ipv6) to assign to the instance, you can use the `ipv6AddresseCount` property:

```ts
// dual stack VPC
declare const vpc: ec2.Vpc;

const instance = new ec2.Instance(this, 'MyInstance', {
  instanceType: ec2.InstanceType.of(ec2.InstanceClass.M5, ec2.InstanceSize.LARGE),
  machineImage: ec2.MachineImage.latestAmazonLinux2(),
  vpc: vpc,
  vpcSubnets: { subnetType: ec2.SubnetType.PUBLIC },
  // Assign 2 IPv6 addresses to the instance
  ipv6AddressCount: 2,
});
```

### Credit configuration modes for burstable instances

You can set the [credit configuration mode](https://docs.aws.amazon.com/AWSEC2/latest/UserGuide/burstable-credits-baseline-concepts.html) for burstable instances (T2, T3, T3a and T4g instance types):

```ts
declare const vpc: ec2.Vpc;

const instance = new ec2.Instance(this, 'Instance', {
  instanceType: ec2.InstanceType.of(ec2.InstanceClass.T3, ec2.InstanceSize.MICRO),
  machineImage: ec2.MachineImage.latestAmazonLinux2(),
  vpc: vpc,
  creditSpecification: ec2.CpuCredits.STANDARD,
});
```

It is also possible to set the credit configuration mode for NAT instances.

```ts
const natInstanceProvider = ec2.NatProvider.instance({
  instanceType: ec2.InstanceType.of(ec2.InstanceClass.T4G, ec2.InstanceSize.LARGE),
  machineImage: new ec2.AmazonLinuxImage(),
  creditSpecification: ec2.CpuCredits.UNLIMITED,
});
new ec2.Vpc(this, 'VPC', {
  natGatewayProvider: natInstanceProvider,
});
```

**Note**: `CpuCredits.UNLIMITED` mode is not supported for T3 instances that are launched on a Dedicated Host.

### Shutdown behavior

You can specify the behavior of the instance when you initiate shutdown from the instance (using the operating system command for system shutdown).

```ts
declare const vpc: ec2.Vpc;

new ec2.Instance(this, 'Instance', {
  vpc,
  instanceType: ec2.InstanceType.of(ec2.InstanceClass.T3, ec2.InstanceSize.NANO),
  machineImage: new ec2.AmazonLinuxImage({ generation: ec2.AmazonLinuxGeneration.AMAZON_LINUX_2 }),
  instanceInitiatedShutdownBehavior: ec2.InstanceInitiatedShutdownBehavior.TERMINATE, // default is STOP
});
```

### Enabling Nitro Enclaves

You can enable [AWS Nitro Enclaves](https://docs.aws.amazon.com/enclaves/latest/user/nitro-enclave.html) for
your EC2 instances by setting the `enclaveEnabled` property to `true`. Nitro Enclaves is a feature of
AWS Nitro System that enables creating isolated and highly constrained CPU environments known as enclaves.

```ts
declare const vpc: ec2.Vpc;

const instance = new ec2.Instance(this, 'Instance', {
  instanceType: ec2.InstanceType.of(ec2.InstanceClass.M5, ec2.InstanceSize.XLARGE),
  machineImage: new ec2.AmazonLinuxImage(),
  vpc: vpc,
  enclaveEnabled: true,
});
```

> NOTE: You must use an instance type and operating system that support Nitro Enclaves.
> For more information, see [Requirements](https://docs.aws.amazon.com/enclaves/latest/user/nitro-enclave.html#nitro-enclave-reqs).

### Enabling Termination Protection

You can enable [Termination Protection](https://docs.aws.amazon.com/AWSEC2/latest/UserGuide/Using_ChangingDisableAPITermination.html) for
your EC2 instances by setting the `disableApiTermination` property to `true`. Termination Protection controls whether the instance can be terminated using the AWS Management Console, AWS Command Line Interface (AWS CLI), or API.

```ts
declare const vpc: ec2.Vpc;

const instance = new ec2.Instance(this, 'Instance', {
  instanceType: ec2.InstanceType.of(ec2.InstanceClass.M5, ec2.InstanceSize.XLARGE),
  machineImage: new ec2.AmazonLinuxImage(),
  vpc: vpc,
  disableApiTermination: true,
});
```

### Enabling Instance Hibernation

You can enable [Instance Hibernation](https://docs.aws.amazon.com/AWSEC2/latest/UserGuide/Hibernate.html) for
your EC2 instances by setting the `hibernationEnabled` property to `true`. Instance Hibernation saves the
instance's in-memory (RAM) state when an instance is stopped, and restores that state when the instance is started.

```ts
declare const vpc: ec2.Vpc;

const instance = new ec2.Instance(this, 'Instance', {
  instanceType: ec2.InstanceType.of(ec2.InstanceClass.M5, ec2.InstanceSize.XLARGE),
  machineImage: new ec2.AmazonLinuxImage(),
  vpc: vpc,
  hibernationEnabled: true,
  blockDevices: [{
    deviceName: '/dev/xvda',
    volume: ec2.BlockDeviceVolume.ebs(30, {
      volumeType: ec2.EbsDeviceVolumeType.GP3,
      encrypted: true,
      deleteOnTermination: true,
    }),
  }],
});
```

> NOTE: You must use an instance and a volume that meet the requirements for hibernation.
> For more information, see [Prerequisites for Amazon EC2 instance hibernation](https://docs.aws.amazon.com/enclaves/latest/user/nitro-enclave.html#nitro-enclave-reqs).


## VPC Flow Logs

VPC Flow Logs is a feature that enables you to capture information about the IP traffic going to and from network interfaces in your VPC. Flow log data can be published to Amazon CloudWatch Logs and Amazon S3. After you've created a flow log, you can retrieve and view its data in the chosen destination. (<https://docs.aws.amazon.com/vpc/latest/userguide/flow-logs.html>).

By default, a flow log will be created with CloudWatch Logs as the destination.

You can create a flow log like this:

```ts
declare const vpc: ec2.Vpc;

new ec2.FlowLog(this, 'FlowLog', {
  resourceType: ec2.FlowLogResourceType.fromVpc(vpc)
})
```

Or you can add a Flow Log to a VPC by using the addFlowLog method like this:

```ts
const vpc = new ec2.Vpc(this, 'Vpc');

vpc.addFlowLog('FlowLog');
```

You can also add multiple flow logs with different destinations.

```ts
const vpc = new ec2.Vpc(this, 'Vpc');

vpc.addFlowLog('FlowLogS3', {
  destination: ec2.FlowLogDestination.toS3()
});

// Only reject traffic and interval every minute.
vpc.addFlowLog('FlowLogCloudWatch', {
  trafficType: ec2.FlowLogTrafficType.REJECT,
  maxAggregationInterval: ec2.FlowLogMaxAggregationInterval.ONE_MINUTE,
});
```

To create a Transit Gateway flow log, you can use the `fromTransitGatewayId` method:

```ts
declare const tgw: ec2.CfnTransitGateway;

new ec2.FlowLog(this, 'TransitGatewayFlowLog', {
  resourceType: ec2.FlowLogResourceType.fromTransitGatewayId(tgw.ref)
})
```

To create a Transit Gateway Attachment flow log, you can use the `fromTransitGatewayAttachmentId` method:

```ts
declare const tgwAttachment: ec2.CfnTransitGatewayAttachment;

new ec2.FlowLog(this, 'TransitGatewayAttachmentFlowLog', {
  resourceType: ec2.FlowLogResourceType.fromTransitGatewayAttachmentId(tgwAttachment.ref)
})
```

For flow logs targeting TransitGateway and TransitGatewayAttachment, specifying the `trafficType` is not possible.

### Custom Formatting

You can also custom format flow logs.

```ts
const vpc = new ec2.Vpc(this, 'Vpc');

vpc.addFlowLog('FlowLog', {
  logFormat: [
    ec2.LogFormat.DST_PORT,
    ec2.LogFormat.SRC_PORT,
  ],
});

// If you just want to add a field to the default field
vpc.addFlowLog('FlowLog', {
  logFormat: [
    ec2.LogFormat.VERSION,
    ec2.LogFormat.ALL_DEFAULT_FIELDS,
  ],
});

// If AWS CDK does not support the new fields
vpc.addFlowLog('FlowLog', {
  logFormat: [
    ec2.LogFormat.SRC_PORT,
    ec2.LogFormat.custom('${new-field}'),
  ],
});
```


By default, the CDK will create the necessary resources for the destination. For the CloudWatch Logs destination
it will create a CloudWatch Logs Log Group as well as the IAM role with the necessary permissions to publish to
the log group. In the case of an S3 destination, it will create the S3 bucket.

If you want to customize any of the destination resources you can provide your own as part of the `destination`.

*CloudWatch Logs*

```ts
declare const vpc: ec2.Vpc;

const logGroup = new logs.LogGroup(this, 'MyCustomLogGroup');

const role = new iam.Role(this, 'MyCustomRole', {
  assumedBy: new iam.ServicePrincipal('vpc-flow-logs.amazonaws.com')
});

new ec2.FlowLog(this, 'FlowLog', {
  resourceType: ec2.FlowLogResourceType.fromVpc(vpc),
  destination: ec2.FlowLogDestination.toCloudWatchLogs(logGroup, role)
});
```

*S3*

```ts
declare const vpc: ec2.Vpc;

const bucket = new s3.Bucket(this, 'MyCustomBucket');

new ec2.FlowLog(this, 'FlowLog', {
  resourceType: ec2.FlowLogResourceType.fromVpc(vpc),
  destination: ec2.FlowLogDestination.toS3(bucket)
});

new ec2.FlowLog(this, 'FlowLogWithKeyPrefix', {
  resourceType: ec2.FlowLogResourceType.fromVpc(vpc),
  destination: ec2.FlowLogDestination.toS3(bucket, 'prefix/')
});
```

*Kinesis Data Firehose*

```ts
import * as firehose from 'aws-cdk-lib/aws-kinesisfirehose';

declare const vpc: ec2.Vpc;
declare const deliveryStream: firehose.CfnDeliveryStream;

vpc.addFlowLog('FlowLogsKinesisDataFirehose', {
  destination: ec2.FlowLogDestination.toKinesisDataFirehoseDestination(deliveryStream.attrArn),
});
```

When the S3 destination is configured, AWS will automatically create an S3 bucket policy
that allows the service to write logs to the bucket. This makes it impossible to later update
that bucket policy. To have CDK create the bucket policy so that future updates can be made,
the `@aws-cdk/aws-s3:createDefaultLoggingPolicy` [feature flag](https://docs.aws.amazon.com/cdk/v2/guide/featureflags.html) can be used. This can be set
in the `cdk.json` file.

```json
{
  "context": {
    "@aws-cdk/aws-s3:createDefaultLoggingPolicy": true
  }
}
```

## User Data

User data enables you to run a script when your instances start up.  In order to configure these scripts you can add commands directly to the script
 or you can use the UserData's convenience functions to aid in the creation of your script.

A user data could be configured to run a script found in an asset through the following:

```ts
import { Asset } from 'aws-cdk-lib/aws-s3-assets';

declare const instance: ec2.Instance;

const asset = new Asset(this, 'Asset', {
  path: './configure.sh'
});

const localPath = instance.userData.addS3DownloadCommand({
  bucket:asset.bucket,
  bucketKey:asset.s3ObjectKey,
  region: 'us-east-1', // Optional
});
instance.userData.addExecuteFileCommand({
  filePath:localPath,
  arguments: '--verbose -y'
});
asset.grantRead(instance.role);
```

### Persisting user data

By default, EC2 UserData is run once on only the first time that an instance is started. It is possible to make the
user data script run on every start of the instance.

When creating a Windows UserData you can use the `persist` option to set whether or not to add
`<persist>true</persist>` [to the user data script](https://docs.aws.amazon.com/AWSEC2/latest/WindowsGuide/ec2-windows-user-data.html#user-data-scripts). it can be used as follows:

```ts
const windowsUserData = ec2.UserData.forWindows({ persist: true });
```

For a Linux instance, this can be accomplished by using a Multipart user data to configure cloud-config as detailed
in: https://aws.amazon.com/premiumsupport/knowledge-center/execute-user-data-ec2/

### Multipart user data

In addition, to above the `MultipartUserData` can be used to change instance startup behavior. Multipart user data are composed
from separate parts forming archive. The most common parts are scripts executed during instance set-up. However, there are other
kinds, too.

The advantage of multipart archive is in flexibility when it's needed to add additional parts or to use specialized parts to
fine tune instance startup. Some services (like AWS Batch) support only `MultipartUserData`.

The parts can be executed at different moment of instance start-up and can serve a different purpose. This is controlled by `contentType` property.
For common scripts, `text/x-shellscript; charset="utf-8"` can be used as content type.

In order to create archive the `MultipartUserData` has to be instantiated. Than, user can add parts to multipart archive using `addPart`. The `MultipartBody` contains methods supporting creation of body parts.

If the very custom part is required, it can be created using `MultipartUserData.fromRawBody`, in this case full control over content type,
transfer encoding, and body properties is given to the user.

Below is an example for creating multipart user data with single body part responsible for installing `awscli` and configuring maximum size
of storage used by Docker containers:

```ts
const bootHookConf = ec2.UserData.forLinux();
bootHookConf.addCommands('cloud-init-per once docker_options echo \'OPTIONS="${OPTIONS} --storage-opt dm.basesize=40G"\' >> /etc/sysconfig/docker');

const setupCommands = ec2.UserData.forLinux();
setupCommands.addCommands('sudo yum install awscli && echo Packages installed らと > /var/tmp/setup');

const multipartUserData = new ec2.MultipartUserData();
// The docker has to be configured at early stage, so content type is overridden to boothook
multipartUserData.addPart(ec2.MultipartBody.fromUserData(bootHookConf, 'text/cloud-boothook; charset="us-ascii"'));
// Execute the rest of setup
multipartUserData.addPart(ec2.MultipartBody.fromUserData(setupCommands));

new ec2.LaunchTemplate(this, '', {
  userData: multipartUserData,
  blockDevices: [
    // Block device configuration rest
  ]
});
```

For more information see
[Specifying Multiple User Data Blocks Using a MIME Multi Part Archive](https://docs.aws.amazon.com/AmazonECS/latest/developerguide/bootstrap_container_instance.html#multi-part_user_data)

#### Using add*Command on MultipartUserData

To use the `add*Command` methods, that are inherited from the `UserData` interface, on `MultipartUserData` you must add a part
to the `MultipartUserData` and designate it as the receiver for these methods. This is accomplished by using the `addUserDataPart()`
method on `MultipartUserData` with the `makeDefault` argument set to `true`:

```ts
const multipartUserData = new ec2.MultipartUserData();
const commandsUserData = ec2.UserData.forLinux();
multipartUserData.addUserDataPart(commandsUserData, ec2.MultipartBody.SHELL_SCRIPT, true);

// Adding commands to the multipartUserData adds them to commandsUserData, and vice-versa.
multipartUserData.addCommands('touch /root/multi.txt');
commandsUserData.addCommands('touch /root/userdata.txt');
```

When used on an EC2 instance, the above `multipartUserData` will create both `multi.txt` and `userdata.txt` in `/root`.

## Importing existing subnet

To import an existing Subnet, call `Subnet.fromSubnetAttributes()` or
`Subnet.fromSubnetId()`. Only if you supply the subnet's Availability Zone
and Route Table Ids when calling `Subnet.fromSubnetAttributes()` will you be
able to use the CDK features that use these values (such as selecting one
subnet per AZ).

Importing an existing subnet looks like this:

```ts
// Supply all properties
const subnet1 = ec2.Subnet.fromSubnetAttributes(this, 'SubnetFromAttributes', {
  subnetId: 's-1234',
  availabilityZone: 'pub-az-4465',
  routeTableId: 'rt-145'
});

// Supply only subnet id
const subnet2 = ec2.Subnet.fromSubnetId(this, 'SubnetFromId', 's-1234');
```

## Launch Templates

A Launch Template is a standardized template that contains the configuration information to launch an instance.
They can be used when launching instances on their own, through Amazon EC2 Auto Scaling, EC2 Fleet, and Spot Fleet.
Launch templates enable you to store launch parameters so that you do not have to specify them every time you launch
an instance. For information on Launch Templates please see the
[official documentation](https://docs.aws.amazon.com/AWSEC2/latest/UserGuide/ec2-launch-templates.html).

The following demonstrates how to create a launch template with an Amazon Machine Image, security group, and an instance profile.

```ts
declare const vpc: ec2.Vpc;

const role = new iam.Role(this, 'Role', {
  assumedBy: new iam.ServicePrincipal('ec2.amazonaws.com'),
});
const instanceProfile = new iam.InstanceProfile(this, 'InstanceProfile', {
  role,
});

const template = new ec2.LaunchTemplate(this, 'LaunchTemplate', {
  launchTemplateName: 'MyTemplateV1',
  versionDescription: 'This is my v1 template',
  machineImage: ec2.MachineImage.latestAmazonLinux2023(),
  securityGroup: new ec2.SecurityGroup(this, 'LaunchTemplateSG', {
    vpc: vpc,
  }),
  instanceProfile,
});
```

And the following demonstrates how to enable metadata options support.

```ts
new ec2.LaunchTemplate(this, 'LaunchTemplate', {
  httpEndpoint: true,
  httpProtocolIpv6: true,
  httpPutResponseHopLimit: 1,
  httpTokens: ec2.LaunchTemplateHttpTokens.REQUIRED,
  instanceMetadataTags: true,
});
```

And the following demonstrates how to add one or more security groups to launch template.

```ts
declare const vpc: ec2.Vpc;

const sg1 = new ec2.SecurityGroup(this, 'sg1', {
  vpc: vpc,
});
const sg2 = new ec2.SecurityGroup(this, 'sg2', {
  vpc: vpc,
});

const launchTemplate = new ec2.LaunchTemplate(this, 'LaunchTemplate', {
  machineImage: ec2.MachineImage.latestAmazonLinux2023(),
  securityGroup: sg1,
});

launchTemplate.addSecurityGroup(sg2);
```

To use [AWS Systems Manager parameters instead of AMI IDs](https://docs.aws.amazon.com/autoscaling/ec2/userguide/using-systems-manager-parameters.html) in launch templates and resolve the AMI IDs at instance launch time:

```ts
const launchTemplate = new ec2.LaunchTemplate(this, 'LaunchTemplate', {
  machineImage: ec2.MachineImage.resolveSsmParameterAtLaunch('parameterName'),
});
```

Please note this feature does not support Launch Configurations.

## Detailed Monitoring

The following demonstrates how to enable [Detailed Monitoring](https://docs.aws.amazon.com/AWSEC2/latest/UserGuide/using-cloudwatch-new.html) for an EC2 instance. Keep in mind that Detailed Monitoring results in [additional charges](http://aws.amazon.com/cloudwatch/pricing/).

```ts
declare const vpc: ec2.Vpc;
declare const instanceType: ec2.InstanceType;

new ec2.Instance(this, 'Instance1', {
  vpc,
  instanceType,
  machineImage: ec2.MachineImage.latestAmazonLinux2023(),
  detailedMonitoring: true,
});
```

## Connecting to your instances using SSM Session Manager

SSM Session Manager makes it possible to connect to your instances from the
AWS Console, without preparing SSH keys.

To do so, you need to:

* Use an image with [SSM agent](https://docs.aws.amazon.com/systems-manager/latest/userguide/ssm-agent.html) installed
  and configured. [Many images come with SSM Agent
  preinstalled](https://docs.aws.amazon.com/systems-manager/latest/userguide/ami-preinstalled-agent.html), otherwise you
  may need to manually put instructions to [install SSM
  Agent](https://docs.aws.amazon.com/systems-manager/latest/userguide/sysman-manual-agent-install.html) into your
  instance's UserData or use EC2 Init).
* Create the instance with `ssmSessionPermissions: true`.

If these conditions are met, you can connect to the instance from the EC2 Console. Example:

```ts
declare const vpc: ec2.Vpc;
declare const instanceType: ec2.InstanceType;

new ec2.Instance(this, 'Instance1', {
  vpc,
  instanceType,

  // Amazon Linux 2023 comes with SSM Agent by default
  machineImage: ec2.MachineImage.latestAmazonLinux2023(),

  // Turn on SSM
  ssmSessionPermissions: true,
});
```

## Managed Prefix Lists

Create and manage customer-managed prefix lists. If you don't specify anything in this construct, it will manage IPv4 addresses.

You can also create an empty Prefix List with only the maximum number of entries specified, as shown in the following code. If nothing is specified, maxEntries=1.

```ts
new ec2.PrefixList(this, 'EmptyPrefixList', {
  maxEntries: 100,
});
```

`maxEntries` can also be omitted as follows. In this case `maxEntries: 2`, will be set.

```ts
new ec2.PrefixList(this, 'PrefixList', {
  entries: [
    { cidr: '10.0.0.1/32' },
    { cidr: '10.0.0.2/32', description: 'sample1' },
  ],
});
```

For more information see [Work with customer-managed prefix lists](https://docs.aws.amazon.com/vpc/latest/userguide/working-with-managed-prefix-lists.html)

<<<<<<< HEAD
## Network Interface

You can attach additional network interfaces to an EC2 instance.  Attaching multiple network interfaces to an instance is useful when you want to:
- Create a management network.
- Use network and security appliances in your Virtual Private Cloud (VPC).
- Create dual-homed instances with workloads/roles on distinct subnets.
- Create a low-budget, high-availability solution.

The following code how to add additional network interfaces for an EC2 instance.

```ts
declare const vpc: ec2.IVpc;
declare const instance: ec2.Instance;

const eni1 = new ec2.NetworkInterface(this, 'NetworkInterface', {
  vpc,
});
// device index is ordered by default
instance.addNetworkInterface(eni1);

// or, you can also specify the device index
declare const eni2: ec2.INetworkInterface;
instance.addNetworkInterface(eni2, {
  deviceIndex: 3,
});
```

You can also assign private IPv4 address from prefixes or specific IPv4 addresses.
The following code assigns IPv4 address from prefixes.

```ts
declare const vpc: ec2.IVpc;

new ec2.NetworkInterface(this, 'NetworkInterface', {
  vpc,
  ipv4: ec2.Ipv4Assign.fromPrefixes('10.0.0.0/28', '10.1.0.0/28')
    .addPrimaryAddress('10.0.0.10'),
});
```

For more information see [Scenarios for network interfaces](https://docs.aws.amazon.com/AWSEC2/latest/UserGuide/scenarios-enis.html).
=======
### IAM instance profile

Use `instanceProfile` to apply specific IAM Instance Profile. Cannot be used with role

```ts
declare const instanceType: ec2.InstanceType;
declare const vpc: ec2.Vpc;

const role = new iam.Role(this, 'Role', {
  assumedBy: new iam.ServicePrincipal('ec2.amazonaws.com'),
});
const instanceProfile = new iam.InstanceProfile(this, 'InstanceProfile', {
  role,
});

new ec2.Instance(this, 'Instance', {
  vpc,
  instanceType,
  machineImage: ec2.MachineImage.latestAmazonLinux2023(),
  instanceProfile,
});
```
>>>>>>> 058a0bfc
<|MERGE_RESOLUTION|>--- conflicted
+++ resolved
@@ -2503,7 +2503,6 @@
 
 For more information see [Work with customer-managed prefix lists](https://docs.aws.amazon.com/vpc/latest/userguide/working-with-managed-prefix-lists.html)
 
-<<<<<<< HEAD
 ## Network Interface
 
 You can attach additional network interfaces to an EC2 instance.  Attaching multiple network interfaces to an instance is useful when you want to:
@@ -2545,7 +2544,7 @@
 ```
 
 For more information see [Scenarios for network interfaces](https://docs.aws.amazon.com/AWSEC2/latest/UserGuide/scenarios-enis.html).
-=======
+
 ### IAM instance profile
 
 Use `instanceProfile` to apply specific IAM Instance Profile. Cannot be used with role
@@ -2567,5 +2566,4 @@
   machineImage: ec2.MachineImage.latestAmazonLinux2023(),
   instanceProfile,
 });
-```
->>>>>>> 058a0bfc
+```