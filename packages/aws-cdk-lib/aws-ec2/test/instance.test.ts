--- conflicted
+++ resolved
@@ -27,12 +27,9 @@
   KeyPair,
   KeyPairType,
   CpuCredits,
-<<<<<<< HEAD
   NamedInstanceType,
-=======
   InstanceInitiatedShutdownBehavior,
   PlacementGroup,
->>>>>>> 3b162fcb
 } from '../lib';
 
 let stack: Stack;
