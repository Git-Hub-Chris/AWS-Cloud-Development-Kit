import { Construct } from 'constructs';
import { Billing } from './billing';
import { Capacity } from './capacity';
import { CfnGlobalTable } from './dynamodb.generated';
import { TableEncryptionV2 } from './encryption';
import {
  StreamViewType,
  Attribute, TableClass, LocalSecondaryIndexProps,
  SecondaryIndexProps, BillingMode, ProjectionType,
} from './shared';
import { TableBaseV2, ITableV2 } from './table-v2-base';
import { PolicyDocument } from '../../aws-iam';
import { IStream } from '../../aws-kinesis';
import { IKey, Key } from '../../aws-kms';
import { ArnFormat, CfnTag, Lazy, PhysicalName, RemovalPolicy, Stack, Token } from '../../core';

const HASH_KEY_TYPE = 'HASH';
const RANGE_KEY_TYPE = 'RANGE';
const MAX_GSI_COUNT = 20;
const MAX_LSI_COUNT = 5;
const MAX_NON_KEY_ATTRIBUTES = 100;

/**
 * Options used to configure global secondary indexes on a replica table.
 */
export interface ReplicaGlobalSecondaryIndexOptions {
  /**
   * Whether CloudWatch contributor insights is enabled for a specific global secondary
   * index on a replica table.
   *
   * @default - inherited from the primary table
   */
  readonly contributorInsights?: boolean;

  /**
   * The read capacity for a specific global secondary index on a replica table.
   *
   * Note: This can only be configured if primary table billing is provisioned.
   *
   * @default - inherited from the primary table
   */
  readonly readCapacity?: Capacity;

  /**
   * The maximum read request units for a specific global secondary index on a replica table.
   *
   * Note: This can only be configured if primary table billing is PAY_PER_REQUEST.
   *
   * @default - inherited from the primary table
   */
  readonly maxReadRequestUnits?: number;
}

/**
 * Properties used to configure a global secondary index.
 */
export interface GlobalSecondaryIndexPropsV2 extends SecondaryIndexProps {
  /**
   * Partition key attribute definition.
   */
  readonly partitionKey: Attribute;

  /**
   * Sort key attribute definition.
   *
   * @default - no sort key
   */
  readonly sortKey?: Attribute;

  /**
   * The read capacity.
   *
   * Note: This can only be configured if the primary table billing is provisioned.
   *
   * @default - inherited from the primary table.
   */
  readonly readCapacity?: Capacity;

  /**
   * The write capacity.
   *
   * Note: This can only be configured if the primary table billing is provisioned.
   *
   * @default - inherited from the primary table.
   */
  readonly writeCapacity?: Capacity;

  /**
   * The maximum read request units.
   *
   * Note: This can only be configured if the primary table billing is PAY_PER_REQUEST.
   *
   * @default - inherited from the primary table.
   */
  readonly maxReadRequestUnits?: number;

  /**
     * The maximum write request units.
     *
     * Note: This can only be configured if the primary table billing is PAY_PER_REQUEST.
     *
     * @default - inherited from the primary table.
     */
  readonly maxWriteRequestUnits?: number;
}

/**
 * Options used to configure a DynamoDB table.
 */
export interface TableOptionsV2 {
  /**
   * Whether CloudWatch contributor insights is enabled.
   *
   * @default false
   */
  readonly contributorInsights?: boolean;

  /**
   * Whether deletion protection is enabled.
   *
   * @default false
   */
  readonly deletionProtection?: boolean;

  /**
   * Whether point-in-time recovery is enabled.
   *
   * @default false
   */
  readonly pointInTimeRecovery?: boolean;

  /**
   * The table class.
   *
   * @default TableClass.STANDARD
   */
  readonly tableClass?: TableClass;

  /**
   * Kinesis Data Stream to capture item level changes.
   *
   * @default - no Kinesis Data Stream
   */
  readonly kinesisStream?: IStream;

  /**
   * Tags to be applied to the table or replica table
   *
   * @default - no tags
   */
  readonly tags?: CfnTag[];

  /**
   * Resource policy to assign to DynamoDB Table.
   * @see https://docs.aws.amazon.com/AWSCloudFormation/latest/UserGuide/aws-properties-dynamodb-globaltable-replicaspecification.html#cfn-dynamodb-globaltable-replicaspecification-resourcepolicy
   * @default - No resource policy statements are added to the created table.
   */
  readonly resourcePolicy?: PolicyDocument;
}

/**
 * Properties used to configure a replica table.
 */
export interface ReplicaTableProps extends TableOptionsV2 {
  /**
   * The region that the replica table will be created in.
   */
  readonly region: string;

  /**
   * The read capacity.
   *
   * Note: This can only be configured if the primary table billing is provisioned.
   *
   * @default - inherited from the primary table
   */
  readonly readCapacity?: Capacity;

  /**
   * The maxium read request units.
   *
   * Note: This can only be configured if the primary table billing is PAY_PER_REQUEST.
   *
   * @default - inherited from the primary table
   */
  readonly maxReadRequestUnits?: number;

  /**
   * Options used to configure global secondary index properties.
   *
   * @default - inherited from the primary table
   */
  readonly globalSecondaryIndexOptions?: { [indexName: string]: ReplicaGlobalSecondaryIndexOptions };
}

/**
 * Properties used to configure a DynamoDB table.
 */
export interface TablePropsV2 extends TableOptionsV2 {
  /**
   * Partition key attribute definition.
   */
  readonly partitionKey: Attribute;

  /**
   * Sort key attribute definition.
   *
   * @default - no sort key
   */
  readonly sortKey?: Attribute;

  /**
   * The name of the table.
   *
   * @default - generated by CloudFormation
   */
  readonly tableName?: string;

  /**
   * The name of the TTL attribute.
   *
   * @default - TTL is disabled
   */
  readonly timeToLiveAttribute?: string;

  /**
   * When an item in the table is modified, StreamViewType determines what information is
   * written to the stream.
   *
   * @default - streams are disabled if replicas are not configured and this property is
   * not specified. If this property is not specified when replicas are configured, then
   * NEW_AND_OLD_IMAGES will be the StreamViewType for all replicas
   */
  readonly dynamoStream?: StreamViewType;

  /**
   * The removal policy applied to the table.
   *
   * @default RemovalPolicy.RETAIN
   */
  readonly removalPolicy?: RemovalPolicy;

  /**
   * The billing mode and capacity settings to apply to the table.
   *
   * @default Billing.onDemand()
   */
  readonly billing?: Billing;

  /**
   * Replica tables to deploy with the primary table.
   *
   * Note: Adding replica tables allows you to use your table as a global table. You
   * cannot specify a replica table in the region that the primary table will be deployed
   * to. Replica tables will only be supported if the stack deployment region is defined.
   *
   * @default - no replica tables
   */
  readonly replicas?: ReplicaTableProps[];

  /**
   * Global secondary indexes.
   *
   * Note: You can provide a maximum of 20 global secondary indexes.
   *
   * @default - no global secondary indexes
   */
  readonly globalSecondaryIndexes?: GlobalSecondaryIndexPropsV2[];

  /**
   * Local secondary indexes.
   *
   * Note: You can only provide a maximum of 5 local secondary indexes.
   *
   * @default - no local secondary indexes
   */
  readonly localSecondaryIndexes?: LocalSecondaryIndexProps[];

  /**
   * The server-side encryption.
   *
   * @default TableEncryptionV2.dynamoOwnedKey()
   */
  readonly encryption?: TableEncryptionV2;
}

/**
 * Attributes of a DynamoDB table.
 */
export interface TableAttributesV2 {
  /**
   * The ARN of the table.
   *
   * Note: You must specify this or the `tableName`.
   *
   * @default - table arn generated using `tableName` and region of stack
   */
  readonly tableArn?: string;

  /**
   * The name of the table.
   *
   * Note: You must specify this or the `tableArn`.
   *
   * @default - table name retrieved from provided `tableArn`
   */
  readonly tableName?: string;

  /**
   * The ID of the table.
   *
   * @default - no table id
   */
  readonly tableId?: string;

  /**
   * The stream ARN of the table.
   *
   * @default - no table stream ARN
   */
  readonly tableStreamArn?: string;

  /**
   * KMS encryption key for the table.
   *
   * @default - no KMS encryption key
   */
  readonly encryptionKey?: IKey;

  /**
   * The name of the global indexes set for the table.
   *
   * Note: You must set either this property or `localIndexes` if you want permissions
   * to be granted for indexes as well as the table itself.
   *
   * @default - no global indexes
   */
  readonly globalIndexes?: string[];

  /**
   * The name of the local indexes set for the table.
   *
   * Note: You must set either this property or `globalIndexes` if you want permissions
   * to be granted for indexes as well as the table itself.
   *
   * @default - no local indexes
   */
  readonly localIndexes?: string[];

  /**
   * Whether or not to grant permissions for all indexes of the table.
   *
   * Note: If false, permissions will only be granted to indexes when `globalIndexes`
   * or `localIndexes` is specified.
   *
   * @default false
   */
  readonly grantIndexPermissions?: boolean;
}

/**
 * A DynamoDB Table.
 */
export class TableV2 extends TableBaseV2 {
  /**
   * Creates a Table construct that represents an external table via table name.
   *
   * @param scope the parent creating construct (usually `this`)
   * @param id the construct's name
   * @param tableName the table's name
   */
  public static fromTableName(scope: Construct, id: string, tableName: string): ITableV2 {
    return TableV2.fromTableAttributes(scope, id, { tableName });
  }

  /**
   * Creates a Table construct that represents an external table via table ARN.
   *
   * @param scope the parent creating construct (usually `this`)
   * @param id the construct's name
   * @param tableArn the table's ARN
   */
  public static fromTableArn(scope: Construct, id: string, tableArn: string): ITableV2 {
    return TableV2.fromTableAttributes(scope, id, { tableArn });
  }

  /**
   * Creates a Table construct that represents an external table.
   *
   * @param scope the parent creating construct (usually `this`)
   * @param id the construct's name
   * @param attrs attributes of the table
   */
  public static fromTableAttributes(scope: Construct, id: string, attrs: TableAttributesV2): ITableV2 {
    class Import extends TableBaseV2 {
      public readonly tableArn: string;
      public readonly tableName: string;
      public readonly tableId?: string;
      public readonly tableStreamArn?: string;
      public readonly encryptionKey?: IKey;
      public readonly resourcePolicy?: PolicyDocument;

      protected readonly region: string;
      protected readonly hasIndex = (attrs.grantIndexPermissions ?? false) ||
        (attrs.globalIndexes ?? []).length > 0 ||
        (attrs.localIndexes ?? []).length > 0;

      public constructor(tableArn: string, tableName: string, tableId?: string, tableStreamArn?: string, resourcePolicy?: PolicyDocument) {
        super(scope, id, { environmentFromArn: tableArn });

        const resourceRegion = stack.splitArn(tableArn, ArnFormat.SLASH_RESOURCE_NAME).region;
        if (!resourceRegion) {
          throw new Error('Table ARN must be of the form: arn:<partition>:dynamodb:<region>:<account>:table/<table-name>');
        }

        this.region = resourceRegion;
        this.tableArn = tableArn;
        this.tableName = tableName;
        this.tableId = tableId;
        this.tableStreamArn = tableStreamArn;
        this.encryptionKey = attrs.encryptionKey;
        this.resourcePolicy = resourcePolicy;
      }
    }

    let tableName: string;
    let tableArn: string;
    const stack = Stack.of(scope);
    if (!attrs.tableArn) {
      if (!attrs.tableName) {
        throw new Error('At least one of `tableArn` or `tableName` must be provided');
      }

      tableName = attrs.tableName;
      tableArn = stack.formatArn({
        service: 'dynamodb',
        resource: 'table',
        resourceName: tableName,
      });
    } else {
      if (attrs.tableName) {
        throw new Error('Only one of `tableArn` or `tableName` can be provided, but not both');
      }

      tableArn = attrs.tableArn;
      const resourceName = stack.splitArn(tableArn, ArnFormat.SLASH_RESOURCE_NAME).resourceName;
      if (!resourceName) {
        throw new Error('Table ARN must be of the form: arn:<partition>:dynamodb:<region>:<account>:table/<table-name>');
      }
      tableName = resourceName;
    }

    return new Import(tableArn, tableName, attrs.tableId, attrs.tableStreamArn);
  }

  /**
   * @attribute
   */
  public readonly tableArn: string;

  /**
   * @attribute
   */
  public readonly tableName: string;

  /**
   * @attribute
   */
  public readonly tableStreamArn?: string;

  /**
   * @attribute
   */
  public readonly tableId?: string;

  public readonly encryptionKey?: IKey;

  /**
   * @attribute
   */
  public resourcePolicy?: PolicyDocument;

  protected readonly region: string;

  private readonly billingMode: string;
  private readonly partitionKey: Attribute;
  private readonly hasSortKey: boolean;
  private readonly tableOptions: TableOptionsV2;
  private readonly encryption?: TableEncryptionV2;

  private readonly keySchema: CfnGlobalTable.KeySchemaProperty[] = [];
  private readonly attributeDefinitions: CfnGlobalTable.AttributeDefinitionProperty[] = [];
  private readonly nonKeyAttributes = new Set<string>();

  private readonly readProvisioning?: CfnGlobalTable.ReadProvisionedThroughputSettingsProperty;
  private readonly writeProvisioning?: CfnGlobalTable.WriteProvisionedThroughputSettingsProperty;

  private readonly maxReadRequestUnits?: number;
  private readonly maxWriteRequestUnits?: number;

  private readonly replicaTables = new Map<string, ReplicaTableProps>();
  private readonly replicaKeys: { [region: string]: IKey } = {};
  private readonly replicaTableArns: string[] = [];
  private readonly replicaStreamArns: string[] = [];

  private readonly globalSecondaryIndexes = new Map<string, CfnGlobalTable.GlobalSecondaryIndexProperty>();
  private readonly localSecondaryIndexes = new Map<string, CfnGlobalTable.LocalSecondaryIndexProperty>();
  private readonly globalSecondaryIndexReadCapacitys = new Map<string, Capacity>();
  private readonly globalSecondaryIndexMaxReadUnits = new Map<string, number>();

  public constructor(scope: Construct, id: string, props: TablePropsV2) {
    super(scope, id, { physicalName: props.tableName ?? PhysicalName.GENERATE_IF_NEEDED });

    this.tableOptions = props;
    this.partitionKey = props.partitionKey;
    this.hasSortKey = props.sortKey !== undefined;
    this.region = this.stack.region;

    this.encryption = props.encryption;
    this.encryptionKey = this.encryption?.tableKey;
    this.configureReplicaKeys(this.encryption?.replicaKeyArns);

    this.addKey(props.partitionKey, HASH_KEY_TYPE);
    if (props.sortKey) {
      this.addKey(props.sortKey, RANGE_KEY_TYPE);
    }

    if (props.billing?.mode === BillingMode.PAY_PER_REQUEST || props.billing?.mode === undefined) {
      this.maxReadRequestUnits = props.billing?._renderReadCapacity();
      this.maxWriteRequestUnits = props.billing?._renderWriteCapacity();
      this.billingMode = BillingMode.PAY_PER_REQUEST;
    } else {
      this.readProvisioning = props.billing?._renderReadCapacity();
      this.writeProvisioning = props.billing?._renderWriteCapacity();
      this.billingMode = props.billing.mode;
    }

    props.globalSecondaryIndexes?.forEach(gsi => this.addGlobalSecondaryIndex(gsi));
    props.localSecondaryIndexes?.forEach(lsi => this.addLocalSecondaryIndex(lsi));

    const resource = new CfnGlobalTable(this, 'Resource', {
      tableName: this.physicalName,
      keySchema: this.keySchema,
      attributeDefinitions: Lazy.any({ produce: () => this.attributeDefinitions }),
      replicas: Lazy.any({ produce: () => this.renderReplicaTables() }),
      globalSecondaryIndexes: Lazy.any({ produce: () => this.renderGlobalIndexes() }, { omitEmptyArray: true }),
      localSecondaryIndexes: Lazy.any({ produce: () => this.renderLocalIndexes() }, { omitEmptyArray: true }),
      billingMode: this.billingMode,
      writeProvisionedThroughputSettings: this.writeProvisioning,
      writeOnDemandThroughputSettings: this.maxWriteRequestUnits? { maxWriteRequestUnits: this.maxWriteRequestUnits } : undefined,
      streamSpecification: Lazy.any(
        { produce: () => props.dynamoStream ? { streamViewType: props.dynamoStream } : this.renderStreamSpecification() },
      ),
      sseSpecification: this.encryption?._renderSseSpecification(),
      timeToLiveSpecification: props.timeToLiveAttribute
        ? { attributeName: props.timeToLiveAttribute, enabled: true }
        : undefined,
    });
    resource.applyRemovalPolicy(props.removalPolicy);

    this.tableArn = this.getResourceArnAttribute(resource.attrArn, {
      service: 'dynamodb',
      resource: 'table',
      resourceName: this.physicalName,
    });
    this.tableName = this.getResourceNameAttribute(resource.ref);
    this.tableId = resource.attrTableId;
    this.tableStreamArn = resource.attrStreamArn;

    props.replicas?.forEach(replica => this.addReplica(replica));

    if (props.tableName) {
      this.node.addMetadata('aws:cdk:hasPhysicalName', this.tableName);
    }
  }

  /**
   * Add a replica table.
   *
   * Note: Adding a replica table will allow you to use your table as a global table.
   *
   * @param props the properties of the replica table to add
   */
  public addReplica(props: ReplicaTableProps) {
    this.validateReplica(props);

    const replicaArn = this.stack.formatArn({
      region: props.region,
      resource: 'table',
      service: 'dynamodb',
      resourceName: this.tableName,
    });
    this.replicaTableArns.push(replicaArn);

    const replicaStreamArn = `${replicaArn}/stream/*`;
    this.replicaStreamArns.push(replicaStreamArn);

    this.replicaTables.set(props.region, props);
  }

  /**
   * Add a global secondary index to the table.
   *
   * Note: Global secondary indexes will be inherited by all replica tables.
   *
   * @param props the properties of the global secondary index
   */
  public addGlobalSecondaryIndex(props: GlobalSecondaryIndexPropsV2) {
    this.validateGlobalSecondaryIndex(props);
    const globalSecondaryIndex = this.configureGlobalSecondaryIndex(props);
    this.globalSecondaryIndexes.set(props.indexName, globalSecondaryIndex);
  }

  /**
   * Add a local secondary index to the table.
   *
   * Note: Local secondary indexes will be inherited by all replica tables.
   *
   * @param props the properties of the local secondary index
   */
  public addLocalSecondaryIndex(props: LocalSecondaryIndexProps) {
    this.validateLocalSecondaryIndex(props);
    const localSecondaryIndex = this.configureLocalSecondaryIndex(props);
    this.localSecondaryIndexes.set(props.indexName, localSecondaryIndex);
  }

  /**
   * Retrieve a replica table.
   *
   * Note: Replica tables are not supported in a region agnostic stack.
   *
   * @param region the region of the replica table
   */
  public replica(region: string): ITableV2 {
    if (Token.isUnresolved(this.stack.region)) {
      throw new Error('Replica tables are not supported in a region agnostic stack');
    }

    if (Token.isUnresolved(region)) {
      throw new Error('Provided `region` cannot be a token');
    }

    if (region === this.stack.region) {
      return this;
    }

    if (!this.replicaTables.has(region)) {
      throw new Error(`No replica table exists in region ${region}`);
    }

    const replicaTableArn = this.replicaTableArns.find(arn => arn.includes(region));
    const replicaStreamArn = this.replicaStreamArns.find(arn => arn.includes(region));

    return TableV2.fromTableAttributes(this, `ReplicaTable${region}`, {
      tableArn: replicaTableArn,
      encryptionKey: this.replicaKeys[region],
      grantIndexPermissions: this.hasIndex,
      tableStreamArn: replicaStreamArn,
    });
  }

  private configureReplicaTable(props: ReplicaTableProps): CfnGlobalTable.ReplicaSpecificationProperty {
    const pointInTimeRecovery = props.pointInTimeRecovery ?? this.tableOptions.pointInTimeRecovery;
    const contributorInsights = props.contributorInsights ?? this.tableOptions.contributorInsights;
    const resourcePolicy = props.resourcePolicy ?? this.tableOptions.resourcePolicy;

    return {
      region: props.region,
      globalSecondaryIndexes: this.configureReplicaGlobalSecondaryIndexes(props.globalSecondaryIndexOptions),
      deletionProtectionEnabled: props.deletionProtection ?? this.tableOptions.deletionProtection,
      tableClass: props.tableClass ?? this.tableOptions.tableClass,
      sseSpecification: this.encryption?._renderReplicaSseSpecification(this, props.region),
      kinesisStreamSpecification: props.kinesisStream
        ? { streamArn: props.kinesisStream.streamArn }
        : undefined,
      contributorInsightsSpecification: contributorInsights !== undefined
        ? { enabled: contributorInsights }
        : undefined,
      pointInTimeRecoverySpecification: pointInTimeRecovery !== undefined
        ? { pointInTimeRecoveryEnabled: pointInTimeRecovery }
        : undefined,
      readProvisionedThroughputSettings: props.readCapacity
        ? props.readCapacity._renderReadCapacity()
        : this.readProvisioning,
      tags: props.tags,
<<<<<<< HEAD
      readOnDemandThroughputSettings: props.maxReadRequestUnits
        ? { maxReadRequestUnits: props.maxReadRequestUnits } :
        { maxReadRequestUnits: this.maxReadRequestUnits },
=======
      resourcePolicy: resourcePolicy
        ? { policyDocument: resourcePolicy }
        : undefined,
>>>>>>> 5b84ca6f
    };
  }

  private configureGlobalSecondaryIndex(props: GlobalSecondaryIndexPropsV2): CfnGlobalTable.GlobalSecondaryIndexProperty {
    const keySchema = this.configureIndexKeySchema(props.partitionKey, props.sortKey);
    const projection = this.configureIndexProjection(props);

    props.readCapacity && this.globalSecondaryIndexReadCapacitys.set(props.indexName, props.readCapacity);
    const writeProvisionedThroughputSettings = props.writeCapacity ? props.writeCapacity._renderWriteCapacity() : this.writeProvisioning;

    props.maxReadRequestUnits && this.globalSecondaryIndexMaxReadUnits.set(props.indexName, props.maxReadRequestUnits);
    const writeOnDemandThroughputSettings: CfnGlobalTable.WriteOnDemandThroughputSettingsProperty =
      { maxWriteRequestUnits: props.maxWriteRequestUnits };

    return {
      indexName: props.indexName,
      keySchema,
      projection,
      writeProvisionedThroughputSettings,
      writeOnDemandThroughputSettings,
    };
  }

  private configureLocalSecondaryIndex(props: LocalSecondaryIndexProps): CfnGlobalTable.LocalSecondaryIndexProperty {
    const keySchema = this.configureIndexKeySchema(this.partitionKey, props.sortKey);
    const projection = this.configureIndexProjection(props);

    return {
      indexName: props.indexName,
      keySchema,
      projection,
    };
  }

  private configureReplicaGlobalSecondaryIndexes(options: { [indexName: string]: ReplicaGlobalSecondaryIndexOptions } = {}) {
    this.validateReplicaIndexOptions(options);

    const replicaGlobalSecondaryIndexes: CfnGlobalTable.ReplicaGlobalSecondaryIndexSpecificationProperty[] = [];
    const indexNamesFromOptions = Object.keys(options);

    for (const gsi of this.globalSecondaryIndexes.values()) {
      const indexName = gsi.indexName;
      let contributorInsights = this.tableOptions.contributorInsights;
      let readCapacity = this.globalSecondaryIndexReadCapacitys.get(indexName);
      let maxReadRequestUnits = this.globalSecondaryIndexMaxReadUnits.get(indexName);

      if (indexNamesFromOptions.includes(indexName)) {
        const indexOptions = options[indexName];
        contributorInsights = indexOptions.contributorInsights;
        readCapacity = indexOptions.readCapacity;
        maxReadRequestUnits = indexOptions.maxReadRequestUnits;
      }

      const readProvisionedThroughputSettings = readCapacity?._renderReadCapacity() ?? this.readProvisioning;
      const readOnDemandThroughputSettings: CfnGlobalTable.ReadOnDemandThroughputSettingsProperty =
      { maxReadRequestUnits: maxReadRequestUnits };

      replicaGlobalSecondaryIndexes.push({
        indexName,
        readProvisionedThroughputSettings,
        readOnDemandThroughputSettings,
        contributorInsightsSpecification: contributorInsights !== undefined
          ? { enabled: contributorInsights }
          : undefined,
      });
    }

    return replicaGlobalSecondaryIndexes.length > 0 ? replicaGlobalSecondaryIndexes : undefined;
  }

  private configureIndexKeySchema(partitionKey: Attribute, sortKey?: Attribute) {
    this.addAttributeDefinition(partitionKey);

    const indexKeySchema: CfnGlobalTable.KeySchemaProperty[] = [
      { attributeName: partitionKey.name, keyType: HASH_KEY_TYPE },
    ];

    if (sortKey) {
      this.addAttributeDefinition(sortKey);
      indexKeySchema.push({ attributeName: sortKey.name, keyType: RANGE_KEY_TYPE });
    }

    return indexKeySchema;
  }

  private configureIndexProjection(props: SecondaryIndexProps): CfnGlobalTable.ProjectionProperty {
    this.validateIndexProjection(props);

    props.nonKeyAttributes?.forEach(attr => this.nonKeyAttributes.add(attr));
    if (this.nonKeyAttributes.size > MAX_NON_KEY_ATTRIBUTES) {
      throw new Error(`The maximum number of 'nonKeyAttributes' across all secondary indexes is ${MAX_NON_KEY_ATTRIBUTES}`);
    }

    return {
      projectionType: props.projectionType ?? ProjectionType.ALL,
      nonKeyAttributes: props.nonKeyAttributes ?? undefined,
    };
  }

  private configureReplicaKeys(replicaKeyArns: { [region: string]: string } = {}) {
    for (const [region, keyArn] of Object.entries(replicaKeyArns)) {
      this.replicaKeys[region] = Key.fromKeyArn(this, `ReplicaKey${region}`, keyArn);
    }
  }

  private renderReplicaTables() {
    const replicaTables: CfnGlobalTable.ReplicaSpecificationProperty[] = [];

    for (const replicaTable of this.replicaTables.values()) {
      replicaTables.push(this.configureReplicaTable(replicaTable));
    }
    replicaTables.push(this.configureReplicaTable({
      region: this.stack.region,
      kinesisStream: this.tableOptions.kinesisStream,
      tags: this.tableOptions.tags,
    }));

    return replicaTables;
  }

  private renderGlobalIndexes() {
    const globalSecondaryIndexes: CfnGlobalTable.GlobalSecondaryIndexProperty[] = [];

    for (const globalSecondaryIndex of this.globalSecondaryIndexes.values()) {
      globalSecondaryIndexes.push(globalSecondaryIndex);
    }

    return globalSecondaryIndexes;
  }

  private renderLocalIndexes() {
    const localSecondaryIndexes: CfnGlobalTable.LocalSecondaryIndexProperty[] = [];

    for (const localSecondaryIndex of this.localSecondaryIndexes.values()) {
      localSecondaryIndexes.push(localSecondaryIndex);
    }

    return localSecondaryIndexes;
  }

  private renderStreamSpecification(): CfnGlobalTable.StreamSpecificationProperty | undefined {
    return this.replicaTables.size > 0 ? { streamViewType: StreamViewType.NEW_AND_OLD_IMAGES } : undefined;
  }

  private addKey(key: Attribute, keyType: string) {
    this.addAttributeDefinition(key);
    this.keySchema.push({ attributeName: key.name, keyType });
  }

  private addAttributeDefinition(attribute: Attribute) {
    const { name, type } = attribute;

    const existingAttributeDef = this.attributeDefinitions.find(def => def.attributeName === name);
    if (existingAttributeDef && existingAttributeDef.attributeType !== type) {
      throw new Error(`Unable to specify ${name} as ${type} because it was already defined as ${existingAttributeDef.attributeType}`);
    }

    if (!existingAttributeDef) {
      this.attributeDefinitions.push({ attributeName: name, attributeType: type });
    }
  }

  protected get hasIndex() {
    return this.globalSecondaryIndexes.size + this.localSecondaryIndexes.size > 0;
  }

  private validateIndexName(indexName: string) {
    if (this.globalSecondaryIndexes.has(indexName) || this.localSecondaryIndexes.has(indexName)) {
      throw new Error(`Duplicate secondary index name, ${indexName}, is not allowed`);
    }
  }

  private validateIndexProjection(props: SecondaryIndexProps) {
    if (props.projectionType === ProjectionType.INCLUDE && !props.nonKeyAttributes) {
      throw new Error(`Non-key attributes should be specified when using ${ProjectionType.INCLUDE} projection type`);
    }

    if (props.projectionType !== ProjectionType.INCLUDE && props.nonKeyAttributes) {
      throw new Error(`Non-key attributes should not be specified when not using ${ProjectionType.INCLUDE} projection type`);
    }
  }

  private validateReplicaIndexOptions(options: { [indexName: string]: ReplicaGlobalSecondaryIndexOptions }) {
    for (const indexName of Object.keys(options)) {
      if (!this.globalSecondaryIndexes.has(indexName)) {
        throw new Error(`Cannot configure replica global secondary index, ${indexName}, because it is not defined on the primary table`);
      }

      const replicaGsiOptions = options[indexName];
      if (this.billingMode === BillingMode.PAY_PER_REQUEST && replicaGsiOptions.readCapacity) {
        throw new Error(`Cannot configure 'readCapacity' for replica global secondary index, ${indexName}, because billing mode is ${BillingMode.PAY_PER_REQUEST}`);
      }
    }
  }

  private validateReplica(props: ReplicaTableProps) {
    const stackRegion = this.stack.region;
    if (Token.isUnresolved(stackRegion)) {
      throw new Error('Replica tables are not supported in a region agnostic stack');
    }

    if (Token.isUnresolved(props.region)) {
      throw new Error('Replica table region must not be a token');
    }

    if (props.region === this.stack.region) {
      throw new Error(`You cannot add a replica table in the same region as the primary table - the primary table region is ${this.region}`);
    }

    if (this.replicaTables.has(props.region)) {
      throw new Error(`Duplicate replica table region, ${props.region}, is not allowed`);
    }

    if (this.billingMode === BillingMode.PAY_PER_REQUEST && props.readCapacity) {
      throw new Error(`You cannot provide 'readCapacity' on a replica table when the billing mode is ${BillingMode.PAY_PER_REQUEST}`);
    }
  }

  private validateGlobalSecondaryIndex(props: GlobalSecondaryIndexPropsV2) {
    this.validateIndexName(props.indexName);

    if (this.globalSecondaryIndexes.size === MAX_GSI_COUNT) {
      throw new Error(`You may not provide more than ${MAX_GSI_COUNT} global secondary indexes`);
    }

    if (this.billingMode === BillingMode.PAY_PER_REQUEST && (props.readCapacity || props.writeCapacity)) {
      throw new Error(`You cannot configure 'readCapacity' or 'writeCapacity' on a global secondary index when the billing mode is ${BillingMode.PAY_PER_REQUEST}`);
    }
  }

  private validateLocalSecondaryIndex(props: LocalSecondaryIndexProps) {
    this.validateIndexName(props.indexName);

    if (!this.hasSortKey) {
      throw new Error('The table must have a sort key in order to add a local secondary index');
    }

    if (this.localSecondaryIndexes.size === MAX_LSI_COUNT) {
      throw new Error(`You may not provide more than ${MAX_LSI_COUNT} local secondary indexes`);
    }
  }
}<|MERGE_RESOLUTION|>--- conflicted
+++ resolved
@@ -683,15 +683,12 @@
         ? props.readCapacity._renderReadCapacity()
         : this.readProvisioning,
       tags: props.tags,
-<<<<<<< HEAD
+      resourcePolicy: resourcePolicy
+        ? { policyDocument: resourcePolicy }
+        : undefined,
       readOnDemandThroughputSettings: props.maxReadRequestUnits
         ? { maxReadRequestUnits: props.maxReadRequestUnits } :
         { maxReadRequestUnits: this.maxReadRequestUnits },
-=======
-      resourcePolicy: resourcePolicy
-        ? { policyDocument: resourcePolicy }
-        : undefined,
->>>>>>> 5b84ca6f
     };
   }
 
