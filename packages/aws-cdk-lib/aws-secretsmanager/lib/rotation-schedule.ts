--- conflicted
+++ resolved
@@ -37,13 +37,9 @@
    * Specifies the number of days after the previous rotation before
    * Secrets Manager triggers the next automatic rotation.
    *
-<<<<<<< HEAD
    * The maximum value is 1000 days.
    *
-   * A value of zero will disable automatic rotation - `Duration.days(0)`.
-=======
    * A value of zero (`Duration.days(0)`) will not create RotationRules.
->>>>>>> 7d8caf92
    *
    * @default Duration.days(30)
    */
