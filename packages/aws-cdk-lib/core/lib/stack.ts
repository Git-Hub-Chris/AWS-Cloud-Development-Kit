--- conflicted
+++ resolved
@@ -19,12 +19,9 @@
 import { LogicalIDs } from './private/logical-id';
 import { resolve } from './private/resolve';
 import { makeUniqueId } from './private/uniqueid';
-<<<<<<< HEAD
 import { INCLUDE_PREFIX_IN_UNIQUE_NAME_GENERATION } from 'aws-cdk-lib/cx-api';
-=======
 import * as cxschema from '../../cloud-assembly-schema';
 import * as cxapi from '../../cx-api';
->>>>>>> 0af161b1
 
 const STACK_SYMBOL = Symbol.for('@aws-cdk/core.Stack');
 const MY_STACK_CACHE = Symbol.for('@aws-cdk/core.Stack.myStack');
