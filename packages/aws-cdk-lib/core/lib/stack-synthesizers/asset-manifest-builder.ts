--- conflicted
+++ resolved
@@ -1,11 +1,6 @@
 import * as fs from 'fs';
 import * as path from 'path';
-<<<<<<< HEAD
-import * as cxschema from '../../../cloud-assembly-schema';
-import { resolvedOr } from '../helpers-internal/string-specializer';
-=======
 import { resolvedOr } from './_shared';
->>>>>>> 6317518e
 import { ISynthesisSession } from './types';
 import * as cxschema from '../../../cloud-assembly-schema';
 import { FileAssetSource, FileAssetPackaging, DockerImageAssetSource } from '../assets';
