import * as path from 'path';
import { Construct } from 'constructs';
import { RetentionDays } from './log-group';
import * as iam from '../../aws-iam';
import * as s3_assets from '../../aws-s3-assets';
import * as cdk from '../../core';
import { ArnFormat } from '../../core';

/**
 * Construction properties for a LogRetention.
 */
export interface LogRetentionProps {
  /**
   * The log group name.
   */
  readonly logGroupName: string;

  /**
   * The region where the log group should be created
   * @default - same region as the stack
   */
  readonly logGroupRegion?: string;

  /**
   * The number of days log events are kept in CloudWatch Logs.
   */
  readonly retention: RetentionDays;

  /**
   * The IAM role for the Lambda function associated with the custom resource.
   *
   * @default - A new role is created
   */
  readonly role?: iam.IRole;

  /**
   * Retry options for all AWS API calls.
   *
   * @default - AWS SDK default retry options
   */
  readonly logRetentionRetryOptions?: LogRetentionRetryOptions;

  /**
   * The removalPolicy for the log group when the stack is deleted
   * @default RemovalPolicy.RETAIN
   */
  readonly removalPolicy?: cdk.RemovalPolicy;
}

/**
 * Retry options for all AWS API calls.
 */
export interface LogRetentionRetryOptions {
  /**
   * The maximum amount of retries.
   *
   * @default 5
   */
  readonly maxRetries?: number;
  /**
   * The base duration to use in the exponential backoff for operation retries.
   *
   * @deprecated Unused since the upgrade to AWS SDK v3, which uses a different retry strategy
   * @default - none, not used anymore
   */
  readonly base?: cdk.Duration;
}

/**
 * Creates a custom resource to control the retention policy of a CloudWatch Logs
 * log group. The log group is created if it doesn't already exist. The policy
 * is removed when `retentionDays` is `undefined` or equal to `Infinity`.
 * Log group can be created in the region that is different from stack region by
 * specifying `logGroupRegion`
 */
export class LogRetention extends Construct {

  /**
   * The ARN of the LogGroup.
   */
  public readonly logGroupArn: string;

  constructor(scope: Construct, id: string, props: LogRetentionProps) {
    super(scope, id);

    // Custom resource provider
    const provider = this.ensureSingletonLogRetentionFunction(props);

    // if removalPolicy is DESTROY, add action for DeleteLogGroup
    if (props.removalPolicy === cdk.RemovalPolicy.DESTROY) {
      provider.grantDeleteLogGroup(props.logGroupName);
    }

    // Need to use a CfnResource here to prevent lerna dependency cycles
    // aws-cdk-lib/aws-cloudformation -> aws-cdk-lib/aws-lambda -> aws-cdk-lib/aws-cloudformation
    const retryOptions = props.logRetentionRetryOptions;
    const resource = new cdk.CfnResource(this, 'Resource', {
      type: 'Custom::LogRetention',
      properties: {
        ServiceToken: provider.functionArn,
        LogGroupName: props.logGroupName,
        LogGroupRegion: props.logGroupRegion,
        SdkRetry: retryOptions ? {
          maxRetries: retryOptions.maxRetries,
        } : undefined,
        RetentionInDays: props.retention === RetentionDays.INFINITE ? undefined : props.retention,
        RemovalPolicy: props.removalPolicy,
      },
    });

    const logGroupName = resource.getAtt('LogGroupName').toString();
    // Append ':*' at the end of the ARN to match with how CloudFormation does this for LogGroup ARNs
    // See https://docs.aws.amazon.com/AWSCloudFormation/latest/UserGuide/aws-resource-logs-loggroup.html#aws-resource-logs-loggroup-return-values
    this.logGroupArn = cdk.Stack.of(this).formatArn({
      region: props.logGroupRegion,
      service: 'logs',
      resource: 'log-group',
      resourceName: `${logGroupName}:*`,
      arnFormat: ArnFormat.COLON_RESOURCE_NAME,
    });
  }

  /**
   * Helper method to ensure that only one instance of LogRetentionFunction resources are in the stack mimicking the
   * behaviour of aws-cdk-lib/aws-lambda's SingletonFunction to prevent circular dependencies
   */
  private ensureSingletonLogRetentionFunction(props: LogRetentionProps) {
    const functionLogicalId = 'LogRetentionaae0aa3c5b4d4f87b02d85b201efdd8a';
    const existing = cdk.Stack.of(this).node.tryFindChild(functionLogicalId);
    if (existing) {
      return existing as LogRetentionFunction;
    }
    return new LogRetentionFunction(cdk.Stack.of(this), functionLogicalId, props);
  }
}

/**
 * Private provider Lambda function to support the log retention custom resource.
 */
class LogRetentionFunction extends Construct implements cdk.ITaggable {
  public readonly functionArn: cdk.Reference;

  public readonly tags: cdk.TagManager = new cdk.TagManager(cdk.TagType.KEY_VALUE, 'AWS::Lambda::Function');

  private readonly role: iam.IRole;

  constructor(scope: Construct, id: string, props: LogRetentionProps) {
    super(scope, id);

    const asset = new s3_assets.Asset(this, 'Code', {
      path: path.join(__dirname, 'log-retention-provider'),
    });

    const role = props.role || new iam.Role(this, 'ServiceRole', {
      assumedBy: new iam.ServicePrincipal('lambda.amazonaws.com'),
      managedPolicies: [iam.ManagedPolicy.fromAwsManagedPolicyName('service-role/AWSLambdaBasicExecutionRole')],
    });
    // Duplicate statements will be deduplicated by `PolicyDocument`
    role.addToPrincipalPolicy(new iam.PolicyStatement({
      actions: ['logs:PutRetentionPolicy', 'logs:DeleteRetentionPolicy'],
      // We need '*' here because we will also put a retention policy on
      // the log group of the provider function. Referencing its name
      // creates a CF circular dependency.
      resources: ['*'],
    }));
    this.role = role;

    // Lambda function
    const resource = new cdk.CfnResource(this, 'Resource', {
      type: 'AWS::Lambda::Function',
      properties: {
        Handler: 'index.handler',
<<<<<<< HEAD
        Runtime: cdk.Stack.of(scope).regionalFact(FactName.DEFAULT_CR_NODE_VERSION, 'nodejs18.x'), // Equivalent to Runtime.NODEJS_18_X
=======
        Runtime: 'nodejs18.x', // cannot use Runtime class here to prevent circular dependency
>>>>>>> 54e64c7e
        Code: {
          S3Bucket: asset.s3BucketName,
          S3Key: asset.s3ObjectKey,
        },
        Role: role.roleArn,
        Tags: this.tags.renderedTags,
      },
    });
    this.functionArn = resource.getAtt('Arn');

    asset.addResourceMetadata(resource, 'Code');

    // Function dependencies
    role.node.children.forEach((child) => {
      if (cdk.CfnResource.isCfnResource(child)) {
        resource.addDependency(child);
      }
      if (Construct.isConstruct(child) && child.node.defaultChild && cdk.CfnResource.isCfnResource(child.node.defaultChild)) {
        resource.addDependency(child.node.defaultChild);
      }
    });
  }

  /**
   * @internal
   */
  public grantDeleteLogGroup(logGroupName: string) {
    this.role.addToPrincipalPolicy(new iam.PolicyStatement({
      actions: ['logs:DeleteLogGroup'],
      //Only allow deleting the specific log group.
      resources: [cdk.Stack.of(this).formatArn({
        service: 'logs',
        resource: 'log-group',
        resourceName: `${logGroupName}:*`,
        arnFormat: ArnFormat.COLON_RESOURCE_NAME,
      })],
    }));
  }
}<|MERGE_RESOLUTION|>--- conflicted
+++ resolved
@@ -5,6 +5,7 @@
 import * as s3_assets from '../../aws-s3-assets';
 import * as cdk from '../../core';
 import { ArnFormat } from '../../core';
+import { FactName } from '../../region-info';
 
 /**
  * Construction properties for a LogRetention.
@@ -170,11 +171,7 @@
       type: 'AWS::Lambda::Function',
       properties: {
         Handler: 'index.handler',
-<<<<<<< HEAD
         Runtime: cdk.Stack.of(scope).regionalFact(FactName.DEFAULT_CR_NODE_VERSION, 'nodejs18.x'), // Equivalent to Runtime.NODEJS_18_X
-=======
-        Runtime: 'nodejs18.x', // cannot use Runtime class here to prevent circular dependency
->>>>>>> 54e64c7e
         Code: {
           S3Bucket: asset.s3BucketName,
           S3Key: asset.s3ObjectKey,
