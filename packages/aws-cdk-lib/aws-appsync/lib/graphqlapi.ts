import { Construct } from 'constructs';
import { CfnApiKey, CfnGraphQLApi, CfnGraphQLSchema, CfnDomainName, CfnDomainNameApiAssociation, CfnSourceApiAssociation } from './appsync.generated';
import { IGraphqlApi, GraphqlApiBase } from './graphqlapi-base';
import { ISchema, SchemaFile } from './schema';
import { MergeType, addSourceApiAutoMergePermission, addSourceGraphQLPermission } from './source-api-association';
import { ICertificate } from '../../aws-certificatemanager';
import { IUserPool } from '../../aws-cognito';
import { ManagedPolicy, Role, IRole, ServicePrincipal, Grant, IGrantable } from '../../aws-iam';
import { IFunction } from '../../aws-lambda';
import { ILogGroup, LogGroup, LogRetention, RetentionDays } from '../../aws-logs';
import { ArnFormat, CfnResource, Duration, Expiration, FeatureFlags, IResolvable, Lazy, Stack, Token } from '../../core';
import * as cxapi from '../../cx-api';

/**
 * enum with all possible values for AppSync authorization type
 */
export enum AuthorizationType {
  /**
   * API Key authorization type
   */
  API_KEY = 'API_KEY',
  /**
   * AWS IAM authorization type. Can be used with Cognito Identity Pool federated credentials
   */
  IAM = 'AWS_IAM',
  /**
   * Cognito User Pool authorization type
   */
  USER_POOL = 'AMAZON_COGNITO_USER_POOLS',
  /**
   * OpenID Connect authorization type
   */
  OIDC = 'OPENID_CONNECT',
  /**
   * Lambda authorization type
   */
  LAMBDA = 'AWS_LAMBDA',
}

/**
 * Interface to specify default or additional authorization(s)
 */
export interface AuthorizationMode {
  /**
   * One of possible four values AppSync supports
   *
   * @see https://docs.aws.amazon.com/appsync/latest/devguide/security.html
   *
   * @default - `AuthorizationType.API_KEY`
   */
  readonly authorizationType: AuthorizationType;
  /**
   * If authorizationType is `AuthorizationType.USER_POOL`, this option is required.
   * @default - none
   */
  readonly userPoolConfig?: UserPoolConfig;
  /**
   * If authorizationType is `AuthorizationType.API_KEY`, this option can be configured.
   * @default - name: 'DefaultAPIKey' | description: 'Default API Key created by CDK'
   */
  readonly apiKeyConfig?: ApiKeyConfig;
  /**
   * If authorizationType is `AuthorizationType.OIDC`, this option is required.
   * @default - none
   */
  readonly openIdConnectConfig?: OpenIdConnectConfig;
  /**
   * If authorizationType is `AuthorizationType.LAMBDA`, this option is required.
   * @default - none
   */
  readonly lambdaAuthorizerConfig?: LambdaAuthorizerConfig;
}

/**
 * enum with all possible values for Cognito user-pool default actions
 */
export enum UserPoolDefaultAction {
  /**
   * ALLOW access to API
   */
  ALLOW = 'ALLOW',
  /**
   * DENY access to API
   */
  DENY = 'DENY',
}

/**
 * Configuration for Cognito user-pools in AppSync
 */
export interface UserPoolConfig {
  /**
   * The Cognito user pool to use as identity source
   */
  readonly userPool: IUserPool;
  /**
   * the optional app id regex
   *
   * @default -  None
   */
  readonly appIdClientRegex?: string;
  /**
   * Default auth action
   *
   * @default ALLOW
   */
  readonly defaultAction?: UserPoolDefaultAction;
}

/**
 * Configuration for API Key authorization in AppSync
 */
export interface ApiKeyConfig {
  /**
   * Unique name of the API Key
   * @default - 'DefaultAPIKey'
   */
  readonly name?: string;
  /**
   * Description of API key
   * @default - 'Default API Key created by CDK'
   */
  readonly description?: string;

  /**
   * The time from creation time after which the API key expires.
   * It must be a minimum of 1 day and a maximum of 365 days from date of creation.
   * Rounded down to the nearest hour.
   *
   * @default - 7 days rounded down to nearest hour
   */
  readonly expires?: Expiration;
}

/**
 * Configuration for OpenID Connect authorization in AppSync
 */
export interface OpenIdConnectConfig {
  /**
   * The number of milliseconds an OIDC token is valid after being authenticated by OIDC provider.
   * `auth_time` claim in OIDC token is required for this validation to work.
   * @default - no validation
   */
  readonly tokenExpiryFromAuth?: number;
  /**
   * The number of milliseconds an OIDC token is valid after being issued to a user.
   * This validation uses `iat` claim of OIDC token.
   * @default - no validation
   */
  readonly tokenExpiryFromIssue?: number;
  /**
   * The client identifier of the Relying party at the OpenID identity provider.
   * A regular expression can be specified so AppSync can validate against multiple client identifiers at a time.
   * @example - 'ABCD|CDEF' // where ABCD and CDEF are two different clientId
   * @default - * (All)
   */
  readonly clientId?: string;
  /**
   * The issuer for the OIDC configuration. The issuer returned by discovery must exactly match the value of `iss` in the OIDC token.
   */
  readonly oidcProvider: string;
}

/**
 * Configuration for Lambda authorization in AppSync. Note that you can only have a single AWS Lambda function configured to authorize your API.
 */
export interface LambdaAuthorizerConfig {
  /**
   * The authorizer lambda function.
   *
   * @see https://docs.aws.amazon.com/AWSCloudFormation/latest/UserGuide/aws-properties-appsync-graphqlapi-lambdaauthorizerconfig.html
   */
  readonly handler: IFunction;

  /**
   * How long the results are cached.
   * Disable caching by setting this to 0.
   *
   * @default Duration.minutes(5)
   */
  readonly resultsCacheTtl?: Duration;

  /**
   * A regular expression for validation of tokens before the Lambda function is called.
   *
   * @default - no regex filter will be applied.
   */
  readonly validationRegex?: string;
}

/**
 * Configuration of the API authorization modes.
 */
export interface AuthorizationConfig {
  /**
   * Optional authorization configuration
   *
   * @default - API Key authorization
   */
  readonly defaultAuthorization?: AuthorizationMode;

  /**
   * Additional authorization modes
   *
   * @default - No other modes
   */
  readonly additionalAuthorizationModes?: AuthorizationMode[];
}

/**
 * log-level for fields in AppSync
 */
export enum FieldLogLevel {
  /**
   * No logging
   */
  NONE = 'NONE',
  /**
   * Error logging
   */
  ERROR = 'ERROR',
  /**
   * All logging
   */
  ALL = 'ALL',
}

/**
 * Logging configuration for AppSync
 */
export interface LogConfig {
  /**
   * exclude verbose content
   *
   * @default false
   */
  readonly excludeVerboseContent?: boolean | IResolvable;
  /**
   * log level for fields
   *
   * @default - Use AppSync default
   */
  readonly fieldLogLevel?: FieldLogLevel;

  /**
   * The role for CloudWatch Logs
   *
   * @default - None
   */
  readonly role?: IRole;

  /**
  * The number of days log events are kept in CloudWatch Logs.
  * By default AppSync keeps the logs infinitely. When updating this property,
  * unsetting it doesn't remove the log retention policy.
  * To remove the retention policy, set the value to `INFINITE`
  *
  * @default RetentionDays.INFINITE
  */
  readonly retention?: RetentionDays;
}

/**
 * Visibility type for a GraphQL API
 */
export enum Visibility {

  /**
   * Public, open to the internet
   */
  GLOBAL = 'GLOBAL',
  /**
   * Only accessible through a VPC
   */
  PRIVATE = 'PRIVATE',
}

/**
 * Domain name configuration for AppSync
 */
export interface DomainOptions {
  /**
   * The certificate to use with the domain name.
   */
  readonly certificate: ICertificate;

  /**
   * The actual domain name. For example, `api.example.com`.
   */
  readonly domainName: string;
}

/**
 * Additional API configuration for creating a AppSync Merged API
 */
export interface SourceApiOptions {
  /**
   * Definition of source APIs associated with this Merged API
   */
  readonly sourceApis: SourceApi[];

  /**
   * IAM Role used to validate access to source APIs at runtime and to update the merged API endpoint with the source API changes
   *
   * @default - An IAM Role with acccess to source schemas will be created
   */
  readonly mergedApiExecutionRole?: Role;
}

/**
 * Configuration of source API
*/
export interface SourceApi {
  /**
   * Source API that is associated with the merged API
   */
  readonly sourceApi: IGraphqlApi;

  /**
   * Merging option used to associate the source API to the Merged API
   *
   * @default - Auto merge. The merge is triggered automatically when the source API has changed
   */
  readonly mergeType?: MergeType;

  /**
   * Description of the Source API asssociation.
   */
  readonly description?: string;
}

/**
 * AppSync definition. Specify how you want to define your AppSync API.
 */
export abstract class Definition {
  /**
   * Schema from schema object.
   * @param schema SchemaFile.fromAsset(filePath: string) allows schema definition through schema.graphql file
   * @returns Definition with schema from file
   */
  public static fromSchema(schema: ISchema): Definition {
    return {
      schema,
    };
  }

  /**
   * Schema from file, allows schema definition through schema.graphql file
   * @param filePath the file path of the schema file
   * @returns Definition with schema from file
   */
  public static fromFile(filePath: string): Definition {
    return this.fromSchema(SchemaFile.fromAsset(filePath));
  }

  /**
   * Schema from existing AppSync APIs - used for creating a AppSync Merged API
   * @param sourceApiOptions Configuration for AppSync Merged API
   * @returns Definition with for AppSync Merged API
   */
  public static fromSourceApis(sourceApiOptions: SourceApiOptions): Definition {
    return {
      sourceApiOptions,
    };
  }

  /**
   * Schema, when AppSync API is created from schema file
   */
  readonly schema?: ISchema;

  /**
   * Source APIs for Merged API
   */
  readonly sourceApiOptions?: SourceApiOptions;
}

/**
 * Properties for an AppSync GraphQL API
 */
export interface GraphqlApiProps {
  /**
   * the name of the GraphQL API
   */
  readonly name: string;

  /**
   * Optional authorization configuration
   *
   * @default - API Key authorization
   */
  readonly authorizationConfig?: AuthorizationConfig;

  /**
   * Logging configuration for this api
   *
   * @default - None
   */
  readonly logConfig?: LogConfig;

  /**
   * Definition (schema file or source APIs) for this GraphQL Api
   */
  readonly definition?: Definition;

  /**
   * GraphQL schema definition. Specify how you want to define your schema.
   *
   * SchemaFile.fromAsset(filePath: string) allows schema definition through schema.graphql file
   *
   * @default - schema will be generated code-first (i.e. addType, addObjectType, etc.)
   * @deprecated use Definition.schema instead
   */
  readonly schema?: ISchema;
  /**
   * A flag indicating whether or not X-Ray tracing is enabled for the GraphQL API.
   *
   * @default - false
   */
  readonly xrayEnabled?: boolean;

  /**
   * A value indicating whether the API is accessible from anywhere (GLOBAL) or can only be access from a VPC (PRIVATE).
   *
   * @default - GLOBAL
   */
  readonly visibility?: Visibility;

  /**
   * The domain name configuration for the GraphQL API
   *
   * The Route 53 hosted zone and CName DNS record must be configured in addition to this setting to
   * enable custom domain URL
   *
   * @default - no domain name
   */
  readonly domainName?: DomainOptions;

  /**
   * A value indicating whether the API to enable (ENABLED) or disable (DISABLED) introspection.
   *
   * @default IntrospectionConfig.ENABLED
   */
  readonly introspectionConfig?: IntrospectionConfig;

  /**
<<<<<<< HEAD
   * A number indicating the maximum depth resolvers should be accepted when handling queries.
   * Value must be withing range of 0 to 75
   *
   * @default - The default value is 0 (or unspecified) which indicates no maximum depth.
   */
  readonly queryDepthLimit?: number;

  /**
   * A number indicating the maximum number of resolvers that should be accepted when handling queries.
   * Value must be withing range of 0 to 10000
   *
   * @default - The default value is 0 (or unspecified), which will set the limit to 10000
   */
  readonly resolverCountLimit?: number;
=======
   * A map containing the list of resources with their properties and environment variables.
   *
   * There are a few rules you must follow when creating keys and values:
   *   - Keys must begin with a letter.
   *   - Keys must be between 2 and 64 characters long.
   *   - Keys can only contain letters, numbers, and the underscore character (_).
   *   - Values can be up to 512 characters long.
   *   - You can configure up to 50 key-value pairs in a GraphQL API.
   *
   * @default - No environment variables.
   */
  readonly environmentVariables?: { [key: string]: string };
>>>>>>> f3d74bb7
}

/**
 * A class used to generate resource arns for AppSync
 */
export class IamResource {
  /**
   * Generate the resource names given custom arns
   *
   * @param arns The custom arns that need to be permissioned
   *
   * Example: custom('/types/Query/fields/getExample')
   */
  public static custom(...arns: string[]): IamResource {
    if (arns.length === 0) {
      throw new Error('At least 1 custom ARN must be provided.');
    }
    return new IamResource(arns);
  }

  /**
   * Generate the resource names given a type and fields
   *
   * @param type The type that needs to be allowed
   * @param fields The fields that need to be allowed, if empty grant permissions to ALL fields
   *
   * Example: ofType('Query', 'GetExample')
   */
  public static ofType(type: string, ...fields: string[]): IamResource {
    const arns = fields.length ? fields.map((field) => `types/${type}/fields/${field}`) : [`types/${type}/*`];
    return new IamResource(arns);
  }

  /**
   * Generate the resource names that accepts all types: `*`
   */
  public static all(): IamResource {
    return new IamResource(['*']);
  }

  private arns: string[];

  private constructor(arns: string[]) {
    this.arns = arns;
  }

  /**
   * Return the Resource ARN
   *
   * @param api The GraphQL API to give permissions
   */
  public resourceArns(api: GraphqlApi): string[] {
    return this.arns.map((arn) => Stack.of(api).formatArn({
      service: 'appsync',
      resource: `apis/${api.apiId}`,
      arnFormat: ArnFormat.SLASH_RESOURCE_NAME,
      resourceName: `${arn}`,
    }));
  }
}

/**
 * Attributes for GraphQL imports
 */
export interface GraphqlApiAttributes {
  /**
   * an unique AWS AppSync GraphQL API identifier
   * i.e. 'lxz775lwdrgcndgz3nurvac7oa'
   */
  readonly graphqlApiId: string;

  /**
   * the arn for the GraphQL Api
   * @default - autogenerated arn
   */
  readonly graphqlApiArn?: string;
}

/**
 * Introspection configuration  for a GraphQL API
 */
export enum IntrospectionConfig {
  /**
   * Enable introspection
   */
  ENABLED = 'ENABLED',

  /**
   * Disable introspection
   */
  DISABLED = 'DISABLED',
}

/**
 * An AppSync GraphQL API
 *
 * @resource AWS::AppSync::GraphQLApi
 */
export class GraphqlApi extends GraphqlApiBase {
  /**
   * Import a GraphQL API through this function
   *
   * @param scope scope
   * @param id id
   * @param attrs GraphQL API Attributes of an API
   */
  public static fromGraphqlApiAttributes(scope: Construct, id: string, attrs: GraphqlApiAttributes): IGraphqlApi {
    const arn = attrs.graphqlApiArn ?? Stack.of(scope).formatArn({
      service: 'appsync',
      resource: `apis/${attrs.graphqlApiId}`,
    });
    class Import extends GraphqlApiBase {
      public readonly apiId = attrs.graphqlApiId;
      public readonly arn = arn;
      constructor(s: Construct, i: string) {
        super(s, i);
      }
    }
    return new Import(scope, id);
  }

  /**
   * an unique AWS AppSync GraphQL API identifier
   * i.e. 'lxz775lwdrgcndgz3nurvac7oa'
   */
  public readonly apiId: string;

  /**
   * the ARN of the API
   */
  public readonly arn: string;

  /**
   * the URL of the endpoint created by AppSync
   *
   * @attribute GraphQlUrl
   */
  public readonly graphqlUrl: string;

  /**
   * the name of the API
   */
  public readonly name: string;

  /**
   * the schema attached to this api (only available for GraphQL APIs, not available for merged APIs)
   */
  public get schema(): ISchema {
    if (this.definition.schema) {
      return this.definition.schema;
    }
    throw new Error('Schema does not exist for AppSync merged APIs.');
  }

  /**
   * The Authorization Types for this GraphQL Api
   */
  public readonly modes: AuthorizationType[];

  /**
   * the configured API key, if present
   *
   * @default - no api key
   */
  public readonly apiKey?: string;

  /**
   * the CloudWatch Log Group for this API
   */
  public readonly logGroup: ILogGroup;

  private definition: Definition;
  private schemaResource?: CfnGraphQLSchema;
  private api: CfnGraphQLApi;
  private apiKeyResource?: CfnApiKey;
  private domainNameResource?: CfnDomainName;
  private mergedApiExecutionRole?: IRole;
  private environmentVariables: { [key: string]: string } = {};

  constructor(scope: Construct, id: string, props: GraphqlApiProps) {
    super(scope, id);

    const defaultMode = props.authorizationConfig?.defaultAuthorization ??
      { authorizationType: AuthorizationType.API_KEY };
    const additionalModes = props.authorizationConfig?.additionalAuthorizationModes ?? [];
    const modes = [defaultMode, ...additionalModes];

    this.modes = modes.map((mode) => mode.authorizationType);

    this.validateAuthorizationProps(modes);

    if (!props.schema && !props.definition) {
      throw new Error('You must specify a GraphQL schema or source APIs in property definition.');
    }
    if ((props.schema !== undefined) === (props.definition !== undefined)) {
      throw new Error('You cannot specify both properties schema and definition.');
    }
    if (props.queryDepthLimit !== undefined && (props.queryDepthLimit < 0 || props.queryDepthLimit > 75)) {
      throw new Error('You must specify a query depth limit between 0 and 75.');
    }
    if (props.resolverCountLimit !== undefined && (props.resolverCountLimit < 0 || props.resolverCountLimit > 10000)) {
      throw new Error('You must specify a resolver count limit between 0 and 10000.');
    }

    this.definition = props.schema ? Definition.fromSchema(props.schema) : props.definition!;

    if (this.definition.sourceApiOptions) {
      this.setupMergedApiExecutionRole(this.definition.sourceApiOptions);
    }

    if (props.environmentVariables !== undefined) {
      Object.entries(props.environmentVariables).forEach(([key, value]) => {
        this.addEnvironmentVariable(key, value);
      });
    }
    this.node.addValidation({ validate: () => this.validateEnvironmentVariables() });

    this.api = new CfnGraphQLApi(this, 'Resource', {
      name: props.name,
      authenticationType: defaultMode.authorizationType,
      logConfig: this.setupLogConfig(props.logConfig),
      openIdConnectConfig: this.setupOpenIdConnectConfig(defaultMode.openIdConnectConfig),
      userPoolConfig: this.setupUserPoolConfig(defaultMode.userPoolConfig),
      lambdaAuthorizerConfig: this.setupLambdaAuthorizerConfig(defaultMode.lambdaAuthorizerConfig),
      additionalAuthenticationProviders: this.setupAdditionalAuthorizationModes(additionalModes),
      xrayEnabled: props.xrayEnabled,
      visibility: props.visibility,
      mergedApiExecutionRoleArn: this.mergedApiExecutionRole?.roleArn,
      apiType: this.definition.sourceApiOptions ? 'MERGED' : undefined,
      introspectionConfig: props.introspectionConfig,
<<<<<<< HEAD
      queryDepthLimit: props.queryDepthLimit,
      resolverCountLimit: props.resolverCountLimit,
=======
      environmentVariables: Lazy.any({ produce: () => this.renderEnvironmentVariables() }),
>>>>>>> f3d74bb7
    });

    this.apiId = this.api.attrApiId;
    this.arn = this.api.attrArn;
    this.graphqlUrl = this.api.attrGraphQlUrl;
    this.name = this.api.name;

    if (this.definition.schema) {
      this.schemaResource = new CfnGraphQLSchema(this, 'Schema', this.definition.schema.bind(this));
    } else {
      this.setupSourceApiAssociations();
    }

    if (props.domainName) {
      this.domainNameResource = new CfnDomainName(this, 'DomainName', {
        domainName: props.domainName.domainName,
        certificateArn: props.domainName.certificate.certificateArn,
        description: `domain for ${this.name} at ${this.graphqlUrl}`,
      });
      const domainNameAssociation = new CfnDomainNameApiAssociation(this, 'DomainAssociation', {
        domainName: props.domainName.domainName,
        apiId: this.apiId,
      });

      domainNameAssociation.addDependency(this.domainNameResource);
    }

    if (modes.some((mode) => mode.authorizationType === AuthorizationType.API_KEY)) {
      const config = modes.find((mode: AuthorizationMode) => {
        return mode.authorizationType === AuthorizationType.API_KEY && mode.apiKeyConfig;
      })?.apiKeyConfig;
      this.apiKeyResource = this.createAPIKey(config);
      if (this.schemaResource) {
        this.apiKeyResource.addDependency(this.schemaResource);
      }
      this.apiKey = this.apiKeyResource.attrApiKey;
    }

    if (modes.some((mode) => mode.authorizationType === AuthorizationType.LAMBDA)) {
      const config = modes.find((mode: AuthorizationMode) => {
        return mode.authorizationType === AuthorizationType.LAMBDA && mode.lambdaAuthorizerConfig;
      })?.lambdaAuthorizerConfig;
      config?.handler.addPermission(`${id}-appsync`, {
        principal: new ServicePrincipal('appsync.amazonaws.com'),
        action: 'lambda:InvokeFunction',
      });
    }

    const logGroupName = `/aws/appsync/apis/${this.apiId}`;

    if (props.logConfig) {
      const logRetention = new LogRetention(this, 'LogRetention', {
        logGroupName: logGroupName,
        retention: props.logConfig?.retention ?? RetentionDays.INFINITE,
      });
      this.logGroup = LogGroup.fromLogGroupArn(this, 'LogGroup', logRetention.logGroupArn);
    } else {
      this.logGroup = LogGroup.fromLogGroupName(this, 'LogGroup', logGroupName);
    }

  }

  private setupSourceApiAssociations() {
    this.definition.sourceApiOptions?.sourceApis.forEach(sourceApiConfig => {
      const mergeType = sourceApiConfig.mergeType ?? MergeType.AUTO_MERGE;
      let sourceApiIdentifier = sourceApiConfig.sourceApi.apiId;
      let mergedApiIdentifier = this.apiId;

      // This is protected by a feature flag because if there is an existing source api association that used the api id,
      // updating it to use ARN as identifier leads to a resource replacement. ARN is recommended going forward because it allows support
      // for both same account and cross account use cases.
      if (FeatureFlags.of(this).isEnabled(cxapi.APPSYNC_ENABLE_USE_ARN_IDENTIFIER_SOURCE_API_ASSOCIATION)) {
        sourceApiIdentifier = sourceApiConfig.sourceApi.arn;
        mergedApiIdentifier = this.arn;
      }

      const association = new CfnSourceApiAssociation(this, `${sourceApiConfig.sourceApi.node.id}Association`, {
        sourceApiIdentifier: sourceApiIdentifier,
        mergedApiIdentifier: mergedApiIdentifier,
        sourceApiAssociationConfig: {
          mergeType: mergeType,
        },
        description: sourceApiConfig.description,
      });

      // Add permissions to merged api execution role
      const executionRole = this.mergedApiExecutionRole as IRole;
      addSourceGraphQLPermission(association, executionRole);

      if (mergeType === MergeType.AUTO_MERGE) {
        addSourceApiAutoMergePermission(association, executionRole);
      }
    });
  }

  private setupMergedApiExecutionRole(sourceApiOptions: SourceApiOptions) {
    if (sourceApiOptions.mergedApiExecutionRole) {
      this.mergedApiExecutionRole = sourceApiOptions.mergedApiExecutionRole;
    } else {
      this.mergedApiExecutionRole = new Role(this, 'MergedApiExecutionRole', {
        assumedBy: new ServicePrincipal('appsync.amazonaws.com'),
      });
    }
  }

  /**
   * Adds an IAM policy statement associated with this GraphQLApi to an IAM
   * principal's policy.
   *
   * @param grantee The principal
   * @param resources The set of resources to allow (i.e. ...:[region]:[accountId]:apis/GraphQLId/...)
   * @param actions The actions that should be granted to the principal (i.e. appsync:graphql )
   */
  public grant(grantee: IGrantable, resources: IamResource, ...actions: string[]): Grant {
    return Grant.addToPrincipal({
      grantee,
      actions,
      resourceArns: resources.resourceArns(this),
      scope: this,
    });
  }

  /**
   * Adds an IAM policy statement for Mutation access to this GraphQLApi to an IAM
   * principal's policy.
   *
   * @param grantee The principal
   * @param fields The fields to grant access to that are Mutations (leave blank for all)
   */
  public grantMutation(grantee: IGrantable, ...fields: string[]): Grant {
    return this.grant(grantee, IamResource.ofType('Mutation', ...fields), 'appsync:GraphQL');
  }

  /**
   * Adds an IAM policy statement for Query access to this GraphQLApi to an IAM
   * principal's policy.
   *
   * @param grantee The principal
   * @param fields The fields to grant access to that are Queries (leave blank for all)
   */
  public grantQuery(grantee: IGrantable, ...fields: string[]): Grant {
    return this.grant(grantee, IamResource.ofType('Query', ...fields), 'appsync:GraphQL');
  }

  /**
   * Adds an IAM policy statement for Subscription access to this GraphQLApi to an IAM
   * principal's policy.
   *
   * @param grantee The principal
   * @param fields The fields to grant access to that are Subscriptions (leave blank for all)
   */
  public grantSubscription(grantee: IGrantable, ...fields: string[]): Grant {
    return this.grant(grantee, IamResource.ofType('Subscription', ...fields), 'appsync:GraphQL');
  }

  private validateAuthorizationProps(modes: AuthorizationMode[]) {
    if (modes.filter((mode) => mode.authorizationType === AuthorizationType.LAMBDA).length > 1) {
      throw new Error('You can only have a single AWS Lambda function configured to authorize your API.');
    }
    modes.map((mode) => {
      if (mode.authorizationType === AuthorizationType.OIDC && !mode.openIdConnectConfig) {
        throw new Error('Missing OIDC Configuration');
      }
      if (mode.authorizationType === AuthorizationType.USER_POOL && !mode.userPoolConfig) {
        throw new Error('Missing User Pool Configuration');
      }
      if (mode.authorizationType === AuthorizationType.LAMBDA && !mode.lambdaAuthorizerConfig) {
        throw new Error('Missing Lambda Configuration');
      }
    });
    if (modes.filter((mode) => mode.authorizationType === AuthorizationType.API_KEY).length > 1) {
      throw new Error('You can\'t duplicate API_KEY configuration. See https://docs.aws.amazon.com/appsync/latest/devguide/security.html');
    }
    if (modes.filter((mode) => mode.authorizationType === AuthorizationType.IAM).length > 1) {
      throw new Error('You can\'t duplicate IAM configuration. See https://docs.aws.amazon.com/appsync/latest/devguide/security.html');
    }
  }

  /**
   * Add schema dependency to a given construct
   *
   * @param construct the dependee
   */
  public addSchemaDependency(construct: CfnResource): boolean {
    if (this.schemaResource) {
      construct.addDependency(this.schemaResource);
    };
    return true;
  }

  /**
   * Add an environment variable to the construct.
   */
  public addEnvironmentVariable(key: string, value: string) {
    if (this.definition.sourceApiOptions) {
      throw new Error('Environment variables are not supported for merged APIs');
    }
    if (!Token.isUnresolved(key) && !/^[A-Za-z]+\w*$/.test(key)) {
      throw new Error(`Key '${key}' must begin with a letter and can only contain letters, numbers, and underscores`);
    }
    if (!Token.isUnresolved(key) && (key.length < 2 || key.length > 64)) {
      throw new Error(`Key '${key}' must be between 2 and 64 characters long, got ${key.length}`);
    }
    if (!Token.isUnresolved(value) && value.length > 512) {
      throw new Error(`Value for '${key}' is too long. Values can be up to 512 characters long, got ${value.length}`);
    }

    this.environmentVariables[key] = value;
  }

  private validateEnvironmentVariables() {
    const errors: string[] = [];
    const entries = Object.entries(this.environmentVariables);
    if (entries.length > 50) {
      errors.push(`Only 50 environment variables can be set, got ${entries.length}`);
    }
    return errors;
  }

  private renderEnvironmentVariables() {
    return Object.entries(this.environmentVariables).length > 0 ? this.environmentVariables : undefined;
  }

  private setupLogConfig(config?: LogConfig) {
    if (!config) return undefined;
    const logsRoleArn: string = config.role?.roleArn ?? new Role(this, 'ApiLogsRole', {
      assumedBy: new ServicePrincipal('appsync.amazonaws.com'),
      managedPolicies: [
        ManagedPolicy.fromAwsManagedPolicyName('service-role/AWSAppSyncPushToCloudWatchLogs'),
      ],
    }).roleArn;
    const fieldLogLevel: FieldLogLevel = config.fieldLogLevel ?? FieldLogLevel.NONE;
    return {
      cloudWatchLogsRoleArn: logsRoleArn,
      excludeVerboseContent: config.excludeVerboseContent,
      fieldLogLevel: fieldLogLevel,
    };
  }

  private setupOpenIdConnectConfig(config?: OpenIdConnectConfig) {
    if (!config) return undefined;
    return {
      authTtl: config.tokenExpiryFromAuth,
      clientId: config.clientId,
      iatTtl: config.tokenExpiryFromIssue,
      issuer: config.oidcProvider,
    };
  }

  private setupUserPoolConfig(config?: UserPoolConfig) {
    if (!config) return undefined;
    return {
      userPoolId: config.userPool.userPoolId,
      awsRegion: config.userPool.env.region,
      appIdClientRegex: config.appIdClientRegex,
      defaultAction: config.defaultAction || UserPoolDefaultAction.ALLOW,
    };
  }

  private setupLambdaAuthorizerConfig(config?: LambdaAuthorizerConfig) {
    if (!config) return undefined;
    return {
      authorizerResultTtlInSeconds: config.resultsCacheTtl?.toSeconds(),
      authorizerUri: config.handler.functionArn,
      identityValidationExpression: config.validationRegex,
    };
  }

  private setupAdditionalAuthorizationModes(modes?: AuthorizationMode[]) {
    if (!modes || modes.length === 0) return undefined;
    return modes.reduce<CfnGraphQLApi.AdditionalAuthenticationProviderProperty[]>((acc, mode) => [
      ...acc, {
        authenticationType: mode.authorizationType,
        userPoolConfig: this.setupUserPoolConfig(mode.userPoolConfig),
        openIdConnectConfig: this.setupOpenIdConnectConfig(mode.openIdConnectConfig),
        lambdaAuthorizerConfig: this.setupLambdaAuthorizerConfig(mode.lambdaAuthorizerConfig),
      },
    ], []);
  }

  private createAPIKey(config?: ApiKeyConfig) {
    if (config?.expires?.isBefore(Duration.days(1)) || config?.expires?.isAfter(Duration.days(365))) {
      throw Error('API key expiration must be between 1 and 365 days.');
    }
    const expires = config?.expires ? config?.expires.toEpoch() : undefined;
    return new CfnApiKey(this, `${config?.name || 'Default'}ApiKey`, {
      expires,
      description: config?.description,
      apiId: this.apiId,
    });
  }

  /**
   * The AppSyncDomainName of the associated custom domain
   */
  public get appSyncDomainName(): string {
    if (!this.domainNameResource) {
      throw new Error('Cannot retrieve the appSyncDomainName without a domainName configuration');
    }
    return this.domainNameResource.attrAppSyncDomainName;
  }
}<|MERGE_RESOLUTION|>--- conflicted
+++ resolved
@@ -444,7 +444,6 @@
   readonly introspectionConfig?: IntrospectionConfig;
 
   /**
-<<<<<<< HEAD
    * A number indicating the maximum depth resolvers should be accepted when handling queries.
    * Value must be withing range of 0 to 75
    *
@@ -459,7 +458,8 @@
    * @default - The default value is 0 (or unspecified), which will set the limit to 10000
    */
   readonly resolverCountLimit?: number;
-=======
+
+  /** 
    * A map containing the list of resources with their properties and environment variables.
    *
    * There are a few rules you must follow when creating keys and values:
@@ -472,7 +472,6 @@
    * @default - No environment variables.
    */
   readonly environmentVariables?: { [key: string]: string };
->>>>>>> f3d74bb7
 }
 
 /**
@@ -703,12 +702,9 @@
       mergedApiExecutionRoleArn: this.mergedApiExecutionRole?.roleArn,
       apiType: this.definition.sourceApiOptions ? 'MERGED' : undefined,
       introspectionConfig: props.introspectionConfig,
-<<<<<<< HEAD
       queryDepthLimit: props.queryDepthLimit,
       resolverCountLimit: props.resolverCountLimit,
-=======
       environmentVariables: Lazy.any({ produce: () => this.renderEnvironmentVariables() }),
->>>>>>> f3d74bb7
     });
 
     this.apiId = this.api.attrApiId;
