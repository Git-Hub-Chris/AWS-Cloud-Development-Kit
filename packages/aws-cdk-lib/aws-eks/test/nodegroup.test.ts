import { testDeprecated } from '@aws-cdk/cdk-build-tools';
import { testFixture } from './util';
import { Template } from '../../assertions';
import * as ec2 from '../../aws-ec2';
<<<<<<< HEAD
import * as iam from '../../aws-iam';
import { testDeprecated } from '@aws-cdk/cdk-build-tools';
=======
>>>>>>> 5ccc5697
import * as cdk from '../../core';
import * as eks from '../lib';
import { NodegroupAmiType, TaintEffect } from '../lib';

/* eslint-disable max-len */

const CLUSTER_VERSION = eks.KubernetesVersion.V1_21;

describe('node group', () => {
  test('default ami type is not applied when launch template is configured', () => {
    // GIVEN
    const { stack, vpc } = testFixture();

    const launchTemplate = new ec2.CfnLaunchTemplate(stack, 'LaunchTemplate', {
      launchTemplateData: {
        instanceType: ec2.InstanceType.of(ec2.InstanceClass.C5, ec2.InstanceSize.MEDIUM).toString(),
      },
    });

    // WHEN
    const cluster = new eks.Cluster(stack, 'Cluster', {
      vpc,
      defaultCapacity: 0,
      version: CLUSTER_VERSION,
    });
    new eks.Nodegroup(stack, 'Nodegroup', {
      cluster,
      instanceTypes: [ec2.InstanceType.of(ec2.InstanceClass.C5, ec2.InstanceSize.LARGE)],
      launchTemplateSpec: {
        id: launchTemplate.ref,
        version: launchTemplate.attrLatestVersionNumber,
      },
    });

    // THEN
    const root = stack.node.root as cdk.App;
    const stackArtifact = root.synth().getStackByName(stack.stackName);
    expect(stackArtifact.template.Resources.Nodegroup62B4B2C1.Properties.AmiType).toBeUndefined();
  });

  test('explicit ami type is applied even when launch template is configured', () => {
    // GIVEN
    const { stack, vpc } = testFixture();

    const launchTemplate = new ec2.CfnLaunchTemplate(stack, 'LaunchTemplate', {
      launchTemplateData: {
        instanceType: ec2.InstanceType.of(ec2.InstanceClass.C5, ec2.InstanceSize.MEDIUM).toString(),
      },
    });

    // WHEN
    const cluster = new eks.Cluster(stack, 'Cluster', {
      vpc,
      defaultCapacity: 0,
      version: CLUSTER_VERSION,
    });
    new eks.Nodegroup(stack, 'Nodegroup', {
      cluster,
      amiType: eks.NodegroupAmiType.AL2_X86_64,
      launchTemplateSpec: {
        id: launchTemplate.ref,
        version: launchTemplate.attrLatestVersionNumber,
      },
    });

    // THEN
    const root = stack.node.root as cdk.App;
    const stackArtifact = root.synth().getStackByName(stack.stackName);
    expect(stackArtifact.template.Resources.Nodegroup62B4B2C1.Properties.AmiType).toEqual('AL2_x86_64');
  });

  test('ami type is taken as is when no instance types are configured', () => {
    // GIVEN
    const { stack, vpc } = testFixture();

    // WHEN
    const cluster = new eks.Cluster(stack, 'Cluster', {
      vpc,
      defaultCapacity: 0,
      version: CLUSTER_VERSION,
    });
    new eks.Nodegroup(stack, 'Nodegroup', {
      cluster,
      amiType: eks.NodegroupAmiType.AL2_X86_64_GPU,
    });

    // THEN
    Template.fromStack(stack).hasResourceProperties('AWS::EKS::Nodegroup', {
      AmiType: 'AL2_x86_64_GPU',
    });
  });

  test('create a default nodegroup correctly', () => {
    // GIVEN
    const { stack, vpc } = testFixture();

    // WHEN
    const cluster = new eks.Cluster(stack, 'Cluster', {
      vpc,
      defaultCapacity: 0,
      version: CLUSTER_VERSION,
    });
    new eks.Nodegroup(stack, 'Nodegroup', { cluster });

    // THEN
    Template.fromStack(stack).hasResourceProperties('AWS::EKS::Nodegroup', {
      ClusterName: {
        Ref: 'Cluster9EE0221C',
      },
      NodeRole: {
        'Fn::GetAtt': [
          'NodegroupNodeGroupRole038A128B',
          'Arn',
        ],
      },
      Subnets: [
        {
          Ref: 'VPCPrivateSubnet1Subnet8BCA10E0',
        },
        {
          Ref: 'VPCPrivateSubnet2SubnetCFCDAA7A',
        },
      ],
      ForceUpdateEnabled: true,
      ScalingConfig: {
        DesiredSize: 2,
        MaxSize: 2,
        MinSize: 1,
      },
    });
  });

  test('create a x86_64 bottlerocket nodegroup correctly', () => {
    // GIVEN
    const { stack, vpc } = testFixture();

    // WHEN
    const cluster = new eks.Cluster(stack, 'Cluster', {
      vpc,
      defaultCapacity: 0,
      version: CLUSTER_VERSION,
    });
    new eks.Nodegroup(stack, 'Nodegroup', {
      cluster,
      amiType: NodegroupAmiType.BOTTLEROCKET_X86_64,
    });

    // THEN
    Template.fromStack(stack).hasResourceProperties('AWS::EKS::Nodegroup', {
      ClusterName: {
        Ref: 'Cluster9EE0221C',
      },
      NodeRole: {
        'Fn::GetAtt': [
          'NodegroupNodeGroupRole038A128B',
          'Arn',
        ],
      },
      Subnets: [
        {
          Ref: 'VPCPrivateSubnet1Subnet8BCA10E0',
        },
        {
          Ref: 'VPCPrivateSubnet2SubnetCFCDAA7A',
        },
      ],
      AmiType: 'BOTTLEROCKET_x86_64',
      ForceUpdateEnabled: true,
      ScalingConfig: {
        DesiredSize: 2,
        MaxSize: 2,
        MinSize: 1,
      },
    });
  });

  test('create a ARM_64 bottlerocket nodegroup correctly', () => {
    // GIVEN
    const { stack, vpc } = testFixture();

    // WHEN
    const cluster = new eks.Cluster(stack, 'Cluster', {
      vpc,
      defaultCapacity: 0,
      version: CLUSTER_VERSION,
    });
    new eks.Nodegroup(stack, 'Nodegroup', {
      cluster,
      amiType: NodegroupAmiType.BOTTLEROCKET_ARM_64,
    });

    // THEN
    Template.fromStack(stack).hasResourceProperties('AWS::EKS::Nodegroup', {
      ClusterName: {
        Ref: 'Cluster9EE0221C',
      },
      NodeRole: {
        'Fn::GetAtt': [
          'NodegroupNodeGroupRole038A128B',
          'Arn',
        ],
      },
      Subnets: [
        {
          Ref: 'VPCPrivateSubnet1Subnet8BCA10E0',
        },
        {
          Ref: 'VPCPrivateSubnet2SubnetCFCDAA7A',
        },
      ],
      AmiType: 'BOTTLEROCKET_ARM_64',
      ForceUpdateEnabled: true,
      ScalingConfig: {
        DesiredSize: 2,
        MaxSize: 2,
        MinSize: 1,
      },
    });
  });

  test('create a x86_64 Windows Core 2019 nodegroup correctly', () => {
    // GIVEN
    const { stack, vpc } = testFixture();

    // WHEN
    const cluster = new eks.Cluster(stack, 'Cluster', {
      vpc,
      defaultCapacity: 0,
      version: CLUSTER_VERSION,
    });
    new eks.Nodegroup(stack, 'Nodegroup', {
      cluster,
      amiType: NodegroupAmiType.WINDOWS_CORE_2019_X86_64,
      taints: [
        {
          effect: TaintEffect.NO_SCHEDULE,
          key: 'os',
          value: 'windows',
        },
      ],
    });

    // THEN
    Template.fromStack(stack).hasResourceProperties('AWS::EKS::Nodegroup', {
      ClusterName: {
        Ref: 'Cluster9EE0221C',
      },
      NodeRole: {
        'Fn::GetAtt': [
          'NodegroupNodeGroupRole038A128B',
          'Arn',
        ],
      },
      Subnets: [
        {
          Ref: 'VPCPrivateSubnet1Subnet8BCA10E0',
        },
        {
          Ref: 'VPCPrivateSubnet2SubnetCFCDAA7A',
        },
      ],
      AmiType: 'WINDOWS_CORE_2019_x86_64',
      ForceUpdateEnabled: true,
      ScalingConfig: {
        DesiredSize: 2,
        MaxSize: 2,
        MinSize: 1,
      },
      Taints: [
        {
          Effect: 'NO_SCHEDULE',
          Key: 'os',
          Value: 'windows',
        },
      ],
    });
  });

  test('create a x86_64 Windows Core 2022 nodegroup correctly', () => {
    // GIVEN
    const { stack, vpc } = testFixture();

    // WHEN
    const cluster = new eks.Cluster(stack, 'Cluster', {
      vpc,
      defaultCapacity: 0,
      version: CLUSTER_VERSION,
    });
    new eks.Nodegroup(stack, 'Nodegroup', {
      cluster,
      amiType: NodegroupAmiType.WINDOWS_CORE_2022_X86_64,
      taints: [
        {
          effect: TaintEffect.NO_SCHEDULE,
          key: 'os',
          value: 'windows',
        },
      ],
    });

    // THEN
    Template.fromStack(stack).hasResourceProperties('AWS::EKS::Nodegroup', {
      ClusterName: {
        Ref: 'Cluster9EE0221C',
      },
      NodeRole: {
        'Fn::GetAtt': [
          'NodegroupNodeGroupRole038A128B',
          'Arn',
        ],
      },
      Subnets: [
        {
          Ref: 'VPCPrivateSubnet1Subnet8BCA10E0',
        },
        {
          Ref: 'VPCPrivateSubnet2SubnetCFCDAA7A',
        },
      ],
      AmiType: 'WINDOWS_CORE_2022_x86_64',
      ForceUpdateEnabled: true,
      ScalingConfig: {
        DesiredSize: 2,
        MaxSize: 2,
        MinSize: 1,
      },
      Taints: [
        {
          Effect: 'NO_SCHEDULE',
          Key: 'os',
          Value: 'windows',
        },
      ],
    });
  });

  test('create a x86_64 Windows Full 2019 nodegroup correctly', () => {
    // GIVEN
    const { stack, vpc } = testFixture();

    // WHEN
    const cluster = new eks.Cluster(stack, 'Cluster', {
      vpc,
      defaultCapacity: 0,
      version: CLUSTER_VERSION,
    });
    new eks.Nodegroup(stack, 'Nodegroup', {
      cluster,
      amiType: NodegroupAmiType.WINDOWS_FULL_2019_X86_64,
      taints: [
        {
          effect: TaintEffect.NO_SCHEDULE,
          key: 'os',
          value: 'windows',
        },
      ],
    });

    // THEN
    Template.fromStack(stack).hasResourceProperties('AWS::EKS::Nodegroup', {
      ClusterName: {
        Ref: 'Cluster9EE0221C',
      },
      NodeRole: {
        'Fn::GetAtt': [
          'NodegroupNodeGroupRole038A128B',
          'Arn',
        ],
      },
      Subnets: [
        {
          Ref: 'VPCPrivateSubnet1Subnet8BCA10E0',
        },
        {
          Ref: 'VPCPrivateSubnet2SubnetCFCDAA7A',
        },
      ],
      AmiType: 'WINDOWS_FULL_2019_x86_64',
      ForceUpdateEnabled: true,
      ScalingConfig: {
        DesiredSize: 2,
        MaxSize: 2,
        MinSize: 1,
      },
      Taints: [
        {
          Effect: 'NO_SCHEDULE',
          Key: 'os',
          Value: 'windows',
        },
      ],
    });
  });

  test('create a x86_64 Windows Full 2022 nodegroup correctly', () => {
    // GIVEN
    const { stack, vpc } = testFixture();

    // WHEN
    const cluster = new eks.Cluster(stack, 'Cluster', {
      vpc,
      defaultCapacity: 0,
      version: CLUSTER_VERSION,
    });
    new eks.Nodegroup(stack, 'Nodegroup', {
      cluster,
      amiType: NodegroupAmiType.WINDOWS_FULL_2022_X86_64,
      taints: [
        {
          effect: TaintEffect.NO_SCHEDULE,
          key: 'os',
          value: 'windows',
        },
      ],
    });

    // THEN
    Template.fromStack(stack).hasResourceProperties('AWS::EKS::Nodegroup', {
      ClusterName: {
        Ref: 'Cluster9EE0221C',
      },
      NodeRole: {
        'Fn::GetAtt': [
          'NodegroupNodeGroupRole038A128B',
          'Arn',
        ],
      },
      Subnets: [
        {
          Ref: 'VPCPrivateSubnet1Subnet8BCA10E0',
        },
        {
          Ref: 'VPCPrivateSubnet2SubnetCFCDAA7A',
        },
      ],
      AmiType: 'WINDOWS_FULL_2022_x86_64',
      ForceUpdateEnabled: true,
      ScalingConfig: {
        DesiredSize: 2,
        MaxSize: 2,
        MinSize: 1,
      },
      Taints: [
        {
          Effect: 'NO_SCHEDULE',
          Key: 'os',
          Value: 'windows',
        },
      ],
    });
  });

  /**
   * When LaunchTemplate and amiType are undefined and instanceTypes are x86_64 instances,
   * the amiType should be implicitly set as AL2_x86_64.
   */
  test('amiType should be AL2_x86_64 with LaunchTemplate and amiType undefined and instanceTypes is x86_64', () => {
    // GIVEN
    const { stack, vpc } = testFixture();

    // WHEN
    const cluster = new eks.Cluster(stack, 'Cluster', {
      vpc,
      defaultCapacity: 0,
      version: CLUSTER_VERSION,
    });
    new eks.Nodegroup(stack, 'Nodegroup', {
      cluster,
      instanceTypes: [
        new ec2.InstanceType('m5.large'),
        new ec2.InstanceType('c5.large'),
      ],
    });

    // THEN
    Template.fromStack(stack).hasResourceProperties('AWS::EKS::Nodegroup', {
      AmiType: 'AL2_x86_64',
    });
  });

  /**
   * When LaunchTemplate and amiType are both undefined and instanceTypes are ARM64 instances,
   * the amiType should be implicitly set as AL2_ARM_64.
   */
  test('amiType should be AL2_ARM_64 with LaunchTemplate and amiType undefined and instanceTypes is ARM_64', () => {
    // GIVEN
    const { stack, vpc } = testFixture();

    // WHEN
    const cluster = new eks.Cluster(stack, 'Cluster', {
      vpc,
      defaultCapacity: 0,
      version: CLUSTER_VERSION,
    });
    new eks.Nodegroup(stack, 'Nodegroup', {
      cluster,
      instanceTypes: [
        new ec2.InstanceType('c6g.large'),
        new ec2.InstanceType('t4g.large'),
      ],
    });

    // THEN
    Template.fromStack(stack).hasResourceProperties('AWS::EKS::Nodegroup', {
      AmiType: 'AL2_ARM_64',
    });
  });

  /**
   * When LaunchTemplate and amiType are both undefined and instanceTypes are GPU instances,
   * the amiType should be implicitly set as AL2_x86_64_GPU.
   */
  test('amiType should be AL2_x86_64_GPU with LaunchTemplate and amiType undefined and instanceTypes is GPU', () => {
    // GIVEN
    const { stack, vpc } = testFixture();

    // WHEN
    const cluster = new eks.Cluster(stack, 'Cluster', {
      vpc,
      defaultCapacity: 0,
      version: CLUSTER_VERSION,
    });
    new eks.Nodegroup(stack, 'Nodegroup', {
      cluster,
      instanceTypes: [
        new ec2.InstanceType('p3.large'),
        new ec2.InstanceType('g3.large'),
      ],
    });

    // THEN
    Template.fromStack(stack).hasResourceProperties('AWS::EKS::Nodegroup', {
      AmiType: 'AL2_x86_64_GPU',
    });
  });

  /**
   * When LaunchTemplate is undefined, amiType is AL2_x86_64 and instanceTypes are not x86_64,
   * we should throw an error.
   */
  test('throws when LaunchTemplate is undefined, amiType is AL2_x86_64 and instanceTypes are not x86_64', () => {
    // GIVEN
    const { stack, vpc } = testFixture();
    const cluster = new eks.Cluster(stack, 'Cluster', {
      vpc,
      defaultCapacity: 0,
      version: CLUSTER_VERSION,
    });
    // THEN
    expect(() => cluster.addNodegroupCapacity('ng', {
      amiType: NodegroupAmiType.AL2_X86_64,
      instanceTypes: [
        new ec2.InstanceType('p3.large'),
        new ec2.InstanceType('g3.large'),
      ],
    })).toThrow(/The specified AMI does not match the instance types architecture, either specify one of AL2_x86_64_GPU or don't specify any/);
  });

  /**
   * When LaunchTemplate is undefined, amiType is AL2_ARM_64 and instanceTypes are not ARM_64,
   * we should throw an error.
   */
  test('throws when LaunchTemplate is undefined, amiType is AL2_ARM_64 and instanceTypes are not ARM_64', () => {
    // GIVEN
    const { stack, vpc } = testFixture();
    const cluster = new eks.Cluster(stack, 'Cluster', {
      vpc,
      defaultCapacity: 0,
      version: CLUSTER_VERSION,
    });
    // THEN
    expect(() => cluster.addNodegroupCapacity('ng', {
      amiType: NodegroupAmiType.AL2_ARM_64,
      instanceTypes: [
        new ec2.InstanceType('c5.large'),
        new ec2.InstanceType('m5.large'),
      ],
    })).toThrow(/The specified AMI does not match the instance types architecture, either specify one of AL2_x86_64,BOTTLEROCKET_x86_64,WINDOWS_CORE_2019_x86_64,WINDOWS_CORE_2022_x86_64,WINDOWS_FULL_2019_x86_64,WINDOWS_FULL_2022_x86_64 or don't specify any/);
  });

  test('throws when AmiType is Windows and forbidden instanceType is selected', () => {
    // GIVEN
    const { stack, vpc } = testFixture();
    const cluster = new eks.Cluster(stack, 'Cluster', {
      vpc,
      defaultCapacity: 0,
      version: CLUSTER_VERSION,
    });
    // THEN
    expect(() => cluster.addNodegroupCapacity('ng', {
      amiType: NodegroupAmiType.WINDOWS_FULL_2022_X86_64,
      instanceTypes: [
        new ec2.InstanceType('c3.large'),
      ],
    })).toThrow(/The specified instanceType does not support Windows workloads. Amazon EC2 instance types C3, C4, D2, I2, M4 \(excluding m4.16xlarge\), M6a.x, and R3 instances aren't supported for Windows workloads./);
  });

  /**
   * When LaunchTemplate is undefined, amiType is AL2_x86_64_GPU and instanceTypes are not GPU instances,
   * we should throw an error.
   */
  test('throws when LaunchTemplate is undefined, amiType is AL2_X86_64_GPU and instanceTypes are not X86_64_GPU', () => {
    // GIVEN
    const { stack, vpc } = testFixture();
    const cluster = new eks.Cluster(stack, 'Cluster', {
      vpc,
      defaultCapacity: 0,
      version: CLUSTER_VERSION,
    });
    // THEN
    expect(() => cluster.addNodegroupCapacity('ng', {
      amiType: NodegroupAmiType.AL2_X86_64_GPU,
      instanceTypes: [
        new ec2.InstanceType('c5.large'),
        new ec2.InstanceType('m5.large'),
      ],
    })).toThrow(/The specified AMI does not match the instance types architecture, either specify one of AL2_x86_64,BOTTLEROCKET_x86_64,WINDOWS_CORE_2019_x86_64,WINDOWS_CORE_2022_x86_64,WINDOWS_FULL_2019_x86_64,WINDOWS_FULL_2022_x86_64 or don't specify any/);
  });

  /**
   * When LaunchTemplate is defined, amiType is undefined and instanceTypes are GPU instances,
   * we should deploy correctly.
   */
  test('deploy correctly with defined LaunchTemplate and instanceTypes(GPU) and amiType undefined.', () => {
    // GIVEN
    const { stack, vpc } = testFixture();

    // WHEN
    const cluster = new eks.Cluster(stack, 'Cluster', {
      vpc,
      defaultCapacity: 0,
      version: CLUSTER_VERSION,
    });
    const ng = new eks.Nodegroup(stack, 'Nodegroup', {
      cluster,
      instanceTypes: [
        new ec2.InstanceType('p3.large'),
        new ec2.InstanceType('g3.large'),
      ],
      launchTemplateSpec: {
        id: 'mock',
      },
    });

    // THEN
    expect(ng).not.toHaveProperty('AmiType');
  });

  /**
   * When LaunchTemplate is defined, amiType is undefined and instanceTypes are x86_64 instances,
   * we should deploy correctly.
   */
  test('deploy correctly with defined LaunchTemplate and instanceTypes(x86_64) and amiType undefined.', () => {
    // GIVEN
    const { stack, vpc } = testFixture();

    // WHEN
    const cluster = new eks.Cluster(stack, 'Cluster', {
      vpc,
      defaultCapacity: 0,
      version: CLUSTER_VERSION,
    });
    const ng = new eks.Nodegroup(stack, 'Nodegroup', {
      cluster,
      instanceTypes: [
        new ec2.InstanceType('c5.large'),
        new ec2.InstanceType('m5.large'),
      ],
      launchTemplateSpec: {
        id: 'mock',
      },
    });

    // THEN
    expect(ng).not.toHaveProperty('AmiType');
  });

  /**
   * When LaunchTemplate is defined, amiType is undefined and instanceTypes are ARM_64 instances,
   * we should deploy correctly.
   */
  test('deploy correctly with defined LaunchTemplate and instanceTypes(ARM_64) and amiType undefined.', () => {
    // GIVEN
    const { stack, vpc } = testFixture();

    // WHEN
    const cluster = new eks.Cluster(stack, 'Cluster', {
      vpc,
      defaultCapacity: 0,
      version: CLUSTER_VERSION,
    });
    const ng = new eks.Nodegroup(stack, 'Nodegroup', {
      cluster,
      instanceTypes: [
        new ec2.InstanceType('c6g.large'),
        new ec2.InstanceType('t4g.large'),
      ],
      launchTemplateSpec: {
        id: 'mock',
      },
    });

    // THEN
    expect(ng).not.toHaveProperty('AmiType');
  });

  /**
   * BOTTLEROCKET_X86_64 with defined instance types w/o launchTemplateSpec should deploy correctly.
   */
  test('BOTTLEROCKET_X86_64 with defined instance types w/o launchTemplateSpec should deploy correctly', () => {
    // GIVEN
    const { stack, vpc } = testFixture();
    const cluster = new eks.Cluster(stack, 'Cluster', {
      vpc,
      defaultCapacity: 0,
      version: CLUSTER_VERSION,
    });
    // THEN
    cluster.addNodegroupCapacity('bottlerocket', {
      instanceTypes: [new ec2.InstanceType('m5a.xlarge')],
      amiType: NodegroupAmiType.BOTTLEROCKET_X86_64,
    });

    // THEN
    Template.fromStack(stack).hasResourceProperties('AWS::EKS::Nodegroup', {
      AmiType: 'BOTTLEROCKET_x86_64',
    });
  });

  /**
   * BOTTLEROCKET_ARM_64 with defined instance types w/o launchTemplateSpec should deploy correctly.
   */
  test('BOTTLEROCKET_ARM_64 with defined instance types w/o launchTemplateSpec should deploy correctly', () => {
    // GIVEN
    const { stack, vpc } = testFixture();
    const cluster = new eks.Cluster(stack, 'Cluster', {
      vpc,
      defaultCapacity: 0,
      version: CLUSTER_VERSION,
    });
      // THEN
    cluster.addNodegroupCapacity('bottlerocket', {
      instanceTypes: [new ec2.InstanceType('c6g.xlarge')],
      amiType: NodegroupAmiType.BOTTLEROCKET_ARM_64,
    });

    // THEN
    Template.fromStack(stack).hasResourceProperties('AWS::EKS::Nodegroup', {
      AmiType: 'BOTTLEROCKET_ARM_64',
    });
  });

  /**
   * WINDOWS_CORE_2019_x86_64 with defined instance types w/o launchTemplateSpec should deploy correctly.
   */
  test('WINDOWS_CORE_2019_x86_64 with defined instance types w/o launchTemplateSpec should deploy correctly', () => {
    // GIVEN
    const { stack, vpc } = testFixture();
    const cluster = new eks.Cluster(stack, 'Cluster', {
      vpc,
      defaultCapacity: 0,
      version: CLUSTER_VERSION,
    });
    // THEN
    cluster.addNodegroupCapacity('windows', {
      instanceTypes: [new ec2.InstanceType('m5a.xlarge')],
      amiType: NodegroupAmiType.WINDOWS_CORE_2019_X86_64,
    });

    // THEN
    Template.fromStack(stack).hasResourceProperties('AWS::EKS::Nodegroup', {
      AmiType: 'WINDOWS_CORE_2019_x86_64',
    });
  });

  /**
   * WINDOWS_CORE_2022_x86_64 with defined instance types w/o launchTemplateSpec should deploy correctly.
   */
  test('WINDOWS_CORE_2019_x86_64 with defined instance types w/o launchTemplateSpec should deploy correctly', () => {
    // GIVEN
    const { stack, vpc } = testFixture();
    const cluster = new eks.Cluster(stack, 'Cluster', {
      vpc,
      defaultCapacity: 0,
      version: CLUSTER_VERSION,
    });
    // THEN
    cluster.addNodegroupCapacity('windows', {
      instanceTypes: [new ec2.InstanceType('m5a.xlarge')],
      amiType: NodegroupAmiType.WINDOWS_CORE_2022_X86_64,
    });

    // THEN
    Template.fromStack(stack).hasResourceProperties('AWS::EKS::Nodegroup', {
      AmiType: 'WINDOWS_CORE_2022_x86_64',
    });
  });

  /**
   * WINDOWS_FULL_2019_x86_64 with defined instance types w/o launchTemplateSpec should deploy correctly.
   */
  test('WINDOWS_FULL_2019_x86_64 with defined instance types w/o launchTemplateSpec should deploy correctly', () => {
    // GIVEN
    const { stack, vpc } = testFixture();
    const cluster = new eks.Cluster(stack, 'Cluster', {
      vpc,
      defaultCapacity: 0,
      version: CLUSTER_VERSION,
    });
    // THEN
    cluster.addNodegroupCapacity('windows', {
      instanceTypes: [new ec2.InstanceType('m5a.xlarge')],
      amiType: NodegroupAmiType.WINDOWS_FULL_2019_X86_64,
    });

    // THEN
    Template.fromStack(stack).hasResourceProperties('AWS::EKS::Nodegroup', {
      AmiType: 'WINDOWS_FULL_2019_x86_64',
    });
  });

  /**
   * WINDOWS_FULL_2022_x86_64 with defined instance types w/o launchTemplateSpec should deploy correctly.
   */
  test('WINDOWS_FULL_2022_x86_64 with defined instance types w/o launchTemplateSpec should deploy correctly', () => {
    // GIVEN
    const { stack, vpc } = testFixture();
    const cluster = new eks.Cluster(stack, 'Cluster', {
      vpc,
      defaultCapacity: 0,
      version: CLUSTER_VERSION,
    });
    // THEN
    cluster.addNodegroupCapacity('windows', {
      instanceTypes: [new ec2.InstanceType('m5a.xlarge')],
      amiType: NodegroupAmiType.WINDOWS_FULL_2022_X86_64,
    });

    // THEN
    Template.fromStack(stack).hasResourceProperties('AWS::EKS::Nodegroup', {
      AmiType: 'WINDOWS_FULL_2022_x86_64',
    });
  });

  test('aws-auth will be updated', () => {
    // GIVEN
    const { stack, vpc } = testFixture();

    // WHEN
    const cluster = new eks.Cluster(stack, 'Cluster', {
      vpc,
      defaultCapacity: 0,
      version: CLUSTER_VERSION,
      mastersRole: new iam.Role(stack, 'MastersRole', {
        assumedBy: new iam.ArnPrincipal('arn:aws:iam:123456789012:user/user-name'),
      }),
    });
    new eks.Nodegroup(stack, 'Nodegroup', { cluster });

    // THEN
    Template.fromStack(stack).hasResourceProperties(eks.KubernetesManifest.RESOURCE_TYPE, {
      Manifest: {
        'Fn::Join': [
          '',
          [
            '[{"apiVersion":"v1","kind":"ConfigMap","metadata":{"name":"aws-auth","namespace":"kube-system","labels":{"aws.cdk.eks/prune-c82ececabf77e03e3590f2ebe02adba8641d1b3e76":""}},"data":{"mapRoles":"[{\\"rolearn\\":\\"',
            {
              'Fn::GetAtt': [
                'MastersRole0257C11B',
                'Arn',
              ],
            },
            '\\",\\"username\\":\\"',
            {
              'Fn::GetAtt': [
                'MastersRole0257C11B',
                'Arn',
              ],
            },
            '\\",\\"groups\\":[\\"system:masters\\"]},{\\"rolearn\\":\\"',
            {
              'Fn::GetAtt': [
                'NodegroupNodeGroupRole038A128B',
                'Arn',
              ],
            },
            '\\",\\"username\\":\\"system:node:{{EC2PrivateDNSName}}\\",\\"groups\\":[\\"system:bootstrappers\\",\\"system:nodes\\"]}]","mapUsers":"[]","mapAccounts":"[]"}}]',
          ],
        ],
      },
      ClusterName: {
        Ref: 'Cluster9EE0221C',
      },
      RoleArn: {
        'Fn::GetAtt': [
          'ClusterCreationRole360249B6',
          'Arn',
        ],
      },
      PruneLabel: 'aws.cdk.eks/prune-c82ececabf77e03e3590f2ebe02adba8641d1b3e76',
    });
  });

  test('create nodegroup correctly with security groups provided', () => {
    // GIVEN
    const { stack, vpc } = testFixture();

    // WHEN
    const cluster = new eks.Cluster(stack, 'Cluster', {
      vpc,
      defaultCapacity: 0,
      version: CLUSTER_VERSION,
    });
    new eks.Nodegroup(stack, 'Nodegroup', {
      cluster,
      remoteAccess: {
        sshKeyName: 'foo',
        sourceSecurityGroups: [new ec2.SecurityGroup(stack, 'SG', { vpc })],
      },
    });
    // THEN
    Template.fromStack(stack).hasResourceProperties('AWS::EKS::Nodegroup', {
      RemoteAccess: {
        Ec2SshKey: 'foo',
        SourceSecurityGroups: [
          {
            'Fn::GetAtt': [
              'SGADB53937',
              'GroupId',
            ],
          },
        ],
      },
    });
  });

  test('create nodegroup with forceUpdate disabled', () => {
    // GIVEN
    const { stack, vpc } = testFixture();

    // WHEN
    const cluster = new eks.Cluster(stack, 'Cluster', {
      vpc,
      defaultCapacity: 0,
      version: CLUSTER_VERSION,
    });
    new eks.Nodegroup(stack, 'Nodegroup', { cluster, forceUpdate: false });

    // THEN
    Template.fromStack(stack).hasResourceProperties('AWS::EKS::Nodegroup', {
      ForceUpdateEnabled: false,
    });
  });

  test('create nodegroup with instanceTypes provided', () => {
    // GIVEN
    const { stack, vpc } = testFixture();

    // WHEN
    const cluster = new eks.Cluster(stack, 'Cluster', {
      vpc,
      defaultCapacity: 0,
      version: CLUSTER_VERSION,
    });
    new eks.Nodegroup(stack, 'Nodegroup', {
      cluster,
      instanceTypes: [new ec2.InstanceType('m5.large')],
    });

    // THEN
    Template.fromStack(stack).hasResourceProperties('AWS::EKS::Nodegroup', {
      InstanceTypes: [
        'm5.large',
      ],
    });
  });

  test('create nodegroup with on-demand capacity type', () => {
    // GIVEN
    const { stack, vpc } = testFixture();

    // WHEN
    const cluster = new eks.Cluster(stack, 'Cluster', {
      vpc,
      defaultCapacity: 0,
      version: CLUSTER_VERSION,
    });
    new eks.Nodegroup(stack, 'Nodegroup', {
      cluster,
      instanceTypes: [new ec2.InstanceType('m5.large')],
      capacityType: eks.CapacityType.ON_DEMAND,
    });

    // THEN
    Template.fromStack(stack).hasResourceProperties('AWS::EKS::Nodegroup', {
      InstanceTypes: [
        'm5.large',
      ],
      CapacityType: 'ON_DEMAND',
    });
  });

  test('create nodegroup with spot capacity type', () => {
    // GIVEN
    const { stack, vpc } = testFixture();

    // WHEN
    const cluster = new eks.Cluster(stack, 'Cluster', {
      vpc,
      defaultCapacity: 0,
      version: CLUSTER_VERSION,
    });
    new eks.Nodegroup(stack, 'Nodegroup', {
      cluster,
      instanceTypes: [
        new ec2.InstanceType('m5.large'),
        new ec2.InstanceType('t3.large'),
        new ec2.InstanceType('c5.large'),
      ],
      capacityType: eks.CapacityType.SPOT,
    });
    // THEN
    Template.fromStack(stack).hasResourceProperties('AWS::EKS::Nodegroup', {
      InstanceTypes: [
        'm5.large',
        't3.large',
        'c5.large',
      ],
      CapacityType: 'SPOT',
    });
  });

  test('create nodegroup with on-demand capacity type and multiple instance types', () => {
    // GIVEN
    const { stack, vpc } = testFixture();

    // WHEN
    const cluster = new eks.Cluster(stack, 'Cluster', {
      vpc,
      defaultCapacity: 0,
      version: CLUSTER_VERSION,
    });
    new eks.Nodegroup(stack, 'Nodegroup', {
      cluster,
      instanceTypes: [
        new ec2.InstanceType('m5.large'),
        new ec2.InstanceType('t3.large'),
        new ec2.InstanceType('c5.large'),
      ],
      capacityType: eks.CapacityType.ON_DEMAND,
    });
    // THEN
    Template.fromStack(stack).hasResourceProperties('AWS::EKS::Nodegroup', {
      InstanceTypes: [
        'm5.large',
        't3.large',
        'c5.large',
      ],
      CapacityType: 'ON_DEMAND',
    });
  });

  testDeprecated('throws when both instanceTypes and instanceType defined', () => {
    // GIVEN
    const { stack, vpc } = testFixture();

    // WHEN
    const cluster = new eks.Cluster(stack, 'Cluster', {
      vpc,
      defaultCapacity: 0,
      version: CLUSTER_VERSION,
    });
    // THEN
    expect(() => cluster.addNodegroupCapacity('ng', {
      instanceType: new ec2.InstanceType('m5.large'),
      instanceTypes: [
        new ec2.InstanceType('m5.large'),
        new ec2.InstanceType('t3.large'),
        new ec2.InstanceType('c5.large'),
      ],
      capacityType: eks.CapacityType.SPOT,
    })).toThrow(/"instanceType is deprecated, please use "instanceTypes" only/);
  });

  test('create nodegroup with neither instanceTypes nor instanceType defined', () => {
    // GIVEN
    const { stack, vpc } = testFixture();

    // WHEN
    const cluster = new eks.Cluster(stack, 'Cluster', {
      vpc,
      version: CLUSTER_VERSION,
    });
    new eks.Nodegroup(stack, 'Nodegroup', {
      cluster,
      capacityType: eks.CapacityType.SPOT,
    });
    // THEN
    Template.fromStack(stack).hasResourceProperties('AWS::EKS::Nodegroup', {
      CapacityType: 'SPOT',
    });
  });

  test('throws when instanceTypes provided with different CPU architrcture', () => {
    // GIVEN
    const { stack, vpc } = testFixture();
    const cluster = new eks.Cluster(stack, 'Cluster', {
      vpc,
      defaultCapacity: 0,
      version: CLUSTER_VERSION,
    });
    // THEN
    expect(() => cluster.addNodegroupCapacity('ng', {
      instanceTypes: [
        // X86
        new ec2.InstanceType('c5.large'),
        new ec2.InstanceType('c5a.large'),
        // ARM64
        new ec2.InstanceType('m6g.large'),
      ],
    })).toThrow(/instanceTypes of different architectures is not allowed/);
  });

  test('throws when amiType provided is incorrect', () => {
    // GIVEN
    const { stack, vpc } = testFixture();
    const cluster = new eks.Cluster(stack, 'Cluster', {
      vpc,
      defaultCapacity: 0,
      version: CLUSTER_VERSION,
    });
    // THEN
    expect(() => cluster.addNodegroupCapacity('ng', {
      instanceTypes: [
        new ec2.InstanceType('c5.large'),
        new ec2.InstanceType('c5a.large'),
        new ec2.InstanceType('c5d.large'),
      ],
      // incorrect amiType
      amiType: eks.NodegroupAmiType.AL2_ARM_64,
    })).toThrow(/The specified AMI does not match the instance types architecture/);
  });

  test('remoteAccess without security group provided', () => {
    // GIVEN
    const { stack, vpc } = testFixture();

    // WHEN
    const cluster = new eks.Cluster(stack, 'Cluster', {
      vpc,
      defaultCapacity: 0,
      version: CLUSTER_VERSION,
    });
    new eks.Nodegroup(stack, 'Nodegroup', {
      cluster,
      remoteAccess: {
        sshKeyName: 'foo',
      },
    });

    // THEN
    Template.fromStack(stack).hasResourceProperties('AWS::EKS::Nodegroup', {
      RemoteAccess: {
        Ec2SshKey: 'foo',
      },
    });
  });

  test('import nodegroup correctly', () => {
    // GIVEN
    const { stack: stack1, vpc, app } = testFixture();
    const stack2 = new cdk.Stack(app, 'stack2', { env: { region: 'us-east-1' } });
    const cluster = new eks.Cluster(stack1, 'Cluster', {
      vpc,
      defaultCapacity: 0,
      version: CLUSTER_VERSION,
    });

    // WHEN
    // const cluster = new eks.Cluster(stack, 'Cluster', { vpc, kubectlEnabled: true, defaultCapacity: 0 });
    const ng = new eks.Nodegroup(stack1, 'Nodegroup', { cluster });
    const imported = eks.Nodegroup.fromNodegroupName(stack2, 'ImportedNg', ng.nodegroupName);
    new cdk.CfnOutput(stack2, 'NodegroupName', { value: imported.nodegroupName });

    // THEN
    Template.fromStack(stack2).templateMatches({
      Outputs: {
        NodegroupName: {
          Value: {
            'Fn::ImportValue': 'Stack:ExportsOutputRefNodegroup62B4B2C1EF8AB7C1',
          },
        },
      },
    });
  });

  test('addNodegroup correctly', () => {
    // GIVEN
    const { stack, vpc } = testFixture();
    const cluster = new eks.Cluster(stack, 'Cluster', {
      vpc,
      defaultCapacity: 0,
      version: CLUSTER_VERSION,
    });

    // WHEN
    cluster.addNodegroupCapacity('ng');

    // THEN
    Template.fromStack(stack).hasResourceProperties('AWS::EKS::Nodegroup', {
      ClusterName: {
        Ref: 'Cluster9EE0221C',
      },
      NodeRole: {
        'Fn::GetAtt': [
          'ClusterNodegroupngNodeGroupRoleDA0D35DA',
          'Arn',
        ],
      },
      Subnets: [
        {
          Ref: 'VPCPrivateSubnet1Subnet8BCA10E0',
        },
        {
          Ref: 'VPCPrivateSubnet2SubnetCFCDAA7A',
        },
      ],
      ForceUpdateEnabled: true,
      ScalingConfig: {
        DesiredSize: 2,
        MaxSize: 2,
        MinSize: 1,
      },
    });
  });

  test('add node group with taints', () => {
    // GIVEN
    const { stack, vpc } = testFixture();
    const cluster = new eks.Cluster(stack, 'Cluster', {
      vpc,
      defaultCapacity: 0,
      version: CLUSTER_VERSION,
    });

    // WHEN
    cluster.addNodegroupCapacity('ng', {
      taints: [
        {
          effect: eks.TaintEffect.NO_SCHEDULE,
          key: 'foo',
          value: 'bar',
        },
      ],
    });

    // THEN
    Template.fromStack(stack).hasResourceProperties('AWS::EKS::Nodegroup', {
      ClusterName: {
        Ref: 'Cluster9EE0221C',
      },
      Taints: [
        {
          Effect: 'NO_SCHEDULE',
          Key: 'foo',
          Value: 'bar',
        },
      ],
    });
  });

  test('throws when desiredSize > maxSize', () => {
    // GIVEN
    const { stack, vpc } = testFixture();
    const cluster = new eks.Cluster(stack, 'Cluster', {
      vpc,
      defaultCapacity: 0,
      version: CLUSTER_VERSION,
    });
    // THEN
    expect(() => cluster.addNodegroupCapacity('ng', { desiredSize: 3, maxSize: 2 })).toThrow(/Desired capacity 3 can't be greater than max size 2/);
  });

  test('throws when desiredSize < minSize', () => {
    // GIVEN
    const { stack, vpc } = testFixture();
    const cluster = new eks.Cluster(stack, 'Cluster', {
      vpc,
      defaultCapacity: 0,
      version: CLUSTER_VERSION,
    });
    // THEN
    expect(() => cluster.addNodegroupCapacity('ng', { desiredSize: 2, minSize: 3 })).toThrow(/Minimum capacity 3 can't be greater than desired size 2/);
  });

  test('can set minSize , maxSize and DesiredSize', () => {
    // GIVEN
    const { stack, vpc } = testFixture();
    const cluster = new eks.Cluster(stack, 'Cluster', {
      vpc,
      defaultCapacity: 0,
      version: CLUSTER_VERSION,
    });
    // WHEN
    new eks.Nodegroup(stack, 'NodeGroup', {
      cluster: cluster,
      minSize: 2,
      maxSize: 6,
      desiredSize: 4,
    });
    // THEN
    Template.fromStack(stack).hasResourceProperties('AWS::EKS::Nodegroup', {
      ScalingConfig: {
        MinSize: 2,
        MaxSize: 6,
        DesiredSize: 4,
      },
    });
  });

  test('validation is not performed when using Tokens', () => {
    // GIVEN
    const { stack, vpc } = testFixture();
    const cluster = new eks.Cluster(stack, 'Cluster', {
      vpc,
      defaultCapacity: 0,
      version: CLUSTER_VERSION,
    });
    // WHEN
    new eks.Nodegroup(stack, 'NodeGroup', {
      cluster: cluster,
      minSize: cdk.Lazy.number({ produce: () => 5 }),
      maxSize: cdk.Lazy.number({ produce: () => 1 }),
      desiredSize: cdk.Lazy.number({ produce: () => 20 }),
    });
    // THEN
    Template.fromStack(stack).hasResourceProperties('AWS::EKS::Nodegroup', {
      ScalingConfig: {
        MinSize: 5,
        MaxSize: 1,
        DesiredSize: 20,
      },
    });
  });

  test('create nodegroup correctly with launch template', () => {
    // GIVEN
    const { stack, vpc } = testFixture();

    // WHEN
    const cluster = new eks.Cluster(stack, 'Cluster', {
      vpc,
      defaultCapacity: 0,
      version: CLUSTER_VERSION,
    });
    const userData = ec2.UserData.forLinux();
    userData.addCommands(
      'set -o xtrace',
      `/etc/eks/bootstrap.sh ${cluster.clusterName}`,
    );
    const lt = new ec2.CfnLaunchTemplate(stack, 'LaunchTemplate', {
      launchTemplateData: {
        imageId: new eks.EksOptimizedImage().getImage(stack).imageId,
        instanceType: new ec2.InstanceType('t3.small').toString(),
        userData: cdk.Fn.base64(userData.render()),
      },
    });
    cluster.addNodegroupCapacity('ng-lt', {
      launchTemplateSpec: {
        id: lt.ref,
        version: lt.attrDefaultVersionNumber,
      },
    });

    // THEN
    Template.fromStack(stack).hasResourceProperties('AWS::EKS::Nodegroup', {
      LaunchTemplate: {
        Id: {
          Ref: 'LaunchTemplate',
        },
        Version: {
          'Fn::GetAtt': [
            'LaunchTemplate',
            'DefaultVersionNumber',
          ],
        },
      },
    });
  });

  test('throws when both diskSize and launch template specified', () => {
    // GIVEN
    const { stack, vpc } = testFixture();

    // WHEN
    const cluster = new eks.Cluster(stack, 'Cluster', {
      vpc,
      defaultCapacity: 0,
      version: CLUSTER_VERSION,
    });
    const userData = ec2.UserData.forLinux();
    userData.addCommands(
      'set -o xtrace',
      `/etc/eks/bootstrap.sh ${cluster.clusterName}`,
    );
    const lt = new ec2.CfnLaunchTemplate(stack, 'LaunchTemplate', {
      launchTemplateData: {
        imageId: new eks.EksOptimizedImage().getImage(stack).imageId,
        instanceType: new ec2.InstanceType('t3.small').toString(),
        userData: cdk.Fn.base64(userData.render()),
      },
    });
    // THEN
    expect(() =>
      cluster.addNodegroupCapacity('ng-lt', {
        diskSize: 100,
        launchTemplateSpec: {
          id: lt.ref,
          version: lt.attrDefaultVersionNumber,
        },
      })).toThrow(/diskSize must be specified within the launch template/);
  });
});<|MERGE_RESOLUTION|>--- conflicted
+++ resolved
@@ -2,11 +2,7 @@
 import { testFixture } from './util';
 import { Template } from '../../assertions';
 import * as ec2 from '../../aws-ec2';
-<<<<<<< HEAD
 import * as iam from '../../aws-iam';
-import { testDeprecated } from '@aws-cdk/cdk-build-tools';
-=======
->>>>>>> 5ccc5697
 import * as cdk from '../../core';
 import * as eks from '../lib';
 import { NodegroupAmiType, TaintEffect } from '../lib';
