--- conflicted
+++ resolved
@@ -114,12 +114,9 @@
     "punycode": "^2.1.1",
     "semver": "^7.3.8",
     "yaml": "1.10.2",
-<<<<<<< HEAD
-    "@aws-cdk/asset-awscli-v1": "^2.2.0"
-=======
+    "@aws-cdk/asset-awscli-v1": "^2.2.0",
     "@aws-cdk/asset-node-proxy-agent-v5": "^2.0.2",
     "@aws-cdk/asset-kubectl-v20": "^2.1.0"
->>>>>>> 4d4e8cc4
   },
   "devDependencies": {
     "@aws-cdk/alexa-ask": "0.0.0",
