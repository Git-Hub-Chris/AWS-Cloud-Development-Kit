--- conflicted
+++ resolved
@@ -143,12 +143,8 @@
     "@types/jest": "^29.5.1",
     "@types/lodash": "^4.14.194",
     "@types/punycode": "^2.1.0",
-<<<<<<< HEAD
-    "aws-sdk": "^2.1373.0",
+    "aws-sdk": "^2.1378.0",
     "aws-sdk-client-mock": "^2.1.1",
-=======
-    "aws-sdk": "^2.1378.0",
->>>>>>> 28914bdb
     "aws-sdk-mock": "5.6.0",
     "cdk8s": "^2.7.65",
     "constructs": "^10.0.0",
