--- conflicted
+++ resolved
@@ -538,9 +538,10 @@
     test.each([
       [codepipeline.PipelineType.V1, 'V1'],
       [codepipeline.PipelineType.V2, 'V2'],
-      [undefined, Match.absent()],
-    ])('can specify pipeline type %s when feature flag is not set', (type, expected) => {
+      [undefined, 'V2'],
+    ])('can specify pipeline type %s when feature flag is enabled', (type, expected) => {
       const stack = new cdk.Stack();
+      stack.node.setContext(cxapi.CODEPIPELINE_DEFAULT_PIPELINE_TYPE_TO_V2, true);
       const pipeline = new codepipeline.Pipeline(stack, 'Pipeline', {
         pipelineType: type,
       });
@@ -562,16 +563,6 @@
     });
 
     test.each([
-<<<<<<< HEAD
-      [codepipeline.PipelineType.V1, 'V1'],
-      [codepipeline.PipelineType.V2, 'V2'],
-      [undefined, 'V2'],
-    ])('can specify pipeline type %s when feature flag is enabled', (type, expected) => {
-      const stack = new cdk.Stack();
-      stack.node.setContext(cxapi.CODEPIPELINE_DEFAULT_PIPELINE_TYPE_TO_V2, true);
-      const pipeline = new codepipeline.Pipeline(stack, 'Pipeline', {
-        pipelineType: type,
-=======
       [codepipeline.ExecutionMode.SUPERSEDED, 'SUPERSEDED'],
       [codepipeline.ExecutionMode.QUEUED, 'QUEUED'],
       [codepipeline.ExecutionMode.PARALLEL, 'PARALLEL'],
@@ -580,7 +571,6 @@
       const pipeline = new codepipeline.Pipeline(stack, 'Pipeline', {
         pipelineType: codepipeline.PipelineType.V2,
         executionMode: type,
->>>>>>> 730fe63e
       });
 
       const sourceArtifact = new codepipeline.Artifact();
@@ -595,11 +585,6 @@
       testPipelineSetup(pipeline, sourceActions, buildActions);
 
       Template.fromStack(stack).hasResourceProperties('AWS::CodePipeline::Pipeline', {
-<<<<<<< HEAD
-        PipelineType: expected,
-      });
-    });
-=======
         ExecutionMode: expected,
       });
     });
@@ -627,7 +612,6 @@
         });
       }).toThrow('PARALLEL execution mode can only be used with V2 pipelines, `PipelineType.V2` must be specified for `pipelineType`');
     });
->>>>>>> 730fe63e
   });
 
   describe('cross account key alias name tests', () => {
