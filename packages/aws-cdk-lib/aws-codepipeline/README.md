--- conflicted
+++ resolved
@@ -585,11 +585,7 @@
 ### Push filter
 
 Pipelines can be started based on push events. You can specify the `pushFilter` property to
-<<<<<<< HEAD
 filter the push events. The `pushFilter` can specify Git tags and branches.
-=======
-filter the push events. The `pushFilter` can specify Git tags.
->>>>>>> 205163fc
 
 In the case of Git tags, your pipeline starts when a Git tag is pushed.
 You can filter with glob patterns. The `tagsExcludes` takes priority over the `tagsIncludes`.
@@ -623,16 +619,7 @@
 });
 ```
 
-<<<<<<< HEAD
 In the case of branches, your pipeline starts when a commit is pushed on the specified branches.
-=======
-### Pull request filter
-
-Pipelines can be started based on pull request events. You can specify the `pullRequestFilter` property to
-filter the pull request events. The `pullRequestFilter` can specify branches, file paths, and event types.
-
-In the case of branches, your pipeline starts when a pull request event occurs on the specified branches.
->>>>>>> 205163fc
 You can filter with glob patterns. The `branchesExcludes` takes priority over the `branchesIncludes`.
 
 ```ts
@@ -655,11 +642,7 @@
     providerType: codepipeline.ProviderType.CODE_STAR_SOURCE_CONNECTION,
     gitConfiguration: {
       sourceAction,
-<<<<<<< HEAD
       pushFilter: [{
-=======
-      pullRequestFilter: [{
->>>>>>> 205163fc
         branchesExcludes: ['exclude1', 'exclude2'],
         branchesIncludes: ['include*'],
       }],
@@ -691,11 +674,7 @@
     providerType: codepipeline.ProviderType.CODE_STAR_SOURCE_CONNECTION,
     gitConfiguration: {
       sourceAction,
-<<<<<<< HEAD
       pushFilter: [{
-=======
-      pullRequestFilter: [{
->>>>>>> 205163fc
         branchesExcludes: ['exclude1', 'exclude2'],
         branchesIncludes: ['include1', 'include2'],
         filePathsExcludes: ['/path/to/exclude1', '/path/to/exclude2'],
@@ -706,8 +685,77 @@
 });
 ```
 
-<<<<<<< HEAD
-=======
+### Pull request filter
+
+Pipelines can be started based on pull request events. You can specify the `pullRequestFilter` property to
+filter the pull request events. The `pullRequestFilter` can specify branches, file paths, and event types.
+
+In the case of branches, your pipeline starts when a pull request event occurs on the specified branches.
+You can filter with glob patterns. The `branchesExcludes` takes priority over the `branchesIncludes`.
+
+```ts
+declare const sourceAction: codepipeline_actions.CodeStarConnectionsSourceAction;
+declare const buildAction: codepipeline_actions.CodeBuildAction;
+
+new codepipeline.Pipeline(this, 'Pipeline', {
+  pipelineType: codepipeline.PipelineType.V2,
+  stages: [
+    {
+      stageName: 'Source',
+      actions: [sourceAction],
+    },
+    {
+      stageName: 'Build',
+      actions: [buildAction],
+    },
+  ],
+  triggers: [{
+    providerType: codepipeline.ProviderType.CODE_STAR_SOURCE_CONNECTION,
+    gitConfiguration: {
+      sourceAction,
+      pullRequestFilter: [{
+        branchesExcludes: ['exclude1', 'exclude2'],
+        branchesIncludes: ['include*'],
+      }],
+    },
+  }],
+});
+```
+
+File paths can also be specified along with the branches to start the pipeline.
+You can filter with glob patterns. The `filePathsExcludes` takes priority over the `filePathsIncludes`.
+
+```ts
+declare const sourceAction: codepipeline_actions.CodeStarConnectionsSourceAction;
+declare const buildAction: codepipeline_actions.CodeBuildAction;
+
+new codepipeline.Pipeline(this, 'Pipeline', {
+  pipelineType: codepipeline.PipelineType.V2,
+  stages: [
+    {
+      stageName: 'Source',
+      actions: [sourceAction],
+    },
+    {
+      stageName: 'Build',
+      actions: [buildAction],
+    },
+  ],
+  triggers: [{
+    providerType: codepipeline.ProviderType.CODE_STAR_SOURCE_CONNECTION,
+    gitConfiguration: {
+      sourceAction,
+      pullRequestFilter: [{
+        branchesExcludes: ['exclude1', 'exclude2'],
+        branchesIncludes: ['include1', 'include2'],
+        filePathsExcludes: ['/path/to/exclude1', '/path/to/exclude2'],
+        filePathsIncludes: ['/path/to/include1', '/path/to/include1'],
+      }],
+    },
+  }],
+});
+```
+
 To filter types of pull request events for triggers, you can specify the `events` property.
 
 ```ts
@@ -743,7 +791,6 @@
 });
 ```
 
->>>>>>> 205163fc
 ### Append a trigger to an existing pipeline
 
 You can append a trigger to an existing pipeline:
