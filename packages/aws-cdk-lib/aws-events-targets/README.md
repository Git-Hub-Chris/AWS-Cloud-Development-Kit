--- conflicted
+++ resolved
@@ -388,23 +388,16 @@
 );
 ```
 
-<<<<<<< HEAD
 ### Assign public IP addresses to tasks
 
 You can set the `assignPublicIp` flag to assign public IP addresses to tasks.
 If you want to detach the public IP address from the task, you have to set the flag `false`.
 You can specify the flag `true` only when the launch type is set to FARGATE.
-=======
-### enable Amazon ECS Exec for ECS Task
-
-If you use Amazon ECS Exec, you can run commands in or get a shell to a container running on an Amazon EC2 instance or on AWS Fargate. 
->>>>>>> d754c374
 
 ```ts
 import * as ecs from "aws-cdk-lib/aws-ecs"
 declare const cluster: ecs.ICluster
 declare const taskDefinition: ecs.TaskDefinition
-<<<<<<< HEAD
 
 const rule = new events.Rule(this, 'Rule', {
   schedule: events.Schedule.rate(cdk.Duration.hours(1)),
@@ -418,8 +411,21 @@
     subnetSelection: { subnetType: ec2.SubnetType.PUBLIC },
   }),
 );
-=======
 declare const rule: events.Rule
+```
+
+### enable Amazon ECS Exec for ECS Task
+
+If you use Amazon ECS Exec, you can run commands in or get a shell to a container running on an Amazon EC2 instance or on AWS Fargate.
+
+```ts
+import * as ecs from "aws-cdk-lib/aws-ecs"
+declare const cluster: ecs.ICluster
+declare const taskDefinition: ecs.TaskDefinition
+
+const rule = new events.Rule(this, 'Rule', {
+  schedule: events.Schedule.rate(cdk.Duration.hours(1)),
+});
 
 rule.addTarget(new targets.EcsTask({
   cluster,
@@ -431,5 +437,4 @@
   }],
   enableExecuteCommand: true,
 }));
->>>>>>> d754c374
 ```