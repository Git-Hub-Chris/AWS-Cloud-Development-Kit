import { Template } from '@aws-cdk/assertions';
import { Code, Runtime } from '@aws-cdk/aws-lambda';
import { AssetHashType, AssetOptions, Stack } from '@aws-cdk/core';
import { PythonFunction } from '../lib';
import { bundle } from '../lib/bundling';

jest.mock('../lib/bundling', () => {
  return {
    bundle: jest.fn().mockImplementation((options: AssetOptions): Code => {
      const mockObjectKey = (() => {
        const hashType = options.assetHashType ?? (options.assetHash ? 'custom' : 'source');
        switch (hashType) {
          case 'source': return 'SOURCE_MOCK';
          case 'output': return 'OUTPUT_MOCK';
          case 'custom': {
            if (!options.assetHash) { throw new Error('no custom hash'); }
            return options.assetHash;
          }
        }

        throw new Error('unexpected asset hash type');
      })();

      return {
        isInline: false,
        bind: () => ({
          s3Location: {
            bucketName: 'mock-bucket-name',
            objectKey: mockObjectKey,
          },
        }),
        bindToResource: () => { return; },
      };
    }),
    hasDependencies: jest.fn().mockReturnValue(false),
  };
});

let stack: Stack;
beforeEach(() => {
  stack = new Stack();
  jest.clearAllMocks();
});

test('PythonFunction with defaults', () => {
  new PythonFunction(stack, 'handler', {
    entry: 'test/lambda-handler',
  });

  expect(bundle).toHaveBeenCalledWith(expect.objectContaining({
    entry: expect.stringMatching(/@aws-cdk\/aws-lambda-python\/test\/lambda-handler$/),
    outputPathSuffix: '.',
  }));

  Template.fromStack(stack).hasResourceProperties('AWS::Lambda::Function', {
    Handler: 'index.handler',
  });
});

test('PythonFunction with index in a subdirectory', () => {
  new PythonFunction(stack, 'handler', {
    entry: 'test/lambda-handler-sub',
    index: 'inner/custom_index.py',
    handler: 'custom_handler',
  });

  expect(bundle).toHaveBeenCalledWith(expect.objectContaining({
    entry: expect.stringMatching(/@aws-cdk\/aws-lambda-python\/test\/lambda-handler-sub$/),
    outputPathSuffix: '.',
  }));

<<<<<<< HEAD
  expect(stack).toHaveResource('AWS::Lambda::Function', {
    Handler: 'inner.custom_index.custom_handler',
=======
  Template.fromStack(stack).hasResourceProperties('AWS::Lambda::Function', {
    Handler: 'inner/custom_index.custom_handler',
>>>>>>> a04c0173
  });
});

test('throws when index is not py', () => {
  expect(() => new PythonFunction(stack, 'Fn', {
    entry: 'test/lambda-handler',
    index: 'index.js',
  })).toThrow(/Only Python \(\.py\) index files are supported/);
});

test('throws when entry does not exist', () => {
  expect(() => new PythonFunction(stack, 'Fn', {
    entry: 'notfound',
  })).toThrow(/Cannot find index file at/);
});

test('throws with the wrong runtime family', () => {
  expect(() => new PythonFunction(stack, 'handler1', {
    entry: 'test/lambda-handler',
    runtime: Runtime.NODEJS_12_X,
  })).toThrow(/Only `PYTHON` runtimes are supported/);
});

test('allows specifying hash type', () => {
  new PythonFunction(stack, 'source1', {
    entry: 'test/lambda-handler-nodeps',
    index: 'index.py',
    handler: 'handler',
  });

  new PythonFunction(stack, 'source2', {
    entry: 'test/lambda-handler-nodeps',
    index: 'index.py',
    handler: 'handler',
    assetHashType: AssetHashType.SOURCE,
  });

  new PythonFunction(stack, 'output', {
    entry: 'test/lambda-handler-nodeps',
    index: 'index.py',
    handler: 'handler',
    assetHashType: AssetHashType.OUTPUT,
  });

  new PythonFunction(stack, 'custom', {
    entry: 'test/lambda-handler-nodeps',
    index: 'index.py',
    handler: 'handler',
    assetHash: 'MY_CUSTOM_HASH',
  });

  Template.fromStack(stack).hasResourceProperties('AWS::Lambda::Function', {
    Code: {
      S3Bucket: 'mock-bucket-name',
      S3Key: 'SOURCE_MOCK',
    },
  });

  Template.fromStack(stack).hasResourceProperties('AWS::Lambda::Function', {
    Code: {
      S3Bucket: 'mock-bucket-name',
      S3Key: 'OUTPUT_MOCK',
    },
  });

  Template.fromStack(stack).hasResourceProperties('AWS::Lambda::Function', {
    Code: {
      S3Bucket: 'mock-bucket-name',
      S3Key: 'MY_CUSTOM_HASH',
    },
  });
});<|MERGE_RESOLUTION|>--- conflicted
+++ resolved
@@ -69,13 +69,8 @@
     outputPathSuffix: '.',
   }));
 
-<<<<<<< HEAD
   expect(stack).toHaveResource('AWS::Lambda::Function', {
     Handler: 'inner.custom_index.custom_handler',
-=======
-  Template.fromStack(stack).hasResourceProperties('AWS::Lambda::Function', {
-    Handler: 'inner/custom_index.custom_handler',
->>>>>>> a04c0173
   });
 });
 
