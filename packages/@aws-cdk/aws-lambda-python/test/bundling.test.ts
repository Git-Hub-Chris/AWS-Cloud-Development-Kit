--- conflicted
+++ resolved
@@ -230,32 +230,11 @@
   }));
 });
 
-<<<<<<< HEAD
-test('Do not build docker image when skipping bundling', () => {
-=======
 test('Bundling with custom environment vars`', () => {
->>>>>>> 7ac7221a
-  const entry = path.join(__dirname, 'lambda-handler');
-  Bundling.bundle({
-    entry: entry,
-    runtime: Runtime.PYTHON_3_7,
-<<<<<<< HEAD
-    skip: true,
-  });
-
-  expect(DockerImage.fromBuild).not.toHaveBeenCalled();
-});
-
-test('Build docker image when bundling is not skipped', () => {
-  const entry = path.join(__dirname, 'lambda-handler');
-  Bundling.bundle({
-    entry: entry,
-    runtime: Runtime.PYTHON_3_7,
-    skip: false,
-  });
-
-  expect(DockerImage.fromBuild).toHaveBeenCalled();
-=======
+  const entry = path.join(__dirname, 'lambda-handler');
+  Bundling.bundle({
+    entry: entry,
+    runtime: Runtime.PYTHON_3_7,
     environment: {
       KEY: 'value',
     },
@@ -268,5 +247,26 @@
       },
     }),
   }));
->>>>>>> 7ac7221a
+});
+
+test('Do not build docker image when skipping bundling', () => {
+  const entry = path.join(__dirname, 'lambda-handler');
+  Bundling.bundle({
+    entry: entry,
+    runtime: Runtime.PYTHON_3_7,
+    skip: true,
+  });
+
+  expect(DockerImage.fromBuild).not.toHaveBeenCalled();
+});
+
+test('Build docker image when bundling is not skipped', () => {
+  const entry = path.join(__dirname, 'lambda-handler');
+  Bundling.bundle({
+    entry: entry,
+    runtime: Runtime.PYTHON_3_7,
+    skip: false,
+  });
+
+  expect(DockerImage.fromBuild).toHaveBeenCalled();
 });