{
  "name": "@aws-cdk/aws-iam",
  "version": "0.25.3",
  "description": "CDK routines for easily assigning correct and minimal IAM permissions",
  "main": "lib/index.js",
  "types": "lib/index.d.ts",
  "jsii": {
    "outdir": "dist",
    "targets": {
      "java": {
        "package": "software.amazon.awscdk.services.iam",
        "maven": {
          "groupId": "software.amazon.awscdk",
          "artifactId": "iam"
        }
      },
      "dotnet": {
        "namespace": "Amazon.CDK.AWS.IAM",
        "packageId": "Amazon.CDK.AWS.IAM",
        "signAssembly": true,
        "assemblyOriginatorKeyFile": "../../key.snk"
      },
      "sphinx": {}
    }
  },
  "repository": {
    "type": "git",
    "url": "https://github.com/awslabs/aws-cdk.git"
  },
  "scripts": {
    "build": "cdk-build",
    "watch": "cdk-watch",
    "lint": "cdk-lint",
    "test": "cdk-test",
    "pkglint": "pkglint -f",
    "integ": "cdk-integ",
    "package": "cdk-package",
    "awslint": "cdk-awslint",
    "cfn2ts": "cfn2ts"
  },
  "cdk-build": {
    "cloudformation": "AWS::IAM"
  },
  "keywords": [
    "aws",
    "cdk",
    "cloudlib",
    "aws-cloudlib",
    "aws-clib",
    "iam"
  ],
  "author": {
    "name": "Amazon Web Services",
    "url": "https://aws.amazon.com",
    "organization": true
  },
  "license": "Apache-2.0",
  "devDependencies": {
    "@aws-cdk/assert": "^0.25.3",
    "cdk-build-tools": "^0.25.3",
    "cdk-integ-tools": "^0.25.3",
    "cfn2ts": "^0.25.3",
    "pkglint": "^0.25.3"
  },
  "dependencies": {
<<<<<<< HEAD
    "@aws-cdk/cdk": "^0.25.2",
    "@aws-cdk/region-info": "^0.25.2"
=======
    "@aws-cdk/cdk": "^0.25.3"
>>>>>>> 5d40377a
  },
  "peerDependencies": {
<<<<<<< HEAD
    "@aws-cdk/cdk": "^0.25.2",
    "@aws-cdk/region-info": "^0.25.2"
=======
    "@aws-cdk/cdk": "^0.25.3"
>>>>>>> 5d40377a
  },
  "homepage": "https://github.com/awslabs/aws-cdk",
  "engines": {
    "node": ">= 8.10.0"
  }
}<|MERGE_RESOLUTION|>--- conflicted
+++ resolved
@@ -63,20 +63,12 @@
     "pkglint": "^0.25.3"
   },
   "dependencies": {
-<<<<<<< HEAD
-    "@aws-cdk/cdk": "^0.25.2",
-    "@aws-cdk/region-info": "^0.25.2"
-=======
-    "@aws-cdk/cdk": "^0.25.3"
->>>>>>> 5d40377a
+    "@aws-cdk/cdk": "^0.25.3",
+    "@aws-cdk/region-info": "^0.25.3"
   },
   "peerDependencies": {
-<<<<<<< HEAD
-    "@aws-cdk/cdk": "^0.25.2",
-    "@aws-cdk/region-info": "^0.25.2"
-=======
-    "@aws-cdk/cdk": "^0.25.3"
->>>>>>> 5d40377a
+    "@aws-cdk/cdk": "^0.25.3",
+    "@aws-cdk/region-info": "^0.25.3"
   },
   "homepage": "https://github.com/awslabs/aws-cdk",
   "engines": {
