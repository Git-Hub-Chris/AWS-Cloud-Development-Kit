# AWS Identity and Access Management Construct Library
<!--BEGIN STABILITY BANNER-->

---

![cfn-resources: Stable](https://img.shields.io/badge/cfn--resources-stable-success.svg?style=for-the-badge)

![cdk-constructs: Stable](https://img.shields.io/badge/cdk--constructs-stable-success.svg?style=for-the-badge)

---

<!--END STABILITY BANNER-->

Define a role and add permissions to it. This will automatically create and
attach an IAM policy to the role:

[attaching permissions to role](test/example.role.lit.ts)

Define a policy and attach it to groups, users and roles. Note that it is possible to attach
the policy either by calling `xxx.attachInlinePolicy(policy)` or `policy.attachToXxx(xxx)`.

[attaching policies to user and group](test/example.attaching.lit.ts)

Managed policies can be attached using `xxx.addManagedPolicy(ManagedPolicy.fromAwsManagedPolicyName(policyName))`:

[attaching managed policies](test/example.managedpolicy.lit.ts)

## Granting permissions to resources

Many of the AWS CDK resources have `grant*` methods that allow you to grant other resources access to that resource. As an example, the following code gives a Lambda function write permissions (Put, Update, Delete) to a DynamoDB table.

<<<<<<< HEAD
```ts
const fn = new lambda.Function(...);
const table = new dynamodb.Table(...);
=======
```typescript
const fn = new lambda.Function(this, 'Function', functionProps);
const table = new dynamodb.Table(this, 'Table', tableProps);
>>>>>>> 968df971

table.grantWriteData(fn);
```

The more generic `grant` method allows you to give specific permissions to a resource:

<<<<<<< HEAD
```ts
const fn = new lambda.Function(...);
const table = new dynamodb.Table(...);
=======
```typescript
const fn = new lambda.Function(this, 'Function', functionProps);
const table = new dynamodb.Table(this, 'Table', tableProps);
>>>>>>> 968df971

table.grant(fn, 'dynamodb:PutItem');
```

The `grant*` methods accept an `IGrantable` object. This interface is implemented by IAM principlal resources (groups, users and roles) and resources that assume a role such as a Lambda function, EC2 instance or a Codebuild project.

You can find which `grant*` methods exist for a resource in the [AWS CDK API Reference](https://docs.aws.amazon.com/cdk/api/latest/docs/aws-construct-library.html).

## Roles

Many AWS resources require *Roles* to operate. These Roles define the AWS API
calls an instance or other AWS service is allowed to make.

Creating Roles and populating them with the right permissions *Statements* is
a necessary but tedious part of setting up AWS infrastructure. In order to
help you focus on your business logic, CDK will take care of creating
roles and populating them with least-privilege permissions automatically.

All constructs that require Roles will create one for you if don't specify
one at construction time. Permissions will be added to that role
automatically if you associate the construct with other constructs from the
AWS Construct Library (for example, if you tell an *AWS CodePipeline* to trigger
an *AWS Lambda Function*, the Pipeline's Role will automatically get
`lambda:InvokeFunction` permissions on that particular Lambda Function),
or if you explicitly grant permissions using `grant` functions (see the
previous section).

### Opting out of automatic permissions management

You may prefer to manage a Role's permissions yourself instead of having the
CDK automatically manage them for you. This may happen in one of the
following cases:

* You don't like the permissions that CDK automatically generates and
  want to substitute your own set.
* The least-permissions policy that the CDK generates is becoming too
  big for IAM to store, and you need to add some wildcards to keep the
  policy size down.

To prevent constructs from updating your Role's policy, pass the object
returned by `myRole.withoutPolicyUpdates()` instead of `myRole` itself.

For example, to have an AWS CodePipeline *not* automatically add the required
permissions to trigger the expected targets, do the following:

```ts
const role = new iam.Role(this, 'Role', {
  assumedBy: new iam.ServicePrincipal('codepipeline.amazonaws.com'),
  // custom description if desired
  description: 'This is a custom role...',
});

new codepipeline.Pipeline(this, 'Pipeline', {
  // Give the Pipeline an immutable view of the Role
  role: role.withoutPolicyUpdates(),
});

// You now have to manage the Role policies yourself
role.addToPolicy(new iam.PolicyStatement({
  actions: [/* whatever actions you want */],
  resources: [/* whatever resources you intend to touch */],
}));
```

### Using existing roles

If there are Roles in your account that have already been created which you
would like to use in your CDK application, you can use `Role.fromRoleArn` to
import them, as follows:

```ts
const role = iam.Role.fromRoleArn(this, 'Role', 'arn:aws:iam::123456789012:role/MyExistingRole', {
  // Set 'mutable' to 'false' to use the role as-is and prevent adding new
  // policies to it. The default is 'true', which means the role may be
  // modified as part of the deployment.
  mutable: false,
});
```

## Configuring an ExternalId

If you need to create Roles that will be assumed by third parties, it is generally a good idea to [require an `ExternalId`
to assume them](https://docs.aws.amazon.com/IAM/latest/UserGuide/id_roles_create_for-user_externalid.html).  Configuring
an `ExternalId` works like this:

[supplying an external ID](test/example.external-id.lit.ts)

## Principals vs Identities

When we say *Principal*, we mean an entity you grant permissions to. This
entity can be an AWS Service, a Role, or something more abstract such as "all
users in this account" or even "all users in this organization". An
*Identity* is an IAM representing a single IAM entity that can have
a policy attached, one of `Role`, `User`, or `Group`.

## IAM Principals

When defining policy statements as part of an AssumeRole policy or as part of a
resource policy, statements would usually refer to a specific IAM principal
under `Principal`.

IAM principals are modeled as classes that derive from the `iam.PolicyPrincipal`
abstract class. Principal objects include principal type (string) and value
(array of string), optional set of conditions and the action that this principal
requires when it is used in an assume role policy document.

To add a principal to a policy statement you can either use the abstract
`statement.addPrincipal`, one of the concrete `addXxxPrincipal` methods:

* `addAwsPrincipal`, `addArnPrincipal` or `new ArnPrincipal(arn)` for `{ "AWS": arn }`
* `addAwsAccountPrincipal` or `new AccountPrincipal(accountId)` for `{ "AWS": account-arn }`
* `addServicePrincipal` or `new ServicePrincipal(service)` for `{ "Service": service }`
* `addAccountRootPrincipal` or `new AccountRootPrincipal()` for `{ "AWS": { "Ref: "AWS::AccountId" } }`
* `addCanonicalUserPrincipal` or `new CanonicalUserPrincipal(id)` for `{ "CanonicalUser": id }`
* `addFederatedPrincipal` or `new FederatedPrincipal(federated, conditions, assumeAction)` for
  `{ "Federated": arn }` and a set of optional conditions and the assume role action to use.
* `addAnyPrincipal` or `new AnyPrincipal` for `{ "AWS": "*" }`

If multiple principals are added to the policy statement, they will be merged together:

```ts
const statement = new iam.PolicyStatement();
statement.addServicePrincipal('cloudwatch.amazonaws.com');
statement.addServicePrincipal('ec2.amazonaws.com');
statement.addArnPrincipal('arn:aws:boom:boom');
```

Will result in:

```json
{
  "Principal": {
    "Service": [ "cloudwatch.amazonaws.com", "ec2.amazonaws.com" ],
    "AWS": "arn:aws:boom:boom"
  }
}
```

The `CompositePrincipal` class can also be used to define complex principals, for example:

```ts
const role = new iam.Role(this, 'MyRole', {
  assumedBy: new iam.CompositePrincipal(
    new iam.ServicePrincipal('ec2.amazonaws.com'),
    new iam.AccountPrincipal('1818188181818187272')
  )
});
```

The `PrincipalWithConditions` class can be used to add conditions to a
principal, especially those that don't take a `conditions` parameter in their
constructor. The `principal.withConditions()` method can be used to create a
`PrincipalWithConditions` from an existing principal, for example:

```ts
const principal = new iam.AccountPrincipal('123456789000')
  .withConditions({ StringEquals: { foo: "baz" } });
```

> NOTE: If you need to define an IAM condition that uses a token (such as a
> deploy-time attribute of another resource) in a JSON map key, use `CfnJson` to
> render this condition. See [this test](./test/integ-condition-with-ref.ts) for
> an example.

The `WebIdentityPrincipal` class can be used as a principal for web identities like
Cognito, Amazon, Google or Facebook, for example:

```ts
const principal = new iam.WebIdentityPrincipal('cognito-identity.amazonaws.com')
  .withConditions({
    "StringEquals": { "cognito-identity.amazonaws.com:aud": "us-east-2:12345678-abcd-abcd-abcd-123456" },
    "ForAnyValue:StringLike": {"cognito-identity.amazonaws.com:amr": "unauthenticated"}
  });
```

## Parsing JSON Policy Documents

The `PolicyDocument.fromJson` and `PolicyStatement.fromJson` static methods can be used to parse JSON objects. For example:

```ts
const policyDocument = {
  "Version": "2012-10-17",
  "Statement": [
    {
      "Sid": "FirstStatement",
      "Effect": "Allow",
      "Action": ["iam:ChangePassword"],
      "Resource": "*"
    },
    {
      "Sid": "SecondStatement",
      "Effect": "Allow",
      "Action": "s3:ListAllMyBuckets",
      "Resource": "*"
    },
    {
      "Sid": "ThirdStatement",
      "Effect": "Allow",
      "Action": [
        "s3:List*",
        "s3:Get*"
      ],
      "Resource": [
        "arn:aws:s3:::confidential-data",
        "arn:aws:s3:::confidential-data/*"
      ],
      "Condition": {"Bool": {"aws:MultiFactorAuthPresent": "true"}}
    }
  ]
};

const customPolicyDocument = iam.PolicyDocument.fromJson(policyDocument);

// You can pass this document as an initial document to a ManagedPolicy
// or inline Policy.
const newManagedPolicy = new ManagedPolicy(stack, 'MyNewManagedPolicy', {
  document: customPolicyDocument
});
const newPolicy = new Policy(stack, 'MyNewPolicy', {
  document: customPolicyDocument
});
```

## OpenID Connect Providers

OIDC identity providers are entities in IAM that describe an external identity
provider (IdP) service that supports the [OpenID Connect] (OIDC) standard, such
as Google or Salesforce. You use an IAM OIDC identity provider when you want to
establish trust between an OIDC-compatible IdP and your AWS account. This is
useful when creating a mobile app or web application that requires access to AWS
resources, but you don't want to create custom sign-in code or manage your own
user identities. For more information about this scenario, see [About Web
Identity Federation] and the relevant documentation in the [Amazon Cognito
Identity Pools Developer Guide].

[OpenID Connect]: http://openid.net/connect
[About Web Identity Federation]: https://docs.aws.amazon.com/IAM/latest/UserGuide/id_roles_providers_oidc.html
[Amazon Cognito Identity Pools Developer Guide]: https://docs.aws.amazon.com/cognito/latest/developerguide/open-id.html

The following examples defines an OpenID Connect provider. Two client IDs
(audiences) are will be able to send authentication requests to
https://openid/connect.

```ts
const provider = new iam.OpenIdConnectProvider(this, 'MyProvider', {
  url: 'https://openid/connect',
  clientIds: [ 'myclient1', 'myclient2' ],
});
```

You can specify an optional list of `thumbprints`. If not specified, the
thumbprint of the root certificate authority (CA) will automatically be obtained
from the host as described
[here](https://docs.aws.amazon.com/IAM/latest/UserGuide/id_roles_providers_create_oidc_verify-thumbprint.html).

Once you define an OpenID connect provider, you can use it with AWS services
that expect an IAM OIDC provider. For example, when you define an [Amazon
Cognito identity
pool](https://docs.aws.amazon.com/cognito/latest/developerguide/open-id.html)
you can reference the provider's ARN as follows:

```ts
new cognito.CfnIdentityPool(this, 'IdentityPool', {
  openIdConnectProviderArns: [myProvider.openIdConnectProviderArn],
  // And the other properties for your identity pool
  allowUnauthenticatedIdentities,
});
```

The `OpenIdConnectPrincipal` class can be used as a principal used with a `OpenIdConnectProvider`, for example:

```ts
const provider = new iam.OpenIdConnectProvider(this, 'MyProvider', {
  url: 'https://openid/connect',
  clientIds: [ 'myclient1', 'myclient2' ]
});
const principal = new iam.OpenIdConnectPrincipal(provider);
```

## Features

 * Policy name uniqueness is enforced. If two policies by the same name are attached to the same
   principal, the attachment will fail.
 * Policy names are not required - the CDK logical ID will be used and ensured to be unique.
 * Policies are validated during synthesis to ensure that they have actions, and that policies
   attached to IAM principals specify relevant resources, while policies attached to resources
   specify which IAM principals they apply to.<|MERGE_RESOLUTION|>--- conflicted
+++ resolved
@@ -29,30 +29,18 @@
 
 Many of the AWS CDK resources have `grant*` methods that allow you to grant other resources access to that resource. As an example, the following code gives a Lambda function write permissions (Put, Update, Delete) to a DynamoDB table.
 
-<<<<<<< HEAD
-```ts
-const fn = new lambda.Function(...);
-const table = new dynamodb.Table(...);
-=======
-```typescript
+```ts
 const fn = new lambda.Function(this, 'Function', functionProps);
 const table = new dynamodb.Table(this, 'Table', tableProps);
->>>>>>> 968df971
 
 table.grantWriteData(fn);
 ```
 
 The more generic `grant` method allows you to give specific permissions to a resource:
 
-<<<<<<< HEAD
-```ts
-const fn = new lambda.Function(...);
-const table = new dynamodb.Table(...);
-=======
-```typescript
+```ts
 const fn = new lambda.Function(this, 'Function', functionProps);
 const table = new dynamodb.Table(this, 'Table', tableProps);
->>>>>>> 968df971
 
 table.grant(fn, 'dynamodb:PutItem');
 ```
