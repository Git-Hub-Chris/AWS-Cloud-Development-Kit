import '@aws-cdk/assert-internal/jest';
import { Template } from '@aws-cdk/assertions';
import { App, CfnOutput, Stack } from '@aws-cdk/core';
import * as iam from '../lib';

test('use of cross-stack role reference does not lead to URLSuffix being exported', () => {
  // GIVEN
  const app = new App();
  const first = new Stack(app, 'First');
  const second = new Stack(app, 'Second');

  // WHEN
  const role = new iam.Role(first, 'Role', {
    assumedBy: new iam.ServicePrincipal('s3.amazonaws.com'),
  });

  new CfnOutput(second, 'Output', {
    value: role.roleArn,
  });

  // THEN
  app.synth();

  expect(first).toMatchTemplate({
    Resources: {
      Role1ABCC5F0: {
        Type: 'AWS::IAM::Role',
        Properties: {
          AssumeRolePolicyDocument: {
            Statement: [
              {
                Action: 'sts:AssumeRole',
                Effect: 'Allow',
                Principal: { Service: 's3.amazonaws.com' },
              },
            ],
            Version: '2012-10-17',
          },
        },
      },
    },
    Outputs: {
      ExportsOutputFnGetAttRole1ABCC5F0ArnB4C0B73E: {
        Value: { 'Fn::GetAtt': ['Role1ABCC5F0', 'Arn'] },
        Export: {
          Name: 'First:ExportsOutputFnGetAttRole1ABCC5F0ArnB4C0B73E',
        },
      },
    },
  },
  );
});

test('cannot have multiple principals with different conditions in the same statement', () => {
  const stack = new Stack(undefined, 'First');
  const user = new iam.User(stack, 'User');

  expect(() => {
    user.addToPolicy(new iam.PolicyStatement({
      principals: [
        new iam.ServicePrincipal('myService.amazon.com', {
          conditions: {
            StringEquals: {
              hairColor: 'blond',
            },
          },
        }),
        new iam.ServicePrincipal('yourservice.amazon.com', {
          conditions: {
            StringEquals: {
              hairColor: 'black',
            },
          },
        }),
      ],
    }));
  }).toThrow(/All principals in a PolicyStatement must have the same Conditions/);
});

test('can have multiple principals the same conditions in the same statement', () => {
  const stack = new Stack(undefined, 'First');
  const user = new iam.User(stack, 'User');

  user.addToPolicy(new iam.PolicyStatement({
    principals: [
      new iam.ServicePrincipal('myService.amazon.com'),
      new iam.ServicePrincipal('yourservice.amazon.com'),
    ],
  }));

  user.addToPolicy(new iam.PolicyStatement({
    principals: [
      new iam.ServicePrincipal('myService.amazon.com', {
        conditions: {
          StringEquals: { hairColor: 'blond' },
        },
      }),
      new iam.ServicePrincipal('yourservice.amazon.com', {
        conditions: {
          StringEquals: { hairColor: 'blond' },
        },
      }),
    ],
  }));
});

test('use Web Identity principal', () => {
  // GIVEN
  const stack = new Stack();

  // WHEN
  const principal = new iam.WebIdentityPrincipal('cognito-identity.amazonaws.com');

  // THEN
  expect(stack.resolve(principal.federated)).toStrictEqual('cognito-identity.amazonaws.com');
  expect(stack.resolve(principal.assumeRoleAction)).toStrictEqual('sts:AssumeRoleWithWebIdentity');
});

test('use OpenID Connect principal from provider', () => {
  // GIVEN
  const stack = new Stack();
  const provider = new iam.OpenIdConnectProvider(stack, 'MyProvider', {
    url: 'https://openid-endpoint',
  });

  // WHEN
  const principal = new iam.OpenIdConnectPrincipal(provider);

  // THEN
  expect(stack.resolve(principal.federated)).toStrictEqual({ Ref: 'MyProvider730BA1C8' });
});

test('SAML principal', () => {
  // GIVEN
  const stack = new Stack();
  const provider = new iam.SamlProvider(stack, 'MyProvider', {
    metadataDocument: iam.SamlMetadataDocument.fromXml('document'),
  });

  // WHEN
  const principal = new iam.SamlConsolePrincipal(provider);
  new iam.Role(stack, 'Role', {
    assumedBy: principal,
  });

  // THEN
  expect(stack.resolve(principal.federated)).toStrictEqual({ Ref: 'MyProvider730BA1C8' });
  expect(stack).toHaveResource('AWS::IAM::Role', {
    AssumeRolePolicyDocument: {
      Statement: [
        {
          Action: 'sts:AssumeRoleWithSAML',
          Condition: {
            StringEquals: {
              'SAML:aud': 'https://signin.aws.amazon.com/saml',
            },
          },
          Effect: 'Allow',
          Principal: {
            Federated: {
              Ref: 'MyProvider730BA1C8',
            },
          },
        },
      ],
      Version: '2012-10-17',
    },
  });
});

test('StarPrincipal', () => {
  // GIVEN
  const stack = new Stack();

  // WHEN
  const pol = new iam.PolicyDocument({
    statements: [
      new iam.PolicyStatement({
        actions: ['service:action'],
        resources: ['*'],
        principals: [new iam.StarPrincipal()],
      }),
    ],
  });

  // THEN
  expect(stack.resolve(pol)).toEqual({
    Statement: [
      {
        Action: 'service:action',
        Effect: 'Allow',
        Principal: '*',
        Resource: '*',
      },
    ],
    Version: '2012-10-17',
  });
});

test('PrincipalWithConditions.addCondition should work', () => {
  // GIVEN
  const stack = new Stack();
  const basePrincipal = new iam.ServicePrincipal('service.amazonaws.com');
  const principalWithConditions = new iam.PrincipalWithConditions(basePrincipal, {
    StringEquals: {
      'aws:PrincipalOrgID': ['o-xxxxxxxxxxx'],
    },
  });

  // WHEN
  principalWithConditions.addCondition('StringEquals', { 'aws:PrincipalTag/critical': 'true' });
  new iam.Role(stack, 'Role', {
    assumedBy: principalWithConditions,
  });

  // THEN
  expect(stack).toHaveResource('AWS::IAM::Role', {
    AssumeRolePolicyDocument: {
      Statement: [
        {
          Action: 'sts:AssumeRole',
          Condition: {
            StringEquals: {
              'aws:PrincipalOrgID': ['o-xxxxxxxxxxx'],
              'aws:PrincipalTag/critical': 'true',
            },
          },
          Effect: 'Allow',
          Principal: {
            Service: 'service.amazonaws.com',
          },
        },
      ],
      Version: '2012-10-17',
    },
  });
});

test('PrincipalWithConditions inherits principalAccount from AccountPrincipal ', () => {
  // GIVEN
  const accountPrincipal = new iam.AccountPrincipal('123456789012');
  const principalWithConditions = accountPrincipal.withConditions({ StringEquals: { hairColor: 'blond' } });

  // THEN
  expect(accountPrincipal.principalAccount).toStrictEqual('123456789012');
  expect(principalWithConditions.principalAccount).toStrictEqual('123456789012');
});

<<<<<<< HEAD
test('Can enable session tags', () => {
=======
test('ServicePrincipal in agnostic stack generates lookup table', () => {
>>>>>>> 465dabf3
  // GIVEN
  const stack = new Stack();

  // WHEN
  new iam.Role(stack, 'Role', {
<<<<<<< HEAD
    assumedBy: new iam.WebIdentityPrincipal(
      'cognito-identity.amazonaws.com',
      {
        'StringEquals': { 'cognito-identity.amazonaws.com:aud': 'asdf' },
        'ForAnyValue:StringLike': { 'cognito-identity.amazonaws.com:amr': 'authenticated' },
      }).withSessionTags(),
  });

  // THEN
  expect(stack).toHaveResourceLike('AWS::IAM::Role', {
    AssumeRolePolicyDocument: {
      Statement: [
        {
          Action: ['sts:AssumeRoleWithWebIdentity', 'sts:TagSession'],
          Condition: {
            'StringEquals': { 'cognito-identity.amazonaws.com:aud': 'asdf' },
            'ForAnyValue:StringLike': { 'cognito-identity.amazonaws.com:amr': 'authenticated' },
          },
          Effect: 'Allow',
          Principal: { Federated: 'cognito-identity.amazonaws.com' },
        },
      ],
    },
  });
=======
    assumedBy: new iam.ServicePrincipal('ssm.amazonaws.com'),
  });

  // THEN
  const template = Template.fromStack(stack);
  const mappings = template.findMappings('ServiceprincipalMap');
  expect(mappings.ServiceprincipalMap['af-south-1']?.ssm).toEqual('ssm.af-south-1.amazonaws.com');
  expect(mappings.ServiceprincipalMap['us-east-1']?.ssm).toEqual('ssm.amazonaws.com');
>>>>>>> 465dabf3
});<|MERGE_RESOLUTION|>--- conflicted
+++ resolved
@@ -246,17 +246,28 @@
   expect(principalWithConditions.principalAccount).toStrictEqual('123456789012');
 });
 
-<<<<<<< HEAD
+test('ServicePrincipal in agnostic stack generates lookup table', () => {
+  // GIVEN
+  const stack = new Stack();
+
+  // WHEN
+  new iam.Role(stack, 'Role', {
+    assumedBy: new iam.ServicePrincipal('ssm.amazonaws.com'),
+  });
+
+  // THEN
+  const template = Template.fromStack(stack);
+  const mappings = template.findMappings('ServiceprincipalMap');
+  expect(mappings.ServiceprincipalMap['af-south-1']?.ssm).toEqual('ssm.af-south-1.amazonaws.com');
+  expect(mappings.ServiceprincipalMap['us-east-1']?.ssm).toEqual('ssm.amazonaws.com');
+});
+
 test('Can enable session tags', () => {
-=======
-test('ServicePrincipal in agnostic stack generates lookup table', () => {
->>>>>>> 465dabf3
-  // GIVEN
-  const stack = new Stack();
-
-  // WHEN
-  new iam.Role(stack, 'Role', {
-<<<<<<< HEAD
+  // GIVEN
+  const stack = new Stack();
+
+  // WHEN
+  new iam.Role(stack, 'Role', {
     assumedBy: new iam.WebIdentityPrincipal(
       'cognito-identity.amazonaws.com',
       {
@@ -281,14 +292,4 @@
       ],
     },
   });
-=======
-    assumedBy: new iam.ServicePrincipal('ssm.amazonaws.com'),
-  });
-
-  // THEN
-  const template = Template.fromStack(stack);
-  const mappings = template.findMappings('ServiceprincipalMap');
-  expect(mappings.ServiceprincipalMap['af-south-1']?.ssm).toEqual('ssm.af-south-1.amazonaws.com');
-  expect(mappings.ServiceprincipalMap['us-east-1']?.ssm).toEqual('ssm.amazonaws.com');
->>>>>>> 465dabf3
 });