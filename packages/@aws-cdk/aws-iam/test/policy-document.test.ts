--- conflicted
+++ resolved
@@ -470,7 +470,6 @@
       // THEN
       expect(() => p.addPrincipals(new FederatedPrincipal('fed', {}, 'sts:Boom')))
         .toThrow(/Cannot add multiple principals with different "assumeRoleAction". Expecting "sts:AssumeRole", got "sts:Boom"/);
-<<<<<<< HEAD
     });
   });
 
@@ -559,8 +558,6 @@
           Operator: { key: 'with-val' },
         },
       });
-=======
->>>>>>> 2f6bd74b
     });
   });
 
