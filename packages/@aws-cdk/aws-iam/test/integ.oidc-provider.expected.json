{
  "Resources": {
    "NoClientsNoThumbprint8BF1533F": {
      "Type": "Custom::AWSCDKOpenIdConnectProvider",
      "Properties": {
        "ServiceToken": {
          "Fn::GetAtt": [
            "CustomAWSCDKOpenIdConnectProviderCustomResourceProviderHandlerF2C543E0",
            "Arn"
          ]
        },
        "Url": "https://oidc.eks.us-east-1.amazonaws.com/id/test2"
      },
      "UpdateReplacePolicy": "Delete",
      "DeletionPolicy": "Delete"
    },
    "CustomAWSCDKOpenIdConnectProviderCustomResourceProviderRole517FED65": {
      "Type": "AWS::IAM::Role",
      "Properties": {
        "AssumeRolePolicyDocument": {
          "Version": "2012-10-17",
          "Statement": [
            {
              "Action": "sts:AssumeRole",
              "Effect": "Allow",
              "Principal": {
                "Service": "lambda.amazonaws.com"
              }
            }
          ]
        },
        "ManagedPolicyArns": [
          {
            "Fn::Sub": "arn:${AWS::Partition}:iam::aws:policy/service-role/AWSLambdaBasicExecutionRole"
          }
        ],
        "Policies": [
          {
            "PolicyName": "Inline",
            "PolicyDocument": {
              "Version": "2012-10-17",
              "Statement": [
                {
                  "Effect": "Allow",
                  "Resource": "*",
                  "Action": [
                    "iam:CreateOpenIDConnectProvider",
                    "iam:DeleteOpenIDConnectProvider",
                    "iam:UpdateOpenIDConnectProviderThumbprint",
                    "iam:AddClientIDToOpenIDConnectProvider",
                    "iam:RemoveClientIDFromOpenIDConnectProvider"
                  ]
                }
              ]
            }
          }
        ]
      }
    },
    "CustomAWSCDKOpenIdConnectProviderCustomResourceProviderHandlerF2C543E0": {
      "Type": "AWS::Lambda::Function",
      "Properties": {
        "Code": {
          "S3Bucket": {
<<<<<<< HEAD
            "Ref": "AssetParameters3f8982cf743aff46bdf6dce0e8385f6a2ac906b71ec1567e9ab5b126bec50bc7S3BucketE5239F6A"
=======
            "Ref": "AssetParametersea46702e1c05b2735e48e826d630f7bf6acdf7e55d6fa8d9fa8df858d5542161S3Bucket0C424907"
>>>>>>> 5053eb74
          },
          "S3Key": {
            "Fn::Join": [
              "",
              [
                {
                  "Fn::Select": [
                    0,
                    {
                      "Fn::Split": [
                        "||",
                        {
<<<<<<< HEAD
                          "Ref": "AssetParameters3f8982cf743aff46bdf6dce0e8385f6a2ac906b71ec1567e9ab5b126bec50bc7S3VersionKey00233F13"
=======
                          "Ref": "AssetParametersea46702e1c05b2735e48e826d630f7bf6acdf7e55d6fa8d9fa8df858d5542161S3VersionKey6841F1F8"
>>>>>>> 5053eb74
                        }
                      ]
                    }
                  ]
                },
                {
                  "Fn::Select": [
                    1,
                    {
                      "Fn::Split": [
                        "||",
                        {
<<<<<<< HEAD
                          "Ref": "AssetParameters3f8982cf743aff46bdf6dce0e8385f6a2ac906b71ec1567e9ab5b126bec50bc7S3VersionKey00233F13"
=======
                          "Ref": "AssetParametersea46702e1c05b2735e48e826d630f7bf6acdf7e55d6fa8d9fa8df858d5542161S3VersionKey6841F1F8"
>>>>>>> 5053eb74
                        }
                      ]
                    }
                  ]
                }
              ]
            ]
          }
        },
        "Timeout": 900,
        "MemorySize": 128,
        "Handler": "__entrypoint__.handler",
        "Role": {
          "Fn::GetAtt": [
            "CustomAWSCDKOpenIdConnectProviderCustomResourceProviderRole517FED65",
            "Arn"
          ]
        },
        "Runtime": "nodejs12.x"
      },
      "DependsOn": [
        "CustomAWSCDKOpenIdConnectProviderCustomResourceProviderRole517FED65"
      ]
    },
    "Clients67031123": {
      "Type": "Custom::AWSCDKOpenIdConnectProvider",
      "Properties": {
        "ServiceToken": {
          "Fn::GetAtt": [
            "CustomAWSCDKOpenIdConnectProviderCustomResourceProviderHandlerF2C543E0",
            "Arn"
          ]
        },
        "ClientIDList": [
          "foo",
          "bar"
        ],
        "Url": "https://oidc.eks.us-east-1.amazonaws.com/id/test3"
      },
      "UpdateReplacePolicy": "Delete",
      "DeletionPolicy": "Delete"
    },
    "Thumbprints9CD6AB02": {
      "Type": "Custom::AWSCDKOpenIdConnectProvider",
      "Properties": {
        "ServiceToken": {
          "Fn::GetAtt": [
            "CustomAWSCDKOpenIdConnectProviderCustomResourceProviderHandlerF2C543E0",
            "Arn"
          ]
        },
        "ThumbprintList": [
          "aa00aa1122aa00aa1122aa00aa1122aa00aa1122",
          "aa00aa1122aa00aa1122aa00aa1122aa00aa1111"
        ],
        "Url": "https://oidc.eks.us-east-1.amazonaws.com/id/test4"
      },
      "UpdateReplacePolicy": "Delete",
      "DeletionPolicy": "Delete"
    }
  },
  "Parameters": {
<<<<<<< HEAD
    "AssetParameters3f8982cf743aff46bdf6dce0e8385f6a2ac906b71ec1567e9ab5b126bec50bc7S3BucketE5239F6A": {
      "Type": "String",
      "Description": "S3 bucket for asset \"3f8982cf743aff46bdf6dce0e8385f6a2ac906b71ec1567e9ab5b126bec50bc7\""
    },
    "AssetParameters3f8982cf743aff46bdf6dce0e8385f6a2ac906b71ec1567e9ab5b126bec50bc7S3VersionKey00233F13": {
      "Type": "String",
      "Description": "S3 key for asset version \"3f8982cf743aff46bdf6dce0e8385f6a2ac906b71ec1567e9ab5b126bec50bc7\""
    },
    "AssetParameters3f8982cf743aff46bdf6dce0e8385f6a2ac906b71ec1567e9ab5b126bec50bc7ArtifactHash58660A96": {
      "Type": "String",
      "Description": "Artifact hash for asset \"3f8982cf743aff46bdf6dce0e8385f6a2ac906b71ec1567e9ab5b126bec50bc7\""
=======
    "AssetParametersea46702e1c05b2735e48e826d630f7bf6acdf7e55d6fa8d9fa8df858d5542161S3Bucket0C424907": {
      "Type": "String",
      "Description": "S3 bucket for asset \"ea46702e1c05b2735e48e826d630f7bf6acdf7e55d6fa8d9fa8df858d5542161\""
    },
    "AssetParametersea46702e1c05b2735e48e826d630f7bf6acdf7e55d6fa8d9fa8df858d5542161S3VersionKey6841F1F8": {
      "Type": "String",
      "Description": "S3 key for asset version \"ea46702e1c05b2735e48e826d630f7bf6acdf7e55d6fa8d9fa8df858d5542161\""
    },
    "AssetParametersea46702e1c05b2735e48e826d630f7bf6acdf7e55d6fa8d9fa8df858d5542161ArtifactHash67B22EF2": {
      "Type": "String",
      "Description": "Artifact hash for asset \"ea46702e1c05b2735e48e826d630f7bf6acdf7e55d6fa8d9fa8df858d5542161\""
>>>>>>> 5053eb74
    }
  }
}<|MERGE_RESOLUTION|>--- conflicted
+++ resolved
@@ -62,11 +62,7 @@
       "Properties": {
         "Code": {
           "S3Bucket": {
-<<<<<<< HEAD
-            "Ref": "AssetParameters3f8982cf743aff46bdf6dce0e8385f6a2ac906b71ec1567e9ab5b126bec50bc7S3BucketE5239F6A"
-=======
             "Ref": "AssetParametersea46702e1c05b2735e48e826d630f7bf6acdf7e55d6fa8d9fa8df858d5542161S3Bucket0C424907"
->>>>>>> 5053eb74
           },
           "S3Key": {
             "Fn::Join": [
@@ -79,11 +75,7 @@
                       "Fn::Split": [
                         "||",
                         {
-<<<<<<< HEAD
-                          "Ref": "AssetParameters3f8982cf743aff46bdf6dce0e8385f6a2ac906b71ec1567e9ab5b126bec50bc7S3VersionKey00233F13"
-=======
                           "Ref": "AssetParametersea46702e1c05b2735e48e826d630f7bf6acdf7e55d6fa8d9fa8df858d5542161S3VersionKey6841F1F8"
->>>>>>> 5053eb74
                         }
                       ]
                     }
@@ -96,11 +88,7 @@
                       "Fn::Split": [
                         "||",
                         {
-<<<<<<< HEAD
-                          "Ref": "AssetParameters3f8982cf743aff46bdf6dce0e8385f6a2ac906b71ec1567e9ab5b126bec50bc7S3VersionKey00233F13"
-=======
                           "Ref": "AssetParametersea46702e1c05b2735e48e826d630f7bf6acdf7e55d6fa8d9fa8df858d5542161S3VersionKey6841F1F8"
->>>>>>> 5053eb74
                         }
                       ]
                     }
@@ -163,19 +151,6 @@
     }
   },
   "Parameters": {
-<<<<<<< HEAD
-    "AssetParameters3f8982cf743aff46bdf6dce0e8385f6a2ac906b71ec1567e9ab5b126bec50bc7S3BucketE5239F6A": {
-      "Type": "String",
-      "Description": "S3 bucket for asset \"3f8982cf743aff46bdf6dce0e8385f6a2ac906b71ec1567e9ab5b126bec50bc7\""
-    },
-    "AssetParameters3f8982cf743aff46bdf6dce0e8385f6a2ac906b71ec1567e9ab5b126bec50bc7S3VersionKey00233F13": {
-      "Type": "String",
-      "Description": "S3 key for asset version \"3f8982cf743aff46bdf6dce0e8385f6a2ac906b71ec1567e9ab5b126bec50bc7\""
-    },
-    "AssetParameters3f8982cf743aff46bdf6dce0e8385f6a2ac906b71ec1567e9ab5b126bec50bc7ArtifactHash58660A96": {
-      "Type": "String",
-      "Description": "Artifact hash for asset \"3f8982cf743aff46bdf6dce0e8385f6a2ac906b71ec1567e9ab5b126bec50bc7\""
-=======
     "AssetParametersea46702e1c05b2735e48e826d630f7bf6acdf7e55d6fa8d9fa8df858d5542161S3Bucket0C424907": {
       "Type": "String",
       "Description": "S3 bucket for asset \"ea46702e1c05b2735e48e826d630f7bf6acdf7e55d6fa8d9fa8df858d5542161\""
@@ -187,7 +162,6 @@
     "AssetParametersea46702e1c05b2735e48e826d630f7bf6acdf7e55d6fa8d9fa8df858d5542161ArtifactHash67B22EF2": {
       "Type": "String",
       "Description": "Artifact hash for asset \"ea46702e1c05b2735e48e826d630f7bf6acdf7e55d6fa8d9fa8df858d5542161\""
->>>>>>> 5053eb74
     }
   }
 }