import '@aws-cdk/assert-internal/jest';
<<<<<<< HEAD
import { App, SecretValue, Stack, CfnResource } from '@aws-cdk/core';
import { ManagedPolicy, Policy, PolicyStatement, User } from '../lib';
=======
import { App, SecretValue, Stack, Token } from '@aws-cdk/core';
import { Group, ManagedPolicy, Policy, PolicyStatement, User } from '../lib';
>>>>>>> 73e5fec3

describe('IAM user', () => {
  test('default user', () => {
    const app = new App();
    const stack = new Stack(app, 'MyStack');
    new User(stack, 'MyUser');
    expect(stack).toMatchTemplate({
      Resources: { MyUserDC45028B: { Type: 'AWS::IAM::User' } },
    });
  });

  test('default user with password', () => {
    const app = new App();
    const stack = new Stack(app, 'MyStack');
    new User(stack, 'MyUser', {
      password: SecretValue.plainText('1234'),
    });

    expect(stack).toMatchTemplate({
      Resources:
      {
        MyUserDC45028B:
        {
          Type: 'AWS::IAM::User',
          Properties: { LoginProfile: { Password: '1234' } },
        },
      },
    });
  });

  test('fails if reset password is required but no password is set', () => {
    const app = new App();
    const stack = new Stack(app, 'MyStack');
    expect(() => new User(stack, 'MyUser', { passwordResetRequired: true })).toThrow();
  });

  test('create with managed policy', () => {
    // GIVEN
    const app = new App();
    const stack = new Stack(app, 'MyStack');

    // WHEN
    new User(stack, 'MyUser', {
      managedPolicies: [ManagedPolicy.fromAwsManagedPolicyName('asdf')],
    });

    // THEN
    expect(stack).toHaveResource('AWS::IAM::User', {
      ManagedPolicyArns: [
        { 'Fn::Join': ['', ['arn:', { Ref: 'AWS::Partition' }, ':iam::aws:policy/asdf']] },
      ],
    });
  });

  test('can supply permissions boundary managed policy', () => {
    // GIVEN
    const stack = new Stack();

    const permissionsBoundary = ManagedPolicy.fromAwsManagedPolicyName('managed-policy');

    new User(stack, 'MyUser', {
      permissionsBoundary,
    });

    expect(stack).toHaveResource('AWS::IAM::User', {
      PermissionsBoundary: {
        'Fn::Join': [
          '',
          [
            'arn:',
            {
              Ref: 'AWS::Partition',
            },
            ':iam::aws:policy/managed-policy',
          ],
        ],
      },
    });
  });

  test('user imported by user name has an ARN', () => {
    // GIVEN
    const stack = new Stack();

    // WHEN
    const user = User.fromUserName(stack, 'import', 'MyUserName');

    // THEN
    expect(stack.resolve(user.userArn)).toStrictEqual({
      'Fn::Join': ['', ['arn:', { Ref: 'AWS::Partition' }, ':iam::', { Ref: 'AWS::AccountId' }, ':user/MyUserName']],
    });
  });

  test('user imported by user ARN has a name', () => {
    // GIVEN
    const stack = new Stack();
    const userName = 'MyUserName';

    // WHEN
    const user = User.fromUserArn(stack, 'import', `arn:aws:iam::account-id:user/${userName}`);

    // THEN
    expect(stack.resolve(user.userName)).toStrictEqual(userName);
  });

  test('user imported by tokenized user ARN has a name', () => {
    // GIVEN
    const stack = new Stack();

    // WHEN
    const user = User.fromUserArn(stack, 'import', Token.asString({ Ref: 'ARN' }));

    // THEN
    expect(stack.resolve(user.userName)).toStrictEqual({
      'Fn::Select': [1, { 'Fn::Split': [':user/', { Ref: 'ARN' }] }],
    });
  });

  test('user imported by user ARN with path', () => {
    // GIVEN
    const stack = new Stack();
    const userName = 'MyUserName';

    // WHEN
    const user = User.fromUserArn(stack, 'import', `arn:aws:iam::account-id:user/path/${userName}`);

    // THEN
    expect(stack.resolve(user.userName)).toStrictEqual(userName);
  });

  test('user imported by user ARN with path (multiple elements)', () => {
    // GIVEN
    const stack = new Stack();
    const userName = 'MyUserName';

    // WHEN
    const user = User.fromUserArn(stack, 'import', `arn:aws:iam::account-id:user/p/a/t/h/${userName}`);

    // THEN
    expect(stack.resolve(user.userName)).toStrictEqual(userName);
  });

  test('user imported by tokenized user attributes has a name', () => {
    // GIVEN
    const stack = new Stack();

    // WHEN
    const user = User.fromUserAttributes(stack, 'import', {
      userArn: Token.asString({ Ref: 'ARN' }),
    });

    // THEN
    expect(stack.resolve(user.userName)).toStrictEqual({
      'Fn::Select': [1, { 'Fn::Split': [':user/', { Ref: 'ARN' }] }],
    });
  });

  test('user imported by user attributes has a name', () => {
    // GIVEN
    const stack = new Stack();
    const userName = 'MyUserName';

    // WHEN
    const user = User.fromUserAttributes(stack, 'import', {
      userArn: `arn:aws:iam::account-id:user/${userName}`,
    });

    // THEN
    expect(stack.resolve(user.userName)).toStrictEqual(userName);
  });

  test('user imported by user attributes with path has a name', () => {
    // GIVEN
    const stack = new Stack();
    const userName = 'MyUserName';

    // WHEN
    const user = User.fromUserAttributes(stack, 'import', {
      userArn: `arn:aws:iam::account-id:user/path/${userName}`,
    });

    // THEN
    expect(stack.resolve(user.userName)).toStrictEqual(userName);
  });

  test('user imported by user attributes with path (multiple elements) has a name', () => {
    // GIVEN
    const stack = new Stack();
    const userName = 'MyUserName';

    // WHEN
    const user = User.fromUserAttributes(stack, 'import', {
      userArn: `arn:aws:iam::account-id:user/p/a/t/h/${userName}`,
    });

    // THEN
    expect(stack.resolve(user.userName)).toStrictEqual(userName);
  });

  test('add to policy of imported user', () => {
    // GIVEN
    const stack = new Stack();
    const user = User.fromUserName(stack, 'ImportedUser', 'john');

    // WHEN
    user.addToPrincipalPolicy(new PolicyStatement({
      actions: ['aws:Use'],
      resources: ['*'],
    }));

    // THEN
    expect(stack).toHaveResource('AWS::IAM::Policy', {
      Users: ['john'],
      PolicyDocument: {
        Statement: [
          {
            Action: 'aws:Use',
            Effect: 'Allow',
            Resource: '*',
          },
        ],
        Version: '2012-10-17',
      },
    });
  });

  test('attach policy to imported user', () => {
    // GIVEN
    const stack = new Stack();
    const user = User.fromUserName(stack, 'ImportedUser', 'john');

    // WHEN
    user.attachInlinePolicy(new Policy(stack, 'Policy', {
      statements: [
        new PolicyStatement({
          actions: ['aws:Use'],
          resources: ['*'],
        }),
      ],
    }));

    // THEN
    expect(stack).toHaveResource('AWS::IAM::Policy', {
      Users: ['john'],
      PolicyDocument: {
        Statement: [
          {
            Action: 'aws:Use',
            Effect: 'Allow',
            Resource: '*',
          },
        ],
        Version: '2012-10-17',
      },
    });
  });
<<<<<<< HEAD
});

test('cross-env user ARNs include path', () => {
  const app = new App();
  const userStack = new Stack(app, 'user-stack', { env: { account: '123456789012', region: 'us-east-1' } });
  const referencerStack = new Stack(app, 'referencer-stack', { env: { region: 'us-east-2' } });
  const user = new User(userStack, 'User', {
    path: '/sample/path/',
    userName: 'sample-name',
  });
  new CfnResource(referencerStack, 'Referencer', {
    type: 'Custom::UserReferencer',
    properties: { UserArn: user.userArn },
  });

  expect(referencerStack).toHaveResource('Custom::UserReferencer', {
    UserArn: {
      'Fn::Join': [
        '',
        [
          'arn:',
          {
            Ref: 'AWS::Partition',
          },
          ':iam::123456789012:user/sample/path/sample-name',
        ],
      ],
    },
=======

  test('addToGroup for imported user', () => {
    // GIVEN
    const stack = new Stack();
    const user = User.fromUserName(stack, 'ImportedUser', 'john');
    const group = new Group(stack, 'Group');
    const otherGroup = new Group(stack, 'OtherGroup');

    // WHEN
    user.addToGroup(group);
    otherGroup.addUser(user);

    // THEN
    expect(stack).toHaveResource('AWS::IAM::UserToGroupAddition', {
      GroupName: {
        Ref: 'GroupC77FDACD',
      },
      Users: [
        'john',
      ],
    });

    expect(stack).toHaveResource('AWS::IAM::UserToGroupAddition', {
      GroupName: {
        Ref: 'OtherGroup85E5C653',
      },
      Users: [
        'john',
      ],
    });
>>>>>>> 73e5fec3
  });
});<|MERGE_RESOLUTION|>--- conflicted
+++ resolved
@@ -1,11 +1,6 @@
 import '@aws-cdk/assert-internal/jest';
-<<<<<<< HEAD
-import { App, SecretValue, Stack, CfnResource } from '@aws-cdk/core';
-import { ManagedPolicy, Policy, PolicyStatement, User } from '../lib';
-=======
-import { App, SecretValue, Stack, Token } from '@aws-cdk/core';
+import { App, SecretValue, Stack, Token, CfnResource } from '@aws-cdk/core';
 import { Group, ManagedPolicy, Policy, PolicyStatement, User } from '../lib';
->>>>>>> 73e5fec3
 
 describe('IAM user', () => {
   test('default user', () => {
@@ -262,7 +257,37 @@
       },
     });
   });
-<<<<<<< HEAD
+
+  test('addToGroup for imported user', () => {
+    // GIVEN
+    const stack = new Stack();
+    const user = User.fromUserName(stack, 'ImportedUser', 'john');
+    const group = new Group(stack, 'Group');
+    const otherGroup = new Group(stack, 'OtherGroup');
+
+    // WHEN
+    user.addToGroup(group);
+    otherGroup.addUser(user);
+
+    // THEN
+    expect(stack).toHaveResource('AWS::IAM::UserToGroupAddition', {
+      GroupName: {
+        Ref: 'GroupC77FDACD',
+      },
+      Users: [
+        'john',
+      ],
+    });
+
+    expect(stack).toHaveResource('AWS::IAM::UserToGroupAddition', {
+      GroupName: {
+        Ref: 'OtherGroup85E5C653',
+      },
+      Users: [
+        'john',
+      ],
+    });
+  });
 });
 
 test('cross-env user ARNs include path', () => {
@@ -291,37 +316,5 @@
         ],
       ],
     },
-=======
-
-  test('addToGroup for imported user', () => {
-    // GIVEN
-    const stack = new Stack();
-    const user = User.fromUserName(stack, 'ImportedUser', 'john');
-    const group = new Group(stack, 'Group');
-    const otherGroup = new Group(stack, 'OtherGroup');
-
-    // WHEN
-    user.addToGroup(group);
-    otherGroup.addUser(user);
-
-    // THEN
-    expect(stack).toHaveResource('AWS::IAM::UserToGroupAddition', {
-      GroupName: {
-        Ref: 'GroupC77FDACD',
-      },
-      Users: [
-        'john',
-      ],
-    });
-
-    expect(stack).toHaveResource('AWS::IAM::UserToGroupAddition', {
-      GroupName: {
-        Ref: 'OtherGroup85E5C653',
-      },
-      Users: [
-        'john',
-      ],
-    });
->>>>>>> 73e5fec3
   });
 });