<<<<<<< HEAD
import { Arn, ArnPrincipal, Construct, PolicyPrincipal, PolicyStatement, Token } from '@aws-cdk/cdk';
import { cloudformation, GroupArn } from './iam.generated';
=======
import { ArnPrincipal, Construct, PolicyPrincipal, PolicyStatement } from '@aws-cdk/cdk';
import { cloudformation, GroupArn, GroupName } from './iam.generated';
>>>>>>> 755488e1
import { IIdentityResource, IPrincipal, Policy } from './policy';
import { User } from './user';
import { AttachedPolicies, undefinedIfEmpty } from './util';

export interface GroupProps {
    /**
     * A name for the IAM group. For valid values, see the GroupName parameter
     * for the CreateGroup action in the IAM API Reference. If you don't specify
     * a name, AWS CloudFormation generates a unique physical ID and uses that
     * ID for the group name.
     *
     * If you specify a name, you must specify the CAPABILITY_NAMED_IAM value to
     * acknowledge your template's capabilities. For more information, see
     * Acknowledging IAM Resources in AWS CloudFormation Templates.
     *
     * @default Generated by CloudFormation (recommended)
     */
    groupName?: string;

    /**
     * A list of ARNs for managed policies associated with group.
     * @default No managed policies.
     */
    managedPolicyArns?: any[];

    /**
     * The path to the group. For more information about paths, see [IAM
     * Identifiers](http://docs.aws.amazon.com/IAM/latest/UserGuide/index.html?Using_Identifiers.html)
     * in the IAM User Guide.
     */
    path?: string;
}

export class Group extends Construct implements IIdentityResource, IPrincipal {
    /**
     * The runtime name of this group.
     */
    public readonly groupName: GroupName;

    /**
     * The ARN of this group.
     */
    public readonly groupArn: GroupArn;

    /**
     * An "AWS" policy principal that represents this group.
     */
    public readonly principal: PolicyPrincipal;

    private readonly managedPolicies: any[];
    private readonly attachedPolicies = new AttachedPolicies();
    private defaultPolicy?: Policy;

    constructor(parent: Construct, name: string, props: GroupProps = {}) {
        super(parent, name);

        this.managedPolicies = props.managedPolicyArns || [];

        const group = new cloudformation.GroupResource(this, 'Resource', {
            groupName: props.groupName,
            managedPolicyArns: undefinedIfEmpty(() => this.managedPolicies),
            path: props.path,
        });

        this.groupName = group.ref;
        this.groupArn = group.groupArn;
        this.principal = new ArnPrincipal(this.groupArn);
    }

    /**
     * Attaches a managed policy to this group.
     * @param arn The ARN of the managed policy to attach.
     */
    public attachManagedPolicy(arn: Arn) {
        this.managedPolicies.push(arn);
    }

    /**
     * Attaches a policy to this group.
     * @param policy The policy to attach.
     */
    public attachInlinePolicy(policy: Policy) {
        this.attachedPolicies.attach(policy);
        policy.attachToGroup(this);
    }

    /**
     * Adds a user to this group.
     */
    public addUser(user: User) {
        user.addToGroup(this);
    }

    /**
     * Adds an IAM statement to the default policy.
     */
    public addToPolicy(statement: PolicyStatement) {
        if (!this.defaultPolicy) {
            this.defaultPolicy = new Policy(this, 'DefaultPolicy');
            this.defaultPolicy.attachToGroup(this);
        }

        this.defaultPolicy.addStatement(statement);
    }
}<|MERGE_RESOLUTION|>--- conflicted
+++ resolved
@@ -1,10 +1,5 @@
-<<<<<<< HEAD
-import { Arn, ArnPrincipal, Construct, PolicyPrincipal, PolicyStatement, Token } from '@aws-cdk/cdk';
-import { cloudformation, GroupArn } from './iam.generated';
-=======
-import { ArnPrincipal, Construct, PolicyPrincipal, PolicyStatement } from '@aws-cdk/cdk';
+import { Arn, ArnPrincipal, Construct, PolicyPrincipal, PolicyStatement } from '@aws-cdk/cdk';
 import { cloudformation, GroupArn, GroupName } from './iam.generated';
->>>>>>> 755488e1
 import { IIdentityResource, IPrincipal, Policy } from './policy';
 import { User } from './user';
 import { AttachedPolicies, undefinedIfEmpty } from './util';
