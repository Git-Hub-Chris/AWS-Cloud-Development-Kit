--- conflicted
+++ resolved
@@ -58,11 +58,7 @@
   readonly statements?: PolicyStatement[];
 
   /**
-<<<<<<< HEAD
-   * Whether an `AWS::IAM::Policy` must be created
-=======
    * Force creation of an `AWS::IAM::Policy`
->>>>>>> a2713f35
    *
    * Unless set to `true`, this `Policy` construct will not materialize to an
    * `AWS::IAM::Policy` CloudFormation resource in case it would have no effect
@@ -75,11 +71,7 @@
    *
    * @default false
    */
-<<<<<<< HEAD
-  readonly mustCreate?: boolean;
-=======
   readonly force?: boolean;
->>>>>>> a2713f35
 }
 
 /**
@@ -107,11 +99,7 @@
   private readonly roles = new Array<IRole>();
   private readonly users = new Array<IUser>();
   private readonly groups = new Array<IGroup>();
-<<<<<<< HEAD
-  private readonly mustCreate: boolean;
-=======
   private readonly force: boolean;
->>>>>>> a2713f35
   private referenceTaken = false;
 
   constructor(scope: Construct, id: string, props: PolicyProps = {}) {
@@ -132,11 +120,7 @@
     });
 
     this._policyName = this.physicalName!;
-<<<<<<< HEAD
-    this.mustCreate = props.mustCreate !== undefined ? props.mustCreate : false;
-=======
     this.force = props.force !== undefined ? props.force : false;
->>>>>>> a2713f35
 
     if (props.users) {
       props.users.forEach(u => this.attachToUser(u));
@@ -204,37 +188,21 @@
 
     // validate that the policy document is not empty
     if (this.document.isEmpty) {
-<<<<<<< HEAD
-      if (this.mustCreate) {
-        result.push('Policy created with mustCreate=true is empty. You must add statements to the policy');
-      }
-      if (!this.mustCreate && this.referenceTaken) {
-        result.push('Policy name has been read of empty policy. You must add statements to the policy so it can exist.');
-=======
       if (this.force) {
         result.push('Policy created with force=true is empty. You must add statements to the policy');
       }
       if (!this.force && this.referenceTaken) {
         result.push('This Policy has been referenced by a resource, so it must contain at least one statement.');
->>>>>>> a2713f35
       }
     }
 
     // validate that the policy is attached to at least one principal (role, user or group).
     if (!this.isAttached) {
-<<<<<<< HEAD
-      if (this.mustCreate) {
-        result.push(`Policy created with mustCreate=true must be attached to at least one principal: user, group or role`);
-      }
-      if (!this.mustCreate && this.referenceTaken) {
-        result.push('Policy name has been read of unattached policy. Attach to at least one principal: user, group or role.');
-=======
       if (this.force) {
         result.push(`Policy created with force=true must be attached to at least one principal: user, group or role`);
       }
       if (!this.force && this.referenceTaken) {
         result.push('This Policy has been referenced by a resource, so it must be attached to at least one user, group or role.');
->>>>>>> a2713f35
       }
     }
 
@@ -243,14 +211,9 @@
 
   protected prepare() {
     // Remove the resource if it shouldn't exist. This will prevent it from being rendered to the template.
-<<<<<<< HEAD
-    if (!this.shouldExist) {
-      this.node.removeChild('Resource');
-=======
     const shouldExist = this.force || this.referenceTaken || (!this.document.isEmpty && this.isAttached);
     if (!shouldExist) {
       this.node.tryRemoveChild('Resource');
->>>>>>> a2713f35
     }
   }
 
@@ -260,14 +223,4 @@
   private get isAttached() {
     return this.groups.length + this.users.length + this.roles.length > 0;
   }
-<<<<<<< HEAD
-
-  /**
-   * Whether the policy resource should be created
-   */
-  private get shouldExist() {
-    return this.mustCreate || this.referenceTaken || (!this.document.isEmpty && this.isAttached);
-  }
-=======
->>>>>>> a2713f35
 }