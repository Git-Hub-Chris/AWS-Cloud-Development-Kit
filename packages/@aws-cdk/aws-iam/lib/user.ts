--- conflicted
+++ resolved
@@ -1,8 +1,4 @@
-<<<<<<< HEAD
-import { Arn, ArnPrincipal, Construct, PolicyPrincipal, PolicyStatement, Token } from '@aws-cdk/cdk';
-=======
-import { ArnPrincipal, Construct, PolicyPrincipal, PolicyStatement } from '@aws-cdk/cdk';
->>>>>>> 755488e1
+import { Arn, ArnPrincipal, Construct, PolicyPrincipal, PolicyStatement } from '@aws-cdk/cdk';
 import { Group } from './group';
 import { cloudformation, UserArn, UserName } from './iam.generated';
 import { IIdentityResource, IPrincipal, Policy } from './policy';
