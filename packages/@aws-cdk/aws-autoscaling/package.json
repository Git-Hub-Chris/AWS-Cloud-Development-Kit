--- conflicted
+++ resolved
@@ -72,19 +72,15 @@
   },
   "license": "Apache-2.0",
   "devDependencies": {
-    "@aws-cdk/assert-internal": "0.0.0",
+    "@aws-cdk/assertions": "0.0.0",
     "@aws-cdk/cdk-build-tools": "0.0.0",
     "@aws-cdk/cdk-integ-tools": "0.0.0",
     "@aws-cdk/cfn2ts": "0.0.0",
     "@aws-cdk/cloud-assembly-schema": "0.0.0",
-<<<<<<< HEAD
-    "@aws-cdk/assertions": "0.0.0"
-=======
     "@aws-cdk/cx-api": "0.0.0",
     "@aws-cdk/pkglint": "0.0.0",
     "@types/jest": "^26.0.24",
     "jest": "^26.6.3"
->>>>>>> d6afdaf4
   },
   "dependencies": {
     "@aws-cdk/aws-autoscaling-common": "0.0.0",
