import * as cloudwatch from '@aws-cdk/aws-cloudwatch';
import * as ec2 from '@aws-cdk/aws-ec2';
import * as elb from '@aws-cdk/aws-elasticloadbalancing';
import * as elbv2 from '@aws-cdk/aws-elasticloadbalancingv2';
import * as iam from '@aws-cdk/aws-iam';
import * as sns from '@aws-cdk/aws-sns';

import {
  CfnAutoScalingRollingUpdate, Construct, Duration, Fn, IResource, Lazy, PhysicalName, Resource, Stack,
  Tag, Tokenization, withResolved,
} from '@aws-cdk/core';
import { CfnAutoScalingGroup, CfnAutoScalingGroupProps, CfnLaunchConfiguration } from './autoscaling.generated';
import { BasicLifecycleHookProps, LifecycleHook } from './lifecycle-hook';
import { BasicScheduledActionProps, ScheduledAction } from './scheduled-action';
import { BasicStepScalingPolicyProps, StepScalingPolicy } from './step-scaling-policy';
import { BaseTargetTrackingProps, PredefinedMetric, TargetTrackingScalingPolicy } from './target-tracking-scaling-policy';
import { BlockDevice, BlockDeviceVolume, EbsDeviceVolumeType } from './volume';

/**
 * Name tag constant
 */
const NAME_TAG: string = 'Name';

/**
 * The monitoring mode for instances launched in an autoscaling group
 */
export enum Monitoring {
  /**
   * Generates metrics every 5 minutes
   */
  BASIC,

  /**
   * Generates metrics every minute
   */
  DETAILED,
}

/**
 * Basic properties of an AutoScalingGroup, except the exact machines to run and where they should run
 *
 * Constructs that want to create AutoScalingGroups can inherit
 * this interface and specialize the essential parts in various ways.
 */
export interface CommonAutoScalingGroupProps {
  /**
   * Minimum number of instances in the fleet
   *
   * @default 1
   */
  readonly minCapacity?: number;

  /**
   * Maximum number of instances in the fleet
   *
   * @default desiredCapacity
   */
  readonly maxCapacity?: number;

  /**
   * Initial amount of instances in the fleet
   *
   * If this is set to a number, every deployment will reset the amount of
   * instances to this number. It is recommended to leave this value blank.
   *
   * @default minCapacity, and leave unchanged during deployment
   * @see https://docs.aws.amazon.com/AWSCloudFormation/latest/UserGuide/aws-properties-as-group.html#cfn-as-group-desiredcapacity
   */
  readonly desiredCapacity?: number;

  /**
   * Name of SSH keypair to grant access to instances
   *
   * @default - No SSH access will be possible.
   */
  readonly keyName?: string;

  /**
   * Where to place instances within the VPC
   *
   * @default - All Private subnets.
   */
  readonly vpcSubnets?: ec2.SubnetSelection;

  /**
   * SNS topic to send notifications about fleet changes
   *
   * @default - No fleet change notifications will be sent.
   * @deprecated use `notifications`
   */
  readonly notificationsTopic?: sns.ITopic;

  /**
   * Configure autoscaling group to send notifications about fleet changes to an SNS topic(s)
   * @see https://docs.aws.amazon.com/AWSCloudFormation/latest/UserGuide/aws-properties-as-group.html#cfn-as-group-notificationconfigurations
   * @default - No fleet change notifications will be sent.
   */
  readonly notifications?: NotificationConfiguration[];

  /**
   * Whether the instances can initiate connections to anywhere by default
   *
   * @default true
   */
  readonly allowAllOutbound?: boolean;

  /**
   * What to do when an AutoScalingGroup's instance configuration is changed
   *
   * This is applied when any of the settings on the ASG are changed that
   * affect how the instances should be created (VPC, instance type, startup
   * scripts, etc.). It indicates how the existing instances should be
   * replaced with new instances matching the new config. By default, nothing
   * is done and only new instances are launched with the new config.
   *
   * @default UpdateType.None
   */
  readonly updateType?: UpdateType;

  /**
   * Configuration for rolling updates
   *
   * Only used if updateType == UpdateType.RollingUpdate.
   *
   * @default - RollingUpdateConfiguration with defaults.
   */
  readonly rollingUpdateConfiguration?: RollingUpdateConfiguration;

  /**
   * Configuration for replacing updates.
   *
   * Only used if updateType == UpdateType.ReplacingUpdate. Specifies how
   * many instances must signal success for the update to succeed.
   *
   * @default minSuccessfulInstancesPercent
   */
  readonly replacingUpdateMinSuccessfulInstancesPercent?: number;

  /**
   * If the ASG has scheduled actions, don't reset unchanged group sizes
   *
   * Only used if the ASG has scheduled actions (which may scale your ASG up
   * or down regardless of cdk deployments). If true, the size of the group
   * will only be reset if it has been changed in the CDK app. If false, the
   * sizes will always be changed back to what they were in the CDK app
   * on deployment.
   *
   * @default true
   */
  readonly ignoreUnmodifiedSizeProperties?: boolean;

  /**
   * How many ResourceSignal calls CloudFormation expects before the resource is considered created
   *
   * @default 1
   */
  readonly resourceSignalCount?: number;

  /**
   * The length of time to wait for the resourceSignalCount
   *
   * The maximum value is 43200 (12 hours).
   *
   * @default Duration.minutes(5)
   */
  readonly resourceSignalTimeout?: Duration;

  /**
   * Default scaling cooldown for this AutoScalingGroup
   *
   * @default Duration.minutes(5)
   */
  readonly cooldown?: Duration;

  /**
   * Whether instances in the Auto Scaling Group should have public
   * IP addresses associated with them.
   *
   * @default - Use subnet setting.
   */
  readonly associatePublicIpAddress?: boolean;

  /**
   * The maximum hourly price (in USD) to be paid for any Spot Instance launched to fulfill the request. Spot Instances are
   * launched when the price you specify exceeds the current Spot market price.
   *
   * @default none
   */
  readonly spotPrice?: string;

  /**
   * Configuration for health checks
   *
   * @default - HealthCheck.ec2 with no grace period
   */
  readonly healthCheck?: HealthCheck;

  /**
   * Specifies how block devices are exposed to the instance. You can specify virtual devices and EBS volumes.
   *
   * Each instance that is launched has an associated root device volume,
   * either an Amazon EBS volume or an instance store volume.
   * You can use block device mappings to specify additional EBS volumes or
   * instance store volumes to attach to an instance when it is launched.
   *
   * @see https://docs.aws.amazon.com/AWSEC2/latest/UserGuide/block-device-mapping-concepts.html
   *
   * @default - Uses the block device mapping of the AMI
   */
  readonly blockDevices?: BlockDevice[];

  /**
   * The maximum amount of time that an instance can be in service. The maximum duration applies
   * to all current and future instances in the group. As an instance approaches its maximum duration,
   * it is terminated and replaced, and cannot be used again.
   *
   * You must specify a value of at least 604,800 seconds (7 days). To clear a previously set value,
   * simply leave this property undefinied.
   *
   * @see https://docs.aws.amazon.com/autoscaling/ec2/userguide/asg-max-instance-lifetime.html
   *
   * @default none
   */
  readonly maxInstanceLifetime?: Duration;

  /**
   * Controls whether instances in this group are launched with detailed or basic monitoring.
   *
   * When detailed monitoring is enabled, Amazon CloudWatch generates metrics every minute and your account
   * is charged a fee. When you disable detailed monitoring, CloudWatch generates metrics every 5 minutes.
   *
   * @see https://docs.aws.amazon.com/autoscaling/latest/userguide/as-instance-monitoring.html#enable-as-instance-metrics
   *
   * @default - Monitoring.DETAILED
   */
  readonly instanceMonitoring?: Monitoring;
}

/**
 * Properties of a Fleet
 */
export interface AutoScalingGroupProps extends CommonAutoScalingGroupProps {
  /**
   * VPC to launch these instances in.
   */
  readonly vpc: ec2.IVpc;

  /**
   * Type of instance to launch
   */
  readonly instanceType: ec2.InstanceType;

  /**
   * AMI to launch
   */
  readonly machineImage: ec2.IMachineImage;

  /**
   * Specific UserData to use
   *
   * The UserData may still be mutated after creation.
   *
   * @default - A UserData object appropriate for the MachineImage's
   * Operating System is created.
   */
  readonly userData?: ec2.UserData;

  /**
   * An IAM role to associate with the instance profile assigned to this Auto Scaling Group.
   *
   * The role must be assumable by the service principal `ec2.amazonaws.com`:
   *
   * @example
   *
   *    const role = new iam.Role(this, 'MyRole', {
   *      assumedBy: new iam.ServicePrincipal('ec2.amazonaws.com')
   *    });
   *
   * @default A role will automatically be created, it can be accessed via the `role` property
   */
  readonly role?: iam.IRole;
}

/**
 * The frequency at which Amazon EC2 Auto Scaling sends aggregated data to CloudWatch
 */
export enum Granularity {
  /**
   * 1Minute
   */
  ONE_MINUNTE = '1Minute'
}

/**
 * Group metrics that an Amazon EC2 Auto Scaling group sends to Amazon CloudWatch.
 */
export enum GroupMetric {
  /**
   * The minimum size of the Auto Scaling group
   */
  MIN_SIZE = "GroupMinSize",
  /**
   * The maximum size of the Auto Scaling group
   */
  MAX_SIZE = "GroupMaxSize",
  /**
   * The number of instances that the Auto Scaling group attempts to maintain
   */
  DESIERED_CAPACITY =  "GroupDesiredCapacity",
  /**
   * The number of instances that are running as part of the Auto Scaling group
   * This metric does not include instances that are pending or terminating
   */
  IN_SERVICE_INSTANCES = "GroupInServiceInstances",
  /**
   * The number of instances that are pending
   * A pending instance is not yet in serviceThis metric does not include instances that are in service or terminating
   */
  PENDING_INSTANCES = "GroupPendingInstances",
  /**
   * The number of instances that are in a Standby state
   * Instances in this state are still running but are not actively in service
   */
  STANDBY_INSTANCES = "GroupStandbyInstances",
  /**
   * The number of instances that are in the process of terminating
   * This metric does not include instances that are in service or pending
   */
  TERMINATING_INSTANCES = "GroupTerminatingInstances",
  /**
   * The total number of instances in the Auto Scaling group
   * This metric identifies the number of instances that are in service, pending, and terminating
   */
  TOTAL_INSTANCES = "GroupTotalInstances",
}

export interface MetricsCollectionOptions {
  /**
   * The frequency at which Amazon EC2 Auto Scaling sends aggregated data to CloudWatch.
   * @default 1Minute
   */
  readonly granularity?: Granularity;
}

export interface MetricsCollection extends MetricsCollectionOptions {
  /**
   * The list of Auto Scaling group metrics to collect
   */
  readonly metrics: GroupMetric[];
}

abstract class AutoScalingGroupBase extends Resource implements IAutoScalingGroup {

  public abstract autoScalingGroupName: string;
  public abstract autoScalingGroupArn: string;
  protected albTargetGroup?: elbv2.ApplicationTargetGroup;

  /**
   * Send a message to either an SQS queue or SNS topic when instances launch or terminate
   */
  public addLifecycleHook(id: string, props: BasicLifecycleHookProps): LifecycleHook {
    return new LifecycleHook(this, `LifecycleHook${id}`, {
      autoScalingGroup: this,
      ...props,
    });
  }

  /**
   * Scale out or in based on time
   */
  public scaleOnSchedule(id: string, props: BasicScheduledActionProps): ScheduledAction {
    return new ScheduledAction(this, `ScheduledAction${id}`, {
      autoScalingGroup: this,
      ...props,
    });
  }

  /**
   * Scale out or in to achieve a target CPU utilization
   */
  public scaleOnCpuUtilization(id: string, props: CpuUtilizationScalingProps): TargetTrackingScalingPolicy {
    return new TargetTrackingScalingPolicy(this, `ScalingPolicy${id}`, {
      autoScalingGroup: this,
      predefinedMetric: PredefinedMetric.ASG_AVERAGE_CPU_UTILIZATION,
      targetValue: props.targetUtilizationPercent,
      ...props,
    });
  }

  /**
   * Scale out or in to achieve a target network ingress rate
   */
  public scaleOnIncomingBytes(id: string, props: NetworkUtilizationScalingProps): TargetTrackingScalingPolicy {
    return new TargetTrackingScalingPolicy(this, `ScalingPolicy${id}`, {
      autoScalingGroup: this,
      predefinedMetric: PredefinedMetric.ASG_AVERAGE_NETWORK_IN,
      targetValue: props.targetBytesPerSecond,
      ...props,
    });
  }

  /**
   * Scale out or in to achieve a target network egress rate
   */
  public scaleOnOutgoingBytes(id: string, props: NetworkUtilizationScalingProps): TargetTrackingScalingPolicy {
    return new TargetTrackingScalingPolicy(this, `ScalingPolicy${id}`, {
      autoScalingGroup: this,
      predefinedMetric: PredefinedMetric.ASG_AVERAGE_NETWORK_OUT,
      targetValue: props.targetBytesPerSecond,
      ...props,
    });
  }

  /**
   * Scale out or in to achieve a target request handling rate
   *
   * The AutoScalingGroup must have been attached to an Application Load Balancer
   * in order to be able to call this.
   */
  public scaleOnRequestCount(id: string, props: RequestCountScalingProps): TargetTrackingScalingPolicy {
    if (this.albTargetGroup === undefined) {
      throw new Error('Attach the AutoScalingGroup to a non-imported Application Load Balancer before calling scaleOnRequestCount()');
    }

    const resourceLabel = `${this.albTargetGroup.firstLoadBalancerFullName}/${this.albTargetGroup.targetGroupFullName}`;

    const policy = new TargetTrackingScalingPolicy(this, `ScalingPolicy${id}`, {
      autoScalingGroup: this,
      predefinedMetric: PredefinedMetric.ALB_REQUEST_COUNT_PER_TARGET,
      targetValue: props.targetRequestsPerSecond,
      resourceLabel,
      ...props,
    });

    policy.node.addDependency(this.albTargetGroup.loadBalancerAttached);
    return policy;
  }

  /**
   * Scale out or in in order to keep a metric around a target value
   */
  public scaleToTrackMetric(id: string, props: MetricTargetTrackingProps): TargetTrackingScalingPolicy {
    return new TargetTrackingScalingPolicy(this, `ScalingPolicy${id}`, {
      autoScalingGroup: this,
      customMetric: props.metric,
      ...props,
    });
  }

  /**
   * Scale out or in, in response to a metric
   */
  public scaleOnMetric(id: string, props: BasicStepScalingPolicyProps): StepScalingPolicy {
    return new StepScalingPolicy(this, id, { ...props, autoScalingGroup: this });
  }
}

/**
 * A Fleet represents a managed set of EC2 instances
 *
 * The Fleet models a number of AutoScalingGroups, a launch configuration, a
 * security group and an instance role.
 *
 * It allows adding arbitrary commands to the startup scripts of the instances
 * in the fleet.
 *
 * The ASG spans the availability zones specified by vpcSubnets, falling back to
 * the Vpc default strategy if not specified.
 */
export class AutoScalingGroup extends AutoScalingGroupBase implements
  elb.ILoadBalancerTarget,
  ec2.IConnectable,
  elbv2.IApplicationLoadBalancerTarget,
  elbv2.INetworkLoadBalancerTarget,
  iam.IGrantable {

  public static fromAutoScalingGroupName(scope: Construct, id: string, autoScalingGroupName: string): IAutoScalingGroup {
    class Import extends AutoScalingGroupBase {
      public autoScalingGroupName = autoScalingGroupName;
      public autoScalingGroupArn = Stack.of(this).formatArn({
        service: 'autoscaling',
        resource: 'autoScalingGroup:*:autoScalingGroupName',
        resourceName: this.autoScalingGroupName,
      });
    }

    return new Import(scope, id);
  }

  /**
   * The type of OS instances of this fleet are running.
   */
  public readonly osType: ec2.OperatingSystemType;

  /**
   * Allows specify security group connections for instances of this fleet.
   */
  public readonly connections: ec2.Connections;

  /**
   * The IAM role assumed by instances of this fleet.
   */
  public readonly role: iam.IRole;

  /**
   * The principal to grant permissions to
   */
  public readonly grantPrincipal: iam.IPrincipal;

  /**
   * Name of the AutoScalingGroup
   */
  public readonly autoScalingGroupName: string;

  /**
   * Arn of the AutoScalingGroup
   */
  public readonly autoScalingGroupArn: string;

  /**
   * UserData for the instances
   */
  public readonly userData: ec2.UserData;

  /**
   * The maximum spot price configured for thie autoscaling group. `undefined`
   * indicates that this group uses on-demand capacity.
   */
  public readonly spotPrice?: string;

  /**
   * The maximum amount of time that an instance can be in service.
   */
  public readonly maxInstanceLifetime?: Duration;

  private readonly autoScalingGroup: CfnAutoScalingGroup;
  private readonly securityGroup: ec2.ISecurityGroup;
  private readonly securityGroups: ec2.ISecurityGroup[] = [];
  private readonly loadBalancerNames: string[] = [];
  private readonly targetGroupArns: string[] = [];
<<<<<<< HEAD
  private readonly metricsCollections: CfnAutoScalingGroup.MetricsCollectionProperty[] = [];
=======
  private readonly notifications: NotificationConfiguration[] = [];
>>>>>>> daab8de4

  constructor(scope: Construct, id: string, props: AutoScalingGroupProps) {
    super(scope, id);

    this.securityGroup = new ec2.SecurityGroup(this, 'InstanceSecurityGroup', {
      vpc: props.vpc,
      allowAllOutbound: props.allowAllOutbound !== false,
    });
    this.connections = new ec2.Connections({ securityGroups: [this.securityGroup] });
    this.securityGroups.push(this.securityGroup);
    this.node.applyAspect(new Tag(NAME_TAG, this.node.path));

    this.role = props.role || new iam.Role(this, 'InstanceRole', {
      roleName: PhysicalName.GENERATE_IF_NEEDED,
      assumedBy: new iam.ServicePrincipal('ec2.amazonaws.com'),
    });

    this.grantPrincipal = this.role;

    const iamProfile = new iam.CfnInstanceProfile(this, 'InstanceProfile', {
      roles: [ this.role.roleName ],
    });

    // use delayed evaluation
    const imageConfig = props.machineImage.getImage(this);
    this.userData = props.userData ?? imageConfig.userData;
    const userDataToken = Lazy.stringValue({ produce: () => Fn.base64(this.userData.render()) });
    const securityGroupsToken = Lazy.listValue({ produce: () => this.securityGroups.map(sg => sg.securityGroupId) });

    const launchConfig = new CfnLaunchConfiguration(this, 'LaunchConfig', {
      imageId: imageConfig.imageId,
      keyName: props.keyName,
      instanceType: props.instanceType.toString(),
      instanceMonitoring: (props.instanceMonitoring !== undefined ? (props.instanceMonitoring === Monitoring.DETAILED) : undefined),
      securityGroups: securityGroupsToken,
      iamInstanceProfile: iamProfile.ref,
      userData: userDataToken,
      associatePublicIpAddress: props.associatePublicIpAddress,
      spotPrice: props.spotPrice,
      blockDeviceMappings: (props.blockDevices !== undefined ?
        synthesizeBlockDeviceMappings(this, props.blockDevices) : undefined),
    });

    launchConfig.node.addDependency(this.role);

    // desiredCapacity just reflects what the user has supplied.
    const desiredCapacity = props.desiredCapacity;
    const minCapacity = props.minCapacity !== undefined ? props.minCapacity : 1;
    const maxCapacity = props.maxCapacity !== undefined ? props.maxCapacity :
      desiredCapacity !== undefined ? desiredCapacity : Math.max(minCapacity, 1);

    withResolved(minCapacity, maxCapacity, (min, max) => {
      if (min > max) {
        throw new Error(`minCapacity (${min}) should be <= maxCapacity (${max})`);
      }
    });
    withResolved(desiredCapacity, minCapacity, (desired, min) => {
      if (desired === undefined) { return; }
      if (desired < min) {
        throw new Error(`Should have minCapacity (${min}) <= desiredCapacity (${desired})`);
      }
    });
    withResolved(desiredCapacity, maxCapacity, (desired, max) => {
      if (desired === undefined) { return; }
      if (max < desired) {
        throw new Error(`Should have desiredCapacity (${desired}) <= maxCapacity (${max})`);
      }
    });

    if (desiredCapacity !== undefined) {
      this.node.addWarning('desiredCapacity has been configured. Be aware this will reset the size of your AutoScalingGroup on every deployment. See https://github.com/aws/aws-cdk/issues/5215');
    }

    this.maxInstanceLifetime = props.maxInstanceLifetime;
    if (this.maxInstanceLifetime  &&
      (this.maxInstanceLifetime.toSeconds() < 604800 || this.maxInstanceLifetime.toSeconds() > 31536000)) {
      throw new Error('maxInstanceLifetime must be between 7 and 365 days (inclusive)');
    }

    if (props.notificationsTopic && props.notifications) {
      throw new Error('Cannot set \'notificationsTopic\' and \'notifications\', \'notificationsTopic\' is deprecated use \'notifications\' instead');
    }

    if (props.notificationsTopic) {
      this.notifications = [{
        topic: props.notificationsTopic,
      }];
    }

    if (props.notifications) {
      this.notifications = props.notifications.map(nc => ({
        topic: nc.topic,
        scalingEvents: nc.scalingEvents ?? ScalingEvents.ALL,
      }));
    }

    const { subnetIds, hasPublic } = props.vpc.selectSubnets(props.vpcSubnets);
    const asgProps: CfnAutoScalingGroupProps = {
      cooldown: props.cooldown !== undefined ? props.cooldown.toSeconds().toString() : undefined,
      minSize: Tokenization.stringifyNumber(minCapacity),
      maxSize: Tokenization.stringifyNumber(maxCapacity),
      desiredCapacity: desiredCapacity !== undefined ? Tokenization.stringifyNumber(desiredCapacity) : undefined,
      launchConfigurationName: launchConfig.ref,
      loadBalancerNames: Lazy.listValue({ produce: () => this.loadBalancerNames }, { omitEmpty: true }),
      targetGroupArns: Lazy.listValue({ produce: () => this.targetGroupArns }, { omitEmpty: true }),
<<<<<<< HEAD
      notificationConfigurations: !props.notificationsTopic ? undefined : [
        {
          topicArn: props.notificationsTopic.topicArn,
          notificationTypes: [
            'autoscaling:EC2_INSTANCE_LAUNCH',
            'autoscaling:EC2_INSTANCE_LAUNCH_ERROR',
            'autoscaling:EC2_INSTANCE_TERMINATE',
            'autoscaling:EC2_INSTANCE_TERMINATE_ERROR'
          ],
        }
      ],
      metricsCollection: Lazy.anyValue({ produce: () => this.metricsCollections.length === 0 ? undefined : this.metricsCollections}),
=======
      notificationConfigurations: this.renderNotificationConfiguration(),
>>>>>>> daab8de4
      vpcZoneIdentifier: subnetIds,
      healthCheckType: props.healthCheck && props.healthCheck.type,
      healthCheckGracePeriod: props.healthCheck && props.healthCheck.gracePeriod && props.healthCheck.gracePeriod.toSeconds(),
      maxInstanceLifetime: this.maxInstanceLifetime ? this.maxInstanceLifetime.toSeconds() : undefined,
    };

    if (!hasPublic && props.associatePublicIpAddress) {
      throw new Error("To set 'associatePublicIpAddress: true' you must select Public subnets (vpcSubnets: { subnetType: SubnetType.PUBLIC })");
    }

    this.autoScalingGroup = new CfnAutoScalingGroup(this, 'ASG', asgProps);
    this.osType = imageConfig.osType;
    this.autoScalingGroupName = this.autoScalingGroup.ref;
    this.autoScalingGroupArn = Stack.of(this).formatArn({
      service: 'autoscaling',
      resource: 'autoScalingGroup:*:autoScalingGroupName',
      resourceName: this.autoScalingGroupName,
    });
    this.node.defaultChild = this.autoScalingGroup;

    this.applyUpdatePolicies(props);

    this.spotPrice = props.spotPrice;
  }

  /**
   * Add the security group to all instances via the launch configuration
   * security groups array.
   *
   * @param securityGroup: The security group to add
   */
  public addSecurityGroup(securityGroup: ec2.ISecurityGroup): void {
    this.securityGroups.push(securityGroup);
  }

  /**
   * Emit all group metrics, these metrics describe the group rather than any of its instances
   * see all available types https://docs.aws.amazon.com/autoscaling/ec2/userguide/as-instance-monitoring.html#as-group-metrics
   * if granularity is not provided, 1Minute will be set
   * @default - disabled
   * @see https://docs.aws.amazon.com/AWSCloudFormation/latest/UserGuide/aws-properties-as-metricscollection.html
   */
  public emitAllMetricsCollections(options?: MetricsCollectionOptions) {
    this.emitMetricsCollection({
      granularity : options?.granularity,
      metrics: []
    });
  }

  /**
   * Emit a specifc subset of group metrics, these metrics describe the group rather than any of its instances
   * to emit all group metrics use `emitAllMetricsCollections`
   * @param collection which groups metrics to collect
   * @see https://docs.aws.amazon.com/AWSCloudFormation/latest/UserGuide/aws-properties-as-metricscollection.html
   */
  public emitMetricsCollection(collection: MetricsCollection) {
    this.metricsCollections.push({
      metrics: collection.metrics.length === 0 ? undefined : collection.metrics,
      granularity: collection.granularity ?? Granularity.ONE_MINUNTE
    });
  }

  /**
   * Attach to a classic load balancer
   */
  public attachToClassicLB(loadBalancer: elb.LoadBalancer): void {
    this.loadBalancerNames.push(loadBalancer.loadBalancerName);
  }

  /**
   * Attach to ELBv2 Application Target Group
   */
  public attachToApplicationTargetGroup(targetGroup: elbv2.IApplicationTargetGroup): elbv2.LoadBalancerTargetProps {
    if (this.albTargetGroup !== undefined) {
      throw new Error('Cannot add AutoScalingGroup to 2nd Target Group');
    }

    this.targetGroupArns.push(targetGroup.targetGroupArn);
    if (targetGroup instanceof elbv2.ApplicationTargetGroup) {
      // Copy onto self if it's a concrete type. We need this for autoscaling
      // based on request count, which we cannot do with an imported TargetGroup.
      this.albTargetGroup = targetGroup;
    }

    targetGroup.registerConnectable(this);
    return { targetType: elbv2.TargetType.INSTANCE };
  }

  /**
   * Attach to ELBv2 Application Target Group
   */
  public attachToNetworkTargetGroup(targetGroup: elbv2.INetworkTargetGroup): elbv2.LoadBalancerTargetProps {
    this.targetGroupArns.push(targetGroup.targetGroupArn);
    return { targetType: elbv2.TargetType.INSTANCE };
  }

  /**
   * Add command to the startup script of fleet instances.
   * The command must be in the scripting language supported by the fleet's OS (i.e. Linux/Windows).
   */
  public addUserData(...commands: string[]) {
    this.userData.addCommands(...commands);
  }

  /**
   * Adds a statement to the IAM role assumed by instances of this fleet.
   */
  public addToRolePolicy(statement: iam.PolicyStatement) {
    this.role.addToPolicy(statement);
  }

  /**
   * Apply CloudFormation update policies for the AutoScalingGroup
   */
  private applyUpdatePolicies(props: AutoScalingGroupProps) {
    if (props.updateType === UpdateType.REPLACING_UPDATE) {
      this.autoScalingGroup.cfnOptions.updatePolicy = {
        ...this.autoScalingGroup.cfnOptions.updatePolicy,
        autoScalingReplacingUpdate: {
          willReplace: true,
        },
      };

      if (props.replacingUpdateMinSuccessfulInstancesPercent !== undefined) {
        // Yes, this goes on CreationPolicy, not as a process parameter to ReplacingUpdate.
        // It's a little confusing, but the docs seem to explicitly state it will only be used
        // during the update?
        //
        // https://docs.aws.amazon.com/AWSCloudFormation/latest/UserGuide/aws-attribute-creationpolicy.html
        this.autoScalingGroup.cfnOptions.creationPolicy = {
          ...this.autoScalingGroup.cfnOptions.creationPolicy,
          autoScalingCreationPolicy: {
            minSuccessfulInstancesPercent: validatePercentage(props.replacingUpdateMinSuccessfulInstancesPercent),
          },
        };
      }
    } else if (props.updateType === UpdateType.ROLLING_UPDATE) {
      this.autoScalingGroup.cfnOptions.updatePolicy = {
        ...this.autoScalingGroup.cfnOptions.updatePolicy,
        autoScalingRollingUpdate: renderRollingUpdateConfig(props.rollingUpdateConfiguration),
      };
    }

    // undefined is treated as 'true'
    if (props.ignoreUnmodifiedSizeProperties !== false) {
      this.autoScalingGroup.cfnOptions.updatePolicy = {
        ...this.autoScalingGroup.cfnOptions.updatePolicy,
        autoScalingScheduledAction: { ignoreUnmodifiedGroupSizeProperties: true },
      };
    }

    if (props.resourceSignalCount !== undefined || props.resourceSignalTimeout !== undefined) {
      this.autoScalingGroup.cfnOptions.creationPolicy = {
        ...this.autoScalingGroup.cfnOptions.creationPolicy,
        resourceSignal: {
          count: props.resourceSignalCount,
          timeout: props.resourceSignalTimeout && props.resourceSignalTimeout.toISOString(),
        },
      };
    }
  }

  private renderNotificationConfiguration(): CfnAutoScalingGroup.NotificationConfigurationProperty[] | undefined {
    if (this.notifications.length === 0) {
      return undefined;
    }

    return this.notifications.map(notification => ({
      topicArn: notification.topic.topicArn,
      notificationTypes: notification.scalingEvents ? notification.scalingEvents._types : ScalingEvents.ALL._types,
    }));
  }
}

/**
 * The type of update to perform on instances in this AutoScalingGroup
 */
export enum UpdateType {
  /**
   * Don't do anything
   */
  NONE = 'None',

  /**
   * Replace the entire AutoScalingGroup
   *
   * Builds a new AutoScalingGroup first, then delete the old one.
   */
  REPLACING_UPDATE = 'Replace',

  /**
   * Replace the instances in the AutoScalingGroup.
   */
  ROLLING_UPDATE = 'RollingUpdate',
}

/**
 * AutoScalingGroup fleet change notifications configurations.
 * You can configure AutoScaling to send an SNS notification whenever your Auto Scaling group scales.
 */
export interface NotificationConfiguration {
  /**
   * SNS topic to send notifications about fleet scaling events
   */
  readonly topic: sns.ITopic;

  /**
   * Which fleet scaling events triggers a notification
   * @default ScalingEvents.ALL
   */
  readonly scalingEvents?: ScalingEvents;
}

/**
 * Fleet scaling events
 */
export enum ScalingEvent {
  /**
   * Notify when an instance was launced
   */
  INSTANCE_LAUNCH = 'autoscaling:EC2_INSTANCE_LAUNCH',

  /**
   * Notify when an instance was terminated
   */
  INSTANCE_TERMINATE = 'autoscaling:EC2_INSTANCE_TERMINATE',

  /**
   * Notify when an instance failed to terminate
   */
  INSTANCE_TERMINATE_ERROR = 'autoscaling:EC2_INSTANCE_TERMINATE_ERROR',

  /**
   * Notify when an instance failed to launch
   */
  INSTANCE_LAUNCH_ERROR =  'autoscaling:EC2_INSTANCE_LAUNCH_ERROR',

  /**
   * Send a test notification to the topic
   */
  TEST_NOTIFICATION = 'autoscaling:TEST_NOTIFICATION'
}

/**
 * Additional settings when a rolling update is selected
 */
export interface RollingUpdateConfiguration {
  /**
   * The maximum number of instances that AWS CloudFormation updates at once.
   *
   * @default 1
   */
  readonly maxBatchSize?: number;

  /**
   * The minimum number of instances that must be in service before more instances are replaced.
   *
   * This number affects the speed of the replacement.
   *
   * @default 0
   */
  readonly minInstancesInService?: number;

  /**
   * The percentage of instances that must signal success for an update to succeed.
   *
   * If an instance doesn't send a signal within the time specified in the
   * pauseTime property, AWS CloudFormation assumes that the instance wasn't
   * updated.
   *
   * This number affects the success of the replacement.
   *
   * If you specify this property, you must also enable the
   * waitOnResourceSignals and pauseTime properties.
   *
   * @default 100
   */
  readonly minSuccessfulInstancesPercent?: number;

  /**
   * The pause time after making a change to a batch of instances.
   *
   * This is intended to give those instances time to start software applications.
   *
   * Specify PauseTime in the ISO8601 duration format (in the format
   * PT#H#M#S, where each # is the number of hours, minutes, and seconds,
   * respectively). The maximum PauseTime is one hour (PT1H).
   *
   * @default Duration.minutes(5) if the waitOnResourceSignals property is true, otherwise 0
   */
  readonly pauseTime?: Duration;

  /**
   * Specifies whether the Auto Scaling group waits on signals from new instances during an update.
   *
   * AWS CloudFormation must receive a signal from each new instance within
   * the specified PauseTime before continuing the update.
   *
   * To have instances wait for an Elastic Load Balancing health check before
   * they signal success, add a health-check verification by using the
   * cfn-init helper script. For an example, see the verify_instance_health
   * command in the Auto Scaling rolling updates sample template.
   *
   * @default true if you specified the minSuccessfulInstancesPercent property, false otherwise
   */
  readonly waitOnResourceSignals?: boolean;

  /**
   * Specifies the Auto Scaling processes to suspend during a stack update.
   *
   * Suspending processes prevents Auto Scaling from interfering with a stack
   * update.
   *
   * @default HealthCheck, ReplaceUnhealthy, AZRebalance, AlarmNotification, ScheduledActions.
   */
  readonly suspendProcesses?: ScalingProcess[];
}

/**
 * A list of ScalingEvents, you can use one of the predefined lists, such as ScalingEvents.ERRORS
 * or create a custome group by instantiating a `NotificationTypes` object, e.g: `new NotificationTypes(`NotificationType.INSTANCE_LAUNCH`)`.
 */
export class ScalingEvents {
  /**
   * Fleet scaling errors
   */
  public static readonly ERRORS = new ScalingEvents(ScalingEvent.INSTANCE_LAUNCH_ERROR, ScalingEvent.INSTANCE_TERMINATE_ERROR);

  /**
   * All fleet scaling events
   */
  public static readonly ALL = new ScalingEvents(ScalingEvent.INSTANCE_LAUNCH,
    ScalingEvent.INSTANCE_LAUNCH_ERROR,
    ScalingEvent.INSTANCE_TERMINATE,
    ScalingEvent.INSTANCE_TERMINATE_ERROR);

  /**
   * Fleet scaling launch events
   */
  public static readonly LAUNCH_EVENTS = new ScalingEvents(ScalingEvent.INSTANCE_LAUNCH, ScalingEvent.INSTANCE_LAUNCH_ERROR);

  /**
   * @internal
   */
  public readonly _types: ScalingEvent[];

  constructor(...types: ScalingEvent[]) {
    this._types = types;
  }
}

export enum ScalingProcess {
  LAUNCH = 'Launch',
  TERMINATE = 'Terminate',
  HEALTH_CHECK = 'HealthCheck',
  REPLACE_UNHEALTHY = 'ReplaceUnhealthy',
  AZ_REBALANCE = 'AZRebalance',
  ALARM_NOTIFICATION = 'AlarmNotification',
  SCHEDULED_ACTIONS = 'ScheduledActions',
  ADD_TO_LOAD_BALANCER = 'AddToLoadBalancer'
}

/**
 * EC2 Heath check options
 */
export interface Ec2HealthCheckOptions {
  /**
   * Specified the time Auto Scaling waits before checking the health status of an EC2 instance that has come into service
   *
   * @default Duration.seconds(0)
   */
  readonly grace?: Duration;
}

/**
 * ELB Heath check options
 */
export interface ElbHealthCheckOptions {
  /**
   * Specified the time Auto Scaling waits before checking the health status of an EC2 instance that has come into service
   *
   * This option is required for ELB health checks.
   */
  readonly grace: Duration;
}

/**
 * Health check settings
 */
export class HealthCheck {
  /**
   * Use EC2 for health checks
   *
   * @param options EC2 health check options
   */
  public static ec2(options: Ec2HealthCheckOptions = {}): HealthCheck {
    return new HealthCheck(HealthCheckType.EC2, options.grace);
  }

  /**
   * Use ELB for health checks.
   * It considers the instance unhealthy if it fails either the EC2 status checks or the load balancer health checks.
   *
   * @param options ELB health check options
   */
  public static elb(options: ElbHealthCheckOptions): HealthCheck {
    return new HealthCheck(HealthCheckType.ELB, options.grace);
  }

  private constructor(public readonly type: string, public readonly gracePeriod?: Duration) { }
}

enum HealthCheckType {
  EC2 = 'EC2',
  ELB = 'ELB',
}

/**
 * Render the rolling update configuration into the appropriate object
 */
function renderRollingUpdateConfig(config: RollingUpdateConfiguration = {}): CfnAutoScalingRollingUpdate {
  const waitOnResourceSignals = config.minSuccessfulInstancesPercent !== undefined ? true : false;
  const pauseTime = config.pauseTime || (waitOnResourceSignals ? Duration.minutes(5) : Duration.seconds(0));

  return {
    maxBatchSize: config.maxBatchSize,
    minInstancesInService: config.minInstancesInService,
    minSuccessfulInstancesPercent: validatePercentage(config.minSuccessfulInstancesPercent),
    waitOnResourceSignals,
    pauseTime: pauseTime && pauseTime.toISOString(),
    suspendProcesses: config.suspendProcesses !== undefined ? config.suspendProcesses :
      // Recommended list of processes to suspend from here:
      // https://aws.amazon.com/premiumsupport/knowledge-center/auto-scaling-group-rolling-updates/
      [ScalingProcess.HEALTH_CHECK, ScalingProcess.REPLACE_UNHEALTHY, ScalingProcess.AZ_REBALANCE,
        ScalingProcess.ALARM_NOTIFICATION, ScalingProcess.SCHEDULED_ACTIONS],
  };
}

function validatePercentage(x?: number): number | undefined {
  if (x === undefined || (0 <= x && x <= 100)) { return x; }
  throw new Error(`Expected: a percentage 0..100, got: ${x}`);
}

/**
 * An AutoScalingGroup
 */
export interface IAutoScalingGroup extends IResource {
  /**
   * The name of the AutoScalingGroup
   * @attribute
   */
  readonly autoScalingGroupName: string;

  /**
   * The arn of the AutoScalingGroup
   * @attribute
   */
  readonly autoScalingGroupArn: string;

  /**
   * Send a message to either an SQS queue or SNS topic when instances launch or terminate
   */
  addLifecycleHook(id: string, props: BasicLifecycleHookProps): LifecycleHook;

  /**
   * Scale out or in based on time
   */
  scaleOnSchedule(id: string, props: BasicScheduledActionProps): ScheduledAction;

  /**
   * Scale out or in to achieve a target CPU utilization
   */
  scaleOnCpuUtilization(id: string, props: CpuUtilizationScalingProps): TargetTrackingScalingPolicy;

  /**
   * Scale out or in to achieve a target network ingress rate
   */
  scaleOnIncomingBytes(id: string, props: NetworkUtilizationScalingProps): TargetTrackingScalingPolicy;

  /**
   * Scale out or in to achieve a target network egress rate
   */
  scaleOnOutgoingBytes(id: string, props: NetworkUtilizationScalingProps): TargetTrackingScalingPolicy;

  /**
   * Scale out or in in order to keep a metric around a target value
   */
  scaleToTrackMetric(id: string, props: MetricTargetTrackingProps): TargetTrackingScalingPolicy;

  /**
   * Scale out or in, in response to a metric
   */
  scaleOnMetric(id: string, props: BasicStepScalingPolicyProps): StepScalingPolicy;
}

/**
 * Properties for enabling scaling based on CPU utilization
 */
export interface CpuUtilizationScalingProps extends BaseTargetTrackingProps {
  /**
   * Target average CPU utilization across the task
   */
  readonly targetUtilizationPercent: number;
}

/**
 * Properties for enabling scaling based on network utilization
 */
export interface NetworkUtilizationScalingProps extends BaseTargetTrackingProps {
  /**
   * Target average bytes/seconds on each instance
   */
  readonly targetBytesPerSecond: number;
}

/**
 * Properties for enabling scaling based on request/second
 */
export interface RequestCountScalingProps extends BaseTargetTrackingProps {
  /**
   * Target average requests/seconds on each instance
   */
  readonly targetRequestsPerSecond: number;
}

/**
 * Properties for enabling tracking of an arbitrary metric
 */
export interface MetricTargetTrackingProps extends BaseTargetTrackingProps {
  /**
   * Metric to track
   *
   * The metric must represent a utilization, so that if it's higher than the
   * target value, your ASG should scale out, and if it's lower it should
   * scale in.
   */
  readonly metric: cloudwatch.IMetric;

  /**
   * Value to keep the metric around
   */
  readonly targetValue: number;
}

/**
 * Synthesize an array of block device mappings from a list of block device
 *
 * @param construct the instance/asg construct, used to host any warning
 * @param blockDevices list of block devices
 */
function synthesizeBlockDeviceMappings(construct: Construct, blockDevices: BlockDevice[]): CfnLaunchConfiguration.BlockDeviceMappingProperty[] {
  return blockDevices.map<CfnLaunchConfiguration.BlockDeviceMappingProperty>(({ deviceName, volume, mappingEnabled }) => {
    const { virtualName, ebsDevice: ebs } = volume;

    if (volume === BlockDeviceVolume._NO_DEVICE || mappingEnabled === false) {
      return {
        deviceName,
        noDevice: true,
      };
    }

    if (ebs) {
      const { iops, volumeType } = ebs;

      if (!iops) {
        if (volumeType === EbsDeviceVolumeType.IO1) {
          throw new Error('iops property is required with volumeType: EbsDeviceVolumeType.IO1');
        }
      } else if (volumeType !== EbsDeviceVolumeType.IO1) {
        construct.node.addWarning('iops will be ignored without volumeType: EbsDeviceVolumeType.IO1');
      }
    }

    return {
      deviceName, ebs, virtualName,
    };
  });
}<|MERGE_RESOLUTION|>--- conflicted
+++ resolved
@@ -334,15 +334,8 @@
   TOTAL_INSTANCES = "GroupTotalInstances",
 }
 
-export interface MetricsCollectionOptions {
-  /**
-   * The frequency at which Amazon EC2 Auto Scaling sends aggregated data to CloudWatch.
-   * @default 1Minute
-   */
-  readonly granularity?: Granularity;
-}
-
-export interface MetricsCollection extends MetricsCollectionOptions {
+
+export interface MetricsCollection {
   /**
    * The list of Auto Scaling group metrics to collect
    */
@@ -538,11 +531,8 @@
   private readonly securityGroups: ec2.ISecurityGroup[] = [];
   private readonly loadBalancerNames: string[] = [];
   private readonly targetGroupArns: string[] = [];
-<<<<<<< HEAD
-  private readonly metricsCollections: CfnAutoScalingGroup.MetricsCollectionProperty[] = [];
-=======
+  private readonly metricsCollections: MetricsCollection = [];
   private readonly notifications: NotificationConfiguration[] = [];
->>>>>>> daab8de4
 
   constructor(scope: Construct, id: string, props: AutoScalingGroupProps) {
     super(scope, id);
@@ -648,22 +638,8 @@
       launchConfigurationName: launchConfig.ref,
       loadBalancerNames: Lazy.listValue({ produce: () => this.loadBalancerNames }, { omitEmpty: true }),
       targetGroupArns: Lazy.listValue({ produce: () => this.targetGroupArns }, { omitEmpty: true }),
-<<<<<<< HEAD
-      notificationConfigurations: !props.notificationsTopic ? undefined : [
-        {
-          topicArn: props.notificationsTopic.topicArn,
-          notificationTypes: [
-            'autoscaling:EC2_INSTANCE_LAUNCH',
-            'autoscaling:EC2_INSTANCE_LAUNCH_ERROR',
-            'autoscaling:EC2_INSTANCE_TERMINATE',
-            'autoscaling:EC2_INSTANCE_TERMINATE_ERROR'
-          ],
-        }
-      ],
+      notificationConfigurations: this.renderNotificationConfiguration(),
       metricsCollection: Lazy.anyValue({ produce: () => this.metricsCollections.length === 0 ? undefined : this.metricsCollections}),
-=======
-      notificationConfigurations: this.renderNotificationConfiguration(),
->>>>>>> daab8de4
       vpcZoneIdentifier: subnetIds,
       healthCheckType: props.healthCheck && props.healthCheck.type,
       healthCheckGracePeriod: props.healthCheck && props.healthCheck.gracePeriod && props.healthCheck.gracePeriod.toSeconds(),
@@ -706,9 +682,8 @@
    * @default - disabled
    * @see https://docs.aws.amazon.com/AWSCloudFormation/latest/UserGuide/aws-properties-as-metricscollection.html
    */
-  public emitAllMetricsCollections(options?: MetricsCollectionOptions) {
+  public emitAllMetricsCollections() {
     this.emitMetricsCollection({
-      granularity : options?.granularity,
       metrics: []
     });
   }
@@ -722,7 +697,6 @@
   public emitMetricsCollection(collection: MetricsCollection) {
     this.metricsCollections.push({
       metrics: collection.metrics.length === 0 ? undefined : collection.metrics,
-      granularity: collection.granularity ?? Granularity.ONE_MINUNTE
     });
   }
 
