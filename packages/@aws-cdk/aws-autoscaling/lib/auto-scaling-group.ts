import * as cloudwatch from '@aws-cdk/aws-cloudwatch';
import * as ec2 from '@aws-cdk/aws-ec2';
import * as elb from '@aws-cdk/aws-elasticloadbalancing';
import * as elbv2 from '@aws-cdk/aws-elasticloadbalancingv2';
import * as iam from '@aws-cdk/aws-iam';
import * as sns from '@aws-cdk/aws-sns';

import {
<<<<<<< HEAD
  CfnAutoScalingRollingUpdate, CfnCreationPolicy, CfnUpdatePolicy, Construct,
  Duration, Fn, IResource, Lazy, PhysicalName, Resource, Stack, Tag,
  Tokenization, withResolved,
=======
  Annotations, CfnAutoScalingRollingUpdate, Duration, Fn, IResource, Lazy, PhysicalName, Resource, Stack,
  Tokenization, withResolved, Tags,
>>>>>>> ab978153
} from '@aws-cdk/core';
import { Construct } from 'constructs';
import { CfnAutoScalingGroup, CfnAutoScalingGroupProps, CfnLaunchConfiguration } from './autoscaling.generated';
import { BasicLifecycleHookProps, LifecycleHook } from './lifecycle-hook';
import { BasicScheduledActionProps, ScheduledAction } from './scheduled-action';
import { BasicStepScalingPolicyProps, StepScalingPolicy } from './step-scaling-policy';
import { BaseTargetTrackingProps, PredefinedMetric, TargetTrackingScalingPolicy } from './target-tracking-scaling-policy';
import { BlockDevice, BlockDeviceVolume, EbsDeviceVolumeType } from './volume';

/**
 * Name tag constant
 */
const NAME_TAG: string = 'Name';

/**
 * The monitoring mode for instances launched in an autoscaling group
 */
export enum Monitoring {
  /**
   * Generates metrics every 5 minutes
   */
  BASIC,

  /**
   * Generates metrics every minute
   */
  DETAILED,
}

/**
 * Basic properties of an AutoScalingGroup, except the exact machines to run and where they should run
 *
 * Constructs that want to create AutoScalingGroups can inherit
 * this interface and specialize the essential parts in various ways.
 */
export interface CommonAutoScalingGroupProps {
  /**
   * Minimum number of instances in the fleet
   *
   * @default 1
   */
  readonly minCapacity?: number;

  /**
   * Maximum number of instances in the fleet
   *
   * @default desiredCapacity
   */
  readonly maxCapacity?: number;

  /**
   * Initial amount of instances in the fleet
   *
   * If this is set to a number, every deployment will reset the amount of
   * instances to this number. It is recommended to leave this value blank.
   *
   * @default minCapacity, and leave unchanged during deployment
   * @see https://docs.aws.amazon.com/AWSCloudFormation/latest/UserGuide/aws-properties-as-group.html#cfn-as-group-desiredcapacity
   */
  readonly desiredCapacity?: number;

  /**
   * Name of SSH keypair to grant access to instances
   *
   * @default - No SSH access will be possible.
   */
  readonly keyName?: string;

  /**
   * Where to place instances within the VPC
   *
   * @default - All Private subnets.
   */
  readonly vpcSubnets?: ec2.SubnetSelection;

  /**
   * SNS topic to send notifications about fleet changes
   *
   * @default - No fleet change notifications will be sent.
   * @deprecated use `notifications`
   */
  readonly notificationsTopic?: sns.ITopic;

  /**
   * Configure autoscaling group to send notifications about fleet changes to an SNS topic(s)
   * @see https://docs.aws.amazon.com/AWSCloudFormation/latest/UserGuide/aws-properties-as-group.html#cfn-as-group-notificationconfigurations
   * @default - No fleet change notifications will be sent.
   */
  readonly notifications?: NotificationConfiguration[];

  /**
   * Whether the instances can initiate connections to anywhere by default
   *
   * @default true
   */
  readonly allowAllOutbound?: boolean;

  /**
   * What to do when an AutoScalingGroup's instance configuration is changed
   *
   * This is applied when any of the settings on the ASG are changed that
   * affect how the instances should be created (VPC, instance type, startup
   * scripts, etc.). It indicates how the existing instances should be
   * replaced with new instances matching the new config. By default, nothing
   * is done and only new instances are launched with the new config.
   *
   * @default UpdateType.None
   * @deprecated Use `updatePolicy` instead
   */
  readonly updateType?: UpdateType;

  /**
   * Configuration for rolling updates
   *
   * Only used if updateType == UpdateType.RollingUpdate.
   *
   * @default - RollingUpdateConfiguration with defaults.
   * @deprecated Use `updatePolicy` instead
   */
  readonly rollingUpdateConfiguration?: RollingUpdateConfiguration;

  /**
   * Configuration for replacing updates.
   *
   * Only used if updateType == UpdateType.ReplacingUpdate. Specifies how
   * many instances must signal success for the update to succeed.
   *
   * @default minSuccessfulInstancesPercent
   * @deprecated Use `signals` instead
   */
  readonly replacingUpdateMinSuccessfulInstancesPercent?: number;

  /**
   * If the ASG has scheduled actions, don't reset unchanged group sizes
   *
   * Only used if the ASG has scheduled actions (which may scale your ASG up
   * or down regardless of cdk deployments). If true, the size of the group
   * will only be reset if it has been changed in the CDK app. If false, the
   * sizes will always be changed back to what they were in the CDK app
   * on deployment.
   *
   * @default true
   */
  readonly ignoreUnmodifiedSizeProperties?: boolean;

  /**
   * How many ResourceSignal calls CloudFormation expects before the resource is considered created
   *
   * @default 1 if resourceSignalTimeout is set, 0 otherwise
   * @deprecated Use `signals` instead.
   */
  readonly resourceSignalCount?: number;

  /**
   * The length of time to wait for the resourceSignalCount
   *
   * The maximum value is 43200 (12 hours).
   *
   * @default Duration.minutes(5) if resourceSignalCount is set, N/A otherwise
   * @deprecated Use `signals` instead.
   */
  readonly resourceSignalTimeout?: Duration;

  /**
   * Default scaling cooldown for this AutoScalingGroup
   *
   * @default Duration.minutes(5)
   */
  readonly cooldown?: Duration;

  /**
   * Whether instances in the Auto Scaling Group should have public
   * IP addresses associated with them.
   *
   * @default - Use subnet setting.
   */
  readonly associatePublicIpAddress?: boolean;

  /**
   * The maximum hourly price (in USD) to be paid for any Spot Instance launched to fulfill the request. Spot Instances are
   * launched when the price you specify exceeds the current Spot market price.
   *
   * @default none
   */
  readonly spotPrice?: string;

  /**
   * Configuration for health checks
   *
   * @default - HealthCheck.ec2 with no grace period
   */
  readonly healthCheck?: HealthCheck;

  /**
   * Specifies how block devices are exposed to the instance. You can specify virtual devices and EBS volumes.
   *
   * Each instance that is launched has an associated root device volume,
   * either an Amazon EBS volume or an instance store volume.
   * You can use block device mappings to specify additional EBS volumes or
   * instance store volumes to attach to an instance when it is launched.
   *
   * @see https://docs.aws.amazon.com/AWSEC2/latest/UserGuide/block-device-mapping-concepts.html
   *
   * @default - Uses the block device mapping of the AMI
   */
  readonly blockDevices?: BlockDevice[];

  /**
   * The maximum amount of time that an instance can be in service. The maximum duration applies
   * to all current and future instances in the group. As an instance approaches its maximum duration,
   * it is terminated and replaced, and cannot be used again.
   *
   * You must specify a value of at least 604,800 seconds (7 days). To clear a previously set value,
   * leave this property undefined.
   *
   * @see https://docs.aws.amazon.com/autoscaling/ec2/userguide/asg-max-instance-lifetime.html
   *
   * @default none
   */
  readonly maxInstanceLifetime?: Duration;

  /**
   * Controls whether instances in this group are launched with detailed or basic monitoring.
   *
   * When detailed monitoring is enabled, Amazon CloudWatch generates metrics every minute and your account
   * is charged a fee. When you disable detailed monitoring, CloudWatch generates metrics every 5 minutes.
   *
   * @see https://docs.aws.amazon.com/autoscaling/latest/userguide/as-instance-monitoring.html#enable-as-instance-metrics
   *
   * @default - Monitoring.DETAILED
   */
  readonly instanceMonitoring?: Monitoring;

  /**
   * Enable monitoring for group metrics, these metrics describe the group rather than any of its instances.
   * To report all group metrics use `GroupMetrics.all()`
   * Group metrics are reported in a granularity of 1 minute at no additional charge.
   * @default - no group metrics will be reported
   *
   */
  readonly groupMetrics?: GroupMetrics[];

  /**
   * Configure waiting for signals during deployment
   *
   * Use this to pause the CloudFormation deployment to wait for the instances
   * in the AutoScalingGroup to report successful startup during
   * creation and updates. The UserData script needs to invoke `cfn-signal`
   * with a success or failure code after it is done setting up the instance.
   *
   * Without waiting for signals, the CloudFormation deployment will proceed as
   * soon as the AutoScalingGroup has been created or updated but before the
   * instances in the group have been started.
   *
   * For example, to have instances wait for an Elastic Load Balancing health check before
   * they signal success, add a health-check verification by using the
   * cfn-init helper script. For an example, see the verify_instance_health
   * command in the Auto Scaling rolling updates sample template:
   *
   * https://github.com/awslabs/aws-cloudformation-templates/blob/master/aws/services/AutoScaling/AutoScalingRollingUpdates.yaml
   *
   * @default - Do not wait for signals
   */
  readonly signals?: Signals;

  /**
   * What to do when an AutoScalingGroup's instance configuration is changed
   *
   * This is applied when any of the settings on the ASG are changed that
   * affect how the instances should be created (VPC, instance type, startup
   * scripts, etc.). It indicates how the existing instances should be
   * replaced with new instances matching the new config. By default, nothing
   * is done and only new instances are launched with the new config.
   *
   * @default - `UpdatePolicy.rollingUpdate()` if using `init`, `UpdatePolicy.none()` otherwise
   */
  readonly updatePolicy?: UpdatePolicy;

  /**
   * The name of the Auto Scaling group. This name must be unique per Region per account.
   * @default - Auto generated by CloudFormation
   */
  readonly autoScalingGroupName?: string;
}

/**
 * Properties of a Fleet
 */
export interface AutoScalingGroupProps extends CommonAutoScalingGroupProps {
  /**
   * VPC to launch these instances in.
   */
  readonly vpc: ec2.IVpc;

  /**
   * Type of instance to launch
   */
  readonly instanceType: ec2.InstanceType;

  /**
   * AMI to launch
   */
  readonly machineImage: ec2.IMachineImage;

  /**
   * Security group to launch the instances in.
   *
   * @default - A SecurityGroup will be created if none is specified.
   */
  readonly securityGroup?: ec2.ISecurityGroup;

  /**
   * Specific UserData to use
   *
   * The UserData may still be mutated after creation.
   *
   * @default - A UserData object appropriate for the MachineImage's
   * Operating System is created.
   */
  readonly userData?: ec2.UserData;

  /**
   * An IAM role to associate with the instance profile assigned to this Auto Scaling Group.
   *
   * The role must be assumable by the service principal `ec2.amazonaws.com`:
   *
   * @example
   *
   *    const role = new iam.Role(this, 'MyRole', {
   *      assumedBy: new iam.ServicePrincipal('ec2.amazonaws.com')
   *    });
   *
   * @default A role will automatically be created, it can be accessed via the `role` property
   */
  readonly role?: iam.IRole;

  /**
   * Apply the given CloudFormation Init configuration to the instances in the AutoScalingGroup at startup
   *
   * If you specify `init`, you must also specify `signals` to configure
   * the number of instances to wait for and the timeout for waiting for the
   * init process.
   *
   * @default - no CloudFormation init
   */
  readonly init?: ec2.CloudFormationInit;

  /**
   * Use the given options for applying CloudFormation Init
   *
   * Describes the configsets to use and the timeout to wait
   *
   * @default - default options
   */
  readonly initOptions?: ApplyCloudFormationInitOptions;
}

/**
 * Configure whether the AutoScalingGroup waits for signals
 *
 * If you do configure waiting for signals, you should make sure the instances
 * invoke `cfn-signal` somewhere in their UserData to signal that they have
 * started up (either successfully or unsuccessfully).
 *
 * Signals are used both during intial creation and subsequent updates.
 */
export abstract class Signals {
  /**
   * Wait for the desiredCapacity of the AutoScalingGroup amount of signals to have been received
   *
   * If no desiredCapacity has been configured, wait for minCapacity signals intead.
   *
   * This number is used during initial creation and during replacing updates.
   * During rolling updates, all updated instances must send a signal.
   */
  public static waitForAll(options: SignalsOptions = {}): Signals {
    validatePercentage(options.minSuccessPercentage);
    return new class extends Signals {
      public renderCreationPolicy(renderOptions: RenderSignalsOptions): CfnCreationPolicy {
        return this.doRender(options, renderOptions.desiredCapacity ?? renderOptions.minCapacity);
      }
    }();
  }

  /**
   * Wait for the minCapacity of the AutoScalingGroup amount of signals to have been received
   *
   * This number is used during initial creation and during replacing updates.
   * During rolling updates, all updated instances must send a signal.
   */
  public static waitForMinCapacity(options: SignalsOptions = {}): Signals {
    validatePercentage(options.minSuccessPercentage);
    return new class extends Signals {
      public renderCreationPolicy(renderOptions: RenderSignalsOptions): CfnCreationPolicy {
        return this.doRender(options, renderOptions.minCapacity);
      }
    }();
  }

  /**
   * Wait for a specific amount of signals to have been received
   *
   * You should send one signal per instance, so this represents the number of
   * instances to wait for.
   *
   * This number is used during initial creation and during replacing updates.
   * During rolling updates, all updated instances must send a signal.
   */
  public static waitForCount(count: number, options: SignalsOptions = {}): Signals {
    validatePercentage(options.minSuccessPercentage);
    return new class extends Signals {
      public renderCreationPolicy(): CfnCreationPolicy {
        return this.doRender(options, count);
      }
    }();
  }

  /**
   * Render the ASG's CreationPolicy
   */
  public abstract renderCreationPolicy(renderOptions: RenderSignalsOptions): CfnCreationPolicy;

  /**
   * Helper to render the actual creation policy, as the logic between them is quite similar
   */
  protected doRender(options: SignalsOptions, count?: number): CfnCreationPolicy {
    const minSuccessfulInstancesPercent = validatePercentage(options.minSuccessPercentage);
    return {
      ...options.minSuccessPercentage !== undefined ? { autoScalingCreationPolicy: { minSuccessfulInstancesPercent } } : { },
      resourceSignal: {
        count,
        timeout: options.timeout?.toIsoString(),
      },
    };
  }

}

/**
 * Input for Signals.renderCreationPolicy
 */
export interface RenderSignalsOptions {
  /**
   * The desiredCapacity of the ASG
   *
   * @default - desired capacity not configured
   */
  readonly desiredCapacity?: number;

  /**
   * The minSize of the ASG
   *
   * @default - minCapacity not configured
   */
  readonly minCapacity?: number;
}

/**
 * Customization options for Signal handling
 */
export interface SignalsOptions {
  /**
   * The percentage of signals that need to be successful
   *
   * If this number is less than 100, a percentage of signals may be failure
   * signals while still succeeding the creation or update in CloudFormation.
   *
   * @default 100
   */
  readonly minSuccessPercentage?: number;

  /**
   * How long to wait for the signals to be sent
   *
   * This should reflect how long it takes your instances to start up
   * (including instance start time and instance initialization time).
   *
   * @default Duration.minutes(5)
   */
  readonly timeout?: Duration;
}

/**
 * How existing instances should be updated
 */
export abstract class UpdatePolicy {
  /**
   * Create a new AutoScalingGroup and switch over to it
   */
  public static replacingUpdate(): UpdatePolicy {
    return new class extends UpdatePolicy {
      public _renderUpdatePolicy(): CfnUpdatePolicy {
        return {
          autoScalingReplacingUpdate: { willReplace: true },
        };
      }
    }();
  }

  /**
   * Replace the instances in the AutoScalingGroup in batches
   */
  public static rollingUpdate(options: RollingUpdateOptions = {}): UpdatePolicy {
    const minSuccessPercentage = validatePercentage(options.minSuccessPercentage);

    return new class extends UpdatePolicy {
      public _renderUpdatePolicy(renderOptions: RenderUpdateOptions): CfnUpdatePolicy {
        return {
          autoScalingRollingUpdate: {
            maxBatchSize: options.maxBatchSize,
            minInstancesInService: options.minInstancesInService,
            suspendProcesses: options.suspendProcesses ?? DEFAULT_SUSPEND_PROCESSES,
            minSuccessfulInstancesPercent:
              minSuccessPercentage ?? renderOptions.creationPolicy?.autoScalingCreationPolicy?.minSuccessfulInstancesPercent,
            waitOnResourceSignals: options.waitOnResourceSignals ?? renderOptions.creationPolicy?.resourceSignal !== undefined ? true : undefined,
            pauseTime: options.pauseTime?.toIsoString() ?? renderOptions.creationPolicy?.resourceSignal?.timeout,
          },
        };
      }
    }();
  }

  /**
   * Render the ASG's CreationPolicy
   * @internal
   */
  public abstract _renderUpdatePolicy(renderOptions: RenderUpdateOptions): CfnUpdatePolicy;
}

/**
 * Options for rendering UpdatePolicy
 */
interface RenderUpdateOptions {
  /**
   * The Creation Policy already created
   *
   * @default - no CreationPolicy configured
   */
  readonly creationPolicy?: CfnCreationPolicy;
}

/**
 * Options for customizing the rolling update
 */
export interface RollingUpdateOptions {
  /**
   * The maximum number of instances that AWS CloudFormation updates at once.
   *
   * This number affects the speed of the replacement.
   *
   * @default 1
   */
  readonly maxBatchSize?: number;

  /**
   * The minimum number of instances that must be in service before more instances are replaced.
   *
   * This number affects the speed of the replacement.
   *
   * @default 0
   */
  readonly minInstancesInService?: number;

  /**
   * Specifies the Auto Scaling processes to suspend during a stack update.
   *
   * Suspending processes prevents Auto Scaling from interfering with a stack
   * update.
   *
   * @default HealthCheck, ReplaceUnhealthy, AZRebalance, AlarmNotification, ScheduledActions.
   */
  readonly suspendProcesses?: ScalingProcess[];

  /**
   * Specifies whether the Auto Scaling group waits on signals from new instances during an update.
   *
   * @default true if you configured `signals` on the AutoScalingGroup, false otherwise
   */
  readonly waitOnResourceSignals?: boolean;

  /**
   * The pause time after making a change to a batch of instances.
   *
   * @default - The `timeout` configured for `signals` on the AutoScalingGroup
   */
  readonly pauseTime?: Duration;

  /**
   * The percentage of instances that must signal success for the update to succeed.
   *
   * @default - The `minSuccessPercentage` configured for `signals` on the AutoScalingGroup
   */
  readonly minSuccessPercentage?: number;
}

/**
 * A set of group metrics
 */
export class GroupMetrics {

  /**
   * Report all group metrics.
   */
  public static all(): GroupMetrics {
    return new GroupMetrics();
  }

  /**
   * @internal
   */
  public _metrics = new Set<GroupMetric>();

  constructor(...metrics: GroupMetric[]) {
    metrics?.forEach(metric => this._metrics.add(metric));
  }
}

/**
 * Group metrics that an Auto Scaling group sends to Amazon CloudWatch.
 */
export class GroupMetric {

  /**
   * The minimum size of the Auto Scaling group
   */
  public static readonly MIN_SIZE = new GroupMetric('GroupMinSize');

  /**
   * The maximum size of the Auto Scaling group
   */
  public static readonly MAX_SIZE = new GroupMetric('GroupMaxSize');

  /**
   * The number of instances that the Auto Scaling group attempts to maintain
   */
  public static readonly DESIRED_CAPACITY = new GroupMetric('GroupDesiredCapacity');

  /**
   * The number of instances that are running as part of the Auto Scaling group
   * This metric does not include instances that are pending or terminating
   */
  public static readonly IN_SERVICE_INSTANCES = new GroupMetric('GroupInServiceInstances');

  /**
   * The number of instances that are pending
   * A pending instance is not yet in service, this metric does not include instances that are in service or terminating
   */
  public static readonly PENDING_INSTANCES = new GroupMetric('GroupPendingInstances');

  /**
   * The number of instances that are in a Standby state
   * Instances in this state are still running but are not actively in service
   */
  public static readonly STANDBY_INSTANCES = new GroupMetric('GroupStandbyInstances');

  /**
   * The number of instances that are in the process of terminating
   * This metric does not include instances that are in service or pending
   */
  public static readonly TERMINATING_INSTANCES = new GroupMetric('GroupTerminatingInstances');

  /**
   * The total number of instances in the Auto Scaling group
   * This metric identifies the number of instances that are in service, pending, and terminating
   */
  public static readonly TOTAL_INSTANCES = new GroupMetric('GroupTotalInstances');

  /**
   * The name of the group metric
   */
  public readonly name: string;

  constructor(name: string) {
    this.name = name;
  }
}

abstract class AutoScalingGroupBase extends Resource implements IAutoScalingGroup {

  public abstract autoScalingGroupName: string;
  public abstract autoScalingGroupArn: string;
  public abstract readonly osType: ec2.OperatingSystemType;
  protected albTargetGroup?: elbv2.ApplicationTargetGroup;
  public readonly grantPrincipal: iam.IPrincipal = new iam.UnknownPrincipal({ resource: this });

  /**
   * Send a message to either an SQS queue or SNS topic when instances launch or terminate
   */
  public addLifecycleHook(id: string, props: BasicLifecycleHookProps): LifecycleHook {
    return new LifecycleHook(this, `LifecycleHook${id}`, {
      autoScalingGroup: this,
      ...props,
    });
  }

  /**
   * Scale out or in based on time
   */
  public scaleOnSchedule(id: string, props: BasicScheduledActionProps): ScheduledAction {
    return new ScheduledAction(this, `ScheduledAction${id}`, {
      autoScalingGroup: this,
      ...props,
    });
  }

  /**
   * Scale out or in to achieve a target CPU utilization
   */
  public scaleOnCpuUtilization(id: string, props: CpuUtilizationScalingProps): TargetTrackingScalingPolicy {
    return new TargetTrackingScalingPolicy(this, `ScalingPolicy${id}`, {
      autoScalingGroup: this,
      predefinedMetric: PredefinedMetric.ASG_AVERAGE_CPU_UTILIZATION,
      targetValue: props.targetUtilizationPercent,
      ...props,
    });
  }

  /**
   * Scale out or in to achieve a target network ingress rate
   */
  public scaleOnIncomingBytes(id: string, props: NetworkUtilizationScalingProps): TargetTrackingScalingPolicy {
    return new TargetTrackingScalingPolicy(this, `ScalingPolicy${id}`, {
      autoScalingGroup: this,
      predefinedMetric: PredefinedMetric.ASG_AVERAGE_NETWORK_IN,
      targetValue: props.targetBytesPerSecond,
      ...props,
    });
  }

  /**
   * Scale out or in to achieve a target network egress rate
   */
  public scaleOnOutgoingBytes(id: string, props: NetworkUtilizationScalingProps): TargetTrackingScalingPolicy {
    return new TargetTrackingScalingPolicy(this, `ScalingPolicy${id}`, {
      autoScalingGroup: this,
      predefinedMetric: PredefinedMetric.ASG_AVERAGE_NETWORK_OUT,
      targetValue: props.targetBytesPerSecond,
      ...props,
    });
  }

  /**
   * Scale out or in to achieve a target request handling rate
   *
   * The AutoScalingGroup must have been attached to an Application Load Balancer
   * in order to be able to call this.
   */
  public scaleOnRequestCount(id: string, props: RequestCountScalingProps): TargetTrackingScalingPolicy {
    if (this.albTargetGroup === undefined) {
      throw new Error('Attach the AutoScalingGroup to a non-imported Application Load Balancer before calling scaleOnRequestCount()');
    }

    const resourceLabel = `${this.albTargetGroup.firstLoadBalancerFullName}/${this.albTargetGroup.targetGroupFullName}`;

    const policy = new TargetTrackingScalingPolicy(this, `ScalingPolicy${id}`, {
      autoScalingGroup: this,
      predefinedMetric: PredefinedMetric.ALB_REQUEST_COUNT_PER_TARGET,
      targetValue: props.targetRequestsPerSecond,
      resourceLabel,
      ...props,
    });

    policy.node.addDependency(this.albTargetGroup.loadBalancerAttached);
    return policy;
  }

  /**
   * Scale out or in in order to keep a metric around a target value
   */
  public scaleToTrackMetric(id: string, props: MetricTargetTrackingProps): TargetTrackingScalingPolicy {
    return new TargetTrackingScalingPolicy(this, `ScalingPolicy${id}`, {
      autoScalingGroup: this,
      customMetric: props.metric,
      ...props,
    });
  }

  /**
   * Scale out or in, in response to a metric
   */
  public scaleOnMetric(id: string, props: BasicStepScalingPolicyProps): StepScalingPolicy {
    return new StepScalingPolicy(this, id, { ...props, autoScalingGroup: this });
  }

  public addUserData(..._commands: string[]): void {
    // do nothing
  }
}

/**
 * A Fleet represents a managed set of EC2 instances
 *
 * The Fleet models a number of AutoScalingGroups, a launch configuration, a
 * security group and an instance role.
 *
 * It allows adding arbitrary commands to the startup scripts of the instances
 * in the fleet.
 *
 * The ASG spans the availability zones specified by vpcSubnets, falling back to
 * the Vpc default strategy if not specified.
 */
export class AutoScalingGroup extends AutoScalingGroupBase implements
  elb.ILoadBalancerTarget,
  ec2.IConnectable,
  elbv2.IApplicationLoadBalancerTarget,
  elbv2.INetworkLoadBalancerTarget {

  public static fromAutoScalingGroupName(scope: Construct, id: string, autoScalingGroupName: string): IAutoScalingGroup {
    class Import extends AutoScalingGroupBase {
      public autoScalingGroupName = autoScalingGroupName;
      public autoScalingGroupArn = Stack.of(this).formatArn({
        service: 'autoscaling',
        resource: 'autoScalingGroup:*:autoScalingGroupName',
        resourceName: this.autoScalingGroupName,
      });
      public readonly osType = ec2.OperatingSystemType.UNKNOWN;
    }

    return new Import(scope, id);
  }

  /**
   * The type of OS instances of this fleet are running.
   */
  public readonly osType: ec2.OperatingSystemType;

  /**
   * Allows specify security group connections for instances of this fleet.
   */
  public readonly connections: ec2.Connections;

  /**
   * The IAM role assumed by instances of this fleet.
   */
  public readonly role: iam.IRole;

  /**
   * The principal to grant permissions to
   */
  public readonly grantPrincipal: iam.IPrincipal;

  /**
   * Name of the AutoScalingGroup
   */
  public readonly autoScalingGroupName: string;

  /**
   * Arn of the AutoScalingGroup
   */
  public readonly autoScalingGroupArn: string;

  /**
   * UserData for the instances
   */
  public readonly userData: ec2.UserData;

  /**
   * The maximum spot price configured for the autoscaling group. `undefined`
   * indicates that this group uses on-demand capacity.
   */
  public readonly spotPrice?: string;

  /**
   * The maximum amount of time that an instance can be in service.
   */
  public readonly maxInstanceLifetime?: Duration;

  private readonly autoScalingGroup: CfnAutoScalingGroup;
  private readonly securityGroup: ec2.ISecurityGroup;
  private readonly securityGroups: ec2.ISecurityGroup[] = [];
  private readonly loadBalancerNames: string[] = [];
  private readonly targetGroupArns: string[] = [];
  private readonly groupMetrics: GroupMetrics[] = [];
  private readonly notifications: NotificationConfiguration[] = [];

  constructor(scope: Construct, id: string, props: AutoScalingGroupProps) {
    super(scope, id, {
      physicalName: props.autoScalingGroupName,
    });

    if (props.initOptions && !props.init) {
      throw new Error('Setting \'initOptions\' requires that \'init\' is also set');
    }

    this.securityGroup = props.securityGroup || new ec2.SecurityGroup(this, 'InstanceSecurityGroup', {
      vpc: props.vpc,
      allowAllOutbound: props.allowAllOutbound !== false,
    });
    this.connections = new ec2.Connections({ securityGroups: [this.securityGroup] });
    this.securityGroups.push(this.securityGroup);
    Tags.of(this).add(NAME_TAG, this.node.path);

    this.role = props.role || new iam.Role(this, 'InstanceRole', {
      roleName: PhysicalName.GENERATE_IF_NEEDED,
      assumedBy: new iam.ServicePrincipal('ec2.amazonaws.com'),
    });

    this.grantPrincipal = this.role;

    if (props.groupMetrics) {
      this.groupMetrics.push(...props.groupMetrics);
    }

    const iamProfile = new iam.CfnInstanceProfile(this, 'InstanceProfile', {
      roles: [this.role.roleName],
    });

    // use delayed evaluation
    const imageConfig = props.machineImage.getImage(this);
    this.userData = props.userData ?? imageConfig.userData;
    const userDataToken = Lazy.stringValue({ produce: () => Fn.base64(this.userData.render()) });
    const securityGroupsToken = Lazy.listValue({ produce: () => this.securityGroups.map(sg => sg.securityGroupId) });

    const launchConfig = new CfnLaunchConfiguration(this, 'LaunchConfig', {
      imageId: imageConfig.imageId,
      keyName: props.keyName,
      instanceType: props.instanceType.toString(),
      instanceMonitoring: (props.instanceMonitoring !== undefined ? (props.instanceMonitoring === Monitoring.DETAILED) : undefined),
      securityGroups: securityGroupsToken,
      iamInstanceProfile: iamProfile.ref,
      userData: userDataToken,
      associatePublicIpAddress: props.associatePublicIpAddress,
      spotPrice: props.spotPrice,
      blockDeviceMappings: (props.blockDevices !== undefined ?
        synthesizeBlockDeviceMappings(this, props.blockDevices) : undefined),
    });

    launchConfig.node.addDependency(this.role);

    // desiredCapacity just reflects what the user has supplied.
    const desiredCapacity = props.desiredCapacity;
    const minCapacity = props.minCapacity !== undefined ? props.minCapacity : 1;
    const maxCapacity = props.maxCapacity !== undefined ? props.maxCapacity :
      desiredCapacity !== undefined ? desiredCapacity : Math.max(minCapacity, 1);

    withResolved(minCapacity, maxCapacity, (min, max) => {
      if (min > max) {
        throw new Error(`minCapacity (${min}) should be <= maxCapacity (${max})`);
      }
    });
    withResolved(desiredCapacity, minCapacity, (desired, min) => {
      if (desired === undefined) { return; }
      if (desired < min) {
        throw new Error(`Should have minCapacity (${min}) <= desiredCapacity (${desired})`);
      }
    });
    withResolved(desiredCapacity, maxCapacity, (desired, max) => {
      if (desired === undefined) { return; }
      if (max < desired) {
        throw new Error(`Should have desiredCapacity (${desired}) <= maxCapacity (${max})`);
      }
    });

    if (desiredCapacity !== undefined) {
      Annotations.of(this).addWarning('desiredCapacity has been configured. Be aware this will reset the size of your AutoScalingGroup on every deployment. See https://github.com/aws/aws-cdk/issues/5215');
    }

    this.maxInstanceLifetime = props.maxInstanceLifetime;
    if (this.maxInstanceLifetime &&
      (this.maxInstanceLifetime.toSeconds() < 604800 || this.maxInstanceLifetime.toSeconds() > 31536000)) {
      throw new Error('maxInstanceLifetime must be between 7 and 365 days (inclusive)');
    }

    if (props.notificationsTopic && props.notifications) {
      throw new Error('Cannot set \'notificationsTopic\' and \'notifications\', \'notificationsTopic\' is deprecated use \'notifications\' instead');
    }

    if (props.notificationsTopic) {
      this.notifications = [{
        topic: props.notificationsTopic,
      }];
    }

    if (props.notifications) {
      this.notifications = props.notifications.map(nc => ({
        topic: nc.topic,
        scalingEvents: nc.scalingEvents ?? ScalingEvents.ALL,
      }));
    }

    const { subnetIds, hasPublic } = props.vpc.selectSubnets(props.vpcSubnets);
    const asgProps: CfnAutoScalingGroupProps = {
      autoScalingGroupName: this.physicalName,
      cooldown: props.cooldown !== undefined ? props.cooldown.toSeconds().toString() : undefined,
      minSize: Tokenization.stringifyNumber(minCapacity),
      maxSize: Tokenization.stringifyNumber(maxCapacity),
      desiredCapacity: desiredCapacity !== undefined ? Tokenization.stringifyNumber(desiredCapacity) : undefined,
      launchConfigurationName: launchConfig.ref,
      loadBalancerNames: Lazy.listValue({ produce: () => this.loadBalancerNames }, { omitEmpty: true }),
      targetGroupArns: Lazy.listValue({ produce: () => this.targetGroupArns }, { omitEmpty: true }),
      notificationConfigurations: this.renderNotificationConfiguration(),
      metricsCollection: Lazy.anyValue({ produce: () => this.renderMetricsCollection() }),
      vpcZoneIdentifier: subnetIds,
      healthCheckType: props.healthCheck && props.healthCheck.type,
      healthCheckGracePeriod: props.healthCheck && props.healthCheck.gracePeriod && props.healthCheck.gracePeriod.toSeconds(),
      maxInstanceLifetime: this.maxInstanceLifetime ? this.maxInstanceLifetime.toSeconds() : undefined,
    };

    if (!hasPublic && props.associatePublicIpAddress) {
      throw new Error("To set 'associatePublicIpAddress: true' you must select Public subnets (vpcSubnets: { subnetType: SubnetType.PUBLIC })");
    }

    this.autoScalingGroup = new CfnAutoScalingGroup(this, 'ASG', asgProps);
    this.osType = imageConfig.osType;
    this.autoScalingGroupName = this.getResourceNameAttribute(this.autoScalingGroup.ref),
    this.autoScalingGroupArn = Stack.of(this).formatArn({
      service: 'autoscaling',
      resource: 'autoScalingGroup:*:autoScalingGroupName',
      resourceName: this.autoScalingGroupName,
    });
    this.node.defaultChild = this.autoScalingGroup;

    this.applyUpdatePolicies(props, { desiredCapacity, minCapacity });
    if (props.init) {
      this.applyCloudFormationInit(props.init, props.initOptions);
    }

    this.spotPrice = props.spotPrice;
  }

  /**
   * Add the security group to all instances via the launch configuration
   * security groups array.
   *
   * @param securityGroup: The security group to add
   */
  public addSecurityGroup(securityGroup: ec2.ISecurityGroup): void {
    this.securityGroups.push(securityGroup);
  }

  /**
   * Attach to a classic load balancer
   */
  public attachToClassicLB(loadBalancer: elb.LoadBalancer): void {
    this.loadBalancerNames.push(loadBalancer.loadBalancerName);
  }

  /**
   * Attach to ELBv2 Application Target Group
   */
  public attachToApplicationTargetGroup(targetGroup: elbv2.IApplicationTargetGroup): elbv2.LoadBalancerTargetProps {
    if (this.albTargetGroup !== undefined) {
      throw new Error('Cannot add AutoScalingGroup to 2nd Target Group');
    }

    this.targetGroupArns.push(targetGroup.targetGroupArn);
    if (targetGroup instanceof elbv2.ApplicationTargetGroup) {
      // Copy onto self if it's a concrete type. We need this for autoscaling
      // based on request count, which we cannot do with an imported TargetGroup.
      this.albTargetGroup = targetGroup;
    }

    targetGroup.registerConnectable(this);
    return { targetType: elbv2.TargetType.INSTANCE };
  }

  /**
   * Attach to ELBv2 Application Target Group
   */
  public attachToNetworkTargetGroup(targetGroup: elbv2.INetworkTargetGroup): elbv2.LoadBalancerTargetProps {
    this.targetGroupArns.push(targetGroup.targetGroupArn);
    return { targetType: elbv2.TargetType.INSTANCE };
  }

  public addUserData(...commands: string[]): void {
    this.userData.addCommands(...commands);
  }

  /**
   * Adds a statement to the IAM role assumed by instances of this fleet.
   */
  public addToRolePolicy(statement: iam.PolicyStatement) {
    this.role.addToPolicy(statement);
  }

  /**
   * Use a CloudFormation Init configuration at instance startup
   *
   * This does the following:
   *
   * - Attaches the CloudFormation Init metadata to the AutoScalingGroup resource.
   * - Add commands to the UserData to run `cfn-init` and `cfn-signal`.
   * - Update the instance's CreationPolicy to wait for `cfn-init` to finish
   *   before reporting success.
   */
  private applyCloudFormationInit(init: ec2.CloudFormationInit, options: ApplyCloudFormationInitOptions = {}) {
    if (!this.autoScalingGroup.cfnOptions.creationPolicy?.resourceSignal) {
      throw new Error('When applying CloudFormationInit, you must also configure signals by supplying \'signals\' at instantiation time.');
    }

    init.attach(this.autoScalingGroup, {
      platform: this.osType,
      instanceRole: this.role,
      userData: this.userData,
      configSets: options.configSets,
      embedFingerprint: options.embedFingerprint,
      printLog: options.printLog,
      ignoreFailures: options.ignoreFailures,
    });
  }

  /**
   * Apply CloudFormation update policies for the AutoScalingGroup
   */
  private applyUpdatePolicies(props: AutoScalingGroupProps, signalOptions: RenderSignalsOptions) {
    // Make sure people are not using the old and new properties together
    const oldProps: Array<keyof AutoScalingGroupProps> = [
      'updateType',
      'rollingUpdateConfiguration',
      'resourceSignalCount',
      'resourceSignalTimeout',
      'replacingUpdateMinSuccessfulInstancesPercent',
    ];
    for (const prop of oldProps) {
      if ((props.signals || props.updatePolicy) && props[prop] !== undefined) {
        throw new Error(`Cannot set 'signals'/'updatePolicy' and '${prop}' together. Prefer 'signals'/'updatePolicy'`);
      }
    }

    // Reify updatePolicy to `rollingUpdate` default in case it is combined with `init`
    props = {
      ...props,
      updatePolicy: props.updatePolicy ?? (props.init ? UpdatePolicy.rollingUpdate() : undefined),
    };

    if (props.signals || props.updatePolicy) {
      this.applyNewSignalUpdatePolicies(props, signalOptions);
    } else {
      this.applyLegacySignalUpdatePolicies(props);
    }

    // The following is technically part of the "update policy" but it's also a completely
    // separate aspect of rolling/replacing update, so it's just its own top-level property.
    // Default is 'true' because that's what you're most likely to want
    if (props.ignoreUnmodifiedSizeProperties !== false) {
      this.autoScalingGroup.cfnOptions.updatePolicy = {
        ...this.autoScalingGroup.cfnOptions.updatePolicy,
        autoScalingScheduledAction: { ignoreUnmodifiedGroupSizeProperties: true },
      };
    }
  }

  /**
   * Use 'signals' and 'updatePolicy' to determine the creation and update policies
   */
  private applyNewSignalUpdatePolicies(props: AutoScalingGroupProps, signalOptions: RenderSignalsOptions) {
    this.autoScalingGroup.cfnOptions.creationPolicy = props.signals?.renderCreationPolicy(signalOptions);
    this.autoScalingGroup.cfnOptions.updatePolicy = props.updatePolicy?._renderUpdatePolicy({
      creationPolicy: this.autoScalingGroup.cfnOptions.creationPolicy,
    });
  }

  private applyLegacySignalUpdatePolicies(props: AutoScalingGroupProps) {
    if (props.updateType === UpdateType.REPLACING_UPDATE) {
      this.autoScalingGroup.cfnOptions.updatePolicy = {
        ...this.autoScalingGroup.cfnOptions.updatePolicy,
        autoScalingReplacingUpdate: {
          willReplace: true,
        },
      };

      if (props.replacingUpdateMinSuccessfulInstancesPercent !== undefined) {
        // Yes, this goes on CreationPolicy, not as a process parameter to ReplacingUpdate.
        // It's a little confusing, but the docs seem to explicitly state it will only be used
        // during the update?
        //
        // https://docs.aws.amazon.com/AWSCloudFormation/latest/UserGuide/aws-attribute-creationpolicy.html
        this.autoScalingGroup.cfnOptions.creationPolicy = {
          ...this.autoScalingGroup.cfnOptions.creationPolicy,
          autoScalingCreationPolicy: {
            minSuccessfulInstancesPercent: validatePercentage(props.replacingUpdateMinSuccessfulInstancesPercent),
          },
        };
      }
    } else if (props.updateType === UpdateType.ROLLING_UPDATE) {
      this.autoScalingGroup.cfnOptions.updatePolicy = {
        ...this.autoScalingGroup.cfnOptions.updatePolicy,
        autoScalingRollingUpdate: renderRollingUpdateConfig(props.rollingUpdateConfiguration),
      };
    }

    if (props.resourceSignalCount !== undefined || props.resourceSignalTimeout !== undefined) {
      this.autoScalingGroup.cfnOptions.creationPolicy = {
        ...this.autoScalingGroup.cfnOptions.creationPolicy,
        resourceSignal: {
          count: props.resourceSignalCount,
          timeout: props.resourceSignalTimeout && props.resourceSignalTimeout.toISOString(),
        },
      };
    }
  }

  private renderNotificationConfiguration(): CfnAutoScalingGroup.NotificationConfigurationProperty[] | undefined {
    if (this.notifications.length === 0) {
      return undefined;
    }

    return this.notifications.map(notification => ({
      topicArn: notification.topic.topicArn,
      notificationTypes: notification.scalingEvents ? notification.scalingEvents._types : ScalingEvents.ALL._types,
    }));
  }

  private renderMetricsCollection(): CfnAutoScalingGroup.MetricsCollectionProperty[] | undefined {
    if (this.groupMetrics.length === 0) {
      return undefined;
    }

    return this.groupMetrics.map(group => ({
      granularity: '1Minute',
      metrics: group._metrics?.size !== 0 ? [...group._metrics].map(m => m.name) : undefined,
    }));
  }
}

/**
 * The type of update to perform on instances in this AutoScalingGroup
 *
 * @deprecated Use UpdatePolicy instead
 */
export enum UpdateType {
  /**
   * Don't do anything
   */
  NONE = 'None',

  /**
   * Replace the entire AutoScalingGroup
   *
   * Builds a new AutoScalingGroup first, then delete the old one.
   */
  REPLACING_UPDATE = 'Replace',

  /**
   * Replace the instances in the AutoScalingGroup.
   */
  ROLLING_UPDATE = 'RollingUpdate',
}

/**
 * AutoScalingGroup fleet change notifications configurations.
 * You can configure AutoScaling to send an SNS notification whenever your Auto Scaling group scales.
 */
export interface NotificationConfiguration {
  /**
   * SNS topic to send notifications about fleet scaling events
   */
  readonly topic: sns.ITopic;

  /**
   * Which fleet scaling events triggers a notification
   * @default ScalingEvents.ALL
   */
  readonly scalingEvents?: ScalingEvents;
}

/**
 * Fleet scaling events
 */
export enum ScalingEvent {
  /**
   * Notify when an instance was launched
   */
  INSTANCE_LAUNCH = 'autoscaling:EC2_INSTANCE_LAUNCH',

  /**
   * Notify when an instance was terminated
   */
  INSTANCE_TERMINATE = 'autoscaling:EC2_INSTANCE_TERMINATE',

  /**
   * Notify when an instance failed to terminate
   */
  INSTANCE_TERMINATE_ERROR = 'autoscaling:EC2_INSTANCE_TERMINATE_ERROR',

  /**
   * Notify when an instance failed to launch
   */
  INSTANCE_LAUNCH_ERROR = 'autoscaling:EC2_INSTANCE_LAUNCH_ERROR',

  /**
   * Send a test notification to the topic
   */
  TEST_NOTIFICATION = 'autoscaling:TEST_NOTIFICATION'
}

/**
 * Additional settings when a rolling update is selected
 */
export interface RollingUpdateConfiguration {
  /**
   * The maximum number of instances that AWS CloudFormation updates at once.
   *
   * @default 1
   */
  readonly maxBatchSize?: number;

  /**
   * The minimum number of instances that must be in service before more instances are replaced.
   *
   * This number affects the speed of the replacement.
   *
   * @default 0
   */
  readonly minInstancesInService?: number;

  /**
   * The percentage of instances that must signal success for an update to succeed.
   *
   * If an instance doesn't send a signal within the time specified in the
   * pauseTime property, AWS CloudFormation assumes that the instance wasn't
   * updated.
   *
   * This number affects the success of the replacement.
   *
   * If you specify this property, you must also enable the
   * waitOnResourceSignals and pauseTime properties.
   *
   * @default 100
   */
  readonly minSuccessfulInstancesPercent?: number;

  /**
   * The pause time after making a change to a batch of instances.
   *
   * This is intended to give those instances time to start software applications.
   *
   * Specify PauseTime in the ISO8601 duration format (in the format
   * PT#H#M#S, where each # is the number of hours, minutes, and seconds,
   * respectively). The maximum PauseTime is one hour (PT1H).
   *
   * @default Duration.minutes(5) if the waitOnResourceSignals property is true, otherwise 0
   */
  readonly pauseTime?: Duration;

  /**
   * Specifies whether the Auto Scaling group waits on signals from new instances during an update.
   *
   * AWS CloudFormation must receive a signal from each new instance within
   * the specified PauseTime before continuing the update.
   *
   * To have instances wait for an Elastic Load Balancing health check before
   * they signal success, add a health-check verification by using the
   * cfn-init helper script. For an example, see the verify_instance_health
   * command in the Auto Scaling rolling updates sample template.
   *
   * @default true if you specified the minSuccessfulInstancesPercent property, false otherwise
   */
  readonly waitOnResourceSignals?: boolean;

  /**
   * Specifies the Auto Scaling processes to suspend during a stack update.
   *
   * Suspending processes prevents Auto Scaling from interfering with a stack
   * update.
   *
   * @default HealthCheck, ReplaceUnhealthy, AZRebalance, AlarmNotification, ScheduledActions.
   */
  readonly suspendProcesses?: ScalingProcess[];
}

/**
 * A list of ScalingEvents, you can use one of the predefined lists, such as ScalingEvents.ERRORS
 * or create a custom group by instantiating a `NotificationTypes` object, e.g: `new NotificationTypes(`NotificationType.INSTANCE_LAUNCH`)`.
 */
export class ScalingEvents {
  /**
   * Fleet scaling errors
   */
  public static readonly ERRORS = new ScalingEvents(ScalingEvent.INSTANCE_LAUNCH_ERROR, ScalingEvent.INSTANCE_TERMINATE_ERROR);

  /**
   * All fleet scaling events
   */
  public static readonly ALL = new ScalingEvents(ScalingEvent.INSTANCE_LAUNCH,
    ScalingEvent.INSTANCE_LAUNCH_ERROR,
    ScalingEvent.INSTANCE_TERMINATE,
    ScalingEvent.INSTANCE_TERMINATE_ERROR);

  /**
   * Fleet scaling launch events
   */
  public static readonly LAUNCH_EVENTS = new ScalingEvents(ScalingEvent.INSTANCE_LAUNCH, ScalingEvent.INSTANCE_LAUNCH_ERROR);

  /**
   * @internal
   */
  public readonly _types: ScalingEvent[];

  constructor(...types: ScalingEvent[]) {
    this._types = types;
  }
}

export enum ScalingProcess {
  LAUNCH = 'Launch',
  TERMINATE = 'Terminate',
  HEALTH_CHECK = 'HealthCheck',
  REPLACE_UNHEALTHY = 'ReplaceUnhealthy',
  AZ_REBALANCE = 'AZRebalance',
  ALARM_NOTIFICATION = 'AlarmNotification',
  SCHEDULED_ACTIONS = 'ScheduledActions',
  ADD_TO_LOAD_BALANCER = 'AddToLoadBalancer'
}

// Recommended list of processes to suspend from here:
// https://aws.amazon.com/premiumsupport/knowledge-center/auto-scaling-group-rolling-updates/
const DEFAULT_SUSPEND_PROCESSES = [ScalingProcess.HEALTH_CHECK, ScalingProcess.REPLACE_UNHEALTHY, ScalingProcess.AZ_REBALANCE,
  ScalingProcess.ALARM_NOTIFICATION, ScalingProcess.SCHEDULED_ACTIONS];

/**
 * EC2 Heath check options
 */
export interface Ec2HealthCheckOptions {
  /**
   * Specified the time Auto Scaling waits before checking the health status of an EC2 instance that has come into service
   *
   * @default Duration.seconds(0)
   */
  readonly grace?: Duration;
}

/**
 * ELB Heath check options
 */
export interface ElbHealthCheckOptions {
  /**
   * Specified the time Auto Scaling waits before checking the health status of an EC2 instance that has come into service
   *
   * This option is required for ELB health checks.
   */
  readonly grace: Duration;
}

/**
 * Health check settings
 */
export class HealthCheck {
  /**
   * Use EC2 for health checks
   *
   * @param options EC2 health check options
   */
  public static ec2(options: Ec2HealthCheckOptions = {}): HealthCheck {
    return new HealthCheck(HealthCheckType.EC2, options.grace);
  }

  /**
   * Use ELB for health checks.
   * It considers the instance unhealthy if it fails either the EC2 status checks or the load balancer health checks.
   *
   * @param options ELB health check options
   */
  public static elb(options: ElbHealthCheckOptions): HealthCheck {
    return new HealthCheck(HealthCheckType.ELB, options.grace);
  }

  private constructor(public readonly type: string, public readonly gracePeriod?: Duration) { }
}

enum HealthCheckType {
  EC2 = 'EC2',
  ELB = 'ELB',
}

/**
 * Render the rolling update configuration into the appropriate object
 */
function renderRollingUpdateConfig(config: RollingUpdateConfiguration = {}): CfnAutoScalingRollingUpdate {
  const waitOnResourceSignals = config.minSuccessfulInstancesPercent !== undefined ? true : false;
  const pauseTime = config.pauseTime || (waitOnResourceSignals ? Duration.minutes(5) : Duration.seconds(0));

  return {
    maxBatchSize: config.maxBatchSize,
    minInstancesInService: config.minInstancesInService,
    minSuccessfulInstancesPercent: validatePercentage(config.minSuccessfulInstancesPercent),
    waitOnResourceSignals,
    pauseTime: pauseTime && pauseTime.toISOString(),
    suspendProcesses: config.suspendProcesses ?? DEFAULT_SUSPEND_PROCESSES,
  };
}

function validatePercentage(x?: number): number | undefined {
  if (x === undefined || (0 <= x && x <= 100)) { return x; }
  throw new Error(`Expected: a percentage 0..100, got: ${x}`);
}

/**
 * An AutoScalingGroup
 */
export interface IAutoScalingGroup extends IResource, iam.IGrantable {
  /**
   * The name of the AutoScalingGroup
   * @attribute
   */
  readonly autoScalingGroupName: string;

  /**
   * The arn of the AutoScalingGroup
   * @attribute
   */
  readonly autoScalingGroupArn: string;

  /**
   * The operating system family that the instances in this auto-scaling group belong to.
   * Is 'UNKNOWN' for imported ASGs.
   */
  readonly osType: ec2.OperatingSystemType;

  /**
   * Add command to the startup script of fleet instances.
   * The command must be in the scripting language supported by the fleet's OS (i.e. Linux/Windows).
   * Does nothing for imported ASGs.
   */
  addUserData(...commands: string[]): void;

  /**
   * Send a message to either an SQS queue or SNS topic when instances launch or terminate
   */
  addLifecycleHook(id: string, props: BasicLifecycleHookProps): LifecycleHook;

  /**
   * Scale out or in based on time
   */
  scaleOnSchedule(id: string, props: BasicScheduledActionProps): ScheduledAction;

  /**
   * Scale out or in to achieve a target CPU utilization
   */
  scaleOnCpuUtilization(id: string, props: CpuUtilizationScalingProps): TargetTrackingScalingPolicy;

  /**
   * Scale out or in to achieve a target network ingress rate
   */
  scaleOnIncomingBytes(id: string, props: NetworkUtilizationScalingProps): TargetTrackingScalingPolicy;

  /**
   * Scale out or in to achieve a target network egress rate
   */
  scaleOnOutgoingBytes(id: string, props: NetworkUtilizationScalingProps): TargetTrackingScalingPolicy;

  /**
   * Scale out or in in order to keep a metric around a target value
   */
  scaleToTrackMetric(id: string, props: MetricTargetTrackingProps): TargetTrackingScalingPolicy;

  /**
   * Scale out or in, in response to a metric
   */
  scaleOnMetric(id: string, props: BasicStepScalingPolicyProps): StepScalingPolicy;
}

/**
 * Properties for enabling scaling based on CPU utilization
 */
export interface CpuUtilizationScalingProps extends BaseTargetTrackingProps {
  /**
   * Target average CPU utilization across the task
   */
  readonly targetUtilizationPercent: number;
}

/**
 * Properties for enabling scaling based on network utilization
 */
export interface NetworkUtilizationScalingProps extends BaseTargetTrackingProps {
  /**
   * Target average bytes/seconds on each instance
   */
  readonly targetBytesPerSecond: number;
}

/**
 * Properties for enabling scaling based on request/second
 */
export interface RequestCountScalingProps extends BaseTargetTrackingProps {
  /**
   * Target average requests/seconds on each instance
   */
  readonly targetRequestsPerSecond: number;
}

/**
 * Properties for enabling tracking of an arbitrary metric
 */
export interface MetricTargetTrackingProps extends BaseTargetTrackingProps {
  /**
   * Metric to track
   *
   * The metric must represent a utilization, so that if it's higher than the
   * target value, your ASG should scale out, and if it's lower it should
   * scale in.
   */
  readonly metric: cloudwatch.IMetric;

  /**
   * Value to keep the metric around
   */
  readonly targetValue: number;
}

/**
 * Synthesize an array of block device mappings from a list of block device
 *
 * @param construct the instance/asg construct, used to host any warning
 * @param blockDevices list of block devices
 */
function synthesizeBlockDeviceMappings(construct: Construct, blockDevices: BlockDevice[]): CfnLaunchConfiguration.BlockDeviceMappingProperty[] {
  return blockDevices.map<CfnLaunchConfiguration.BlockDeviceMappingProperty>(({ deviceName, volume, mappingEnabled }) => {
    const { virtualName, ebsDevice: ebs } = volume;

    if (volume === BlockDeviceVolume._NO_DEVICE || mappingEnabled === false) {
      return {
        deviceName,
        noDevice: true,
      };
    }

    if (ebs) {
      const { iops, volumeType } = ebs;

      if (!iops) {
        if (volumeType === EbsDeviceVolumeType.IO1) {
          throw new Error('iops property is required with volumeType: EbsDeviceVolumeType.IO1');
        }
      } else if (volumeType !== EbsDeviceVolumeType.IO1) {
        Annotations.of(construct).addWarning('iops will be ignored without volumeType: EbsDeviceVolumeType.IO1');
      }
    }

    return {
      deviceName, ebs, virtualName,
    };
  });
}

/**
 * Options for applying CloudFormation init to an instance or instance group
 */
export interface ApplyCloudFormationInitOptions {
  /**
   * ConfigSet to activate
   *
   * @default ['default']
   */
  readonly configSets?: string[];

  /**
   * Force instance replacement by embedding a config fingerprint
   *
   * If `true` (the default), a hash of the config will be embedded into the
   * UserData, so that if the config changes, the UserData changes and
   * instances will be replaced (given an UpdatePolicy has been configured on
   * the AutoScalingGroup).
   *
   * If `false`, no such hash will be embedded, and if the CloudFormation Init
   * config changes nothing will happen to the running instances. If a
   * config update introduces errors, you will not notice until after the
   * CloudFormation deployment successfully finishes and the next instance
   * fails to launch.
   *
   * @default true
   */
  readonly embedFingerprint?: boolean;

  /**
   * Print the results of running cfn-init to the Instance System Log
   *
   * By default, the output of running cfn-init is written to a log file
   * on the instance. Set this to `true` to print it to the System Log
   * (visible from the EC2 Console), `false` to not print it.
   *
   * (Be aware that the system log is refreshed at certain points in
   * time of the instance life cycle, and successful execution may
   * not always show up).
   *
   * @default true
   */
  readonly printLog?: boolean;

  /**
   * Don't fail the instance creation when cfn-init fails
   *
   * You can use this to prevent CloudFormation from rolling back when
   * instances fail to start up, to help in debugging.
   *
   * @default false
   */
  readonly ignoreFailures?: boolean;
}<|MERGE_RESOLUTION|>--- conflicted
+++ resolved
@@ -6,14 +6,10 @@
 import * as sns from '@aws-cdk/aws-sns';
 
 import {
-<<<<<<< HEAD
-  CfnAutoScalingRollingUpdate, CfnCreationPolicy, CfnUpdatePolicy, Construct,
-  Duration, Fn, IResource, Lazy, PhysicalName, Resource, Stack, Tag,
+  Annotations,
+  CfnAutoScalingRollingUpdate, CfnCreationPolicy, CfnUpdatePolicy,
+  Duration, Fn, IResource, Lazy, PhysicalName, Resource, Stack, Tags,
   Tokenization, withResolved,
-=======
-  Annotations, CfnAutoScalingRollingUpdate, Duration, Fn, IResource, Lazy, PhysicalName, Resource, Stack,
-  Tokenization, withResolved, Tags,
->>>>>>> ab978153
 } from '@aws-cdk/core';
 import { Construct } from 'constructs';
 import { CfnAutoScalingGroup, CfnAutoScalingGroupProps, CfnLaunchConfiguration } from './autoscaling.generated';
