import * as fs from 'fs';
import * as path from 'path';
import * as ecr from '@aws-cdk/aws-ecr';
import { Annotations, AssetStaging, FeatureFlags, FileFingerprintOptions, IgnoreMode, Stack, SymlinkFollowMode, Token, Stage } from '@aws-cdk/core';
import * as cxapi from '@aws-cdk/cx-api';
import { Construct } from 'constructs';

// keep this import separate from other imports to reduce chance for merge conflicts with v2-main
// eslint-disable-next-line
import { FingerprintOptions, FollowMode, IAsset } from '@aws-cdk/assets';
// keep this import separate from other imports to reduce chance for merge conflicts with v2-main
// eslint-disable-next-line no-duplicate-imports, import/order
import { Construct as CoreConstruct } from '@aws-cdk/core';


/**
 * options for the --platform flag
 */
export enum DockerPlatform {
  /**
   * 'linux/arm64' platform.
   */
  ARM_64 = 'linux/arm64',
  /**
   * 'linux/amd64' platform.
   */
  AMD_64 = 'linux/amd64',
}

/**
 * Options to control invalidation of `DockerImageAsset` asset hashes
 */
export interface DockerImageAssetInvalidationOptions {
  /**
   * Use `extraHash` while calculating the asset hash
   *
   * @default true
   */
  readonly extraHash?: boolean;

  /**
   * Use `buildArgs` while calculating the asset hash
   *
   * @default true
   */
  readonly buildArgs?: boolean;

  /**
   * Use `target` while calculating the asset hash
   *
   * @default true
   */
  readonly target?: boolean;

  /**
   * Use `file` while calculating the asset hash
   *
   * @default true
   */
  readonly file?: boolean;

  /**
   * Use `repositoryName` while calculating the asset hash
   *
   * @default true
   */
  readonly repositoryName?: boolean;
}

/**
 * Options for DockerImageAsset
 */
export interface DockerImageAssetOptions extends FingerprintOptions, FileFingerprintOptions {
  /**
   * ECR repository name
   *
   * Specify this property if you need to statically address the image, e.g.
   * from a Kubernetes Pod. Note, this is only the repository name, without the
   * registry and the tag parts.
   *
   * @default - the default ECR repository for CDK assets
   * @deprecated to control the location of docker image assets, please override
   * `Stack.addDockerImageAsset`. this feature will be removed in future
   * releases.
   */
  readonly repositoryName?: string;

  /**
   * Build args to pass to the `docker build` command.
   *
   * Since Docker build arguments are resolved before deployment, keys and
   * values cannot refer to unresolved tokens (such as `lambda.functionArn` or
   * `queue.queueUrl`).
   *
   * @default - no build args are passed
   */
  readonly buildArgs?: { [key: string]: string };

  /**
   * Docker target to build to
   *
   * @default - no target
   */
  readonly target?: string;

  /**
   * Path to the Dockerfile (relative to the directory).
   *
   * @default 'Dockerfile'
   */
  readonly file?: string;

  /**
<<<<<<< HEAD
   * Specify this property to build images for a specific platform. Support docker API 1.38+.
   *
   * @default - no specific platform
   *
   */
  readonly platform?: DockerPlatform;
=======
   * Options to control which parameters are used to invalidate the asset hash.
   *
   * @default - hash all parameters
   */
  readonly invalidation?: DockerImageAssetInvalidationOptions;
>>>>>>> 5436ce27
}

/**
 * Props for DockerImageAssets
 */
export interface DockerImageAssetProps extends DockerImageAssetOptions {
  /**
   * The directory where the Dockerfile is stored
   *
   * Any directory inside with a name that matches the CDK output folder (cdk.out by default) will be excluded from the asset
   */
  readonly directory: string;
}

/**
 * An asset that represents a Docker image.
 *
 * The image will be created in build time and uploaded to an ECR repository.
 */
export class DockerImageAsset extends CoreConstruct implements IAsset {
  /**
   * The full URI of the image (including a tag). Use this reference to pull
   * the asset.
   */
  public imageUri: string;

  /**
   * Repository where the image is stored
   */
  public repository: ecr.IRepository;

  /**
   * A hash of the source of this asset, which is available at construction time. As this is a plain
   * string, it can be used in construct IDs in order to enforce creation of a new resource when
   * the content hash has changed.
   * @deprecated use assetHash
   */
  public readonly sourceHash: string;

  /**
   * A hash of this asset, which is available at construction time. As this is a plain string, it
   * can be used in construct IDs in order to enforce creation of a new resource when the content
   * hash has changed.
   */
  public readonly assetHash: string;

  constructor(scope: Construct, id: string, props: DockerImageAssetProps) {
    super(scope, id);

    // none of the properties use tokens
    validateProps(props);

    // resolve full path
    const dir = path.resolve(props.directory);
    if (!fs.existsSync(dir)) {
      throw new Error(`Cannot find image directory at ${dir}`);
    }

    // validate the docker file exists
    const file = path.join(dir, props.file || 'Dockerfile');
    if (!fs.existsSync(file)) {
      throw new Error(`Cannot find file at ${file}`);
    }

    const defaultIgnoreMode = FeatureFlags.of(this).isEnabled(cxapi.DOCKER_IGNORE_SUPPORT)
      ? IgnoreMode.DOCKER : IgnoreMode.GLOB;
    let ignoreMode = props.ignoreMode ?? defaultIgnoreMode;

    let exclude: string[] = props.exclude || [];

    const ignore = path.join(dir, '.dockerignore');

    if (fs.existsSync(ignore)) {
      const dockerIgnorePatterns = fs.readFileSync(ignore).toString().split('\n').filter(e => !!e);

      exclude = [
        ...dockerIgnorePatterns,
        ...exclude,

        // Ensure .dockerignore is included no matter what.
        '!.dockerignore',
      ];
    }

    // Ensure the Dockerfile is included no matter what.
    exclude.push('!' + path.basename(file));
    // Ensure the cdk.out folder is not included to avoid infinite loops.
    const cdkout = Stage.of(this)?.outdir ?? 'cdk.out';
    exclude.push(cdkout);

    if (props.repositoryName) {
      Annotations.of(this).addWarning('DockerImageAsset.repositoryName is deprecated. Override "core.Stack.addDockerImageAsset" to control asset locations');
    }

    // include build context in "extra" so it will impact the hash
    const extraHash: { [field: string]: any } = {};
<<<<<<< HEAD
    if (props.extraHash) { extraHash.user = props.extraHash; }
    if (props.buildArgs) { extraHash.buildArgs = props.buildArgs; }
    if (props.target) { extraHash.target = props.target; }
    if (props.file) { extraHash.file = props.file; }
    if (props.repositoryName) { extraHash.repositoryName = props.repositoryName; }
    if (props.platform) { extraHash.platform = props.platform; }
=======
    if (props.invalidation?.extraHash !== false && props.extraHash) { extraHash.user = props.extraHash; }
    if (props.invalidation?.buildArgs !== false && props.buildArgs) { extraHash.buildArgs = props.buildArgs; }
    if (props.invalidation?.target !== false && props.target) { extraHash.target = props.target; }
    if (props.invalidation?.file !== false && props.file) { extraHash.file = props.file; }
    if (props.invalidation?.repositoryName !== false && props.repositoryName) { extraHash.repositoryName = props.repositoryName; }
>>>>>>> 5436ce27

    // add "salt" to the hash in order to invalidate the image in the upgrade to
    // 1.21.0 which removes the AdoptedRepository resource (and will cause the
    // deletion of the ECR repository the app used).
    extraHash.version = '1.21.0';

    const staging = new AssetStaging(this, 'Staging', {
      ...props,
      follow: props.followSymlinks ?? toSymlinkFollow(props.follow),
      exclude,
      ignoreMode,
      sourcePath: dir,
      extraHash: Object.keys(extraHash).length === 0
        ? undefined
        : JSON.stringify(extraHash),
    });

    this.sourceHash = staging.assetHash;
    this.assetHash = staging.assetHash;

    const stack = Stack.of(this);
    const location = stack.synthesizer.addDockerImageAsset({
      directoryName: staging.relativeStagedPath(stack),
      dockerBuildArgs: props.buildArgs,
      dockerBuildTarget: props.target,
      dockerFile: props.file,
      sourceHash: staging.assetHash,
      platform: props.platform,
    });

    this.repository = ecr.Repository.fromRepositoryName(this, 'Repository', location.repositoryName);
    this.imageUri = location.imageUri;
  }
}

function validateProps(props: DockerImageAssetProps) {
  for (const [key, value] of Object.entries(props)) {
    if (Token.isUnresolved(value)) {
      throw new Error(`Cannot use Token as value of '${key}': this value is used before deployment starts`);
    }
  }

  validateBuildArgs(props.buildArgs);
}

function validateBuildArgs(buildArgs?: { [key: string]: string }) {
  for (const [key, value] of Object.entries(buildArgs || {})) {
    if (Token.isUnresolved(key) || Token.isUnresolved(value)) {
      throw new Error('Cannot use tokens in keys or values of "buildArgs" since they are needed before deployment');
    }
  }
}

function toSymlinkFollow(follow?: FollowMode): SymlinkFollowMode | undefined {
  switch (follow) {
    case undefined: return undefined;
    case FollowMode.NEVER: return SymlinkFollowMode.NEVER;
    case FollowMode.ALWAYS: return SymlinkFollowMode.ALWAYS;
    case FollowMode.BLOCK_EXTERNAL: return SymlinkFollowMode.BLOCK_EXTERNAL;
    case FollowMode.EXTERNAL: return SymlinkFollowMode.EXTERNAL;
  }
}<|MERGE_RESOLUTION|>--- conflicted
+++ resolved
@@ -111,20 +111,19 @@
   readonly file?: string;
 
   /**
-<<<<<<< HEAD
    * Specify this property to build images for a specific platform. Support docker API 1.38+.
    *
    * @default - no specific platform
    *
    */
   readonly platform?: DockerPlatform;
-=======
+  
+  /**
    * Options to control which parameters are used to invalidate the asset hash.
    *
    * @default - hash all parameters
    */
   readonly invalidation?: DockerImageAssetInvalidationOptions;
->>>>>>> 5436ce27
 }
 
 /**
@@ -221,20 +220,12 @@
 
     // include build context in "extra" so it will impact the hash
     const extraHash: { [field: string]: any } = {};
-<<<<<<< HEAD
-    if (props.extraHash) { extraHash.user = props.extraHash; }
-    if (props.buildArgs) { extraHash.buildArgs = props.buildArgs; }
-    if (props.target) { extraHash.target = props.target; }
-    if (props.file) { extraHash.file = props.file; }
-    if (props.repositoryName) { extraHash.repositoryName = props.repositoryName; }
-    if (props.platform) { extraHash.platform = props.platform; }
-=======
     if (props.invalidation?.extraHash !== false && props.extraHash) { extraHash.user = props.extraHash; }
     if (props.invalidation?.buildArgs !== false && props.buildArgs) { extraHash.buildArgs = props.buildArgs; }
     if (props.invalidation?.target !== false && props.target) { extraHash.target = props.target; }
     if (props.invalidation?.file !== false && props.file) { extraHash.file = props.file; }
     if (props.invalidation?.repositoryName !== false && props.repositoryName) { extraHash.repositoryName = props.repositoryName; }
->>>>>>> 5436ce27
+    if (props.invalidation?.platform !== false && props.platform) { extraHash.platform = props.platform; }
 
     // add "salt" to the hash in order to invalidate the image in the upgrade to
     // 1.21.0 which removes the AdoptedRepository resource (and will cause the
