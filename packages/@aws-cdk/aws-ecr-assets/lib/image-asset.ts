import * as fs from 'fs';
import * as path from 'path';
import * as ecr from '@aws-cdk/aws-ecr';
import { Annotations, AssetStaging, FeatureFlags, FileFingerprintOptions, IgnoreMode, Stack, SymlinkFollowMode, Token } from '@aws-cdk/core';
import * as cxapi from '@aws-cdk/cx-api';
import { Construct } from 'constructs';

// keep this import separate from other imports to reduce chance for merge conflicts with v2-main
// eslint-disable-next-line
<<<<<<< HEAD
import { FingerprintOptions, FollowMode, IAsset } from '@aws-cdk/assets';
// keep this import separate from other imports to reduce chance for merge conflicts with v2-main
// eslint-disable-next-line no-duplicate-imports, import/order
import { Construct as CoreConstruct } from '@aws-cdk/core';
=======
import { FingerprintOptions, IAsset, Staging } from '@aws-cdk/assets';
>>>>>>> 2819b32e

/**
 * Options for DockerImageAsset
 */
export interface DockerImageAssetOptions extends FingerprintOptions, FileFingerprintOptions {
  /**
   * ECR repository name
   *
   * Specify this property if you need to statically address the image, e.g.
   * from a Kubernetes Pod. Note, this is only the repository name, without the
   * registry and the tag parts.
   *
   * @default - the default ECR repository for CDK assets
   * @deprecated to control the location of docker image assets, please override
   * `Stack.addDockerImageAsset`. this feature will be removed in future
   * releases.
   */
  readonly repositoryName?: string;

  /**
   * Build args to pass to the `docker build` command.
   *
   * Since Docker build arguments are resolved before deployment, keys and
   * values cannot refer to unresolved tokens (such as `lambda.functionArn` or
   * `queue.queueUrl`).
   *
   * @default - no build args are passed
   */
  readonly buildArgs?: { [key: string]: string };

  /**
   * Docker target to build to
   *
   * @default - no target
   */
  readonly target?: string;

  /**
   * Path to the Dockerfile (relative to the directory).
   *
   * @default 'Dockerfile'
   */
  readonly file?: string;
}

/**
 * Props for DockerImageAssets
 */
export interface DockerImageAssetProps extends DockerImageAssetOptions {
  /**
   * The directory where the Dockerfile is stored
   */
  readonly directory: string;
}

/**
 * An asset that represents a Docker image.
 *
 * The image will be created in build time and uploaded to an ECR repository.
 */
export class DockerImageAsset extends Construct implements IAsset {
  /**
   * The full URI of the image (including a tag). Use this reference to pull
   * the asset.
   */
  public imageUri: string;

  /**
   * Repository where the image is stored
   */
  public repository: ecr.IRepository;

  /**
   * A hash of the source of this asset, which is available at construction time. As this is a plain
   * string, it can be used in construct IDs in order to enforce creation of a new resource when
   * the content hash has changed.
   * @deprecated use assetHash
   */
  public readonly sourceHash: string;

  /**
   * A hash of this asset, which is available at construction time. As this is a plain string, it
   * can be used in construct IDs in order to enforce creation of a new resource when the content
   * hash has changed.
   */
  public readonly assetHash: string;

  constructor(scope: Construct, id: string, props: DockerImageAssetProps) {
    super(scope, id);

    // none of the properties use tokens
    validateProps(props);

    // resolve full path
    const dir = path.resolve(props.directory);
    if (!fs.existsSync(dir)) {
      throw new Error(`Cannot find image directory at ${dir}`);
    }

    // validate the docker file exists
    const file = path.join(dir, props.file || 'Dockerfile');
    if (!fs.existsSync(file)) {
      throw new Error(`Cannot find file at ${file}`);
    }

    const defaultIgnoreMode = FeatureFlags.of(this).isEnabled(cxapi.DOCKER_IGNORE_SUPPORT)
      ? IgnoreMode.DOCKER : IgnoreMode.GLOB;
    let ignoreMode = props.ignoreMode ?? defaultIgnoreMode;

    let exclude: string[] = props.exclude || [];

    const ignore = path.join(dir, '.dockerignore');

    if (fs.existsSync(ignore)) {
      const dockerIgnorePatterns = fs.readFileSync(ignore).toString().split('\n').filter(e => !!e);

      exclude = [
        ...dockerIgnorePatterns,
        ...exclude,

        // Ensure .dockerignore is included no matter what.
        '!.dockerignore',
      ];
    }

    // Ensure the Dockerfile is included no matter what.
    exclude.push('!' + path.basename(file));

    if (props.repositoryName) {
      Annotations.of(this).addWarning('DockerImageAsset.repositoryName is deprecated. Override "core.Stack.addDockerImageAsset" to control asset locations');
    }

    // include build context in "extra" so it will impact the hash
    const extraHash: { [field: string]: any } = { };
    if (props.extraHash) { extraHash.user = props.extraHash; }
    if (props.buildArgs) { extraHash.buildArgs = props.buildArgs; }
    if (props.target) { extraHash.target = props.target; }
    if (props.file) { extraHash.file = props.file; }
    if (props.repositoryName) { extraHash.repositoryName = props.repositoryName; }

    // add "salt" to the hash in order to invalidate the image in the upgrade to
    // 1.21.0 which removes the AdoptedRepository resource (and will cause the
    // deletion of the ECR repository the app used).
    extraHash.version = '1.21.0';

    const staging = new AssetStaging(this, 'Staging', {
      ...props,
      follow: props.followSymlinks ?? toSymlinkFollow(props.follow),
      exclude,
      ignoreMode,
      sourcePath: dir,
      extraHash: Object.keys(extraHash).length === 0
        ? undefined
        : JSON.stringify(extraHash),
    });

    this.sourceHash = staging.assetHash;
    this.assetHash = staging.assetHash;

    const stack = Stack.of(this);
    const location = stack.synthesizer.addDockerImageAsset({
      directoryName: staging.relativeStagedPath(stack),
      dockerBuildArgs: props.buildArgs,
      dockerBuildTarget: props.target,
      dockerFile: props.file,
      sourceHash: staging.assetHash,
    });

    this.repository = ecr.Repository.fromRepositoryName(this, 'Repository', location.repositoryName);
    this.imageUri = location.imageUri;
  }
}

function validateProps(props: DockerImageAssetProps) {
  for (const [key, value] of Object.entries(props)) {
    if (Token.isUnresolved(value)) {
      throw new Error(`Cannot use Token as value of '${key}': this value is used before deployment starts`);
    }
  }

  validateBuildArgs(props.buildArgs);
}

function validateBuildArgs(buildArgs?: { [key: string]: string }) {
  for (const [key, value] of Object.entries(buildArgs || {})) {
    if (Token.isUnresolved(key) || Token.isUnresolved(value)) {
      throw new Error('Cannot use tokens in keys or values of "buildArgs" since they are needed before deployment');
    }
  }
}

function toSymlinkFollow(follow?: FollowMode): SymlinkFollowMode | undefined {
  switch (follow) {
    case undefined: return undefined;
    case FollowMode.NEVER: return SymlinkFollowMode.NEVER;
    case FollowMode.ALWAYS: return SymlinkFollowMode.ALWAYS;
    case FollowMode.BLOCK_EXTERNAL: return SymlinkFollowMode.BLOCK_EXTERNAL;
    case FollowMode.EXTERNAL: return SymlinkFollowMode.EXTERNAL;
  }
}<|MERGE_RESOLUTION|>--- conflicted
+++ resolved
@@ -1,20 +1,13 @@
 import * as fs from 'fs';
 import * as path from 'path';
+import { FingerprintOptions, FollowMode, IAsset } from '@aws-cdk/assets';
 import * as ecr from '@aws-cdk/aws-ecr';
 import { Annotations, AssetStaging, FeatureFlags, FileFingerprintOptions, IgnoreMode, Stack, SymlinkFollowMode, Token } from '@aws-cdk/core';
 import * as cxapi from '@aws-cdk/cx-api';
-import { Construct } from 'constructs';
 
 // keep this import separate from other imports to reduce chance for merge conflicts with v2-main
 // eslint-disable-next-line
-<<<<<<< HEAD
-import { FingerprintOptions, FollowMode, IAsset } from '@aws-cdk/assets';
-// keep this import separate from other imports to reduce chance for merge conflicts with v2-main
-// eslint-disable-next-line no-duplicate-imports, import/order
-import { Construct as CoreConstruct } from '@aws-cdk/core';
-=======
-import { FingerprintOptions, IAsset, Staging } from '@aws-cdk/assets';
->>>>>>> 2819b32e
+import { Construct } from 'constructs';
 
 /**
  * Options for DockerImageAsset
