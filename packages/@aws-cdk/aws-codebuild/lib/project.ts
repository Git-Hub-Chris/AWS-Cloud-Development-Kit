--- conflicted
+++ resolved
@@ -667,26 +667,6 @@
       throw new Error("If the Project's source is NoSource, you need to provide a concrete buildSpec");
     }
 
-<<<<<<< HEAD
-    // Render the source and add in the buildspec
-    const renderSource = () => {
-      if (props.badge && !this.source.badgeSupported) {
-        throw new Error(`Badge is not supported for source type ${this.source.type}`);
-      }
-
-      if (this.source.type === SourceType.NONE && (buildSpec === undefined || !buildSpec.isImmediate)) {
-        throw new Error("If the Project's source is NoSource, you need to provide a concrete buildSpec");
-      }
-
-      const sourceJson = this.source._toSourceJSON();
-      return {
-        ...sourceJson,
-        buildSpec: buildSpec && buildSpec.toBuildSpec()
-      };
-    };
-
-=======
->>>>>>> 390baf1d
     this._secondarySources = [];
     for (const secondarySource of props.secondarySources || []) {
       this.addSecondarySource(secondarySource);
@@ -771,11 +751,7 @@
    */
   protected validate(): string[] {
     const ret = new Array<string>();
-<<<<<<< HEAD
-    if (this.source.type === SourceType.CODEPIPELINE) {
-=======
     if (this.source.type === CODEPIPELINE_SOURCE_ARTIFACTS_TYPE) {
->>>>>>> 390baf1d
       if (this._secondarySources.length > 0) {
         ret.push('A Project with a CodePipeline Source cannot have secondary sources. ' +
           "Use the CodeBuild Pipeline Actions' `extraInputs` property instead");
