import assets = require('@aws-cdk/assets');
import { DockerImageAsset, DockerImageAssetProps } from '@aws-cdk/assets-docker';
import cloudwatch = require('@aws-cdk/aws-cloudwatch');
import ec2 = require('@aws-cdk/aws-ec2');
import ecr = require('@aws-cdk/aws-ecr');
import events = require('@aws-cdk/aws-events');
import iam = require('@aws-cdk/aws-iam');
import kms = require('@aws-cdk/aws-kms');
<<<<<<< HEAD
import s3 = require('@aws-cdk/aws-s3');
import { Aws, Construct, Fn, IResource, Resource, Token } from '@aws-cdk/cdk';
=======
import { Aws, CfnOutput, Construct, IResource, Resource, Token } from '@aws-cdk/cdk';
>>>>>>> e7ad990a
import { BuildArtifacts, CodePipelineBuildArtifacts, NoBuildArtifacts } from './artifacts';
import { Cache } from './cache';
import { CfnProject } from './codebuild.generated';
import { BuildSource, NoSource, SourceType } from './source';

const CODEPIPELINE_TYPE = 'CODEPIPELINE';
const S3_BUCKET_ENV = 'SCRIPT_S3_BUCKET';
const S3_KEY_ENV = 'SCRIPT_S3_KEY';

export interface IProject extends IResource, iam.IGrantable {
  /**
   * The ARN of this Project.
   * @attribute
   */
  readonly projectArn: string;

  /**
   * The human-visible name of this Project.
   * @attribute
   */
  readonly projectName: string;

  /** The IAM service Role of this Project. Undefined for imported Projects. */
  readonly role?: iam.IRole;

  /**
   * Defines a CloudWatch event rule triggered when the build project state
   * changes. You can filter specific build status events using an event
   * pattern filter on the `build-status` detail field:
   *
   *    const rule = project.onStateChange('OnBuildStarted', target);
   *    rule.addEventPattern({
   *      detail: {
   *        'build-status': [
   *          "IN_PROGRESS",
   *          "SUCCEEDED",
   *          "FAILED",
   *          "STOPPED"
   *        ]
   *      }
   *    });
   *
   * You can also use the methods `onBuildFailed` and `onBuildSucceeded` to define rules for
   * these specific state changes.
   *
   * @see https://docs.aws.amazon.com/codebuild/latest/userguide/sample-build-notifications.html
   */
  onStateChange(name: string, target?: events.IEventRuleTarget, options?: events.EventRuleProps): events.EventRule;

  /**
   * Defines a CloudWatch event rule that triggers upon phase change of this
   * build project.
   *
   * @see https://docs.aws.amazon.com/codebuild/latest/userguide/sample-build-notifications.html
   */
  onPhaseChange(name: string, target?: events.IEventRuleTarget, options?: events.EventRuleProps): events.EventRule;

  /**
   * Defines an event rule which triggers when a build starts.
   */
  onBuildStarted(name: string, target?: events.IEventRuleTarget, options?: events.EventRuleProps): events.EventRule;

  /**
   * Defines an event rule which triggers when a build fails.
   */
  onBuildFailed(name: string, target?: events.IEventRuleTarget, options?: events.EventRuleProps): events.EventRule;

  /**
   * Defines an event rule which triggers when a build completes successfully.
   */
  onBuildSucceeded(name: string, target?: events.IEventRuleTarget, options?: events.EventRuleProps): events.EventRule;

  /**
   * @returns a CloudWatch metric associated with this build project.
   * @param metricName The name of the metric
   * @param props Customization properties
   */
  metric(metricName: string, props: cloudwatch.MetricOptions): cloudwatch.Metric;

  /**
   * Measures the number of builds triggered.
   *
   * Units: Count
   *
   * Valid CloudWatch statistics: Sum
   *
   * @default sum over 5 minutes
   */
  metricBuilds(props?: cloudwatch.MetricOptions): cloudwatch.Metric;

  /**
   * Measures the duration of all builds over time.
   *
   * Units: Seconds
   *
   * Valid CloudWatch statistics: Average (recommended), Maximum, Minimum
   *
   * @default average over 5 minutes
   */
  metricDuration(props?: cloudwatch.MetricOptions): cloudwatch.Metric;

  /**
   * Measures the number of successful builds.
   *
   * Units: Count
   *
   * Valid CloudWatch statistics: Sum
   *
   * @default sum over 5 minutes
   */
  metricSucceededBuilds(props?: cloudwatch.MetricOptions): cloudwatch.Metric;

  /**
   * Measures the number of builds that failed because of client error or
   * because of a timeout.
   *
   * Units: Count
   *
   * Valid CloudWatch statistics: Sum
   *
   * @default sum over 5 minutes
   */
  metricFailedBuilds(props?: cloudwatch.MetricOptions): cloudwatch.Metric;
}

/**
 * Represents a reference to a CodeBuild Project.
 *
 * If you're managing the Project alongside the rest of your CDK resources,
 * use the {@link Project} class.
 *
 * If you want to reference an already existing Project
 * (or one defined in a different CDK Stack),
 * use the {@link import} method.
 */
abstract class ProjectBase extends Resource implements IProject {
  public abstract readonly grantPrincipal: iam.IPrincipal;

  /** The ARN of this Project. */
  public abstract readonly projectArn: string;

  /** The human-visible name of this Project. */
  public abstract readonly projectName: string;

  /** The IAM service Role of this Project. */
  public abstract readonly role?: iam.IRole;

  /**
   * Defines a CloudWatch event rule triggered when the build project state
   * changes. You can filter specific build status events using an event
   * pattern filter on the `build-status` detail field:
   *
   *    const rule = project.onStateChange('OnBuildStarted', target);
   *    rule.addEventPattern({
   *      detail: {
   *        'build-status': [
   *          "IN_PROGRESS",
   *          "SUCCEEDED",
   *          "FAILED",
   *          "STOPPED"
   *        ]
   *      }
   *    });
   *
   * You can also use the methods `onBuildFailed` and `onBuildSucceeded` to define rules for
   * these specific state changes.
   *
   * @see https://docs.aws.amazon.com/codebuild/latest/userguide/sample-build-notifications.html
   */
  public onStateChange(name: string, target?: events.IEventRuleTarget, options?: events.EventRuleProps) {
    const rule = new events.EventRule(this, name, options);
    rule.addTarget(target);
    rule.addEventPattern({
      source: ['aws.codebuild'],
      detailType: ['CodeBuild Build State Change'],
      detail: {
        'project-name': [
          this.projectName
        ]
      }
    });
    return rule;
  }

  /**
   * Defines a CloudWatch event rule that triggers upon phase change of this
   * build project.
   *
   * @see https://docs.aws.amazon.com/codebuild/latest/userguide/sample-build-notifications.html
   */
  public onPhaseChange(name: string, target?: events.IEventRuleTarget, options?: events.EventRuleProps) {
    const rule = new events.EventRule(this, name, options);
    rule.addTarget(target);
    rule.addEventPattern({
      source: ['aws.codebuild'],
      detailType: ['CodeBuild Build Phase Change'],
      detail: {
        'project-name': [
          this.projectName
        ]
      }
    });
    return rule;
  }

  /**
   * Defines an event rule which triggers when a build starts.
   */
  public onBuildStarted(name: string, target?: events.IEventRuleTarget, options?: events.EventRuleProps) {
    const rule = this.onStateChange(name, target, options);
    rule.addEventPattern({
      detail: {
        'build-status': ['IN_PROGRESS']
      }
    });
    return rule;
  }

  /**
   * Defines an event rule which triggers when a build fails.
   */
  public onBuildFailed(name: string, target?: events.IEventRuleTarget, options?: events.EventRuleProps) {
    const rule = this.onStateChange(name, target, options);
    rule.addEventPattern({
      detail: {
        'build-status': ['FAILED']
      }
    });
    return rule;
  }

  /**
   * Defines an event rule which triggers when a build completes successfully.
   */
  public onBuildSucceeded(name: string, target?: events.IEventRuleTarget, options?: events.EventRuleProps) {
    const rule = this.onStateChange(name, target, options);
    rule.addEventPattern({
      detail: {
        'build-status': ['SUCCEEDED']
      }
    });
    return rule;
  }

  /**
   * @returns a CloudWatch metric associated with this build project.
   * @param metricName The name of the metric
   * @param props Customization properties
   */
  public metric(metricName: string, props: cloudwatch.MetricOptions) {
    return new cloudwatch.Metric({
      namespace: 'AWS/CodeBuild',
      metricName,
      dimensions: { ProjectName: this.projectName },
      ...props
    });
  }

  /**
   * Measures the number of builds triggered.
   *
   * Units: Count
   *
   * Valid CloudWatch statistics: Sum
   *
   * @default sum over 5 minutes
   */
  public metricBuilds(props?: cloudwatch.MetricOptions) {
    return this.metric('Builds', {
      statistic: 'sum',
      ...props,
    });
  }

  /**
   * Measures the duration of all builds over time.
   *
   * Units: Seconds
   *
   * Valid CloudWatch statistics: Average (recommended), Maximum, Minimum
   *
   * @default average over 5 minutes
   */
  public metricDuration(props?: cloudwatch.MetricOptions) {
    return this.metric('Duration', {
      statistic: 'avg',
      ...props
    });
  }

  /**
   * Measures the number of successful builds.
   *
   * Units: Count
   *
   * Valid CloudWatch statistics: Sum
   *
   * @default sum over 5 minutes
   */
  public metricSucceededBuilds(props?: cloudwatch.MetricOptions) {
    return this.metric('SucceededBuilds', {
      statistic: 'sum',
      ...props,
    });
  }

  /**
   * Measures the number of builds that failed because of client error or
   * because of a timeout.
   *
   * Units: Count
   *
   * Valid CloudWatch statistics: Sum
   *
   * @default sum over 5 minutes
   */
  public metricFailedBuilds(props?: cloudwatch.MetricOptions) {
    return this.metric('FailedBuilds', {
      statistic: 'sum',
      ...props,
    });
  }
}

export interface CommonProjectProps {
  /**
   * A description of the project. Use the description to identify the purpose
   * of the project.
   */
  readonly description?: string;

  /**
   * Filename or contents of buildspec in JSON format.
   * @see https://docs.aws.amazon.com/codebuild/latest/userguide/build-spec-ref.html#build-spec-ref-example
   */
  readonly buildSpec?: any;

  /**
   * Run a script from an asset as build script
   *
   * If supplied together with buildSpec, the asset script will be run
   * _after_ the existing commands in buildspec.
   *
   * This feature can also be used without a source, to simply run an
   * arbitrary script in a serverless way.
   *
   * @default No asset build script
   */
  readonly buildScriptAsset?: assets.Asset;

  /**
   * The script in the asset to run.
   *
   * @default build.sh
   */
  readonly buildScriptAssetEntrypoint?: string;

  /**
   * Service Role to assume while running the build.
   * If not specified, a role will be created.
   */
  readonly role?: iam.IRole;

  /**
   * Encryption key to use to read and write artifacts.
   * If not specified, a role will be created.
   */
  readonly encryptionKey?: kms.IKey;

  /**
   * Caching strategy to use.
   * @default Cache.none
   */
  readonly cache?: Cache;

  /**
   * Build environment to use for the build.
   */
  readonly environment?: BuildEnvironment;

  /**
   * Indicates whether AWS CodeBuild generates a publicly accessible URL for
   * your project's build badge. For more information, see Build Badges Sample
   * in the AWS CodeBuild User Guide.
   */
  readonly badge?: boolean;

  /**
   * The number of minutes after which AWS CodeBuild stops the build if it's
   * not complete. For valid values, see the timeoutInMinutes field in the AWS
   * CodeBuild User Guide.
   */
  readonly timeout?: number;

  /**
   * Additional environment variables to add to the build environment.
   */
  readonly environmentVariables?: { [name: string]: BuildEnvironmentVariable };

  /**
   * The physical, human-readable name of the CodeBuild Project.
   */
  readonly projectName?: string;

  /**
   * VPC network to place codebuild network interfaces
   *
   * Specify this if the codebuild project needs to access resources in a VPC.
   */
  readonly vpc?: ec2.IVpc;

  /**
   * Where to place the network interfaces within the VPC.
   *
   * Only used if 'vpc' is supplied.
   *
   * @default All private subnets
   */
  readonly subnetSelection?: ec2.SubnetSelection;

  /**
   * What security group to associate with the codebuild project's network interfaces.
   * If no security group is identified, one will be created automatically.
   *
   * Only used if 'vpc' is supplied.
   *
   */
  readonly securityGroups?: ec2.ISecurityGroup[];

  /**
   * Whether to allow the CodeBuild to send all network traffic
   *
   * If set to false, you must individually add traffic rules to allow the
   * CodeBuild project to connect to network targets.
   *
   * Only used if 'vpc' is supplied.
   *
   * @default true
   */
  readonly allowAllOutbound?: boolean;
}
export interface ProjectProps extends CommonProjectProps {
  /**
   * The source of the build.
   * *Note*: if {@link NoSource} is given as the source,
   * then you need to provide an explicit `buildSpec`.
   *
   * @default NoSource
   */
  readonly source?: BuildSource;

  /**
   * Defines where build artifacts will be stored.
   * Could be: PipelineBuildArtifacts, NoBuildArtifacts and S3BucketBuildArtifacts.
   *
   * @default NoBuildArtifacts
   */
  readonly artifacts?: BuildArtifacts;

  /**
   * The secondary sources for the Project.
   * Can be also added after the Project has been created by using the {@link Project#addSecondarySource} method.
   *
   * @default []
   * @see https://docs.aws.amazon.com/codebuild/latest/userguide/sample-multi-in-out.html
   */
  readonly secondarySources?: BuildSource[];

  /**
   * The secondary artifacts for the Project.
   * Can also be added after the Project has been created by using the {@link Project#addSecondaryArtifact} method.
   *
   * @default []
   * @see https://docs.aws.amazon.com/codebuild/latest/userguide/sample-multi-in-out.html
   */
  readonly secondaryArtifacts?: BuildArtifacts[];
}

/**
 * A representation of a CodeBuild Project.
 */
export class Project extends ProjectBase {

  public static fromProjectArn(scope: Construct, id: string, projectArn: string): IProject {
    class Import extends ProjectBase {
      public readonly grantPrincipal: iam.IPrincipal;
      public readonly projectArn = projectArn;
      public readonly projectName = scope.node.stack.parseArn(projectArn).resourceName!;
      public readonly role?: iam.Role = undefined;

      constructor(s: Construct, i: string) {
        super(s, i);
        this.grantPrincipal = new iam.ImportedResourcePrincipal({ resource: this });
      }
    }

    return new Import(scope, id);
  }

  /**
   * Import a Project defined either outside the CDK,
   * or in a different CDK Stack
   * (and exported using the {@link export} method).
   *
   * @note if you're importing a CodeBuild Project for use
   *   in a CodePipeline, make sure the existing Project
   *   has permissions to access the S3 Bucket of that Pipeline -
   *   otherwise, builds in that Pipeline will always fail.
   *
   * @param scope the parent Construct for this Construct
   * @param id the logical name of this Construct
   * @param projectName the name of the project to import
   * @returns a reference to the existing Project
   */
  public static fromProjectName(scope: Construct, id: string, projectName: string): IProject {
    class Import extends ProjectBase {
      public readonly grantPrincipal: iam.IPrincipal;
      public readonly projectArn: string;
      public readonly projectName: string;
      public readonly role?: iam.Role = undefined;

      constructor(s: Construct, i: string) {
        super(s, i);

        this.projectArn = this.node.stack.formatArn({
          service: 'codebuild',
          resource: 'project',
          resourceName: projectName,
        });

        this.grantPrincipal = new iam.ImportedResourcePrincipal({ resource: this });
        this.projectName = projectName;
      }
    }

    return new Import(scope, id);
  }

  public readonly grantPrincipal: iam.IPrincipal;

  /**
   * The IAM role for this project.
   */
  public readonly role?: iam.IRole;

  /**
   * The ARN of the project.
   */
  public readonly projectArn: string;

  /**
   * The name of the project.
   */
  public readonly projectName: string;

  private readonly source: BuildSource;
  private readonly buildImage: IBuildImage;
  private readonly _secondarySources: BuildSource[];
  private readonly _secondaryArtifacts: BuildArtifacts[];
  private _securityGroups: ec2.ISecurityGroup[] = [];

  constructor(scope: Construct, id: string, props: ProjectProps) {
    super(scope, id);

    if (props.buildScriptAssetEntrypoint && !props.buildScriptAsset) {
      throw new Error('To use buildScriptAssetEntrypoint, supply buildScriptAsset as well.');
    }

    this.role = props.role || new iam.Role(this, 'Role', {
      assumedBy: new iam.ServicePrincipal('codebuild.amazonaws.com')
    });
    this.grantPrincipal = this.role;

    this.buildImage = (props.environment && props.environment.buildImage) || LinuxBuildImage.STANDARD_1_0;

    // let source "bind" to the project. this usually involves granting permissions
    // for the code build role to interact with the source.
    this.source = props.source || new NoSource();
    this.source._bind(this);

    const artifacts = this.parseArtifacts(props);
    artifacts._bind(this);

    const cache = props.cache || Cache.none();

    // give the caching strategy the option to grant permissions to any required resources
    cache._bind(this);

    // Inject download commands for asset if requested
    const environmentVariables = props.environmentVariables || {};
    const buildSpec = props.buildSpec || {};

    if (props.buildScriptAsset) {
      environmentVariables[S3_BUCKET_ENV] = { value: props.buildScriptAsset.s3BucketName };
      environmentVariables[S3_KEY_ENV] = { value: props.buildScriptAsset.s3ObjectKey };
      extendBuildSpec(buildSpec, this.buildImage.runScriptBuildspec(props.buildScriptAssetEntrypoint || 'build.sh'));
      props.buildScriptAsset.grantRead(this.role);
    }

    // Render the source and add in the buildspec
    const renderSource = () => {
      if (props.badge && !this.source.badgeSupported) {
        throw new Error(`Badge is not supported for source type ${this.source.type}`);
      }

      const sourceJson = this.source._toSourceJSON();
      if (typeof buildSpec === 'string') {
        return {
          ...sourceJson,
          buildSpec // Filename to buildspec file
        };
      } else if (Object.keys(buildSpec).length > 0) {
        // We have to pretty-print the buildspec, otherwise
        // CodeBuild will not recognize it as an inline buildspec.
        return {
          ...sourceJson,
          buildSpec: JSON.stringify(buildSpec, undefined, 2)
        };
      } else if (this.source.type === SourceType.None) {
        throw new Error("If the Project's source is NoSource, you need to provide a buildSpec");
      } else {
        return sourceJson;
      }
    };

    this._secondarySources = [];
    for (const secondarySource of props.secondarySources || []) {
      this.addSecondarySource(secondarySource);
    }

    this._secondaryArtifacts = [];
    for (const secondaryArtifact of props.secondaryArtifacts || []) {
      this.addSecondaryArtifact(secondaryArtifact);
    }

    this.validateCodePipelineSettings(artifacts);

    const resource = new CfnProject(this, 'Resource', {
      description: props.description,
      source: renderSource(),
      artifacts: artifacts.toArtifactsJSON(),
      serviceRole: this.role.roleArn,
      environment: this.renderEnvironment(props.environment, environmentVariables),
      encryptionKey: props.encryptionKey && props.encryptionKey.keyArn,
      badgeEnabled: props.badge,
      cache: cache._toCloudFormation(),
      name: props.projectName,
      timeoutInMinutes: props.timeout,
      secondarySources: new Token(() => this.renderSecondarySources()),
      secondaryArtifacts: new Token(() => this.renderSecondaryArtifacts()),
      triggers: this.source._buildTriggers(),
      vpcConfig: this.configureVpc(props),
    });

    this.projectArn = resource.projectArn;
    this.projectName = resource.projectName;

    this.addToRolePolicy(this.createLoggingPermission());
  }

  public get securityGroups(): ec2.ISecurityGroup[] {
    return this._securityGroups.slice();
  }

  /**
   * Add a permission only if there's a policy attached.
   * @param statement The permissions statement to add
   */
  public addToRolePolicy(statement: iam.PolicyStatement) {
    if (this.role) {
      this.role.addToPolicy(statement);
    }
  }

  /**
   * Add a permission only if there's a policy attached.
   * @param statement The permissions statement to add
   */
  public addToRoleInlinePolicy(statement: iam.PolicyStatement) {
    if (this.role) {
      const policy = new iam.Policy(this, 'PolicyDocument', {
        policyName: 'CodeBuildEC2Policy',
        statements: [statement]
      });
      this.role.attachInlinePolicy(policy);
    }
  }

  /**
   * Adds a secondary source to the Project.
   *
   * @param secondarySource the source to add as a secondary source
   * @see https://docs.aws.amazon.com/codebuild/latest/userguide/sample-multi-in-out.html
   */
  public addSecondarySource(secondarySource: BuildSource): void {
    if (!secondarySource.identifier) {
      throw new Error('The identifier attribute is mandatory for secondary sources');
    }
    secondarySource._bind(this);
    this._secondarySources.push(secondarySource);
  }

  /**
   * Adds a secondary artifact to the Project.
   *
   * @param secondaryArtifact the artifact to add as a secondary artifact
   * @see https://docs.aws.amazon.com/codebuild/latest/userguide/sample-multi-in-out.html
   */
  public addSecondaryArtifact(secondaryArtifact: BuildArtifacts): any {
    if (!secondaryArtifact.identifier) {
      throw new Error("The identifier attribute is mandatory for secondary artifacts");
    }
    secondaryArtifact._bind(this);
    this._secondaryArtifacts.push(secondaryArtifact);
  }

  /**
   * @override
   */
  protected validate(): string[] {
    const ret = new Array<string>();
    if (this.source.type === SourceType.CodePipeline) {
      if (this._secondarySources.length > 0) {
        ret.push('A Project with a CodePipeline Source cannot have secondary sources. ' +
          "Use the CodeBuild Pipeline Actions' `extraInputs` property instead");
      }
      if (this._secondaryArtifacts.length > 0) {
        ret.push('A Project with a CodePipeline Source cannot have secondary artifacts. ' +
          "Use the CodeBuild Pipeline Actions' `extraOutputs` property instead");
      }
    }
    return ret;
  }

  private createLoggingPermission() {
    const logGroupArn = this.node.stack.formatArn({
      service: 'logs',
      resource: 'log-group',
      sep: ':',
      resourceName: `/aws/codebuild/${this.projectName}`,
    });

    const logGroupStarArn = `${logGroupArn}:*`;

    const p = new iam.PolicyStatement();
    p.allow();
    p.addResource(logGroupArn);
    p.addResource(logGroupStarArn);
    p.addAction('logs:CreateLogGroup');
    p.addAction('logs:CreateLogStream');
    p.addAction('logs:PutLogEvents');

    return p;
  }

  private renderEnvironment(env: BuildEnvironment = {},
                            projectVars: { [name: string]: BuildEnvironmentVariable } = {}): CfnProject.EnvironmentProperty {
    const vars: { [name: string]: BuildEnvironmentVariable } = {};
    const containerVars = env.environmentVariables || {};

    // first apply environment variables from the container definition
    for (const name of Object.keys(containerVars)) {
      vars[name] = containerVars[name];
    }

    // now apply project-level vars
    for (const name of Object.keys(projectVars)) {
      vars[name] = projectVars[name];
    }

    const hasEnvironmentVars = Object.keys(vars).length > 0;

    const errors = this.buildImage.validate(env);
    if (errors.length > 0) {
      throw new Error("Invalid CodeBuild environment: " + errors.join('\n'));
    }

    return {
      type: this.buildImage.type,
      image: this.buildImage.imageId,
      privilegedMode: env.privileged || false,
      computeType: env.computeType || this.buildImage.defaultComputeType,
      environmentVariables: !hasEnvironmentVars ? undefined : Object.keys(vars).map(name => ({
        name,
        type: vars[name].type || BuildEnvironmentVariableType.PlainText,
        value: vars[name].value
      }))
    };
  }

  private renderSecondarySources(): CfnProject.SourceProperty[] | undefined {
    return this._secondarySources.length === 0
      ? undefined
      : this._secondarySources.map((secondarySource) => secondarySource._toSourceJSON());
  }

  private renderSecondaryArtifacts(): CfnProject.ArtifactsProperty[] | undefined {
    return this._secondaryArtifacts.length === 0
      ? undefined
      : this._secondaryArtifacts.map((secondaryArtifact) => secondaryArtifact.toArtifactsJSON());
  }

  /**
   * If configured, set up the VPC-related properties
   *
   * Returns the VpcConfig that should be added to the
   * codebuild creation properties.
   */
  private configureVpc(props: ProjectProps): CfnProject.VpcConfigProperty | undefined {
    if ((props.securityGroups || props.allowAllOutbound !== undefined) && !props.vpc) {
      throw new Error(`Cannot configure 'securityGroup' or 'allowAllOutbound' without configuring a VPC`);
    }

    if (!props.vpc) { return undefined; }

    if ((props.securityGroups && props.securityGroups.length > 0) && props.allowAllOutbound !== undefined) {
      throw new Error(`Configure 'allowAllOutbound' directly on the supplied SecurityGroup.`);
    }

    if (props.securityGroups && props.securityGroups.length > 0) {
      this._securityGroups = props.securityGroups.slice();
    } else {
      const securityGroup = new ec2.SecurityGroup(this, 'SecurityGroup', {
        vpc: props.vpc,
        description: 'Automatic generated security group for CodeBuild ' + this.node.uniqueId,
        allowAllOutbound: props.allowAllOutbound
      });
      this._securityGroups = [securityGroup];
    }
    this.addToRoleInlinePolicy(new iam.PolicyStatement()
      .addAllResources()
      .addActions(
        'ec2:CreateNetworkInterface',
        'ec2:DescribeNetworkInterfaces',
        'ec2:DeleteNetworkInterface',
        'ec2:DescribeSubnets',
        'ec2:DescribeSecurityGroups',
        'ec2:DescribeDhcpOptions',
        'ec2:DescribeVpcs'
      ));
    this.addToRolePolicy(new iam.PolicyStatement()
      .addResource(`arn:aws:ec2:${Aws.region}:${Aws.accountId}:network-interface/*`)
      .addCondition('StringEquals', {
        "ec2:Subnet": props.vpc
          .selectSubnets(props.subnetSelection).subnetIds
          .map(si => `arn:aws:ec2:${Aws.region}:${Aws.accountId}:subnet/${si}`),
        "ec2:AuthorizedService": "codebuild.amazonaws.com"
      })
      .addAction('ec2:CreateNetworkInterfacePermission'));
    return {
      vpcId: props.vpc.vpcId,
      subnets: props.vpc.selectSubnets(props.subnetSelection).subnetIds,
      securityGroupIds: this._securityGroups.map(s => s.securityGroupId)
    };
  }

  private parseArtifacts(props: ProjectProps) {
    if (props.artifacts) {
      return props.artifacts;
    }
    if (this.source._toSourceJSON().type === CODEPIPELINE_TYPE) {
      return new CodePipelineBuildArtifacts();
    } else {
      return new NoBuildArtifacts();
    }
  }

  private validateCodePipelineSettings(artifacts: BuildArtifacts) {
    const sourceType = this.source._toSourceJSON().type;
    const artifactsType = artifacts.toArtifactsJSON().type;

    if ((sourceType === CODEPIPELINE_TYPE || artifactsType === CODEPIPELINE_TYPE) &&
      (sourceType !== artifactsType)) {
      throw new Error('Both source and artifacts must be set to CodePipeline');
    }
  }
}

/**
 * Build machine compute type.
 */
export enum ComputeType {
  Small = 'BUILD_GENERAL1_SMALL',
  Medium = 'BUILD_GENERAL1_MEDIUM',
  Large = 'BUILD_GENERAL1_LARGE'
}

export interface BuildEnvironment {
  /**
   * The image used for the builds.
   *
   * @default LinuxBuildImage.STANDARD_1_0
   */
  readonly buildImage?: IBuildImage;

  /**
   * The type of compute to use for this build.
   * See the {@link ComputeType} enum for the possible values.
   *
   * @default taken from {@link #buildImage#defaultComputeType}
   */
  readonly computeType?: ComputeType;

  /**
   * Indicates how the project builds Docker images. Specify true to enable
   * running the Docker daemon inside a Docker container. This value must be
   * set to true only if this build project will be used to build Docker
   * images, and the specified build environment image is not one provided by
   * AWS CodeBuild with Docker support. Otherwise, all associated builds that
   * attempt to interact with the Docker daemon will fail.
   *
   * @default false
   */
  readonly privileged?: boolean;

  /**
   * The environment variables that your builds can use.
   */
  readonly environmentVariables?: { [name: string]: BuildEnvironmentVariable };
}

/**
 * Represents a Docker image used for the CodeBuild Project builds.
 * Use the concrete subclasses, either:
 * {@link LinuxBuildImage} or {@link WindowsBuildImage}.
 */
export interface IBuildImage {
  /**
   * The type of build environment.
   */
  readonly type: string;

  /**
   * The Docker image identifier that the build environment uses.
   *
   * @see https://docs.aws.amazon.com/codebuild/latest/userguide/build-env-ref-available.html
   */
  readonly imageId: string;

  /**
   * The default {@link ComputeType} to use with this image,
   * if one was not specified in {@link BuildEnvironment#computeType} explicitly.
   */
  readonly defaultComputeType: ComputeType;

  /**
   * Allows the image a chance to validate whether the passed configuration is correct.
   *
   * @param buildEnvironment the current build environment
   */
  validate(buildEnvironment: BuildEnvironment): string[];

  /**
   * Make a buildspec to run the indicated script
   */
  runScriptBuildspec(entrypoint: string): any;
}

/**
 * A CodeBuild image running Linux.
 *
 * This class has a bunch of public constants that represent the most popular images.
 *
 * You can also specify a custom image using one of the static methods:
 *
 * - LinuxBuildImage.fromDockerHub(image)
 * - LinuxBuildImage.fromEcrRepository(repo[, tag])
 * - LinuxBuildImage.fromAsset(parent, id, props)
 *
 *
 * @see https://docs.aws.amazon.com/codebuild/latest/userguide/build-env-ref-available.html
 */
export class LinuxBuildImage implements IBuildImage {
  public static readonly STANDARD_1_0 = new LinuxBuildImage('aws/codebuild/standard:1.0');
  public static readonly STANDARD_2_0 = new LinuxBuildImage('aws/codebuild/standard:2.0');
  public static readonly UBUNTU_14_04_BASE = new LinuxBuildImage('aws/codebuild/ubuntu-base:14.04');
  public static readonly UBUNTU_14_04_ANDROID_JAVA8_24_4_1 = new LinuxBuildImage('aws/codebuild/android-java-8:24.4.1');
  public static readonly UBUNTU_14_04_ANDROID_JAVA8_26_1_1 = new LinuxBuildImage('aws/codebuild/android-java-8:26.1.1');
  public static readonly UBUNTU_14_04_DOCKER_17_09_0 = new LinuxBuildImage('aws/codebuild/docker:17.09.0');
  public static readonly UBUNTU_14_04_DOCKER_18_09_0 = new LinuxBuildImage('aws/codebuild/docker:18.09.0');
  public static readonly UBUNTU_14_04_GOLANG_1_10 = new LinuxBuildImage('aws/codebuild/golang:1.10');
  public static readonly UBUNTU_14_04_GOLANG_1_11 = new LinuxBuildImage('aws/codebuild/golang:1.11');
  public static readonly UBUNTU_14_04_OPEN_JDK_8 = new LinuxBuildImage('aws/codebuild/java:openjdk-8');
  public static readonly UBUNTU_14_04_OPEN_JDK_9 = new LinuxBuildImage('aws/codebuild/java:openjdk-9');
  public static readonly UBUNTU_14_04_OPEN_JDK_11 = new LinuxBuildImage('aws/codebuild/java:openjdk-11');
  public static readonly UBUNTU_14_04_NODEJS_10_14_1 = new LinuxBuildImage('aws/codebuild/nodejs:10.14.1');
  public static readonly UBUNTU_14_04_NODEJS_10_1_0 = new LinuxBuildImage('aws/codebuild/nodejs:10.1.0');
  public static readonly UBUNTU_14_04_NODEJS_8_11_0 = new LinuxBuildImage('aws/codebuild/nodejs:8.11.0');
  public static readonly UBUNTU_14_04_NODEJS_6_3_1 = new LinuxBuildImage('aws/codebuild/nodejs:6.3.1');
  public static readonly UBUNTU_14_04_PHP_5_6 = new LinuxBuildImage('aws/codebuild/php:5.6');
  public static readonly UBUNTU_14_04_PHP_7_0 = new LinuxBuildImage('aws/codebuild/php:7.0');
  public static readonly UBUNTU_14_04_PHP_7_1 = new LinuxBuildImage('aws/codebuild/php:7.1');
  public static readonly UBUNTU_14_04_PYTHON_3_7_1 = new LinuxBuildImage('aws/codebuild/python:3.7.1');
  public static readonly UBUNTU_14_04_PYTHON_3_6_5 = new LinuxBuildImage('aws/codebuild/python:3.6.5');
  public static readonly UBUNTU_14_04_PYTHON_3_5_2 = new LinuxBuildImage('aws/codebuild/python:3.5.2');
  public static readonly UBUNTU_14_04_PYTHON_3_4_5 = new LinuxBuildImage('aws/codebuild/python:3.4.5');
  public static readonly UBUNTU_14_04_PYTHON_3_3_6 = new LinuxBuildImage('aws/codebuild/python:3.3.6');
  public static readonly UBUNTU_14_04_PYTHON_2_7_12 = new LinuxBuildImage('aws/codebuild/python:2.7.12');
  public static readonly UBUNTU_14_04_RUBY_2_5_3 = new LinuxBuildImage('aws/codebuild/ruby:2.5.3');
  public static readonly UBUNTU_14_04_RUBY_2_5_1 = new LinuxBuildImage('aws/codebuild/ruby:2.5.1');
  public static readonly UBUNTU_14_04_RUBY_2_3_1 = new LinuxBuildImage('aws/codebuild/ruby:2.3.1');
  public static readonly UBUNTU_14_04_RUBY_2_2_5 = new LinuxBuildImage('aws/codebuild/ruby:2.2.5');
  public static readonly UBUNTU_14_04_DOTNET_CORE_1_1 = new LinuxBuildImage('aws/codebuild/dot-net:core-1');
  public static readonly UBUNTU_14_04_DOTNET_CORE_2_0 = new LinuxBuildImage('aws/codebuild/dot-net:core-2.0');
  public static readonly UBUNTU_14_04_DOTNET_CORE_2_1 = new LinuxBuildImage('aws/codebuild/dot-net:core-2.1');

  /**
   * @returns a Linux build image from a Docker Hub image.
   */
  public static fromDockerHub(name: string): LinuxBuildImage {
    return new LinuxBuildImage(name);
  }

  /**
   * @returns A Linux build image from an ECR repository.
   *
   * NOTE: if the repository is external (i.e. imported), then we won't be able to add
   * a resource policy statement for it so CodeBuild can pull the image.
   *
   * @see https://docs.aws.amazon.com/codebuild/latest/userguide/sample-ecr.html
   *
   * @param repository The ECR repository
   * @param tag Image tag (default "latest")
   */
  public static fromEcrRepository(repository: ecr.IRepository, tag: string = 'latest'): LinuxBuildImage {
    const image = new LinuxBuildImage(repository.repositoryUriForTag(tag));
    repository.addToResourcePolicy(ecrAccessForCodeBuildService());
    return image;
  }

  /**
   * Uses an Docker image asset as a Linux build image.
   */
  public static fromAsset(scope: Construct, id: string, props: DockerImageAssetProps): LinuxBuildImage {
    const asset = new DockerImageAsset(scope, id, props);
    const image = new LinuxBuildImage(asset.imageUri);

    // allow this codebuild to pull this image (CodeBuild doesn't use a role, so
    // we can't use `asset.grantUseImage()`.
    asset.repository.addToResourcePolicy(ecrAccessForCodeBuildService());

    return image;
  }

  public readonly type = 'LINUX_CONTAINER';
  public readonly defaultComputeType = ComputeType.Small;

  private constructor(public readonly imageId: string) {
  }

  public validate(_: BuildEnvironment): string[] {
    return [];
  }

  public runScriptBuildspec(entrypoint: string): any {
    return {
      version: '0.2',
      phases: {
        pre_build: {
          commands: [
            // Better echo the location here; if this fails, the error message only contains
            // the unexpanded variables by default. It might fail if you're running an old
            // definition of the CodeBuild project--the permissions will have been changed
            // to only allow downloading the very latest version.
            `echo "Downloading scripts from s3://\${${S3_BUCKET_ENV}}/\${${S3_KEY_ENV}}"`,
            `aws s3 cp s3://\${${S3_BUCKET_ENV}}/\${${S3_KEY_ENV}} /tmp`,
            `mkdir -p /tmp/scriptdir`,
            `unzip /tmp/$(basename \$${S3_KEY_ENV}) -d /tmp/scriptdir`,
          ]
        },
        build: {
          commands: [
            'export SCRIPT_DIR=/tmp/scriptdir',
            `echo "Running ${entrypoint}"`,
            `chmod +x /tmp/scriptdir/${entrypoint}`,
            `/tmp/scriptdir/${entrypoint}`,
          ]
        }
      }
    };
  }
}

/**
 * A CodeBuild image running Windows.
 *
 * This class has a bunch of public constants that represent the most popular images.
 *
 * You can also specify a custom image using one of the static methods:
 *
 * - WindowsBuildImage.fromDockerHub(image)
 * - WindowsBuildImage.fromEcrRepository(repo[, tag])
 * - WindowsBuildImage.fromAsset(parent, id, props)
 *
 * @see https://docs.aws.amazon.com/codebuild/latest/userguide/build-env-ref-available.html
 */
export class WindowsBuildImage implements IBuildImage {
  public static readonly WIN_SERVER_CORE_2016_BASE = new WindowsBuildImage('aws/codebuild/windows-base:1.0');

  /**
   * @returns a Windows build image from a Docker Hub image.
   */
  public static fromDockerHub(name: string): WindowsBuildImage {
    return new WindowsBuildImage(name);
  }

  /**
   * @returns A Linux build image from an ECR repository.
   *
   * NOTE: if the repository is external (i.e. imported), then we won't be able to add
   * a resource policy statement for it so CodeBuild can pull the image.
   *
   * @see https://docs.aws.amazon.com/codebuild/latest/userguide/sample-ecr.html
   *
   * @param repository The ECR repository
   * @param tag Image tag (default "latest")
   */
  public static fromEcrRepository(repository: ecr.IRepository, tag: string = 'latest'): WindowsBuildImage {
    const image = new WindowsBuildImage(repository.repositoryUriForTag(tag));
    repository.addToResourcePolicy(ecrAccessForCodeBuildService());
    return image;
  }

  /**
   * Uses an Docker image asset as a Windows build image.
   */
  public static fromAsset(scope: Construct, id: string, props: DockerImageAssetProps): WindowsBuildImage {
    const asset = new DockerImageAsset(scope, id, props);
    const image = new WindowsBuildImage(asset.imageUri);

    // allow this codebuild to pull this image (CodeBuild doesn't use a role, so
    // we can't use `asset.grantUseImage()`.
    asset.repository.addToResourcePolicy(ecrAccessForCodeBuildService());

    return image;
  }
  public readonly type = 'WINDOWS_CONTAINER';
  public readonly defaultComputeType = ComputeType.Medium;

  private constructor(public readonly imageId: string) {
  }

  public validate(buildEnvironment: BuildEnvironment): string[] {
    const ret: string[] = [];
    if (buildEnvironment.computeType === ComputeType.Small) {
      ret.push("Windows images do not support the Small ComputeType");
    }
    return ret;
  }

  public runScriptBuildspec(entrypoint: string): any {
    return {
      version: '0.2',
      phases: {
        pre_build: {
          // Would love to do downloading here and executing in the next step,
          // but I don't know how to propagate the value of $TEMPDIR.
          //
          // Punting for someone who knows PowerShell well enough.
          commands: []
        },
        build: {
          commands: [
            `Set-Variable -Name TEMPDIR -Value (New-TemporaryFile).DirectoryName`,
            `aws s3 cp s3://$env:${S3_BUCKET_ENV}/$env:${S3_KEY_ENV} $TEMPDIR\\scripts.zip`,
            'New-Item -ItemType Directory -Path $TEMPDIR\\scriptdir',
            'Expand-Archive -Path $TEMPDIR/scripts.zip -DestinationPath $TEMPDIR\\scriptdir',
            '$env:SCRIPT_DIR = "$TEMPDIR\\scriptdir"',
            `& $TEMPDIR\\scriptdir\\${entrypoint}`
          ]
        }
      }
    };
  }
}

export interface BuildEnvironmentVariable {
  /**
   * The type of environment variable.
   * @default PlainText
   */
  readonly type?: BuildEnvironmentVariableType;

  /**
   * The value of the environment variable (or the name of the parameter in
   * the SSM parameter store.)
   */
  readonly value: any;
}

export enum BuildEnvironmentVariableType {
  /**
   * An environment variable in plaintext format.
   */
  PlainText = 'PLAINTEXT',

  /**
   * An environment variable stored in Systems Manager Parameter Store.
   */
  ParameterStore = 'PARAMETER_STORE'
}

/**
 * Extend buildSpec phases with the contents of another one
 */
function extendBuildSpec(buildSpec: any, extend: any) {
  if (typeof buildSpec === 'string') {
    throw new Error('Cannot extend buildspec that is given as a string. Pass the buildspec as a structure instead.');
  }
  if (buildSpec.version === '0.1') {
    throw new Error('Cannot extend buildspec at version "0.1". Set the version to "0.2" or higher instead.');
  }
  if (buildSpec.version === undefined) {
    buildSpec.version = extend.version;
  }

  if (!buildSpec.phases) {
    buildSpec.phases = {};
  }

  for (const phaseName of Object.keys(extend.phases)) {
    if (!(phaseName in buildSpec.phases)) { buildSpec.phases[phaseName] = {}; }
    const phase = buildSpec.phases[phaseName];

    if (!(phase.commands)) { phase.commands = []; }
    phase.commands.push(...extend.phases[phaseName].commands);
  }
}

function ecrAccessForCodeBuildService(): iam.PolicyStatement {
  return new iam.PolicyStatement()
    .describe('CodeBuild')
    .addServicePrincipal('codebuild.amazonaws.com')
    .addActions(
      'ecr:GetDownloadUrlForLayer',
      'ecr:BatchGetImage',
      'ecr:BatchCheckLayerAvailability'
    );
}<|MERGE_RESOLUTION|>--- conflicted
+++ resolved
@@ -6,12 +6,7 @@
 import events = require('@aws-cdk/aws-events');
 import iam = require('@aws-cdk/aws-iam');
 import kms = require('@aws-cdk/aws-kms');
-<<<<<<< HEAD
-import s3 = require('@aws-cdk/aws-s3');
-import { Aws, Construct, Fn, IResource, Resource, Token } from '@aws-cdk/cdk';
-=======
-import { Aws, CfnOutput, Construct, IResource, Resource, Token } from '@aws-cdk/cdk';
->>>>>>> e7ad990a
+import { Aws, Construct, IResource, Resource, Token } from '@aws-cdk/cdk';
 import { BuildArtifacts, CodePipelineBuildArtifacts, NoBuildArtifacts } from './artifacts';
 import { Cache } from './cache';
 import { CfnProject } from './codebuild.generated';
