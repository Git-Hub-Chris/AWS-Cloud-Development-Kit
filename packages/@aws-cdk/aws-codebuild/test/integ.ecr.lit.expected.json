{
  "Resources": {
    "MyRepoF4F48043": {
<<<<<<< HEAD
      "DeletionPolicy": "Retain",
      "UpdateReplacePolicy": "Retain",
=======
>>>>>>> 9948bfd7
      "Type": "AWS::ECR::Repository",
      "DeletionPolicy": "Retain"
    },
    "MyProjectRole9BBE5233": {
      "Type": "AWS::IAM::Role",
      "Properties": {
        "AssumeRolePolicyDocument": {
          "Statement": [
            {
              "Action": "sts:AssumeRole",
              "Effect": "Allow",
              "Principal": {
                "Service": {
                  "Fn::Join": [
                    "",
                    [
                      "codebuild.",
                      {
                        "Ref": "AWS::URLSuffix"
                      }
                    ]
                  ]
                }
              }
            }
          ],
          "Version": "2012-10-17"
        }
      }
    },
    "MyProjectRoleDefaultPolicyB19B7C29": {
      "Type": "AWS::IAM::Policy",
      "Properties": {
        "PolicyDocument": {
          "Statement": [
            {
              "Action": [
                "ecr:BatchCheckLayerAvailability",
                "ecr:GetDownloadUrlForLayer",
                "ecr:BatchGetImage"
              ],
              "Effect": "Allow",
              "Resource": {
                "Fn::GetAtt": [
                  "MyRepoF4F48043",
                  "Arn"
                ]
              }
            },
            {
              "Action": "ecr:GetAuthorizationToken",
              "Effect": "Allow",
              "Resource": "*"
            },
            {
              "Action": [
                "logs:CreateLogGroup",
                "logs:CreateLogStream",
                "logs:PutLogEvents"
              ],
              "Effect": "Allow",
              "Resource": [
                {
                  "Fn::Join": [
                    "",
                    [
                      "arn:",
                      {
                        "Ref": "AWS::Partition"
                      },
                      ":logs:",
                      {
                        "Ref": "AWS::Region"
                      },
                      ":",
                      {
                        "Ref": "AWS::AccountId"
                      },
                      ":log-group:/aws/codebuild/",
                      {
                        "Ref": "MyProject39F7B0AE"
                      }
                    ]
                  ]
                },
                {
                  "Fn::Join": [
                    "",
                    [
                      "arn:",
                      {
                        "Ref": "AWS::Partition"
                      },
                      ":logs:",
                      {
                        "Ref": "AWS::Region"
                      },
                      ":",
                      {
                        "Ref": "AWS::AccountId"
                      },
                      ":log-group:/aws/codebuild/",
                      {
                        "Ref": "MyProject39F7B0AE"
                      },
                      ":*"
                    ]
                  ]
                }
              ]
            }
          ],
          "Version": "2012-10-17"
        },
        "PolicyName": "MyProjectRoleDefaultPolicyB19B7C29",
        "Roles": [
          {
            "Ref": "MyProjectRole9BBE5233"
          }
        ]
      }
    },
    "MyProject39F7B0AE": {
      "Type": "AWS::CodeBuild::Project",
      "Properties": {
        "Artifacts": {
          "Type": "NO_ARTIFACTS"
        },
        "Environment": {
          "ComputeType": "BUILD_GENERAL1_SMALL",
          "Image": {
            "Fn::Join": [
              "",
              [
                {
                  "Fn::Select": [
                    4,
                    {
                      "Fn::Split": [
                        ":",
                        {
                          "Fn::GetAtt": [
                            "MyRepoF4F48043",
                            "Arn"
                          ]
                        }
                      ]
                    }
                  ]
                },
                ".dkr.ecr.",
                {
                  "Fn::Select": [
                    3,
                    {
                      "Fn::Split": [
                        ":",
                        {
                          "Fn::GetAtt": [
                            "MyRepoF4F48043",
                            "Arn"
                          ]
                        }
                      ]
                    }
                  ]
                },
                ".amazonaws.com/",
                {
                  "Ref": "MyRepoF4F48043"
                },
                ":v1.0"
              ]
            ]
          },
          "ImagePullCredentialsType": "SERVICE_ROLE",
          "PrivilegedMode": false,
          "Type": "LINUX_CONTAINER"
        },
        "ServiceRole": {
          "Fn::GetAtt": [
            "MyProjectRole9BBE5233",
            "Arn"
          ]
        },
        "Source": {
          "BuildSpec": "{\n  \"version\": \"0.2\",\n  \"phases\": {\n    \"build\": {\n      \"commands\": [\n        \"ls\"\n      ]\n    }\n  }\n}",
          "Type": "NO_SOURCE"
        }
      }
    }
  }
}<|MERGE_RESOLUTION|>--- conflicted
+++ resolved
@@ -1,11 +1,8 @@
 {
   "Resources": {
     "MyRepoF4F48043": {
-<<<<<<< HEAD
       "DeletionPolicy": "Retain",
       "UpdateReplacePolicy": "Retain",
-=======
->>>>>>> 9948bfd7
       "Type": "AWS::ECR::Repository",
       "DeletionPolicy": "Retain"
     },
