import cloudwatch = require('@aws-cdk/aws-cloudwatch');
import cdk = require('@aws-cdk/cdk');
import { Chain } from '../chain';
import { StateGraph } from '../state-graph';
import { IStepFunctionsTask, StepFunctionsTaskProperties } from '../step-functions-task';
import { CatchProps, IChainable, INextable, RetryProps } from '../types';
import { renderJsonPath, State, StateType } from './state';

/**
 * Props that are common to all tasks
 */
export interface TaskProps {
    /**
     * Actual task to be invoked in this workflow
     */
    readonly task: IStepFunctionsTask;

    /**
     * An optional description for this state
     *
     * @default No comment
     */
    readonly comment?: string;

    /**
     * JSONPath expression to select part of the state to be the input to this state.
     *
     * May also be the special value DISCARD, which will cause the effective
     * input to be the empty object {}.
     *
     * @default $
     */
    readonly inputPath?: string;

    /**
     * JSONPath expression to select part of the state to be the output to this state.
     *
     * May also be the special value DISCARD, which will cause the effective
     * output to be the empty object {}.
     *
     * @default $
     */
    readonly outputPath?: string;

    /**
     * JSONPath expression to indicate where to inject the state's output
     *
     * May also be the special value DISCARD, which will cause the state's
     * input to become its output.
     *
     * @default $
     */
    readonly resultPath?: string;

    /**
     * Maximum run time of this state
     *
     * If the state takes longer than this amount of time to complete, a 'Timeout' error is raised.
     *
     * @default 60
     */
    readonly timeoutSeconds?: number;
}

/**
 * Define a Task state in the state machine
 *
 * Reaching a Task state causes some work to be executed, represented by the
 * Task's resource property. Task constructs represent a generic Amazon
 * States Language Task.
 *
 * For some resource types, more specific subclasses of Task may be available
 * which are more convenient to use.
 */
export class Task extends State implements INextable {
    public readonly endStates: INextable[];
    private readonly timeoutSeconds?: number;
    private readonly taskProps: StepFunctionsTaskProperties;

    constructor(scope: cdk.Construct, id: string, props: TaskProps) {
        super(scope, id, props);

        this.timeoutSeconds = props.timeoutSeconds;
        this.taskProps = props.task.bind(this);
        this.endStates = [this];
    }

    /**
     * Add retry configuration for this state
     *
     * This controls if and how the execution will be retried if a particular
     * error occurs.
     */
    public addRetry(props: RetryProps = {}): Task {
        super._addRetry(props);
        return this;
    }

    /**
     * Add a recovery handler for this state
     *
     * When a particular error occurs, execution will continue at the error
     * handler instead of failing the state machine execution.
     */
    public addCatch(handler: IChainable, props: CatchProps = {}): Task {
        super._addCatch(handler.startState, props);
        return this;
    }

    /**
     * Continue normal execution with the given state
     */
    public next(next: IChainable): Chain {
        super.makeNext(next.startState);
        return Chain.sequence(this, next);
    }

    /**
     * Return the Amazon States Language object for this state
     */
    public toStateJson(): object {
        return {
            ...this.renderNextEnd(),
            ...this.renderRetryCatch(),
            ...this.renderInputOutput(),
            Type: StateType.Task,
            Comment: this.comment,
            Resource: this.taskProps.resourceArn,
            Parameters: this.taskProps.parameters,
            ResultPath: renderJsonPath(this.resultPath),
            TimeoutSeconds: this.timeoutSeconds,
            HeartbeatSeconds: this.taskProps.heartbeatSeconds,
        };
    }

    /**
     * Return the given named metric for this Task
     *
     * @default sum over 5 minutes
     */
    public metric(metricName: string, props?: cloudwatch.MetricOptions): cloudwatch.Metric {
        return new cloudwatch.Metric({
            namespace: 'AWS/States',
            metricName,
            dimensions: this.taskProps.metricDimensions,
            statistic: 'sum',
            ...props
        });
    }

    /**
     * The interval, in milliseconds, between the time the Task starts and the time it closes.
     *
     * @default average over 5 minutes
     */
    public metricRunTime(props?: cloudwatch.MetricOptions): cloudwatch.Metric {
        return this.taskMetric(this.taskProps.metricPrefixSingular, 'RunTime', { statistic: 'avg', ...props });
    }

    /**
     * The interval, in milliseconds, for which the activity stays in the schedule state.
     *
     * @default average over 5 minutes
     */
    public metricScheduleTime(props?: cloudwatch.MetricOptions): cloudwatch.Metric {
        return this.taskMetric(this.taskProps.metricPrefixSingular, 'ScheduleTime', { statistic: 'avg', ...props });
    }

    /**
     * The interval, in milliseconds, between the time the activity is scheduled and the time it closes.
     *
     * @default average over 5 minutes
     */
    public metricTime(props?: cloudwatch.MetricOptions): cloudwatch.Metric {
        return this.taskMetric(this.taskProps.metricPrefixSingular, 'Time', { statistic: 'avg', ...props });
    }

    /**
     * Metric for the number of times this activity is scheduled
     *
     * @default sum over 5 minutes
     */
    public metricScheduled(props?: cloudwatch.MetricOptions): cloudwatch.Metric {
        return this.taskMetric(this.taskProps.metricPrefixPlural, 'Scheduled', props);
    }

    /**
     * Metric for the number of times this activity times out
     *
     * @default sum over 5 minutes
     */
    public metricTimedOut(props?: cloudwatch.MetricOptions): cloudwatch.Metric {
        return this.taskMetric(this.taskProps.metricPrefixPlural, 'TimedOut', props);
    }

    /**
     * Metric for the number of times this activity is started
     *
     * @default sum over 5 minutes
     */
    public metricStarted(props?: cloudwatch.MetricOptions): cloudwatch.Metric {
        return this.taskMetric(this.taskProps.metricPrefixPlural, 'Started', props);
    }

    /**
     * Metric for the number of times this activity succeeds
     *
     * @default sum over 5 minutes
     */
    public metricSucceeded(props?: cloudwatch.MetricOptions): cloudwatch.Metric {
        return this.taskMetric(this.taskProps.metricPrefixPlural, 'Succeeded', props);
    }

    /**
     * Metric for the number of times this activity fails
     *
     * @default sum over 5 minutes
     */
    public metricFailed(props?: cloudwatch.MetricOptions): cloudwatch.Metric {
        return this.taskMetric(this.taskProps.metricPrefixPlural, 'Failed', props);
    }

    /**
     * Metric for the number of times the heartbeat times out for this activity
     *
     * @default sum over 5 minutes
     */
    public metricHeartbeatTimedOut(props?: cloudwatch.MetricOptions): cloudwatch.Metric {
        return this.taskMetric(this.taskProps.metricPrefixPlural, 'HeartbeatTimedOut', props);
    }

    protected onBindToGraph(graph: StateGraph) {
        super.onBindToGraph(graph);
        for (const policyStatement of this.taskProps.policyStatements || []) {
            graph.registerPolicyStatement(policyStatement);
        }
    }

    private taskMetric(prefix: string | undefined, suffix: string, props?: cloudwatch.MetricOptions): cloudwatch.Metric {
        if (prefix === undefined) {
            throw new Error('This Task Resource does not expose metrics');
        }
        return this.metric(prefix + suffix, props);
    }
<<<<<<< HEAD
}

/**
 * Interface for objects that can be invoked in a Task state
 */
export interface IStepFunctionsTaskResource {
    /**
     * Return the properties required for using this object as a Task resource
     *
     * @param callingTask [disable-awslint:ref-via-interface]
     */
    asStepFunctionsTaskResource(callingTask: Task): StepFunctionsTaskResourceProps;
}

/**
 * Properties that define how to refer to a TaskResource
 */
export interface StepFunctionsTaskResourceProps {
    /**
     * The ARN of the resource
     */
    readonly resourceArn: string;

    /**
     * Additional policy statements to add to the execution role
     *
     * @default No policy roles
     */
    readonly policyStatements?: iam.PolicyStatement[];

    /**
     * Prefix for singular metric names of activity actions
     *
     * @default No such metrics
     */
    readonly metricPrefixSingular?: string;

    /**
     * Prefix for plural metric names of activity actions
     *
     * @default No such metrics
     */
    readonly metricPrefixPlural?: string;

    /**
     * The dimensions to attach to metrics
     *
     * @default No metrics
     */
    readonly metricDimensions?: cloudwatch.DimensionHash;
=======
>>>>>>> e4ac767b
}<|MERGE_RESOLUTION|>--- conflicted
+++ resolved
@@ -242,57 +242,4 @@
         }
         return this.metric(prefix + suffix, props);
     }
-<<<<<<< HEAD
-}
-
-/**
- * Interface for objects that can be invoked in a Task state
- */
-export interface IStepFunctionsTaskResource {
-    /**
-     * Return the properties required for using this object as a Task resource
-     *
-     * @param callingTask [disable-awslint:ref-via-interface]
-     */
-    asStepFunctionsTaskResource(callingTask: Task): StepFunctionsTaskResourceProps;
-}
-
-/**
- * Properties that define how to refer to a TaskResource
- */
-export interface StepFunctionsTaskResourceProps {
-    /**
-     * The ARN of the resource
-     */
-    readonly resourceArn: string;
-
-    /**
-     * Additional policy statements to add to the execution role
-     *
-     * @default No policy roles
-     */
-    readonly policyStatements?: iam.PolicyStatement[];
-
-    /**
-     * Prefix for singular metric names of activity actions
-     *
-     * @default No such metrics
-     */
-    readonly metricPrefixSingular?: string;
-
-    /**
-     * Prefix for plural metric names of activity actions
-     *
-     * @default No such metrics
-     */
-    readonly metricPrefixPlural?: string;
-
-    /**
-     * The dimensions to attach to metrics
-     *
-     * @default No metrics
-     */
-    readonly metricDimensions?: cloudwatch.DimensionHash;
-=======
->>>>>>> e4ac767b
 }