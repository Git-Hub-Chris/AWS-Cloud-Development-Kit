--- conflicted
+++ resolved
@@ -52,27 +52,17 @@
   },
   "license": "Apache-2.0",
   "devDependencies": {
-<<<<<<< HEAD
-    "@aws-cdk/assert": "^0.8.2",
-    "cdk-build-tools": "^0.8.2",
-    "cdk-integ-tools": "^0.8.2",
-    "cfn2ts": "^0.8.2",
-    "pkglint": "^0.8.2"
-  },
-  "dependencies": {
-    "@aws-cdk/cdk": "^0.8.2",
-    "@aws-cdk/aws-cloudwatch": "^0.8.2",
-    "@aws-cdk/aws-events": "^0.8.2",
-    "@aws-cdk/aws-iam": "^0.8.2"
-=======
     "@aws-cdk/assert": "^0.9.2",
     "cdk-build-tools": "^0.9.2",
+    "cdk-integ-tools": "^0.9.2",
     "cfn2ts": "^0.9.2",
     "pkglint": "^0.9.2"
   },
   "dependencies": {
-    "@aws-cdk/cdk": "^0.9.2"
->>>>>>> d68b6c3d
+    "@aws-cdk/cdk": "^0.9.2",
+    "@aws-cdk/aws-cloudwatch": "^0.9.2",
+    "@aws-cdk/aws-events": "^0.9.2",
+    "@aws-cdk/aws-iam": "^0.9.2"
   },
   "homepage": "https://github.com/awslabs/aws-cdk"
 }