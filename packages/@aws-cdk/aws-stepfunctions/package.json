{
  "name": "@aws-cdk/aws-stepfunctions",
  "version": "0.0.0",
  "private": true,
  "description": "The CDK Construct Library for AWS::StepFunctions",
  "main": "lib/index.js",
  "types": "lib/index.d.ts",
  "jsii": {
    "outdir": "dist",
    "targets": {
      "java": {
        "package": "software.amazon.awscdk.services.stepfunctions",
        "maven": {
          "groupId": "software.amazon.awscdk",
          "artifactId": "stepfunctions"
        }
      },
      "dotnet": {
        "namespace": "Amazon.CDK.AWS.StepFunctions",
        "packageId": "Amazon.CDK.AWS.StepFunctions",
        "iconUrl": "https://raw.githubusercontent.com/aws/aws-cdk/main/logo/default-256-dark.png"
      },
      "python": {
        "distName": "aws-cdk.aws-stepfunctions",
        "module": "aws_cdk.aws_stepfunctions",
        "classifiers": [
          "Framework :: AWS CDK",
          "Framework :: AWS CDK :: 2"
        ]
      }
    },
    "projectReferences": true,
    "metadata": {
      "jsii": {
        "rosetta": {
          "strict": true
        }
      }
    }
  },
  "repository": {
    "type": "git",
    "url": "https://github.com/aws/aws-cdk.git",
    "directory": "packages/@aws-cdk/aws-stepfunctions"
  },
  "scripts": {
    "build": "cdk-build",
    "watch": "cdk-watch",
    "lint": "cdk-lint",
    "test": "cdk-test",
    "integ": "integ-runner",
    "pkglint": "pkglint -f",
    "package": "cdk-package",
    "awslint": "cdk-awslint",
    "cfn2ts": "cfn2ts",
    "build+test+package": "yarn build+test && yarn package",
    "build+test": "yarn build && yarn test",
    "compat": "cdk-compat",
    "gen": "cfn2ts",
    "rosetta:extract": "yarn --silent jsii-rosetta extract",
    "build+extract": "yarn build && yarn rosetta:extract",
    "build+test+extract": "yarn build+test && yarn rosetta:extract"
  },
  "cdk-build": {
    "cloudformation": "AWS::StepFunctions",
    "env": {
      "AWSLINT_BASE_CONSTRUCT": true
    }
  },
  "keywords": [
    "aws",
    "cdk",
    "constructs",
    "stepfunctions"
  ],
  "author": {
    "name": "Amazon Web Services",
    "url": "https://aws.amazon.com",
    "organization": true
  },
  "license": "Apache-2.0",
  "devDependencies": {
    "@aws-cdk/assertions": "0.0.0",
    "@aws-cdk/cdk-build-tools": "0.0.0",
<<<<<<< HEAD
    "@aws-cdk/integ-runner": "0.0.0",
    "@aws-cdk/integ-tests": "0.0.0",
=======
>>>>>>> 9ab6d795
    "@aws-cdk/cfn2ts": "0.0.0",
    "@aws-cdk/integ-runner": "0.0.0",
    "@aws-cdk/integ-tests": "^0.0.0",
    "@aws-cdk/pkglint": "0.0.0",
    "@types/jest": "^27.5.2"
  },
  "dependencies": {
    "@aws-cdk/aws-cloudwatch": "0.0.0",
    "@aws-cdk/aws-events": "0.0.0",
    "@aws-cdk/aws-iam": "0.0.0",
    "@aws-cdk/aws-logs": "0.0.0",
    "@aws-cdk/aws-s3": "0.0.0",
    "@aws-cdk/core": "0.0.0",
    "constructs": "^10.0.0"
  },
  "homepage": "https://github.com/aws/aws-cdk",
  "peerDependencies": {
    "@aws-cdk/aws-cloudwatch": "0.0.0",
    "@aws-cdk/aws-events": "0.0.0",
    "@aws-cdk/aws-iam": "0.0.0",
    "@aws-cdk/aws-logs": "0.0.0",
    "@aws-cdk/aws-s3": "0.0.0",
    "@aws-cdk/core": "0.0.0",
    "constructs": "^10.0.0"
  },
  "engines": {
    "node": ">= 14.15.0"
  },
  "awslint": {
    "exclude": [
      "duration-prop-type:@aws-cdk/aws-stepfunctions.Errors.TIMEOUT",
      "duration-prop-type:@aws-cdk/aws-stepfunctions.Errors.HEARTBEAT_TIMEOUT",
      "no-unused-type:@aws-cdk/aws-stepfunctions.ServiceIntegrationPattern"
    ]
  },
  "stability": "stable",
  "maturity": "stable",
  "awscdkio": {
    "announce": false
  },
  "publishConfig": {
    "tag": "latest"
  }
}<|MERGE_RESOLUTION|>--- conflicted
+++ resolved
@@ -82,11 +82,6 @@
   "devDependencies": {
     "@aws-cdk/assertions": "0.0.0",
     "@aws-cdk/cdk-build-tools": "0.0.0",
-<<<<<<< HEAD
-    "@aws-cdk/integ-runner": "0.0.0",
-    "@aws-cdk/integ-tests": "0.0.0",
-=======
->>>>>>> 9ab6d795
     "@aws-cdk/cfn2ts": "0.0.0",
     "@aws-cdk/integ-runner": "0.0.0",
     "@aws-cdk/integ-tests": "^0.0.0",
