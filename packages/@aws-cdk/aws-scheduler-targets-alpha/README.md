--- conflicted
+++ resolved
@@ -26,11 +26,8 @@
 
 1. `targets.LambdaInvoke`: [Invoke an AWS Lambda function](#invoke-a-lambda-function))
 2. `targets.StepFunctionsStartExecution`: [Start an AWS Step Function](#start-an-aws-step-function)
-<<<<<<< HEAD
-3. `targets.SqsSendMessage`: [Send a Message to an Amazon SQS Queue](#send-a-message-to-sqs-queue)
-=======
 3. `targets.CodeBuildStartBuild`: [Start a CodeBuild job](#start-a-codebuild-job)
->>>>>>> 7c497ee9
+4. `targets.SqsSendMessage`: [Send a Message to an Amazon SQS Queue](#send-a-message-to-sqs-queue)
 
 ## Invoke a Lambda function
 
@@ -108,7 +105,24 @@
 });
 ```
 
-<<<<<<< HEAD
+## Start a CodeBuild job
+
+Use the `CodeBuildStartBuild` target to start a new build run on a CodeBuild project.
+
+The code snippet below creates an event rule with a CodeBuild project as target which is
+called every hour by Event Bridge Scheduler.
+
+```ts
+import * as codebuild from 'aws-cdk-lib/aws-codebuild';
+
+declare const project: codebuild.Project;
+
+new Schedule(this, 'Schedule', {
+  schedule: ScheduleExpression.rate(Duration.minutes(60)),
+  target: new targets.CodeBuildStartBuild(project),
+});
+```
+
 ## Send A Message To SQS Queue
 
 Use the `SqsSendMessage` target to send a message to SQS Queue.
@@ -135,22 +149,5 @@
 new Schedule(this, 'Schedule', {
     schedule: ScheduleExpression.rate(Duration.minutes(1)),
     target
-=======
-## Start a CodeBuild job
-
-Use the `CodeBuildStartBuild` target to start a new build run on a CodeBuild project.
-
-The code snippet below creates an event rule with a CodeBuild project as target which is
-called every hour by Event Bridge Scheduler.
-
-```ts
-import * as codebuild from 'aws-cdk-lib/aws-codebuild';
-
-declare const project: codebuild.Project;
-
-new Schedule(this, 'Schedule', {
-  schedule: ScheduleExpression.rate(Duration.minutes(60)),
-  target: new targets.CodeBuildStartBuild(project),
->>>>>>> 7c497ee9
 });
 ```