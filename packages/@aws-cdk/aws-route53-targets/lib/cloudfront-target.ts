import cloudfront = require('@aws-cdk/aws-cloudfront');
import route53 = require('@aws-cdk/aws-route53');

/**
 * The hosted zone Id if using an alias record in Route53.
 * This value never changes.
 */
const CLOUDFRONT_ZONE_ID = "Z2FDTNDATAQYW2";

/**
 * Use a CloudFront Distribution as an alias record target
 */
export class CloudFrontTarget implements route53.IAliasRecordTarget {
  constructor(private readonly distribution: cloudfront.CloudFrontWebDistribution) {
  }

<<<<<<< HEAD
  public bind(_record: route53.IRecordSet): route53.AliasRecordTargetProps {
=======
  public bind(_record: route53.IAliasRecord): route53.AliasRecordTargetConfig {
>>>>>>> 0db32dee
    return {
      hostedZoneId: CLOUDFRONT_ZONE_ID,
      dnsName: this.distribution.domainName
    };
  }
}<|MERGE_RESOLUTION|>--- conflicted
+++ resolved
@@ -14,11 +14,7 @@
   constructor(private readonly distribution: cloudfront.CloudFrontWebDistribution) {
   }
 
-<<<<<<< HEAD
-  public bind(_record: route53.IRecordSet): route53.AliasRecordTargetProps {
-=======
-  public bind(_record: route53.IAliasRecord): route53.AliasRecordTargetConfig {
->>>>>>> 0db32dee
+  public bind(_record: route53.IRecordSet): route53.AliasRecordTargetConfig {
     return {
       hostedZoneId: CLOUDFRONT_ZONE_ID,
       dnsName: this.distribution.domainName
