--- conflicted
+++ resolved
@@ -70,17 +70,11 @@
   },
   "license": "Apache-2.0",
   "devDependencies": {
-<<<<<<< HEAD
-    "@aws-cdk/assert": "1.13.1",
-    "cdk-build-tools": "^1.13.1",
-    "cdk-integ-tools": "^1.13.1",
-=======
     "@aws-cdk/assert": "1.15.0",
-    "cdk-build-tools": "file:../../../tools/cdk-build-tools",
-    "cdk-integ-tools": "file:../../../tools/cdk-integ-tools",
->>>>>>> ea4a8aad
+    "cdk-build-tools": "^1.15.0",
+    "cdk-integ-tools": "^1.15.0",
     "jest": "^24.9.0",
-    "pkglint": "^1.13.1"
+    "pkglint": "^1.15.0"
   },
   "dependencies": {
     "@aws-cdk/aws-iam": "1.15.0",
