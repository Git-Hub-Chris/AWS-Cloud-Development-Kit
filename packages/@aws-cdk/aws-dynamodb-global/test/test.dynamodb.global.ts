--- conflicted
+++ resolved
@@ -70,13 +70,8 @@
       const stack = new Stack();
       try {
         new GlobalTable(stack, CONSTRUCT_NAME, {
-<<<<<<< HEAD
-          tableName: TABLE_NAME,
+          tableName: PhysicalName.of(TABLE_NAME),
           stream: StreamViewType.KEYS_ONLY,
-=======
-          tableName: PhysicalName.of(TABLE_NAME),
-          stream: StreamViewType.KeysOnly,
->>>>>>> d9d3a99b
           partitionKey: TABLE_PARTITION_KEY,
           regions: [ 'us-east-1', 'us-east-2', 'us-west-2' ]
         });
