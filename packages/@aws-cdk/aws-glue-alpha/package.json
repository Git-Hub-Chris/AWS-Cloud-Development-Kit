{
  "name": "@aws-cdk/aws-glue-alpha",
  "version": "0.0.0",
  "private": false,
  "description": "The CDK Construct Library for AWS::Glue",
  "main": "lib/index.js",
  "types": "lib/index.d.ts",
  "jsii": {
    "outdir": "dist",
    "targets": {
      "java": {
        "package": "software.amazon.awscdk.services.glue.alpha",
        "maven": {
          "groupId": "software.amazon.awscdk",
          "artifactId": "glue-alpha"
        }
      },
      "dotnet": {
        "namespace": "Amazon.CDK.AWS.Glue.Alpha",
        "packageId": "Amazon.CDK.AWS.Glue.Alpha",
        "iconUrl": "https://raw.githubusercontent.com/aws/aws-cdk/main/logo/default-256-dark.png"
      },
      "python": {
        "distName": "aws-cdk.aws-glue-alpha",
        "module": "aws_cdk.aws_glue_alpha",
        "classifiers": [
          "Framework :: AWS CDK",
          "Framework :: AWS CDK :: 2"
        ]
      },
      "go": {
        "moduleName": "github.com/aws/aws-cdk-go",
        "packageName": "awscdkgluealpha"
      }
    },
    "projectReferences": true,
    "metadata": {
      "jsii": {
        "rosetta": {
          "strict": true
        }
      }
    }
  },
  "repository": {
    "type": "git",
    "url": "https://github.com/aws/aws-cdk.git",
    "directory": "packages/@aws-cdk/aws-glue-alpha"
  },
  "scripts": {
    "build": "cdk-build",
    "watch": "cdk-watch",
    "lint": "cdk-lint",
    "test": "cdk-test",
    "integ": "integ-runner",
    "pkglint": "pkglint -f",
    "package": "cdk-package",
    "awslint": "cdk-awslint",
    "build+test+package": "yarn build+test && yarn package",
    "build+test": "yarn build && yarn test",
    "compat": "cdk-compat",
    "rosetta:extract": "yarn --silent jsii-rosetta extract",
    "build+extract": "yarn build && yarn rosetta:extract",
    "build+test+extract": "yarn build+test && yarn rosetta:extract"
  },
  "cdk-build": {
    "env": {
      "AWSLINT_BASE_CONSTRUCT": "true"
    }
  },
  "keywords": [
    "aws",
    "cdk",
    "constructs",
    "glue"
  ],
  "author": {
    "name": "Amazon Web Services",
    "url": "https://aws.amazon.com",
    "organization": true
  },
  "license": "Apache-2.0",
  "devDependencies": {
    "@aws-cdk/cdk-build-tools": "0.0.0",
    "@aws-cdk/cfn2ts": "0.0.0",
    "@aws-cdk/integ-runner": "0.0.0",
    "@aws-cdk/integ-tests-alpha": "^0.0.0",
    "@aws-cdk/pkglint": "0.0.0",
<<<<<<< HEAD
    "@types/jest": "^27.5.2",
=======
    "@types/jest": "^29.5.0",
    "jest": "^29.5.0",
>>>>>>> 9176fb99
    "aws-cdk-lib": "0.0.0",
    "constructs": "^10.0.0",
    "jest": "^27.5.1"
  },
  "homepage": "https://github.com/aws/aws-cdk",
  "peerDependencies": {
    "aws-cdk-lib": "^0.0.0",
    "constructs": "^10.0.0"
  },
  "engines": {
    "node": ">= 14.15.0"
  },
  "stability": "experimental",
  "maturity": "experimental",
  "awslint": {
    "exclude": [
      "*:*"
    ]
  },
  "awscdkio": {
    "announce": false
  },
  "publishConfig": {
    "tag": "latest"
  },
  "pkglint": {
    "exclude": [
      "naming/package-matches-directory",
      "assert/assert-dependency"
    ]
  }
}<|MERGE_RESOLUTION|>--- conflicted
+++ resolved
@@ -86,15 +86,10 @@
     "@aws-cdk/integ-runner": "0.0.0",
     "@aws-cdk/integ-tests-alpha": "^0.0.0",
     "@aws-cdk/pkglint": "0.0.0",
-<<<<<<< HEAD
-    "@types/jest": "^27.5.2",
-=======
     "@types/jest": "^29.5.0",
     "jest": "^29.5.0",
->>>>>>> 9176fb99
     "aws-cdk-lib": "0.0.0",
-    "constructs": "^10.0.0",
-    "jest": "^27.5.1"
+    "constructs": "^10.0.0"
   },
   "homepage": "https://github.com/aws/aws-cdk",
   "peerDependencies": {
