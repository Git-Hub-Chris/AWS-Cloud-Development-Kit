/* eslint-disable-next-line import/no-unresolved */
import * as AWSLambda from 'aws-lambda';
import { executeStatement } from './redshift-data';
import { ClusterProps, ColumnEncoding, TableAndClusterProps, TableSortStyle } from './types';
import { areColumnsEqual, getDistKeyColumn, getSortKeyColumns } from './util';
import { Column } from '../../table';

export async function handler(props: TableAndClusterProps, event: AWSLambda.CloudFormationCustomResourceEvent) {
  const tableNamePrefix = props.tableName.prefix;
  const tableNameSuffix = props.tableName.generateSuffix === 'true' ? `${event.RequestId.substring(0, 8)}` : '';
  const tableColumns = props.tableColumns;
  const tableAndClusterProps = props;
  const useColumnIds = props.useColumnIds;

  if (event.RequestType === 'Create') {
    const tableName = await createTable(tableNamePrefix, tableNameSuffix, tableColumns, tableAndClusterProps);
    return { PhysicalResourceId: tableName };
  } else if (event.RequestType === 'Delete') {
    await dropTable(event.PhysicalResourceId, tableAndClusterProps);
    return;
  } else if (event.RequestType === 'Update') {
    const tableName = await updateTable(
      event.PhysicalResourceId,
      tableNamePrefix,
      tableNameSuffix,
      tableColumns,
      useColumnIds,
      tableAndClusterProps,
      event.OldResourceProperties as TableAndClusterProps,
    );
    return { PhysicalResourceId: tableName };
  } else {
    /* eslint-disable-next-line dot-notation */
    throw new Error(`Unrecognized event type: ${event['RequestType']}`);
  }
}

async function createTable(
  tableNamePrefix: string,
  tableNameSuffix: string,
  tableColumns: Column[],
  tableAndClusterProps: TableAndClusterProps,
): Promise<string> {
  const tableName = tableNamePrefix + tableNameSuffix;
  const tableColumnsString = tableColumns.map(column => `${column.name} ${column.dataType}${getEncodingColumnString(column)}`).join();

  let statement = `CREATE TABLE ${tableName} (${tableColumnsString})`;

  if (tableAndClusterProps.distStyle) {
    statement += ` DISTSTYLE ${tableAndClusterProps.distStyle}`;
  }

  const distKeyColumn = getDistKeyColumn(tableColumns);
  if (distKeyColumn) {
    statement += ` DISTKEY(${distKeyColumn.name})`;
  }

  const sortKeyColumns = getSortKeyColumns(tableColumns);
  if (sortKeyColumns.length > 0) {
    const sortKeyColumnsString = getSortKeyColumnsString(sortKeyColumns);
    statement += ` ${tableAndClusterProps.sortStyle} SORTKEY(${sortKeyColumnsString})`;
  }

  await executeStatement(statement, tableAndClusterProps);

  for (const column of tableColumns) {
    if (column.comment) {
      await executeStatement(`COMMENT ON COLUMN ${tableName}.${column.name} IS '${column.comment}'`, tableAndClusterProps);
    }
  }
  if (tableAndClusterProps.tableComment) {
    await executeStatement(`COMMENT ON TABLE ${tableName} IS '${tableAndClusterProps.tableComment}'`, tableAndClusterProps);
  }

  return tableName;
}

async function dropTable(tableName: string, clusterProps: ClusterProps) {
  await executeStatement(`DROP TABLE ${tableName}`, clusterProps);
}

async function updateTable(
  tableName: string,
  tableNamePrefix: string,
  tableNameSuffix: string,
  tableColumns: Column[],
  useColumnIds: boolean,
  tableAndClusterProps: TableAndClusterProps,
  oldResourceProperties: TableAndClusterProps,
): Promise<string> {
  const alterationStatements: string[] = [];

  const oldClusterProps = oldResourceProperties;
  if (tableAndClusterProps.clusterName !== oldClusterProps.clusterName || tableAndClusterProps.databaseName !== oldClusterProps.databaseName) {
    return createTable(tableNamePrefix, tableNameSuffix, tableColumns, tableAndClusterProps);
  }

  const oldTableNamePrefix = oldResourceProperties.tableName.prefix;
  if (tableNamePrefix !== oldTableNamePrefix) {
    return createTable(tableNamePrefix, tableNameSuffix, tableColumns, tableAndClusterProps);
  }

  const oldTableColumns = oldResourceProperties.tableColumns;
  const columnDeletions = oldTableColumns.filter(oldColumn => (
    tableColumns.every(column => {
      if (useColumnIds) {
        return oldColumn.id ? oldColumn.id !== column.id : oldColumn.name !== column.name;
      }
      return oldColumn.name !== column.name;
    })
  ));
  if (columnDeletions.length > 0) {
    alterationStatements.push(...columnDeletions.map(column => `ALTER TABLE ${tableName} DROP COLUMN ${column.name}`));
  }

  const columnAdditions = tableColumns.filter(column => {
    return !oldTableColumns.some(oldColumn => {
      if (useColumnIds) {
        return oldColumn.id ? oldColumn.id === column.id : oldColumn.name === column.name;
      }
      return oldColumn.name === column.name;
    });
  }).map(column => `ADD ${column.name} ${column.dataType}`);
  if (columnAdditions.length > 0) {
    alterationStatements.push(...columnAdditions.map(addition => `ALTER TABLE ${tableName} ${addition}`));
  }

<<<<<<< HEAD
  const columnEncoding = tableColumns.filter(column => {
    return oldTableColumns.some(oldColumn => column.name === oldColumn.name && column.encoding !== oldColumn.encoding);
  }).map(column => `ALTER COLUMN ${column.name} ENCODE ${column.encoding || ColumnEncoding.AUTO}`);
  if (columnEncoding.length > 0) {
    alterationStatements.push(`ALTER TABLE ${tableName} ${columnEncoding.join(', ')}`);
  }

  const columnComments = tableColumns.filter(column => {
    return oldTableColumns.some(oldColumn => column.name === oldColumn.name && column.comment !== oldColumn.comment);
  }).map(column => `COMMENT ON COLUMN ${tableName}.${column.name} IS ${column.comment ? `'${column.comment}'` : 'NULL'}`);
  if (columnComments.length > 0) {
    alterationStatements.push(...columnComments);
=======
  if (useColumnIds) {
    const columnNameUpdates = tableColumns.reduce((updates, column) => {
      const oldColumn = oldTableColumns.find(oldCol => oldCol.id && oldCol.id === column.id);
      if (oldColumn && oldColumn.name !== column.name) {
        updates[oldColumn.name] = column.name;
      }
      return updates;
    }, {} as Record<string, string>);
    if (Object.keys(columnNameUpdates).length > 0) {
      alterationStatements.push(...Object.entries(columnNameUpdates).map(([oldName, newName]) => (
        `ALTER TABLE ${tableName} RENAME COLUMN ${oldName} TO ${newName}`
      )));
    }
>>>>>>> 3d7505b5
  }

  const oldDistStyle = oldResourceProperties.distStyle;
  if ((!oldDistStyle && tableAndClusterProps.distStyle) ||
    (oldDistStyle && !tableAndClusterProps.distStyle)) {
    return createTable(tableNamePrefix, tableNameSuffix, tableColumns, tableAndClusterProps);
  } else if (oldDistStyle !== tableAndClusterProps.distStyle) {
    alterationStatements.push(`ALTER TABLE ${tableName} ALTER DISTSTYLE ${tableAndClusterProps.distStyle}`);
  }

  const oldDistKey = getDistKeyColumn(oldTableColumns)?.name;
  const newDistKey = getDistKeyColumn(tableColumns)?.name;
  if ((!oldDistKey && newDistKey ) || (oldDistKey && !newDistKey)) {
    return createTable(tableNamePrefix, tableNameSuffix, tableColumns, tableAndClusterProps);
  } else if (oldDistKey !== newDistKey) {
    alterationStatements.push(`ALTER TABLE ${tableName} ALTER DISTKEY ${newDistKey}`);
  }

  const oldSortKeyColumns = getSortKeyColumns(oldTableColumns);
  const newSortKeyColumns = getSortKeyColumns(tableColumns);
  const oldSortStyle = oldResourceProperties.sortStyle;
  const newSortStyle = tableAndClusterProps.sortStyle;
  if ((oldSortStyle === newSortStyle && !areColumnsEqual(oldSortKeyColumns, newSortKeyColumns))
    || (oldSortStyle !== newSortStyle)) {
    switch (newSortStyle) {
      case TableSortStyle.INTERLEAVED:
        // INTERLEAVED sort key addition requires replacement.
        // https://docs.aws.amazon.com/redshift/latest/dg/r_ALTER_TABLE.html
        return createTable(tableNamePrefix, tableNameSuffix, tableColumns, tableAndClusterProps);

      case TableSortStyle.COMPOUND: {
        const sortKeyColumnsString = getSortKeyColumnsString(newSortKeyColumns);
        alterationStatements.push(`ALTER TABLE ${tableName} ALTER ${newSortStyle} SORTKEY(${sortKeyColumnsString})`);
        break;
      }

      case TableSortStyle.AUTO: {
        alterationStatements.push(`ALTER TABLE ${tableName} ALTER SORTKEY ${newSortStyle}`);
        break;
      }
    }
  }

  const oldComment = oldResourceProperties.tableComment;
  const newComment = tableAndClusterProps.tableComment;
  if (oldComment !== newComment) {
    alterationStatements.push(`COMMENT ON TABLE ${tableName} IS ${newComment ? `'${newComment}'` : 'NULL'}`);
  }

  await Promise.all(alterationStatements.map(statement => executeStatement(statement, tableAndClusterProps)));

  return tableName;
}

function getSortKeyColumnsString(sortKeyColumns: Column[]) {
  return sortKeyColumns.map(column => column.name).join();
}

function getEncodingColumnString(column: Column): string {
  if (column.encoding) {
    return ` ENCODE ${column.encoding}`;
  }
  return '';
}<|MERGE_RESOLUTION|>--- conflicted
+++ resolved
@@ -125,7 +125,6 @@
     alterationStatements.push(...columnAdditions.map(addition => `ALTER TABLE ${tableName} ${addition}`));
   }
 
-<<<<<<< HEAD
   const columnEncoding = tableColumns.filter(column => {
     return oldTableColumns.some(oldColumn => column.name === oldColumn.name && column.encoding !== oldColumn.encoding);
   }).map(column => `ALTER COLUMN ${column.name} ENCODE ${column.encoding || ColumnEncoding.AUTO}`);
@@ -138,7 +137,8 @@
   }).map(column => `COMMENT ON COLUMN ${tableName}.${column.name} IS ${column.comment ? `'${column.comment}'` : 'NULL'}`);
   if (columnComments.length > 0) {
     alterationStatements.push(...columnComments);
-=======
+  }
+
   if (useColumnIds) {
     const columnNameUpdates = tableColumns.reduce((updates, column) => {
       const oldColumn = oldTableColumns.find(oldCol => oldCol.id && oldCol.id === column.id);
@@ -152,7 +152,6 @@
         `ALTER TABLE ${tableName} RENAME COLUMN ${oldName} TO ${newName}`
       )));
     }
->>>>>>> 3d7505b5
   }
 
   const oldDistStyle = oldResourceProperties.distStyle;
