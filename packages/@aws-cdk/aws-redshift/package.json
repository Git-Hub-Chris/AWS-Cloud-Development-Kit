--- conflicted
+++ resolved
@@ -86,7 +86,6 @@
     "@aws-cdk/assert": "0.0.0",
     "cdk-build-tools": "0.0.0",
     "cfn2ts": "0.0.0",
-<<<<<<< HEAD
     "jest": "^24.9.0",
     "pkglint": "0.0.0"
   },
@@ -105,22 +104,10 @@
     "@aws-cdk/aws-secretsmanager": "0.0.0",
     "@aws-cdk/aws-kms": "0.0.0",
     "@aws-cdk/aws-s3": "0.0.0",
-=======
-    "pkglint": "0.0.0"
   },
-  "dependencies": {
-    "@aws-cdk/core": "0.0.0",
-    "constructs": "^2.0.0"
-  },
-  "homepage": "https://github.com/aws/aws-cdk",
-  "peerDependencies": {
->>>>>>> ba7fdf59
-    "@aws-cdk/core": "0.0.0",
-    "constructs": "^2.0.0"
-  },
+
   "engines": {
     "node": ">= 10.12.0"
-<<<<<<< HEAD
   },
   "awslint": {
     "exclude": [
@@ -140,8 +127,6 @@
       "props-physical-name:@aws-cdk/aws-redshift.DatabaseSecretProps",
       "props-physical-name:@aws-cdk/aws-redshift.ClusterProps"
     ]
-=======
->>>>>>> ba7fdf59
   },
   "stability": "experimental",
   "awscdkio": {
