--- conflicted
+++ resolved
@@ -1,1229 +1,1193 @@
 {
- "Resources": {
-  "customkmskey377C6F9A": {
-   "Type": "AWS::KMS::Key",
-   "Properties": {
-    "KeyPolicy": {
-     "Statement": [
-      {
-       "Action": "kms:*",
-       "Effect": "Allow",
-       "Principal": {
-        "AWS": {
-         "Fn::Join": [
-          "",
-          [
-           "arn:",
-           {
-            "Ref": "AWS::Partition"
-           },
-           ":iam::",
-           {
-            "Ref": "AWS::AccountId"
-           },
-           ":root"
+  "Resources": {
+    "customkmskey377C6F9A": {
+      "Type": "AWS::KMS::Key",
+      "Properties": {
+        "KeyPolicy": {
+          "Statement": [
+            {
+              "Action": "kms:*",
+              "Effect": "Allow",
+              "Principal": {
+                "AWS": {
+                  "Fn::Join": [
+                    "",
+                    [
+                      "arn:",
+                      {
+                        "Ref": "AWS::Partition"
+                      },
+                      ":iam::",
+                      {
+                        "Ref": "AWS::AccountId"
+                      },
+                      ":root"
+                    ]
+                  ]
+                }
+              },
+              "Resource": "*"
+            }
+          ],
+          "Version": "2012-10-17"
+        }
+      },
+      "UpdateReplacePolicy": "Delete",
+      "DeletionPolicy": "Delete"
+    },
+    "Vpc8378EB38": {
+      "Type": "AWS::EC2::VPC",
+      "Properties": {
+        "CidrBlock": "10.0.0.0/16",
+        "EnableDnsHostnames": true,
+        "EnableDnsSupport": true,
+        "InstanceTenancy": "default",
+        "Tags": [
+          {
+            "Key": "Name",
+            "Value": "aws-cdk-redshift-cluster-database/Vpc"
+          }
+        ]
+      },
+      "UpdateReplacePolicy": "Delete",
+      "DeletionPolicy": "Delete"
+    },
+    "VpcPublicSubnet1Subnet5C2D37C4": {
+      "Type": "AWS::EC2::Subnet",
+      "Properties": {
+        "VpcId": {
+          "Ref": "Vpc8378EB38"
+        },
+        "AvailabilityZone": {
+          "Fn::Select": [
+            0,
+            {
+              "Fn::GetAZs": ""
+            }
           ]
-         ]
-        }
-       },
-       "Resource": "*"
-      }
-     ],
-     "Version": "2012-10-17"
+        },
+        "CidrBlock": "10.0.0.0/18",
+        "MapPublicIpOnLaunch": true,
+        "Tags": [
+          {
+            "Key": "aws-cdk:subnet-name",
+            "Value": "Public"
+          },
+          {
+            "Key": "aws-cdk:subnet-type",
+            "Value": "Public"
+          },
+          {
+            "Key": "Name",
+            "Value": "aws-cdk-redshift-cluster-database/Vpc/PublicSubnet1"
+          }
+        ]
+      },
+      "UpdateReplacePolicy": "Delete",
+      "DeletionPolicy": "Delete"
+    },
+    "VpcPublicSubnet1RouteTable6C95E38E": {
+      "Type": "AWS::EC2::RouteTable",
+      "Properties": {
+        "VpcId": {
+          "Ref": "Vpc8378EB38"
+        },
+        "Tags": [
+          {
+            "Key": "Name",
+            "Value": "aws-cdk-redshift-cluster-database/Vpc/PublicSubnet1"
+          }
+        ]
+      },
+      "UpdateReplacePolicy": "Delete",
+      "DeletionPolicy": "Delete"
+    },
+    "VpcPublicSubnet1RouteTableAssociation97140677": {
+      "Type": "AWS::EC2::SubnetRouteTableAssociation",
+      "Properties": {
+        "RouteTableId": {
+          "Ref": "VpcPublicSubnet1RouteTable6C95E38E"
+        },
+        "SubnetId": {
+          "Ref": "VpcPublicSubnet1Subnet5C2D37C4"
+        }
+      },
+      "UpdateReplacePolicy": "Delete",
+      "DeletionPolicy": "Delete"
+    },
+    "VpcPublicSubnet1DefaultRoute3DA9E72A": {
+      "Type": "AWS::EC2::Route",
+      "Properties": {
+        "RouteTableId": {
+          "Ref": "VpcPublicSubnet1RouteTable6C95E38E"
+        },
+        "DestinationCidrBlock": "0.0.0.0/0",
+        "GatewayId": {
+          "Ref": "VpcIGWD7BA715C"
+        }
+      },
+      "DependsOn": ["VpcVPCGWBF912B6E"],
+      "UpdateReplacePolicy": "Delete",
+      "DeletionPolicy": "Delete"
+    },
+    "VpcPublicSubnet1EIPD7E02669": {
+      "Type": "AWS::EC2::EIP",
+      "Properties": {
+        "Domain": "vpc",
+        "Tags": [
+          {
+            "Key": "Name",
+            "Value": "aws-cdk-redshift-cluster-database/Vpc/PublicSubnet1"
+          }
+        ]
+      },
+      "UpdateReplacePolicy": "Delete",
+      "DeletionPolicy": "Delete"
+    },
+    "VpcPublicSubnet1NATGateway4D7517AA": {
+      "Type": "AWS::EC2::NatGateway",
+      "Properties": {
+        "SubnetId": {
+          "Ref": "VpcPublicSubnet1Subnet5C2D37C4"
+        },
+        "AllocationId": {
+          "Fn::GetAtt": ["VpcPublicSubnet1EIPD7E02669", "AllocationId"]
+        },
+        "Tags": [
+          {
+            "Key": "Name",
+            "Value": "aws-cdk-redshift-cluster-database/Vpc/PublicSubnet1"
+          }
+        ]
+      },
+      "DependsOn": [
+        "VpcPublicSubnet1DefaultRoute3DA9E72A",
+        "VpcPublicSubnet1RouteTableAssociation97140677"
+      ],
+      "UpdateReplacePolicy": "Delete",
+      "DeletionPolicy": "Delete"
+    },
+    "VpcPublicSubnet2Subnet691E08A3": {
+      "Type": "AWS::EC2::Subnet",
+      "Properties": {
+        "VpcId": {
+          "Ref": "Vpc8378EB38"
+        },
+        "AvailabilityZone": {
+          "Fn::Select": [
+            1,
+            {
+              "Fn::GetAZs": ""
+            }
+          ]
+        },
+        "CidrBlock": "10.0.64.0/18",
+        "MapPublicIpOnLaunch": true,
+        "Tags": [
+          {
+            "Key": "aws-cdk:subnet-name",
+            "Value": "Public"
+          },
+          {
+            "Key": "aws-cdk:subnet-type",
+            "Value": "Public"
+          },
+          {
+            "Key": "Name",
+            "Value": "aws-cdk-redshift-cluster-database/Vpc/PublicSubnet2"
+          }
+        ]
+      },
+      "UpdateReplacePolicy": "Delete",
+      "DeletionPolicy": "Delete"
+    },
+    "VpcPublicSubnet2RouteTable94F7E489": {
+      "Type": "AWS::EC2::RouteTable",
+      "Properties": {
+        "VpcId": {
+          "Ref": "Vpc8378EB38"
+        },
+        "Tags": [
+          {
+            "Key": "Name",
+            "Value": "aws-cdk-redshift-cluster-database/Vpc/PublicSubnet2"
+          }
+        ]
+      },
+      "UpdateReplacePolicy": "Delete",
+      "DeletionPolicy": "Delete"
+    },
+    "VpcPublicSubnet2RouteTableAssociationDD5762D8": {
+      "Type": "AWS::EC2::SubnetRouteTableAssociation",
+      "Properties": {
+        "RouteTableId": {
+          "Ref": "VpcPublicSubnet2RouteTable94F7E489"
+        },
+        "SubnetId": {
+          "Ref": "VpcPublicSubnet2Subnet691E08A3"
+        }
+      },
+      "UpdateReplacePolicy": "Delete",
+      "DeletionPolicy": "Delete"
+    },
+    "VpcPublicSubnet2DefaultRoute97F91067": {
+      "Type": "AWS::EC2::Route",
+      "Properties": {
+        "RouteTableId": {
+          "Ref": "VpcPublicSubnet2RouteTable94F7E489"
+        },
+        "DestinationCidrBlock": "0.0.0.0/0",
+        "GatewayId": {
+          "Ref": "VpcIGWD7BA715C"
+        }
+      },
+      "DependsOn": ["VpcVPCGWBF912B6E"],
+      "UpdateReplacePolicy": "Delete",
+      "DeletionPolicy": "Delete"
+    },
+    "VpcPublicSubnet2EIP3C605A87": {
+      "Type": "AWS::EC2::EIP",
+      "Properties": {
+        "Domain": "vpc",
+        "Tags": [
+          {
+            "Key": "Name",
+            "Value": "aws-cdk-redshift-cluster-database/Vpc/PublicSubnet2"
+          }
+        ]
+      },
+      "UpdateReplacePolicy": "Delete",
+      "DeletionPolicy": "Delete"
+    },
+    "VpcPublicSubnet2NATGateway9182C01D": {
+      "Type": "AWS::EC2::NatGateway",
+      "Properties": {
+        "SubnetId": {
+          "Ref": "VpcPublicSubnet2Subnet691E08A3"
+        },
+        "AllocationId": {
+          "Fn::GetAtt": ["VpcPublicSubnet2EIP3C605A87", "AllocationId"]
+        },
+        "Tags": [
+          {
+            "Key": "Name",
+            "Value": "aws-cdk-redshift-cluster-database/Vpc/PublicSubnet2"
+          }
+        ]
+      },
+      "DependsOn": [
+        "VpcPublicSubnet2DefaultRoute97F91067",
+        "VpcPublicSubnet2RouteTableAssociationDD5762D8"
+      ],
+      "UpdateReplacePolicy": "Delete",
+      "DeletionPolicy": "Delete"
+    },
+    "VpcPrivateSubnet1Subnet536B997A": {
+      "Type": "AWS::EC2::Subnet",
+      "Properties": {
+        "VpcId": {
+          "Ref": "Vpc8378EB38"
+        },
+        "AvailabilityZone": {
+          "Fn::Select": [
+            0,
+            {
+              "Fn::GetAZs": ""
+            }
+          ]
+        },
+        "CidrBlock": "10.0.128.0/18",
+        "MapPublicIpOnLaunch": false,
+        "Tags": [
+          {
+            "Key": "aws-cdk:subnet-name",
+            "Value": "Private"
+          },
+          {
+            "Key": "aws-cdk:subnet-type",
+            "Value": "Private"
+          },
+          {
+            "Key": "Name",
+            "Value": "aws-cdk-redshift-cluster-database/Vpc/PrivateSubnet1"
+          }
+        ]
+      },
+      "UpdateReplacePolicy": "Delete",
+      "DeletionPolicy": "Delete"
+    },
+    "VpcPrivateSubnet1RouteTableB2C5B500": {
+      "Type": "AWS::EC2::RouteTable",
+      "Properties": {
+        "VpcId": {
+          "Ref": "Vpc8378EB38"
+        },
+        "Tags": [
+          {
+            "Key": "Name",
+            "Value": "aws-cdk-redshift-cluster-database/Vpc/PrivateSubnet1"
+          }
+        ]
+      },
+      "UpdateReplacePolicy": "Delete",
+      "DeletionPolicy": "Delete"
+    },
+    "VpcPrivateSubnet1RouteTableAssociation70C59FA6": {
+      "Type": "AWS::EC2::SubnetRouteTableAssociation",
+      "Properties": {
+        "RouteTableId": {
+          "Ref": "VpcPrivateSubnet1RouteTableB2C5B500"
+        },
+        "SubnetId": {
+          "Ref": "VpcPrivateSubnet1Subnet536B997A"
+        }
+      },
+      "UpdateReplacePolicy": "Delete",
+      "DeletionPolicy": "Delete"
+    },
+    "VpcPrivateSubnet1DefaultRouteBE02A9ED": {
+      "Type": "AWS::EC2::Route",
+      "Properties": {
+        "RouteTableId": {
+          "Ref": "VpcPrivateSubnet1RouteTableB2C5B500"
+        },
+        "DestinationCidrBlock": "0.0.0.0/0",
+        "NatGatewayId": {
+          "Ref": "VpcPublicSubnet1NATGateway4D7517AA"
+        }
+      },
+      "UpdateReplacePolicy": "Delete",
+      "DeletionPolicy": "Delete"
+    },
+    "VpcPrivateSubnet2Subnet3788AAA1": {
+      "Type": "AWS::EC2::Subnet",
+      "Properties": {
+        "VpcId": {
+          "Ref": "Vpc8378EB38"
+        },
+        "AvailabilityZone": {
+          "Fn::Select": [
+            1,
+            {
+              "Fn::GetAZs": ""
+            }
+          ]
+        },
+        "CidrBlock": "10.0.192.0/18",
+        "MapPublicIpOnLaunch": false,
+        "Tags": [
+          {
+            "Key": "aws-cdk:subnet-name",
+            "Value": "Private"
+          },
+          {
+            "Key": "aws-cdk:subnet-type",
+            "Value": "Private"
+          },
+          {
+            "Key": "Name",
+            "Value": "aws-cdk-redshift-cluster-database/Vpc/PrivateSubnet2"
+          }
+        ]
+      },
+      "UpdateReplacePolicy": "Delete",
+      "DeletionPolicy": "Delete"
+    },
+    "VpcPrivateSubnet2RouteTableA678073B": {
+      "Type": "AWS::EC2::RouteTable",
+      "Properties": {
+        "VpcId": {
+          "Ref": "Vpc8378EB38"
+        },
+        "Tags": [
+          {
+            "Key": "Name",
+            "Value": "aws-cdk-redshift-cluster-database/Vpc/PrivateSubnet2"
+          }
+        ]
+      },
+      "UpdateReplacePolicy": "Delete",
+      "DeletionPolicy": "Delete"
+    },
+    "VpcPrivateSubnet2RouteTableAssociationA89CAD56": {
+      "Type": "AWS::EC2::SubnetRouteTableAssociation",
+      "Properties": {
+        "RouteTableId": {
+          "Ref": "VpcPrivateSubnet2RouteTableA678073B"
+        },
+        "SubnetId": {
+          "Ref": "VpcPrivateSubnet2Subnet3788AAA1"
+        }
+      },
+      "UpdateReplacePolicy": "Delete",
+      "DeletionPolicy": "Delete"
+    },
+    "VpcPrivateSubnet2DefaultRoute060D2087": {
+      "Type": "AWS::EC2::Route",
+      "Properties": {
+        "RouteTableId": {
+          "Ref": "VpcPrivateSubnet2RouteTableA678073B"
+        },
+        "DestinationCidrBlock": "0.0.0.0/0",
+        "NatGatewayId": {
+          "Ref": "VpcPublicSubnet2NATGateway9182C01D"
+        }
+      },
+      "UpdateReplacePolicy": "Delete",
+      "DeletionPolicy": "Delete"
+    },
+    "VpcIGWD7BA715C": {
+      "Type": "AWS::EC2::InternetGateway",
+      "Properties": {
+        "Tags": [
+          {
+            "Key": "Name",
+            "Value": "aws-cdk-redshift-cluster-database/Vpc"
+          }
+        ]
+      },
+      "UpdateReplacePolicy": "Delete",
+      "DeletionPolicy": "Delete"
+    },
+    "VpcVPCGWBF912B6E": {
+      "Type": "AWS::EC2::VPCGatewayAttachment",
+      "Properties": {
+        "VpcId": {
+          "Ref": "Vpc8378EB38"
+        },
+        "InternetGatewayId": {
+          "Ref": "VpcIGWD7BA715C"
+        }
+      },
+      "UpdateReplacePolicy": "Delete",
+      "DeletionPolicy": "Delete"
+    },
+    "ClusterSubnetsDCFA5CB7": {
+      "Type": "AWS::Redshift::ClusterSubnetGroup",
+      "Properties": {
+        "Description": "Subnets for Cluster Redshift cluster",
+        "SubnetIds": [
+          {
+            "Ref": "VpcPublicSubnet1Subnet5C2D37C4"
+          },
+          {
+            "Ref": "VpcPublicSubnet2Subnet691E08A3"
+          }
+        ]
+      },
+      "UpdateReplacePolicy": "Delete",
+      "DeletionPolicy": "Delete"
+    },
+    "ClusterSecurityGroup0921994B": {
+      "Type": "AWS::EC2::SecurityGroup",
+      "Properties": {
+        "GroupDescription": "Redshift security group",
+        "SecurityGroupEgress": [
+          {
+            "CidrIp": "0.0.0.0/0",
+            "Description": "Allow all outbound traffic by default",
+            "IpProtocol": "-1"
+          }
+        ],
+        "VpcId": {
+          "Ref": "Vpc8378EB38"
+        }
+      },
+      "UpdateReplacePolicy": "Delete",
+      "DeletionPolicy": "Delete"
+    },
+    "ClusterSecret6368BD0F": {
+      "Type": "AWS::SecretsManager::Secret",
+      "Properties": {
+        "GenerateSecretString": {
+          "ExcludeCharacters": "\"@/\\ '",
+          "GenerateStringKey": "password",
+          "PasswordLength": 30,
+          "SecretStringTemplate": "{\"username\":\"admin\"}"
+        }
+      },
+      "UpdateReplacePolicy": "Delete",
+      "DeletionPolicy": "Delete"
+    },
+    "ClusterSecretAttachment769E6258": {
+      "Type": "AWS::SecretsManager::SecretTargetAttachment",
+      "Properties": {
+        "SecretId": {
+          "Ref": "ClusterSecret6368BD0F"
+        },
+        "TargetId": {
+          "Ref": "ClusterEB0386A7"
+        },
+        "TargetType": "AWS::Redshift::Cluster"
+      },
+      "UpdateReplacePolicy": "Delete",
+      "DeletionPolicy": "Delete"
+    },
+    "ClusterEB0386A7": {
+      "Type": "AWS::Redshift::Cluster",
+      "Properties": {
+        "ClusterType": "multi-node",
+        "DBName": "my_db",
+        "MasterUsername": {
+          "Fn::Join": [
+            "",
+            [
+              "{{resolve:secretsmanager:",
+              {
+                "Ref": "ClusterSecret6368BD0F"
+              },
+              ":SecretString:username::}}"
+            ]
+          ]
+        },
+        "MasterUserPassword": {
+          "Fn::Join": [
+            "",
+            [
+              "{{resolve:secretsmanager:",
+              {
+                "Ref": "ClusterSecret6368BD0F"
+              },
+              ":SecretString:password::}}"
+            ]
+          ]
+        },
+        "NodeType": "dc2.large",
+        "AllowVersionUpgrade": true,
+        "AutomatedSnapshotRetentionPeriod": 1,
+        "ClusterParameterGroupName": {
+          "Ref": "ClusterParameterGroup879806FD"
+        },
+        "ClusterSubnetGroupName": {
+          "Ref": "ClusterSubnetsDCFA5CB7"
+        },
+        "Encrypted": true,
+        "KmsKeyId": {
+          "Ref": "customkmskey377C6F9A"
+        },
+        "NumberOfNodes": 2,
+        "PubliclyAccessible": true,
+        "VpcSecurityGroupIds": [
+          {
+            "Fn::GetAtt": ["ClusterSecurityGroup0921994B", "GroupId"]
+          }
+        ]
+      },
+      "UpdateReplacePolicy": "Delete",
+      "DeletionPolicy": "Delete"
+    },
+    "ClusterParameterGroup879806FD": {
+      "Type": "AWS::Redshift::ClusterParameterGroup",
+      "Properties": {
+        "Description": "Cluster parameter group for family redshift-1.0",
+        "ParameterGroupFamily": "redshift-1.0",
+        "Parameters": [
+          {
+            "ParameterName": "enable_user_activity_logging",
+            "ParameterValue": "true"
+          }
+        ]
+      },
+      "UpdateReplacePolicy": "Delete",
+      "DeletionPolicy": "Delete"
+    },
+    "UserSecretE2C04A69": {
+      "Type": "AWS::SecretsManager::Secret",
+      "Properties": {
+        "GenerateSecretString": {
+          "ExcludeCharacters": "\"@/\\ '",
+          "GenerateStringKey": "password",
+          "PasswordLength": 30,
+          "SecretStringTemplate": "{\"username\":\"awscdkredshiftclusterdatabaseuserc17d5ebd\"}"
+        }
+      },
+      "UpdateReplacePolicy": "Delete",
+      "DeletionPolicy": "Delete"
+    },
+    "UserSecretAttachment02022609": {
+      "Type": "AWS::SecretsManager::SecretTargetAttachment",
+      "Properties": {
+        "SecretId": {
+          "Ref": "UserSecretE2C04A69"
+        },
+        "TargetId": {
+          "Ref": "ClusterEB0386A7"
+        },
+        "TargetType": "AWS::Redshift::Cluster"
+      },
+      "UpdateReplacePolicy": "Delete",
+      "DeletionPolicy": "Delete"
+    },
+    "UserProviderframeworkonEventServiceRole8FBA2FBD": {
+      "Type": "AWS::IAM::Role",
+      "Properties": {
+        "AssumeRolePolicyDocument": {
+          "Statement": [
+            {
+              "Action": "sts:AssumeRole",
+              "Effect": "Allow",
+              "Principal": {
+                "Service": "lambda.amazonaws.com"
+              }
+            }
+          ],
+          "Version": "2012-10-17"
+        },
+        "ManagedPolicyArns": [
+          {
+            "Fn::Join": [
+              "",
+              [
+                "arn:",
+                {
+                  "Ref": "AWS::Partition"
+                },
+                ":iam::aws:policy/service-role/AWSLambdaBasicExecutionRole"
+              ]
+            ]
+          }
+        ]
+      },
+      "UpdateReplacePolicy": "Delete",
+      "DeletionPolicy": "Delete"
+    },
+    "UserProviderframeworkonEventServiceRoleDefaultPolicy9A9E044F": {
+      "Type": "AWS::IAM::Policy",
+      "Properties": {
+        "PolicyDocument": {
+          "Statement": [
+            {
+              "Action": "lambda:InvokeFunction",
+              "Effect": "Allow",
+              "Resource": [
+                {
+                  "Fn::GetAtt": [
+                    "QueryRedshiftDatabase3de5bea727da479686625efb56431b5f3DF81997",
+                    "Arn"
+                  ]
+                },
+                {
+                  "Fn::Join": [
+                    "",
+                    [
+                      {
+                        "Fn::GetAtt": [
+                          "QueryRedshiftDatabase3de5bea727da479686625efb56431b5f3DF81997",
+                          "Arn"
+                        ]
+                      },
+                      ":*"
+                    ]
+                  ]
+                }
+              ]
+            }
+          ],
+          "Version": "2012-10-17"
+        },
+        "PolicyName": "UserProviderframeworkonEventServiceRoleDefaultPolicy9A9E044F",
+        "Roles": [
+          {
+            "Ref": "UserProviderframeworkonEventServiceRole8FBA2FBD"
+          }
+        ]
+      },
+      "UpdateReplacePolicy": "Delete",
+      "DeletionPolicy": "Delete"
+    },
+    "UserProviderframeworkonEvent4EC32885": {
+      "Type": "AWS::Lambda::Function",
+      "Properties": {
+        "Code": {
+          "S3Bucket": {
+            "Fn::Sub": "cdk-hnb659fds-assets-${AWS::AccountId}-${AWS::Region}"
+          },
+          "S3Key": "a8a62b989c7866e3ad5b24f3eb6228f8ca91ebff5f5c76f1da466f6c805c0585.zip"
+        },
+        "Role": {
+          "Fn::GetAtt": [
+            "UserProviderframeworkonEventServiceRole8FBA2FBD",
+            "Arn"
+          ]
+        },
+        "Description": "AWS CDK resource provider framework - onEvent (aws-cdk-redshift-cluster-database/User/Resource/Provider)",
+        "Environment": {
+          "Variables": {
+            "USER_ON_EVENT_FUNCTION_ARN": {
+              "Fn::GetAtt": [
+                "QueryRedshiftDatabase3de5bea727da479686625efb56431b5f3DF81997",
+                "Arn"
+              ]
+            }
+          }
+        },
+        "Handler": "framework.onEvent",
+        "Runtime": "nodejs14.x",
+        "Timeout": 900
+      },
+      "DependsOn": [
+        "UserProviderframeworkonEventServiceRoleDefaultPolicy9A9E044F",
+        "UserProviderframeworkonEventServiceRole8FBA2FBD"
+      ],
+      "UpdateReplacePolicy": "Delete",
+      "DeletionPolicy": "Delete"
+    },
+    "UserFDDCDD17": {
+      "Type": "Custom::RedshiftDatabaseQuery",
+      "Properties": {
+        "ServiceToken": {
+          "Fn::GetAtt": ["UserProviderframeworkonEvent4EC32885", "Arn"]
+        },
+        "handler": "user",
+        "clusterName": {
+          "Ref": "ClusterEB0386A7"
+        },
+        "adminUserArn": {
+          "Ref": "ClusterSecretAttachment769E6258"
+        },
+        "databaseName": "my_db",
+        "username": "awscdkredshiftclusterdatabaseuserc17d5ebd",
+        "passwordSecretArn": {
+          "Ref": "UserSecretAttachment02022609"
+        }
+      },
+      "UpdateReplacePolicy": "Delete",
+      "DeletionPolicy": "Delete"
+    },
+    "UserTablePrivilegesProviderframeworkonEventServiceRole56BAEC9A": {
+      "Type": "AWS::IAM::Role",
+      "Properties": {
+        "AssumeRolePolicyDocument": {
+          "Statement": [
+            {
+              "Action": "sts:AssumeRole",
+              "Effect": "Allow",
+              "Principal": {
+                "Service": "lambda.amazonaws.com"
+              }
+            }
+          ],
+          "Version": "2012-10-17"
+        },
+        "ManagedPolicyArns": [
+          {
+            "Fn::Join": [
+              "",
+              [
+                "arn:",
+                {
+                  "Ref": "AWS::Partition"
+                },
+                ":iam::aws:policy/service-role/AWSLambdaBasicExecutionRole"
+              ]
+            ]
+          }
+        ]
+      },
+      "UpdateReplacePolicy": "Delete",
+      "DeletionPolicy": "Delete"
+    },
+    "UserTablePrivilegesProviderframeworkonEventServiceRoleDefaultPolicy3B6EF50C": {
+      "Type": "AWS::IAM::Policy",
+      "Properties": {
+        "PolicyDocument": {
+          "Statement": [
+            {
+              "Action": "lambda:InvokeFunction",
+              "Effect": "Allow",
+              "Resource": [
+                {
+                  "Fn::GetAtt": [
+                    "QueryRedshiftDatabase3de5bea727da479686625efb56431b5f3DF81997",
+                    "Arn"
+                  ]
+                },
+                {
+                  "Fn::Join": [
+                    "",
+                    [
+                      {
+                        "Fn::GetAtt": [
+                          "QueryRedshiftDatabase3de5bea727da479686625efb56431b5f3DF81997",
+                          "Arn"
+                        ]
+                      },
+                      ":*"
+                    ]
+                  ]
+                }
+              ]
+            }
+          ],
+          "Version": "2012-10-17"
+        },
+        "PolicyName": "UserTablePrivilegesProviderframeworkonEventServiceRoleDefaultPolicy3B6EF50C",
+        "Roles": [
+          {
+            "Ref": "UserTablePrivilegesProviderframeworkonEventServiceRole56BAEC9A"
+          }
+        ]
+      },
+      "UpdateReplacePolicy": "Delete",
+      "DeletionPolicy": "Delete"
+    },
+    "UserTablePrivilegesProviderframeworkonEvent3F5C1851": {
+      "Type": "AWS::Lambda::Function",
+      "Properties": {
+        "Code": {
+          "S3Bucket": {
+            "Fn::Sub": "cdk-hnb659fds-assets-${AWS::AccountId}-${AWS::Region}"
+          },
+          "S3Key": "a8a62b989c7866e3ad5b24f3eb6228f8ca91ebff5f5c76f1da466f6c805c0585.zip"
+        },
+        "Role": {
+          "Fn::GetAtt": [
+            "UserTablePrivilegesProviderframeworkonEventServiceRole56BAEC9A",
+            "Arn"
+          ]
+        },
+        "Description": "AWS CDK resource provider framework - onEvent (aws-cdk-redshift-cluster-database/User/TablePrivileges/Resource/Provider)",
+        "Environment": {
+          "Variables": {
+            "USER_ON_EVENT_FUNCTION_ARN": {
+              "Fn::GetAtt": [
+                "QueryRedshiftDatabase3de5bea727da479686625efb56431b5f3DF81997",
+                "Arn"
+              ]
+            }
+          }
+        },
+        "Handler": "framework.onEvent",
+        "Runtime": "nodejs14.x",
+        "Timeout": 900
+      },
+      "DependsOn": [
+        "UserTablePrivilegesProviderframeworkonEventServiceRoleDefaultPolicy3B6EF50C",
+        "UserTablePrivilegesProviderframeworkonEventServiceRole56BAEC9A"
+      ],
+      "UpdateReplacePolicy": "Delete",
+      "DeletionPolicy": "Delete"
+    },
+    "UserTablePrivileges3829D614": {
+      "Type": "Custom::RedshiftDatabaseQuery",
+      "Properties": {
+        "ServiceToken": {
+          "Fn::GetAtt": [
+            "UserTablePrivilegesProviderframeworkonEvent3F5C1851",
+            "Arn"
+          ]
+        },
+        "handler": "user-table-privileges",
+        "clusterName": {
+          "Ref": "ClusterEB0386A7"
+        },
+        "adminUserArn": {
+          "Ref": "ClusterSecretAttachment769E6258"
+        },
+        "databaseName": "my_db",
+        "username": {
+          "Fn::GetAtt": ["UserFDDCDD17", "username"]
+        },
+        "tablePrivileges": [
+          {
+            "tableName": {
+              "Ref": "Table7ABB320E"
+            },
+            "actions": ["INSERT", "DELETE", "SELECT"]
+          }
+        ]
+      },
+      "UpdateReplacePolicy": "Delete",
+      "DeletionPolicy": "Delete"
+    },
+    "QueryRedshiftDatabase3de5bea727da479686625efb56431b5fServiceRole0A90D717": {
+      "Type": "AWS::IAM::Role",
+      "Properties": {
+        "AssumeRolePolicyDocument": {
+          "Statement": [
+            {
+              "Action": "sts:AssumeRole",
+              "Effect": "Allow",
+              "Principal": {
+                "Service": "lambda.amazonaws.com"
+              }
+            }
+          ],
+          "Version": "2012-10-17"
+        },
+        "ManagedPolicyArns": [
+          {
+            "Fn::Join": [
+              "",
+              [
+                "arn:",
+                {
+                  "Ref": "AWS::Partition"
+                },
+                ":iam::aws:policy/service-role/AWSLambdaBasicExecutionRole"
+              ]
+            ]
+          }
+        ]
+      },
+      "UpdateReplacePolicy": "Delete",
+      "DeletionPolicy": "Delete"
+    },
+    "QueryRedshiftDatabase3de5bea727da479686625efb56431b5fServiceRoleDefaultPolicyDDD1388D": {
+      "Type": "AWS::IAM::Policy",
+      "Properties": {
+        "PolicyDocument": {
+          "Statement": [
+            {
+              "Action": [
+                "redshift-data:DescribeStatement",
+                "redshift-data:ExecuteStatement"
+              ],
+              "Effect": "Allow",
+              "Resource": "*"
+            },
+            {
+              "Action": [
+                "secretsmanager:DescribeSecret",
+                "secretsmanager:GetSecretValue"
+              ],
+              "Effect": "Allow",
+              "Resource": [
+                {
+                  "Ref": "ClusterSecretAttachment769E6258"
+                },
+                {
+                  "Ref": "UserSecretAttachment02022609"
+                }
+              ]
+            }
+          ],
+          "Version": "2012-10-17"
+        },
+        "PolicyName": "QueryRedshiftDatabase3de5bea727da479686625efb56431b5fServiceRoleDefaultPolicyDDD1388D",
+        "Roles": [
+          {
+            "Ref": "QueryRedshiftDatabase3de5bea727da479686625efb56431b5fServiceRole0A90D717"
+          }
+        ]
+      },
+      "UpdateReplacePolicy": "Delete",
+      "DeletionPolicy": "Delete"
+    },
+    "QueryRedshiftDatabase3de5bea727da479686625efb56431b5f3DF81997": {
+      "Type": "AWS::Lambda::Function",
+      "Properties": {
+        "Code": {
+          "S3Bucket": {
+            "Fn::Sub": "cdk-hnb659fds-assets-${AWS::AccountId}-${AWS::Region}"
+          },
+          "S3Key": "169a8c0beb97c903ee155ea9653e39b0884c9e3b860ac72ffbe906b3c1f4e338.zip"
+        },
+        "Role": {
+          "Fn::GetAtt": [
+            "QueryRedshiftDatabase3de5bea727da479686625efb56431b5fServiceRole0A90D717",
+            "Arn"
+          ]
+        },
+        "Handler": "index.handler",
+        "Runtime": "nodejs14.x",
+        "Timeout": 60
+      },
+      "DependsOn": [
+        "QueryRedshiftDatabase3de5bea727da479686625efb56431b5fServiceRoleDefaultPolicyDDD1388D",
+        "QueryRedshiftDatabase3de5bea727da479686625efb56431b5fServiceRole0A90D717"
+      ],
+      "UpdateReplacePolicy": "Delete",
+      "DeletionPolicy": "Delete"
+    },
+    "TableProviderframeworkonEventServiceRoleC3128F67": {
+      "Type": "AWS::IAM::Role",
+      "Properties": {
+        "AssumeRolePolicyDocument": {
+          "Statement": [
+            {
+              "Action": "sts:AssumeRole",
+              "Effect": "Allow",
+              "Principal": {
+                "Service": "lambda.amazonaws.com"
+              }
+            }
+          ],
+          "Version": "2012-10-17"
+        },
+        "ManagedPolicyArns": [
+          {
+            "Fn::Join": [
+              "",
+              [
+                "arn:",
+                {
+                  "Ref": "AWS::Partition"
+                },
+                ":iam::aws:policy/service-role/AWSLambdaBasicExecutionRole"
+              ]
+            ]
+          }
+        ]
+      },
+      "UpdateReplacePolicy": "Delete",
+      "DeletionPolicy": "Delete"
+    },
+    "TableProviderframeworkonEventServiceRoleDefaultPolicyAD08715D": {
+      "Type": "AWS::IAM::Policy",
+      "Properties": {
+        "PolicyDocument": {
+          "Statement": [
+            {
+              "Action": "lambda:InvokeFunction",
+              "Effect": "Allow",
+              "Resource": [
+                {
+                  "Fn::GetAtt": [
+                    "QueryRedshiftDatabase3de5bea727da479686625efb56431b5f3DF81997",
+                    "Arn"
+                  ]
+                },
+                {
+                  "Fn::Join": [
+                    "",
+                    [
+                      {
+                        "Fn::GetAtt": [
+                          "QueryRedshiftDatabase3de5bea727da479686625efb56431b5f3DF81997",
+                          "Arn"
+                        ]
+                      },
+                      ":*"
+                    ]
+                  ]
+                }
+              ]
+            }
+          ],
+          "Version": "2012-10-17"
+        },
+        "PolicyName": "TableProviderframeworkonEventServiceRoleDefaultPolicyAD08715D",
+        "Roles": [
+          {
+            "Ref": "TableProviderframeworkonEventServiceRoleC3128F67"
+          }
+        ]
+      },
+      "UpdateReplacePolicy": "Delete",
+      "DeletionPolicy": "Delete"
+    },
+    "TableProviderframeworkonEvent97F3951A": {
+      "Type": "AWS::Lambda::Function",
+      "Properties": {
+        "Code": {
+          "S3Bucket": {
+            "Fn::Sub": "cdk-hnb659fds-assets-${AWS::AccountId}-${AWS::Region}"
+          },
+          "S3Key": "a8a62b989c7866e3ad5b24f3eb6228f8ca91ebff5f5c76f1da466f6c805c0585.zip"
+        },
+        "Role": {
+          "Fn::GetAtt": [
+            "TableProviderframeworkonEventServiceRoleC3128F67",
+            "Arn"
+          ]
+        },
+        "Description": "AWS CDK resource provider framework - onEvent (aws-cdk-redshift-cluster-database/Table/Resource/Provider)",
+        "Environment": {
+          "Variables": {
+            "USER_ON_EVENT_FUNCTION_ARN": {
+              "Fn::GetAtt": [
+                "QueryRedshiftDatabase3de5bea727da479686625efb56431b5f3DF81997",
+                "Arn"
+              ]
+            }
+          }
+        },
+        "Handler": "framework.onEvent",
+        "Runtime": "nodejs14.x",
+        "Timeout": 900
+      },
+      "DependsOn": [
+        "TableProviderframeworkonEventServiceRoleDefaultPolicyAD08715D",
+        "TableProviderframeworkonEventServiceRoleC3128F67"
+      ],
+      "UpdateReplacePolicy": "Delete",
+      "DeletionPolicy": "Delete"
+    },
+    "Table7ABB320E": {
+      "Type": "Custom::RedshiftDatabaseQuery",
+      "Properties": {
+        "ServiceToken": {
+          "Fn::GetAtt": ["TableProviderframeworkonEvent97F3951A", "Arn"]
+        },
+        "handler": "table",
+        "clusterName": {
+          "Ref": "ClusterEB0386A7"
+        },
+        "adminUserArn": {
+          "Ref": "ClusterSecretAttachment769E6258"
+        },
+        "databaseName": "my_db",
+        "tableName": {
+          "prefix": "awscdkredshiftclusterdatabaseTable24923533",
+          "generateSuffix": "true"
+        },
+        "tableColumns": [
+          {
+            "name": "col1",
+            "dataType": "varchar(4)",
+            "distKey": true,
+            "comment": "A test column",
+            "encoding": "LZO"
+          },
+          {
+            "name": "col2",
+            "dataType": "float",
+            "sortKey": true,
+            "comment": "A test column"
+          },
+          {
+            "name": "col3",
+            "dataType": "float",
+            "comment": "A test column",
+            "encoding": "RAW"
+          }
+        ],
+        "distStyle": "KEY",
+        "sortStyle": "INTERLEAVED",
+        "tableComment": "A test table",
+        "useColumnIds": true
+      },
+      "UpdateReplacePolicy": "Delete",
+      "DeletionPolicy": "Delete"
     }
-   },
-   "UpdateReplacePolicy": "Delete",
-   "DeletionPolicy": "Delete"
   },
-  "Vpc8378EB38": {
-   "Type": "AWS::EC2::VPC",
-   "Properties": {
-    "CidrBlock": "10.0.0.0/16",
-    "EnableDnsHostnames": true,
-    "EnableDnsSupport": true,
-    "InstanceTenancy": "default",
-    "Tags": [
-     {
-      "Key": "Name",
-      "Value": "aws-cdk-redshift-cluster-database/Vpc"
-     }
-    ]
-   },
-   "UpdateReplacePolicy": "Delete",
-   "DeletionPolicy": "Delete"
+  "Parameters": {
+    "BootstrapVersion": {
+      "Type": "AWS::SSM::Parameter::Value<String>",
+      "Default": "/cdk-bootstrap/hnb659fds/version",
+      "Description": "Version of the CDK Bootstrap resources in this environment, automatically retrieved from SSM Parameter Store. [cdk:skip]"
+    }
   },
-  "VpcPublicSubnet1Subnet5C2D37C4": {
-   "Type": "AWS::EC2::Subnet",
-   "Properties": {
-    "VpcId": {
-     "Ref": "Vpc8378EB38"
-    },
-    "AvailabilityZone": {
-     "Fn::Select": [
-      0,
-      {
-       "Fn::GetAZs": ""
-      }
-     ]
-    },
-    "CidrBlock": "10.0.0.0/18",
-    "MapPublicIpOnLaunch": true,
-    "Tags": [
-     {
-      "Key": "aws-cdk:subnet-name",
-      "Value": "Public"
-     },
-     {
-      "Key": "aws-cdk:subnet-type",
-      "Value": "Public"
-     },
-     {
-      "Key": "Name",
-      "Value": "aws-cdk-redshift-cluster-database/Vpc/PublicSubnet1"
-     }
-    ]
-   },
-   "UpdateReplacePolicy": "Delete",
-   "DeletionPolicy": "Delete"
-  },
-  "VpcPublicSubnet1RouteTable6C95E38E": {
-   "Type": "AWS::EC2::RouteTable",
-   "Properties": {
-    "VpcId": {
-     "Ref": "Vpc8378EB38"
-    },
-    "Tags": [
-     {
-      "Key": "Name",
-      "Value": "aws-cdk-redshift-cluster-database/Vpc/PublicSubnet1"
-     }
-    ]
-   },
-   "UpdateReplacePolicy": "Delete",
-   "DeletionPolicy": "Delete"
-  },
-  "VpcPublicSubnet1RouteTableAssociation97140677": {
-   "Type": "AWS::EC2::SubnetRouteTableAssociation",
-   "Properties": {
-    "RouteTableId": {
-     "Ref": "VpcPublicSubnet1RouteTable6C95E38E"
-    },
-    "SubnetId": {
-     "Ref": "VpcPublicSubnet1Subnet5C2D37C4"
+  "Rules": {
+    "CheckBootstrapVersion": {
+      "Assertions": [
+        {
+          "Assert": {
+            "Fn::Not": [
+              {
+                "Fn::Contains": [
+                  ["1", "2", "3", "4", "5"],
+                  {
+                    "Ref": "BootstrapVersion"
+                  }
+                ]
+              }
+            ]
+          },
+          "AssertDescription": "CDK bootstrap stack version 6 required. Please run 'cdk bootstrap' with a recent version of the CDK CLI."
+        }
+      ]
     }
-   },
-   "UpdateReplacePolicy": "Delete",
-   "DeletionPolicy": "Delete"
-  },
-  "VpcPublicSubnet1DefaultRoute3DA9E72A": {
-   "Type": "AWS::EC2::Route",
-   "Properties": {
-    "RouteTableId": {
-     "Ref": "VpcPublicSubnet1RouteTable6C95E38E"
-    },
-    "DestinationCidrBlock": "0.0.0.0/0",
-    "GatewayId": {
-     "Ref": "VpcIGWD7BA715C"
-    }
-   },
-   "DependsOn": [
-    "VpcVPCGWBF912B6E"
-   ],
-   "UpdateReplacePolicy": "Delete",
-   "DeletionPolicy": "Delete"
-  },
-  "VpcPublicSubnet1EIPD7E02669": {
-   "Type": "AWS::EC2::EIP",
-   "Properties": {
-    "Domain": "vpc",
-    "Tags": [
-     {
-      "Key": "Name",
-      "Value": "aws-cdk-redshift-cluster-database/Vpc/PublicSubnet1"
-     }
-    ]
-   },
-   "UpdateReplacePolicy": "Delete",
-   "DeletionPolicy": "Delete"
-  },
-  "VpcPublicSubnet1NATGateway4D7517AA": {
-   "Type": "AWS::EC2::NatGateway",
-   "Properties": {
-    "SubnetId": {
-     "Ref": "VpcPublicSubnet1Subnet5C2D37C4"
-    },
-    "AllocationId": {
-     "Fn::GetAtt": [
-      "VpcPublicSubnet1EIPD7E02669",
-      "AllocationId"
-     ]
-    },
-    "Tags": [
-     {
-      "Key": "Name",
-      "Value": "aws-cdk-redshift-cluster-database/Vpc/PublicSubnet1"
-     }
-    ]
-   },
-   "DependsOn": [
-    "VpcPublicSubnet1DefaultRoute3DA9E72A",
-    "VpcPublicSubnet1RouteTableAssociation97140677"
-   ],
-   "UpdateReplacePolicy": "Delete",
-   "DeletionPolicy": "Delete"
-  },
-  "VpcPublicSubnet2Subnet691E08A3": {
-   "Type": "AWS::EC2::Subnet",
-   "Properties": {
-    "VpcId": {
-     "Ref": "Vpc8378EB38"
-    },
-    "AvailabilityZone": {
-     "Fn::Select": [
-      1,
-      {
-       "Fn::GetAZs": ""
-      }
-     ]
-    },
-    "CidrBlock": "10.0.64.0/18",
-    "MapPublicIpOnLaunch": true,
-    "Tags": [
-     {
-      "Key": "aws-cdk:subnet-name",
-      "Value": "Public"
-     },
-     {
-      "Key": "aws-cdk:subnet-type",
-      "Value": "Public"
-     },
-     {
-      "Key": "Name",
-      "Value": "aws-cdk-redshift-cluster-database/Vpc/PublicSubnet2"
-     }
-    ]
-   },
-   "UpdateReplacePolicy": "Delete",
-   "DeletionPolicy": "Delete"
-  },
-  "VpcPublicSubnet2RouteTable94F7E489": {
-   "Type": "AWS::EC2::RouteTable",
-   "Properties": {
-    "VpcId": {
-     "Ref": "Vpc8378EB38"
-    },
-    "Tags": [
-     {
-      "Key": "Name",
-      "Value": "aws-cdk-redshift-cluster-database/Vpc/PublicSubnet2"
-     }
-    ]
-   },
-   "UpdateReplacePolicy": "Delete",
-   "DeletionPolicy": "Delete"
-  },
-  "VpcPublicSubnet2RouteTableAssociationDD5762D8": {
-   "Type": "AWS::EC2::SubnetRouteTableAssociation",
-   "Properties": {
-    "RouteTableId": {
-     "Ref": "VpcPublicSubnet2RouteTable94F7E489"
-    },
-    "SubnetId": {
-     "Ref": "VpcPublicSubnet2Subnet691E08A3"
-    }
-   },
-   "UpdateReplacePolicy": "Delete",
-   "DeletionPolicy": "Delete"
-  },
-  "VpcPublicSubnet2DefaultRoute97F91067": {
-   "Type": "AWS::EC2::Route",
-   "Properties": {
-    "RouteTableId": {
-     "Ref": "VpcPublicSubnet2RouteTable94F7E489"
-    },
-    "DestinationCidrBlock": "0.0.0.0/0",
-    "GatewayId": {
-     "Ref": "VpcIGWD7BA715C"
-    }
-   },
-   "DependsOn": [
-    "VpcVPCGWBF912B6E"
-   ],
-   "UpdateReplacePolicy": "Delete",
-   "DeletionPolicy": "Delete"
-  },
-  "VpcPublicSubnet2EIP3C605A87": {
-   "Type": "AWS::EC2::EIP",
-   "Properties": {
-    "Domain": "vpc",
-    "Tags": [
-     {
-      "Key": "Name",
-      "Value": "aws-cdk-redshift-cluster-database/Vpc/PublicSubnet2"
-     }
-    ]
-   },
-   "UpdateReplacePolicy": "Delete",
-   "DeletionPolicy": "Delete"
-  },
-  "VpcPublicSubnet2NATGateway9182C01D": {
-   "Type": "AWS::EC2::NatGateway",
-   "Properties": {
-    "SubnetId": {
-     "Ref": "VpcPublicSubnet2Subnet691E08A3"
-    },
-    "AllocationId": {
-     "Fn::GetAtt": [
-      "VpcPublicSubnet2EIP3C605A87",
-      "AllocationId"
-     ]
-    },
-    "Tags": [
-     {
-      "Key": "Name",
-      "Value": "aws-cdk-redshift-cluster-database/Vpc/PublicSubnet2"
-     }
-    ]
-   },
-   "DependsOn": [
-    "VpcPublicSubnet2DefaultRoute97F91067",
-    "VpcPublicSubnet2RouteTableAssociationDD5762D8"
-   ],
-   "UpdateReplacePolicy": "Delete",
-   "DeletionPolicy": "Delete"
-  },
-  "VpcPrivateSubnet1Subnet536B997A": {
-   "Type": "AWS::EC2::Subnet",
-   "Properties": {
-    "VpcId": {
-     "Ref": "Vpc8378EB38"
-    },
-    "AvailabilityZone": {
-     "Fn::Select": [
-      0,
-      {
-       "Fn::GetAZs": ""
-      }
-     ]
-    },
-    "CidrBlock": "10.0.128.0/18",
-    "MapPublicIpOnLaunch": false,
-    "Tags": [
-     {
-      "Key": "aws-cdk:subnet-name",
-      "Value": "Private"
-     },
-     {
-      "Key": "aws-cdk:subnet-type",
-      "Value": "Private"
-     },
-     {
-      "Key": "Name",
-      "Value": "aws-cdk-redshift-cluster-database/Vpc/PrivateSubnet1"
-     }
-    ]
-   },
-   "UpdateReplacePolicy": "Delete",
-   "DeletionPolicy": "Delete"
-  },
-  "VpcPrivateSubnet1RouteTableB2C5B500": {
-   "Type": "AWS::EC2::RouteTable",
-   "Properties": {
-    "VpcId": {
-     "Ref": "Vpc8378EB38"
-    },
-    "Tags": [
-     {
-      "Key": "Name",
-      "Value": "aws-cdk-redshift-cluster-database/Vpc/PrivateSubnet1"
-     }
-    ]
-   },
-   "UpdateReplacePolicy": "Delete",
-   "DeletionPolicy": "Delete"
-  },
-  "VpcPrivateSubnet1RouteTableAssociation70C59FA6": {
-   "Type": "AWS::EC2::SubnetRouteTableAssociation",
-   "Properties": {
-    "RouteTableId": {
-     "Ref": "VpcPrivateSubnet1RouteTableB2C5B500"
-    },
-    "SubnetId": {
-     "Ref": "VpcPrivateSubnet1Subnet536B997A"
-    }
-   },
-   "UpdateReplacePolicy": "Delete",
-   "DeletionPolicy": "Delete"
-  },
-  "VpcPrivateSubnet1DefaultRouteBE02A9ED": {
-   "Type": "AWS::EC2::Route",
-   "Properties": {
-    "RouteTableId": {
-     "Ref": "VpcPrivateSubnet1RouteTableB2C5B500"
-    },
-    "DestinationCidrBlock": "0.0.0.0/0",
-    "NatGatewayId": {
-     "Ref": "VpcPublicSubnet1NATGateway4D7517AA"
-    }
-   },
-   "UpdateReplacePolicy": "Delete",
-   "DeletionPolicy": "Delete"
-  },
-  "VpcPrivateSubnet2Subnet3788AAA1": {
-   "Type": "AWS::EC2::Subnet",
-   "Properties": {
-    "VpcId": {
-     "Ref": "Vpc8378EB38"
-    },
-    "AvailabilityZone": {
-     "Fn::Select": [
-      1,
-      {
-       "Fn::GetAZs": ""
-      }
-     ]
-    },
-    "CidrBlock": "10.0.192.0/18",
-    "MapPublicIpOnLaunch": false,
-    "Tags": [
-     {
-      "Key": "aws-cdk:subnet-name",
-      "Value": "Private"
-     },
-     {
-      "Key": "aws-cdk:subnet-type",
-      "Value": "Private"
-     },
-     {
-      "Key": "Name",
-      "Value": "aws-cdk-redshift-cluster-database/Vpc/PrivateSubnet2"
-     }
-    ]
-   },
-   "UpdateReplacePolicy": "Delete",
-   "DeletionPolicy": "Delete"
-  },
-  "VpcPrivateSubnet2RouteTableA678073B": {
-   "Type": "AWS::EC2::RouteTable",
-   "Properties": {
-    "VpcId": {
-     "Ref": "Vpc8378EB38"
-    },
-    "Tags": [
-     {
-      "Key": "Name",
-      "Value": "aws-cdk-redshift-cluster-database/Vpc/PrivateSubnet2"
-     }
-    ]
-   },
-   "UpdateReplacePolicy": "Delete",
-   "DeletionPolicy": "Delete"
-  },
-  "VpcPrivateSubnet2RouteTableAssociationA89CAD56": {
-   "Type": "AWS::EC2::SubnetRouteTableAssociation",
-   "Properties": {
-    "RouteTableId": {
-     "Ref": "VpcPrivateSubnet2RouteTableA678073B"
-    },
-    "SubnetId": {
-     "Ref": "VpcPrivateSubnet2Subnet3788AAA1"
-    }
-   },
-   "UpdateReplacePolicy": "Delete",
-   "DeletionPolicy": "Delete"
-  },
-  "VpcPrivateSubnet2DefaultRoute060D2087": {
-   "Type": "AWS::EC2::Route",
-   "Properties": {
-    "RouteTableId": {
-     "Ref": "VpcPrivateSubnet2RouteTableA678073B"
-    },
-    "DestinationCidrBlock": "0.0.0.0/0",
-    "NatGatewayId": {
-     "Ref": "VpcPublicSubnet2NATGateway9182C01D"
-    }
-   },
-   "UpdateReplacePolicy": "Delete",
-   "DeletionPolicy": "Delete"
-  },
-  "VpcIGWD7BA715C": {
-   "Type": "AWS::EC2::InternetGateway",
-   "Properties": {
-    "Tags": [
-     {
-      "Key": "Name",
-      "Value": "aws-cdk-redshift-cluster-database/Vpc"
-     }
-    ]
-   },
-   "UpdateReplacePolicy": "Delete",
-   "DeletionPolicy": "Delete"
-  },
-  "VpcVPCGWBF912B6E": {
-   "Type": "AWS::EC2::VPCGatewayAttachment",
-   "Properties": {
-    "VpcId": {
-     "Ref": "Vpc8378EB38"
-    },
-    "InternetGatewayId": {
-     "Ref": "VpcIGWD7BA715C"
-    }
-   },
-   "UpdateReplacePolicy": "Delete",
-   "DeletionPolicy": "Delete"
-  },
-  "ClusterSubnetsDCFA5CB7": {
-   "Type": "AWS::Redshift::ClusterSubnetGroup",
-   "Properties": {
-    "Description": "Subnets for Cluster Redshift cluster",
-    "SubnetIds": [
-     {
-      "Ref": "VpcPublicSubnet1Subnet5C2D37C4"
-     },
-     {
-      "Ref": "VpcPublicSubnet2Subnet691E08A3"
-     }
-    ]
-   },
-   "UpdateReplacePolicy": "Delete",
-   "DeletionPolicy": "Delete"
-  },
-  "ClusterSecurityGroup0921994B": {
-   "Type": "AWS::EC2::SecurityGroup",
-   "Properties": {
-    "GroupDescription": "Redshift security group",
-    "SecurityGroupEgress": [
-     {
-      "CidrIp": "0.0.0.0/0",
-      "Description": "Allow all outbound traffic by default",
-      "IpProtocol": "-1"
-     }
-    ],
-    "VpcId": {
-     "Ref": "Vpc8378EB38"
-    }
-   },
-   "UpdateReplacePolicy": "Delete",
-   "DeletionPolicy": "Delete"
-  },
-  "ClusterSecret6368BD0F": {
-   "Type": "AWS::SecretsManager::Secret",
-   "Properties": {
-    "GenerateSecretString": {
-     "ExcludeCharacters": "\"@/\\ '",
-     "GenerateStringKey": "password",
-     "PasswordLength": 30,
-     "SecretStringTemplate": "{\"username\":\"admin\"}"
-    }
-   },
-   "UpdateReplacePolicy": "Delete",
-   "DeletionPolicy": "Delete"
-  },
-  "ClusterSecretAttachment769E6258": {
-   "Type": "AWS::SecretsManager::SecretTargetAttachment",
-   "Properties": {
-    "SecretId": {
-     "Ref": "ClusterSecret6368BD0F"
-    },
-    "TargetId": {
-     "Ref": "ClusterEB0386A7"
-    },
-    "TargetType": "AWS::Redshift::Cluster"
-   },
-   "UpdateReplacePolicy": "Delete",
-   "DeletionPolicy": "Delete"
-  },
-  "ClusterEB0386A7": {
-   "Type": "AWS::Redshift::Cluster",
-   "Properties": {
-    "ClusterType": "multi-node",
-    "DBName": "my_db",
-    "MasterUsername": {
-     "Fn::Join": [
-      "",
-      [
-       "{{resolve:secretsmanager:",
-       {
-        "Ref": "ClusterSecret6368BD0F"
-       },
-       ":SecretString:username::}}"
-      ]
-     ]
-    },
-    "MasterUserPassword": {
-     "Fn::Join": [
-      "",
-      [
-       "{{resolve:secretsmanager:",
-       {
-        "Ref": "ClusterSecret6368BD0F"
-       },
-       ":SecretString:password::}}"
-      ]
-     ]
-    },
-    "NodeType": "dc2.large",
-    "AllowVersionUpgrade": true,
-    "AutomatedSnapshotRetentionPeriod": 1,
-    "ClusterParameterGroupName": {
-     "Ref": "ClusterParameterGroup879806FD"
-    },
-    "ClusterSubnetGroupName": {
-     "Ref": "ClusterSubnetsDCFA5CB7"
-    },
-    "Encrypted": true,
-    "KmsKeyId": {
-     "Ref": "customkmskey377C6F9A"
-    },
-    "NumberOfNodes": 2,
-    "PubliclyAccessible": true,
-    "VpcSecurityGroupIds": [
-     {
-      "Fn::GetAtt": [
-       "ClusterSecurityGroup0921994B",
-       "GroupId"
-      ]
-     }
-    ]
-   },
-   "UpdateReplacePolicy": "Delete",
-   "DeletionPolicy": "Delete"
-  },
-  "ClusterParameterGroup879806FD": {
-   "Type": "AWS::Redshift::ClusterParameterGroup",
-   "Properties": {
-    "Description": "Cluster parameter group for family redshift-1.0",
-    "ParameterGroupFamily": "redshift-1.0",
-    "Parameters": [
-     {
-      "ParameterName": "enable_user_activity_logging",
-      "ParameterValue": "true"
-     }
-    ]
-   },
-   "UpdateReplacePolicy": "Delete",
-   "DeletionPolicy": "Delete"
-  },
-  "UserSecretE2C04A69": {
-   "Type": "AWS::SecretsManager::Secret",
-   "Properties": {
-    "GenerateSecretString": {
-     "ExcludeCharacters": "\"@/\\ '",
-     "GenerateStringKey": "password",
-     "PasswordLength": 30,
-     "SecretStringTemplate": "{\"username\":\"awscdkredshiftclusterdatabaseuserc17d5ebd\"}"
-    }
-   },
-   "UpdateReplacePolicy": "Delete",
-   "DeletionPolicy": "Delete"
-  },
-  "UserSecretAttachment02022609": {
-   "Type": "AWS::SecretsManager::SecretTargetAttachment",
-   "Properties": {
-    "SecretId": {
-     "Ref": "UserSecretE2C04A69"
-    },
-    "TargetId": {
-     "Ref": "ClusterEB0386A7"
-    },
-    "TargetType": "AWS::Redshift::Cluster"
-   },
-   "UpdateReplacePolicy": "Delete",
-   "DeletionPolicy": "Delete"
-  },
-  "UserProviderframeworkonEventServiceRole8FBA2FBD": {
-   "Type": "AWS::IAM::Role",
-   "Properties": {
-    "AssumeRolePolicyDocument": {
-     "Statement": [
-      {
-       "Action": "sts:AssumeRole",
-       "Effect": "Allow",
-       "Principal": {
-        "Service": "lambda.amazonaws.com"
-       }
-      }
-     ],
-     "Version": "2012-10-17"
-    },
-    "ManagedPolicyArns": [
-     {
-      "Fn::Join": [
-       "",
-       [
-        "arn:",
-        {
-         "Ref": "AWS::Partition"
-        },
-        ":iam::aws:policy/service-role/AWSLambdaBasicExecutionRole"
-       ]
-      ]
-     }
-    ]
-   },
-   "UpdateReplacePolicy": "Delete",
-   "DeletionPolicy": "Delete"
-  },
-  "UserProviderframeworkonEventServiceRoleDefaultPolicy9A9E044F": {
-   "Type": "AWS::IAM::Policy",
-   "Properties": {
-    "PolicyDocument": {
-     "Statement": [
-      {
-       "Action": "lambda:InvokeFunction",
-       "Effect": "Allow",
-       "Resource": [
-        {
-         "Fn::GetAtt": [
-          "QueryRedshiftDatabase3de5bea727da479686625efb56431b5f3DF81997",
-          "Arn"
-         ]
-        },
-        {
-         "Fn::Join": [
-          "",
-          [
-           {
-            "Fn::GetAtt": [
-             "QueryRedshiftDatabase3de5bea727da479686625efb56431b5f3DF81997",
-             "Arn"
-            ]
-           },
-           ":*"
-          ]
-         ]
-        }
-       ]
-      }
-     ],
-     "Version": "2012-10-17"
-    },
-    "PolicyName": "UserProviderframeworkonEventServiceRoleDefaultPolicy9A9E044F",
-    "Roles": [
-     {
-      "Ref": "UserProviderframeworkonEventServiceRole8FBA2FBD"
-     }
-    ]
-   },
-   "UpdateReplacePolicy": "Delete",
-   "DeletionPolicy": "Delete"
-  },
-  "UserProviderframeworkonEvent4EC32885": {
-   "Type": "AWS::Lambda::Function",
-   "Properties": {
-    "Code": {
-     "S3Bucket": {
-      "Fn::Sub": "cdk-hnb659fds-assets-${AWS::AccountId}-${AWS::Region}"
-     },
-     "S3Key": "a8a62b989c7866e3ad5b24f3eb6228f8ca91ebff5f5c76f1da466f6c805c0585.zip"
-    },
-    "Role": {
-     "Fn::GetAtt": [
-      "UserProviderframeworkonEventServiceRole8FBA2FBD",
-      "Arn"
-     ]
-    },
-    "Description": "AWS CDK resource provider framework - onEvent (aws-cdk-redshift-cluster-database/User/Resource/Provider)",
-    "Environment": {
-     "Variables": {
-      "USER_ON_EVENT_FUNCTION_ARN": {
-       "Fn::GetAtt": [
-        "QueryRedshiftDatabase3de5bea727da479686625efb56431b5f3DF81997",
-        "Arn"
-       ]
-      }
-     }
-    },
-    "Handler": "framework.onEvent",
-    "Runtime": "nodejs14.x",
-    "Timeout": 900
-   },
-   "DependsOn": [
-    "UserProviderframeworkonEventServiceRoleDefaultPolicy9A9E044F",
-    "UserProviderframeworkonEventServiceRole8FBA2FBD"
-   ],
-   "UpdateReplacePolicy": "Delete",
-   "DeletionPolicy": "Delete"
-  },
-  "UserFDDCDD17": {
-   "Type": "Custom::RedshiftDatabaseQuery",
-   "Properties": {
-    "ServiceToken": {
-     "Fn::GetAtt": [
-      "UserProviderframeworkonEvent4EC32885",
-      "Arn"
-     ]
-    },
-    "handler": "user",
-    "clusterName": {
-     "Ref": "ClusterEB0386A7"
-    },
-    "adminUserArn": {
-     "Ref": "ClusterSecretAttachment769E6258"
-    },
-    "databaseName": "my_db",
-    "username": "awscdkredshiftclusterdatabaseuserc17d5ebd",
-    "passwordSecretArn": {
-     "Ref": "UserSecretAttachment02022609"
-    }
-   },
-   "UpdateReplacePolicy": "Delete",
-   "DeletionPolicy": "Delete"
-  },
-  "UserTablePrivilegesProviderframeworkonEventServiceRole56BAEC9A": {
-   "Type": "AWS::IAM::Role",
-   "Properties": {
-    "AssumeRolePolicyDocument": {
-     "Statement": [
-      {
-       "Action": "sts:AssumeRole",
-       "Effect": "Allow",
-       "Principal": {
-        "Service": "lambda.amazonaws.com"
-       }
-      }
-     ],
-     "Version": "2012-10-17"
-    },
-    "ManagedPolicyArns": [
-     {
-      "Fn::Join": [
-       "",
-       [
-        "arn:",
-        {
-         "Ref": "AWS::Partition"
-        },
-        ":iam::aws:policy/service-role/AWSLambdaBasicExecutionRole"
-       ]
-      ]
-     }
-    ]
-   },
-   "UpdateReplacePolicy": "Delete",
-   "DeletionPolicy": "Delete"
-  },
-  "UserTablePrivilegesProviderframeworkonEventServiceRoleDefaultPolicy3B6EF50C": {
-   "Type": "AWS::IAM::Policy",
-   "Properties": {
-    "PolicyDocument": {
-     "Statement": [
-      {
-       "Action": "lambda:InvokeFunction",
-       "Effect": "Allow",
-       "Resource": [
-        {
-         "Fn::GetAtt": [
-          "QueryRedshiftDatabase3de5bea727da479686625efb56431b5f3DF81997",
-          "Arn"
-         ]
-        },
-        {
-         "Fn::Join": [
-          "",
-          [
-           {
-            "Fn::GetAtt": [
-             "QueryRedshiftDatabase3de5bea727da479686625efb56431b5f3DF81997",
-             "Arn"
-            ]
-           },
-           ":*"
-          ]
-         ]
-        }
-       ]
-      }
-     ],
-     "Version": "2012-10-17"
-    },
-    "PolicyName": "UserTablePrivilegesProviderframeworkonEventServiceRoleDefaultPolicy3B6EF50C",
-    "Roles": [
-     {
-      "Ref": "UserTablePrivilegesProviderframeworkonEventServiceRole56BAEC9A"
-     }
-    ]
-   },
-   "UpdateReplacePolicy": "Delete",
-   "DeletionPolicy": "Delete"
-  },
-  "UserTablePrivilegesProviderframeworkonEvent3F5C1851": {
-   "Type": "AWS::Lambda::Function",
-   "Properties": {
-    "Code": {
-     "S3Bucket": {
-      "Fn::Sub": "cdk-hnb659fds-assets-${AWS::AccountId}-${AWS::Region}"
-     },
-     "S3Key": "a8a62b989c7866e3ad5b24f3eb6228f8ca91ebff5f5c76f1da466f6c805c0585.zip"
-    },
-    "Role": {
-     "Fn::GetAtt": [
-      "UserTablePrivilegesProviderframeworkonEventServiceRole56BAEC9A",
-      "Arn"
-     ]
-    },
-    "Description": "AWS CDK resource provider framework - onEvent (aws-cdk-redshift-cluster-database/User/TablePrivileges/Resource/Provider)",
-    "Environment": {
-     "Variables": {
-      "USER_ON_EVENT_FUNCTION_ARN": {
-       "Fn::GetAtt": [
-        "QueryRedshiftDatabase3de5bea727da479686625efb56431b5f3DF81997",
-        "Arn"
-       ]
-      }
-     }
-    },
-    "Handler": "framework.onEvent",
-    "Runtime": "nodejs14.x",
-    "Timeout": 900
-   },
-   "DependsOn": [
-    "UserTablePrivilegesProviderframeworkonEventServiceRoleDefaultPolicy3B6EF50C",
-    "UserTablePrivilegesProviderframeworkonEventServiceRole56BAEC9A"
-   ],
-   "UpdateReplacePolicy": "Delete",
-   "DeletionPolicy": "Delete"
-  },
-  "UserTablePrivileges3829D614": {
-   "Type": "Custom::RedshiftDatabaseQuery",
-   "Properties": {
-    "ServiceToken": {
-     "Fn::GetAtt": [
-      "UserTablePrivilegesProviderframeworkonEvent3F5C1851",
-      "Arn"
-     ]
-    },
-    "handler": "user-table-privileges",
-    "clusterName": {
-     "Ref": "ClusterEB0386A7"
-    },
-    "adminUserArn": {
-     "Ref": "ClusterSecretAttachment769E6258"
-    },
-    "databaseName": "my_db",
-    "username": {
-     "Fn::GetAtt": [
-      "UserFDDCDD17",
-      "username"
-     ]
-    },
-    "tablePrivileges": [
-     {
-      "tableName": {
-       "Ref": "Table7ABB320E"
-      },
-      "actions": [
-       "INSERT",
-       "DELETE",
-       "SELECT"
-      ]
-     }
-    ]
-   },
-   "UpdateReplacePolicy": "Delete",
-   "DeletionPolicy": "Delete"
-  },
-  "QueryRedshiftDatabase3de5bea727da479686625efb56431b5fServiceRole0A90D717": {
-   "Type": "AWS::IAM::Role",
-   "Properties": {
-    "AssumeRolePolicyDocument": {
-     "Statement": [
-      {
-       "Action": "sts:AssumeRole",
-       "Effect": "Allow",
-       "Principal": {
-        "Service": "lambda.amazonaws.com"
-       }
-      }
-     ],
-     "Version": "2012-10-17"
-    },
-    "ManagedPolicyArns": [
-     {
-      "Fn::Join": [
-       "",
-       [
-        "arn:",
-        {
-         "Ref": "AWS::Partition"
-        },
-        ":iam::aws:policy/service-role/AWSLambdaBasicExecutionRole"
-       ]
-      ]
-     }
-    ]
-   },
-   "UpdateReplacePolicy": "Delete",
-   "DeletionPolicy": "Delete"
-  },
-  "QueryRedshiftDatabase3de5bea727da479686625efb56431b5fServiceRoleDefaultPolicyDDD1388D": {
-   "Type": "AWS::IAM::Policy",
-   "Properties": {
-    "PolicyDocument": {
-     "Statement": [
-      {
-       "Action": [
-        "redshift-data:DescribeStatement",
-        "redshift-data:ExecuteStatement"
-       ],
-       "Effect": "Allow",
-       "Resource": "*"
-      },
-      {
-       "Action": [
-        "secretsmanager:DescribeSecret",
-        "secretsmanager:GetSecretValue"
-       ],
-       "Effect": "Allow",
-       "Resource": [
-        {
-         "Ref": "ClusterSecretAttachment769E6258"
-        },
-        {
-         "Ref": "UserSecretAttachment02022609"
-        }
-       ]
-      }
-     ],
-     "Version": "2012-10-17"
-    },
-    "PolicyName": "QueryRedshiftDatabase3de5bea727da479686625efb56431b5fServiceRoleDefaultPolicyDDD1388D",
-    "Roles": [
-     {
-      "Ref": "QueryRedshiftDatabase3de5bea727da479686625efb56431b5fServiceRole0A90D717"
-     }
-    ]
-   },
-   "UpdateReplacePolicy": "Delete",
-   "DeletionPolicy": "Delete"
-  },
-  "QueryRedshiftDatabase3de5bea727da479686625efb56431b5f3DF81997": {
-   "Type": "AWS::Lambda::Function",
-   "Properties": {
-    "Code": {
-     "S3Bucket": {
-      "Fn::Sub": "cdk-hnb659fds-assets-${AWS::AccountId}-${AWS::Region}"
-     },
-<<<<<<< HEAD
-     "S3Key": "847e15feeb180b356ab9a8094d8b9459ea8ec26fc27957794d583ed9eb3a79d8.zip"
-=======
-     "S3Key": "169a8c0beb97c903ee155ea9653e39b0884c9e3b860ac72ffbe906b3c1f4e338.zip"
->>>>>>> 3d7505b5
-    },
-    "Role": {
-     "Fn::GetAtt": [
-      "QueryRedshiftDatabase3de5bea727da479686625efb56431b5fServiceRole0A90D717",
-      "Arn"
-     ]
-    },
-    "Handler": "index.handler",
-    "Runtime": "nodejs14.x",
-    "Timeout": 60
-   },
-   "DependsOn": [
-    "QueryRedshiftDatabase3de5bea727da479686625efb56431b5fServiceRoleDefaultPolicyDDD1388D",
-    "QueryRedshiftDatabase3de5bea727da479686625efb56431b5fServiceRole0A90D717"
-   ],
-   "UpdateReplacePolicy": "Delete",
-   "DeletionPolicy": "Delete"
-  },
-  "TableProviderframeworkonEventServiceRoleC3128F67": {
-   "Type": "AWS::IAM::Role",
-   "Properties": {
-    "AssumeRolePolicyDocument": {
-     "Statement": [
-      {
-       "Action": "sts:AssumeRole",
-       "Effect": "Allow",
-       "Principal": {
-        "Service": "lambda.amazonaws.com"
-       }
-      }
-     ],
-     "Version": "2012-10-17"
-    },
-    "ManagedPolicyArns": [
-     {
-      "Fn::Join": [
-       "",
-       [
-        "arn:",
-        {
-         "Ref": "AWS::Partition"
-        },
-        ":iam::aws:policy/service-role/AWSLambdaBasicExecutionRole"
-       ]
-      ]
-     }
-    ]
-   },
-   "UpdateReplacePolicy": "Delete",
-   "DeletionPolicy": "Delete"
-  },
-  "TableProviderframeworkonEventServiceRoleDefaultPolicyAD08715D": {
-   "Type": "AWS::IAM::Policy",
-   "Properties": {
-    "PolicyDocument": {
-     "Statement": [
-      {
-       "Action": "lambda:InvokeFunction",
-       "Effect": "Allow",
-       "Resource": [
-        {
-         "Fn::GetAtt": [
-          "QueryRedshiftDatabase3de5bea727da479686625efb56431b5f3DF81997",
-          "Arn"
-         ]
-        },
-        {
-         "Fn::Join": [
-          "",
-          [
-           {
-            "Fn::GetAtt": [
-             "QueryRedshiftDatabase3de5bea727da479686625efb56431b5f3DF81997",
-             "Arn"
-            ]
-           },
-           ":*"
-          ]
-         ]
-        }
-       ]
-      }
-     ],
-     "Version": "2012-10-17"
-    },
-    "PolicyName": "TableProviderframeworkonEventServiceRoleDefaultPolicyAD08715D",
-    "Roles": [
-     {
-      "Ref": "TableProviderframeworkonEventServiceRoleC3128F67"
-     }
-    ]
-   },
-   "UpdateReplacePolicy": "Delete",
-   "DeletionPolicy": "Delete"
-  },
-  "TableProviderframeworkonEvent97F3951A": {
-   "Type": "AWS::Lambda::Function",
-   "Properties": {
-    "Code": {
-     "S3Bucket": {
-      "Fn::Sub": "cdk-hnb659fds-assets-${AWS::AccountId}-${AWS::Region}"
-     },
-     "S3Key": "a8a62b989c7866e3ad5b24f3eb6228f8ca91ebff5f5c76f1da466f6c805c0585.zip"
-    },
-    "Role": {
-     "Fn::GetAtt": [
-      "TableProviderframeworkonEventServiceRoleC3128F67",
-      "Arn"
-     ]
-    },
-    "Description": "AWS CDK resource provider framework - onEvent (aws-cdk-redshift-cluster-database/Table/Resource/Provider)",
-    "Environment": {
-     "Variables": {
-      "USER_ON_EVENT_FUNCTION_ARN": {
-       "Fn::GetAtt": [
-        "QueryRedshiftDatabase3de5bea727da479686625efb56431b5f3DF81997",
-        "Arn"
-       ]
-      }
-     }
-    },
-    "Handler": "framework.onEvent",
-    "Runtime": "nodejs14.x",
-    "Timeout": 900
-   },
-   "DependsOn": [
-    "TableProviderframeworkonEventServiceRoleDefaultPolicyAD08715D",
-    "TableProviderframeworkonEventServiceRoleC3128F67"
-   ],
-   "UpdateReplacePolicy": "Delete",
-   "DeletionPolicy": "Delete"
-  },
-  "Table7ABB320E": {
-   "Type": "Custom::RedshiftDatabaseQuery",
-   "Properties": {
-    "ServiceToken": {
-     "Fn::GetAtt": [
-      "TableProviderframeworkonEvent97F3951A",
-      "Arn"
-     ]
-    },
-    "handler": "table",
-    "clusterName": {
-     "Ref": "ClusterEB0386A7"
-    },
-    "adminUserArn": {
-     "Ref": "ClusterSecretAttachment769E6258"
-    },
-    "databaseName": "my_db",
-    "tableName": {
-     "prefix": "awscdkredshiftclusterdatabaseTable24923533",
-     "generateSuffix": "true"
-    },
-    "tableColumns": [
-     {
-      "name": "col1",
-      "dataType": "varchar(4)",
-      "distKey": true,
-      "comment": "A test column",
-      "encoding": "LZO"
-     },
-     {
-      "name": "col2",
-      "dataType": "float",
-      "sortKey": true,
-      "comment": "A test column"
-     },
-     {
-      "name": "col3",
-      "dataType": "float",
-      "comment": "A test column",
-      "encoding": "RAW"
-     }
-    ],
-    "distStyle": "KEY",
-    "sortStyle": "INTERLEAVED",
-    "tableComment": "A test table",
-    "useColumnIds": true
-   },
-   "UpdateReplacePolicy": "Delete",
-   "DeletionPolicy": "Delete"
   }
- },
- "Parameters": {
-  "BootstrapVersion": {
-   "Type": "AWS::SSM::Parameter::Value<String>",
-   "Default": "/cdk-bootstrap/hnb659fds/version",
-   "Description": "Version of the CDK Bootstrap resources in this environment, automatically retrieved from SSM Parameter Store. [cdk:skip]"
-  }
- },
- "Rules": {
-  "CheckBootstrapVersion": {
-   "Assertions": [
-    {
-     "Assert": {
-      "Fn::Not": [
-       {
-        "Fn::Contains": [
-         [
-          "1",
-          "2",
-          "3",
-          "4",
-          "5"
-         ],
-         {
-          "Ref": "BootstrapVersion"
-         }
-        ]
-       }
-      ]
-     },
-     "AssertDescription": "CDK bootstrap stack version 6 required. Please run 'cdk bootstrap' with a recent version of the CDK CLI."
-    }
-   ]
-  }
- }
 }