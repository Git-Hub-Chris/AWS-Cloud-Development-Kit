--- conflicted
+++ resolved
@@ -1,9 +1,5 @@
-<<<<<<< HEAD
-import '@aws-cdk/assert-internal/jest';
+import { Template } from '@aws-cdk/assertions';
 import * as iam from '@aws-cdk/aws-iam';
-=======
-import { Template } from '@aws-cdk/assertions';
->>>>>>> d8bc0d08
 import * as kinesis from '@aws-cdk/aws-kinesis';
 import * as logs from '@aws-cdk/aws-logs';
 import * as cdk from '@aws-cdk/core';
@@ -159,8 +155,9 @@
   });
 
   // THEN
-  expect(stack).toCountResources('AWS::IAM::Role', 0);
-  expect(stack).toHaveResourceLike('AWS::Logs::SubscriptionFilter', {
+  const template = Template.fromStack(stack);
+  template.resourceCountIs('AWS::IAM::Role', 0);
+  template.hasResourceProperties('AWS::Logs::SubscriptionFilter', {
     RoleArn: importedRole.roleArn,
   });
 });
@@ -180,8 +177,9 @@
   });
 
   // THEN
-  expect(stack).toCountResources('AWS::IAM::Role', 1);
-  expect(stack).toHaveResourceLike('AWS::Logs::SubscriptionFilter', {
+  const template = Template.fromStack(stack);
+  template.resourceCountIs('AWS::IAM::Role', 1);
+  template.hasResourceProperties('AWS::Logs::SubscriptionFilter', {
     RoleArn: {
       'Fn::GetAtt': [
         'LogGroupMySubscriptionFilterCloudWatchLogsCanPutRecords9112BD02',
