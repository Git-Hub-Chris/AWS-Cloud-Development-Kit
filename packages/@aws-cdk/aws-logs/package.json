--- conflicted
+++ resolved
@@ -73,6 +73,7 @@
   "license": "Apache-2.0",
   "devDependencies": {
     "@aws-cdk/assert-internal": "0.0.0",
+    "@aws-cdk/assertions": "0.0.0",
     "@aws-cdk/cdk-build-tools": "0.0.0",
     "@aws-cdk/cdk-integ-tools": "0.0.0",
     "@aws-cdk/cfn2ts": "0.0.0",
@@ -83,14 +84,8 @@
     "aws-sdk": "^2.848.0",
     "aws-sdk-mock": "^5.2.1",
     "jest": "^26.6.3",
-<<<<<<< HEAD
     "nock": "^13.1.1",
     "sinon": "^9.2.4"
-=======
-    "pkglint": "0.0.0",
-    "sinon": "^9.2.4",
-    "@aws-cdk/assertions": "0.0.0"
->>>>>>> be6aa2e5
   },
   "dependencies": {
     "@aws-cdk/aws-cloudwatch": "0.0.0",
