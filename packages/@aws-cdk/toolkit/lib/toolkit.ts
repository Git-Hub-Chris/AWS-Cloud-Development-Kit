--- conflicted
+++ resolved
@@ -31,12 +31,8 @@
 import { StackSelectionStrategy } from './api/cloud-assembly/stack-selector';
 import { ToolkitError } from './api/errors';
 import { IIoHost, IoMessageCode, IoMessageLevel } from './api/io';
-<<<<<<< HEAD
-import { asSdkLogger, withAction, ActionAwareIoHost, Timer, confirm, data, error, highlight, info, success, warn } from './api/io/private';
+import { asSdkLogger, withAction, Timer, confirm, data, error, highlight, info, success, warn, ActionAwareIoHost, debug } from './api/io/private';
 import { ToolkitServices } from './api/toolkit/private';
-=======
-import { asSdkLogger, withAction, Timer, confirm, data, error, highlight, info, success, warn, ActionAwareIoHost, debug } from './api/io/private';
->>>>>>> 2684562c
 
 /**
  * The current action being performed by the CLI. 'none' represents the absence of an action.
