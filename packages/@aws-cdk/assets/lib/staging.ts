--- conflicted
+++ resolved
@@ -66,11 +66,7 @@
     }
   }
 
-<<<<<<< HEAD
-  public synthesize(session: ISynthesisSession) {
-=======
   protected synthesize(session: ISynthesisSession) {
->>>>>>> b2e19644
     if (!this.relativePath) {
       return;
     }
