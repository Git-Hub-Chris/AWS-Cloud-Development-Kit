--- conflicted
+++ resolved
@@ -123,25 +123,16 @@
     const ipv6CidrBlock = props.ipv6CidrBlock?.cidr;
 
     if (!checkCidrRanges(props.vpc, props.cidrBlock.cidr)) {
+    if (!checkCidrRanges(props.vpc, props.cidrBlock.cidr)) {
       throw new Error('CIDR block should be in the same VPC');
     };
 
     let overlap: boolean = false;
-<<<<<<< HEAD
     let overlapIpv6: boolean = false;
-=======
->>>>>>> cc22fe30
     try {
       overlap = validateOverlappingCidrRanges(props.vpc, props.cidrBlock.cidr);
     } catch (e) {
       'No Subnets in VPC';
-<<<<<<< HEAD
-=======
-    }
-
-    if (overlap) {
-      throw new Error('CIDR block should not overlap with existing subnet blocks');
->>>>>>> cc22fe30
     }
 
     //check whether VPC supports ipv6
@@ -259,6 +250,8 @@
   for (const cidrs of vpc.secondaryCidrBlock) {
     if (cidrs.cidrBlock) {
       vpcCidrBlock.push(cidrs.cidrBlock);
+    if (cidrs.cidrBlock) {
+      vpcCidrBlock.push(cidrs.cidrBlock);
     }
   }
 
@@ -266,6 +259,7 @@
 
   const subnetCidrBlock = new CidrBlock(cidrRange);
 
+
   return cidrs.some(vpcCidrBlock => vpcCidrBlock.containsCidr(subnetCidrBlock));
 
 }
@@ -280,12 +274,14 @@
 
   const inputIpMap: [string, string] = [inputRange.minIp(), inputRange.maxIp()];
 
+  for (const subnet of allSubnets) {
   for (const subnet of allSubnets) {
     const cidrBlock = new CidrBlock(subnet.ipv4CidrBlock);
     ipMap.push([cidrBlock.minIp(), cidrBlock.maxIp()]);
   }
 
   for (const range of ipMap) {
+  for (const range of ipMap) {
     if (inputRange.rangesOverlap(range, inputIpMap)) {
       return true;
     }
@@ -293,7 +289,6 @@
 
   return false;
 }
-<<<<<<< HEAD
 
 function validateOverlappingCidrRangesipv6(vpc: IVpcV2, ipv6CidrBlock: string): boolean {
 
@@ -323,5 +318,3 @@
 
   return result;
 }
-=======
->>>>>>> cc22fe30
