/* eslint-disable @typescript-eslint/member-ordering */
// /* eslint-disable @typescript-eslint/member-ordering */
import { Resource, Names } from 'aws-cdk-lib';
import { CfnRouteTable, CfnSubnet, CfnSubnetRouteTableAssociation, INetworkAcl, IRouteTable, ISubnet, NetworkAcl, SubnetNetworkAclAssociation, SubnetType } from 'aws-cdk-lib/aws-ec2';
import { Construct, DependencyGroup, IDependable } from 'constructs';
import { IVpcV2 } from './vpc-v2-base';

export interface ICidr {
  readonly cidr: string;
}

export interface cidrBlockProps {
  readonly cidrBlock: string;
}

export class Ipv4Cidr implements ICidr {

  public readonly cidr: string;
  constructor(props: string ) {
    this.cidr = props;
  }
}

export class Ipv6Cidr implements ICidr {

  public readonly cidr: string;
  constructor(props: string ) {
    this.cidr = props;
  }
}

export interface SubnetPropsV2 {
/**
 * VPC Prop
 */
  vpc: IVpcV2;

  /**
   * ipv4 cidr to assign to this subnet.
   * See https://docs.aws.amazon.com/AWSCloudFormation/latest/UserGuide/aws-resource-ec2-subnet.html#cfn-ec2-subnet-cidrblock
   */
  cidrBlock: Ipv4Cidr;

<<<<<<< HEAD
  /**
   * Ipv6 CIDR Range for subnet
   */
=======
>>>>>>> 09315379
  ipv6CidrBlock?: Ipv6Cidr;

  /**
   * Custom AZ
   */
  availabilityZone: string;

  /**
   * Custom Route for subnet
   */
  routeTable?: IRouteTable;

  /**
   * The type of Subnet to configure.
   *
   * The Subnet type will control the ability to route and connect to the
   * Internet.
   *
   * TODO: Add validation check `subnetType` when adding resources (e.g. cannot add NatGateway to private)
   */
  subnetType: SubnetType;

}

export class SubnetV2 extends Resource implements ISubnet {

  /**
   * The Availability Zone the subnet is located in
   */
  public readonly availabilityZone: string;

  /**
   * The subnetId for this particular subnet
   * @attribute
   */
  public readonly subnetId: string;

  /**
   * The variable name `internetConnectivityEstablished` does not reflect what it actually is.
   * The naming is enforced by ISubnet. We need to keep it to maintain compatibility.
   * It exposes the RouteTable-Subnet association so that other resources can depend on it.
   * E.g. Resources in a subnet, when being deleted, may need the RouteTable to exist in order to delete properly
   */
  public readonly internetConnectivityEstablished: IDependable;

  private readonly _internetConnectivityEstablished = new DependencyGroup();

  /**
   * The IPv4 CIDR block for this subnet
   */
  public readonly ipv4CidrBlock: string;

  /**
   * The IPv6 CIDR Block for this subnet
   */
  public readonly ipv6CidrBlocks: string[];

  /**
   * The route table for this subnet
   */
  public readonly routeTable: IRouteTable;

  /**
   *
   */
  public subnetType: SubnetType;

  /**
   *
   * @param scope
   * @param id
   * @param props
   */
  private _networkAcl: INetworkAcl;

  constructor(scope: Construct, id: string, props: SubnetPropsV2) {
    super(scope, id);

    const ipv4CidrBlock = props.cidrBlock.cidr;
    const ipv6CidrBlock = props.ipv6CidrBlock?.cidr;
<<<<<<< HEAD
    //check whether VPC supports ipv6
=======
>>>>>>> 09315379
    if (ipv6CidrBlock) {
      validateSupportIpv6(props.vpc);
    }
    const subnet = new CfnSubnet(this, 'Subnet', {
      vpcId: props.vpc.vpcId,
      cidrBlock: ipv4CidrBlock,
      ipv6CidrBlock: ipv6CidrBlock,
      availabilityZone: props.availabilityZone,
    });

    this.ipv4CidrBlock = subnet.attrCidrBlock;
    this.ipv6CidrBlocks = subnet.attrIpv6CidrBlocks;
    this.subnetId = subnet.ref;
    this.availabilityZone = props.availabilityZone;

    this._networkAcl = NetworkAcl.fromNetworkAclId(this, 'Acl', subnet.attrNetworkAclAssociationId);

    if (props.routeTable) {
      this.routeTable = props.routeTable;
    } else {
      const defaultTable = new CfnRouteTable(this, 'RouteTable', {
        vpcId: props.vpc.vpcId,
      });
      this.routeTable = { routeTableId: defaultTable.ref };
    }

    const routeAssoc = new CfnSubnetRouteTableAssociation(this, 'RouteTableAssociation', {
      subnetId: this.subnetId,
      routeTableId: this.routeTable.routeTableId,
    });
    this._internetConnectivityEstablished.add(routeAssoc);
    this.internetConnectivityEstablished = this._internetConnectivityEstablished;

    this.subnetType = props.subnetType;
    storeSubnetToVpcByType(props.vpc, this, props.subnetType);
  }

  /**
   * Associate a Network ACL with this subnet
   *
   * @param acl The Network ACL to associate
   */
  public associateNetworkAcl(id: string, networkAcl: INetworkAcl) {
    this._networkAcl = networkAcl;

    const scope = networkAcl instanceof Construct ? networkAcl : this;
    const other = networkAcl instanceof Construct ? this : networkAcl;
    new SubnetNetworkAclAssociation(scope, id + Names.nodeUniqueId(other.node), {
      networkAcl,
      subnet: this,
    });
  }

  public get networkAcl(): INetworkAcl {
    return this._networkAcl;
  }
}

function storeSubnetToVpcByType(vpc: IVpcV2, subnet: SubnetV2, type: SubnetType) {
  const findFunctionType = subnetTypeMap[type];
  if (findFunctionType) {
    findFunctionType(vpc, subnet);
  } else {
    throw new Error(`Unsupported subnet type: ${type}`);
  }

  /**
   * Need to set explicit dependency as during stack deletion,
   * the cidr blocks may get deleted first and will fail as the subnets are still using the cidr blocks
   */
  for(const cidr of vpc.secondaryCidrBlock) {
    subnet.node.addDependency(cidr)
  }
}

const subnetTypeMap = {
  [SubnetType.PRIVATE_ISOLATED]: (vpc: IVpcV2, subnet: SubnetV2) => vpc.isolatedSubnets.push(subnet),
  [SubnetType.PUBLIC]: (vpc: IVpcV2, subnet: SubnetV2) => vpc.publicSubnets.push(subnet),
  [SubnetType.PRIVATE_WITH_EGRESS]: (vpc: IVpcV2, subnet: SubnetV2) => vpc.privateSubnets.push(subnet),
  [SubnetType.ISOLATED]: (vpc: IVpcV2, subnet: SubnetV2) => vpc.isolatedSubnets.push(subnet),
  [SubnetType.PRIVATE]: (vpc: IVpcV2, subnet: SubnetV2) => vpc.privateSubnets.push(subnet),
  [SubnetType.PRIVATE_WITH_NAT]: (vpc: IVpcV2, subnet: SubnetV2) => vpc.privateSubnets.push(subnet),
};

/**
 * currently checking for amazon provided Ipv6 only which we plan to release
 */

function validateSupportIpv6(vpc: IVpcV2) {
  if (vpc.secondaryCidrBlock.some((secondaryAddress) => secondaryAddress.amazonProvidedIpv6CidrBlock === true)) {
    return true;
  } else {
    throw new Error('To use IPv6, the VPC must enable IPv6 support.');
  }
}<|MERGE_RESOLUTION|>--- conflicted
+++ resolved
@@ -41,12 +41,9 @@
    */
   cidrBlock: Ipv4Cidr;
 
-<<<<<<< HEAD
   /**
    * Ipv6 CIDR Range for subnet
    */
-=======
->>>>>>> 09315379
   ipv6CidrBlock?: Ipv6Cidr;
 
   /**
@@ -127,10 +124,7 @@
 
     const ipv4CidrBlock = props.cidrBlock.cidr;
     const ipv6CidrBlock = props.ipv6CidrBlock?.cidr;
-<<<<<<< HEAD
     //check whether VPC supports ipv6
-=======
->>>>>>> 09315379
     if (ipv6CidrBlock) {
       validateSupportIpv6(props.vpc);
     }
