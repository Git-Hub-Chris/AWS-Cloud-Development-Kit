import { CfnIPAMPool, CfnRoute, CfnRouteTable, CfnVPC, CfnVPCCidrBlock, INetworkAcl, IRouteTable, RouterType, SubnetSelection } from 'aws-cdk-lib/aws-ec2';
//import { NetworkBuilder } from 'aws-cdk-lib/aws-ec2/lib/network-util';
import { Resource } from 'aws-cdk-lib/core';
import { Construct, IDependable } from 'constructs';
import { IpamIpv4, IpamIpv6 } from './ipam';
import { Arn } from 'aws-cdk-lib/core/lib/arn';
import { Token } from 'aws-cdk-lib/core';

export interface IIpIpamOptions{
  readonly ipv4IpamPoolId: any;
  readonly ipv4NetmaskLength: number;
}

export interface Ipv6AddressesOptions {
  readonly scope?: Construct;
  readonly vpcId?: string;
  readonly ipv4options?: IIpv6AddressesOptions;
  readonly ipv6CidrBlock?: string;
}

abstract class IpAddresses {

  public static ipv4(ipv4Cidr: string): IIpAddresses {
    return new ipv4CidrAllocation(ipv4Cidr);
  }

  public static ipv4Ipam(ipv4IpamOptions: IIpIpamOptions) {
    return new IpamIpv4(ipv4IpamOptions);
  }

  public static ipv6(ipv6CidrOptions: IIpv6AddressesOptions): IIpAddresses {
    return new ipv6CidrAllocation(ipv6CidrOptions);
  }

  public static ipv6Ipam(ipv6IpamOptions: IIpIpamOptions): IIpAddresses {
    return new IpamIpv6(ipv6IpamOptions);
  }

  public static amazonProvidedIpv6() {
    return new AmazonProvided();
  }

}

export interface VpcV2Options {

  /**
   * CIDR Block
   */
  readonly ipv4CidrBlock?: string;

  /**
   * CIDR Mask for Vpc
   *
   * @default - Only required when using AWS Ipam
   */
  readonly ipv4NetmaskLength?: number;

  /**
   * ipv4 IPAM Pool Id
   *
   * @default - Only required when using AWS Ipam
   */
  readonly ipv4IpamPool?: CfnIPAMPool;

  /**
   * Implementing ipv6
   */
  readonly ipv6CidrBlock?: string;

  /*
  */
  readonly ipv4IpamPoolId?: string;

  /**
   * CIDR Mask for Vpc
   *
   * @default - Only required when using AWS Ipam
   */
  readonly ipv6NetmaskLength?: number;

  /*
  */
  readonly ipv6IpamPoolId?: string;

  /**
   * required with cidr block for BYOL IP
   */
  readonly ipv6Pool?: string;

  /**
   * required with cidr block for BYOL IP
   */
  readonly amazonProvided?: boolean;
}

export interface IVpcV2 {

  readonly vpcId: string;

  readonly vpcArn: string;

  readonly vpcCidrBlock: string;

}

export interface IIpv6AddressesOptions {
  readonly ipv6CidrBlock?: string;
  readonly ipv6PoolId?: string;
}

export interface IIpAddresses {

  allocateVpcCidr() : VpcV2Options;

  // allocateVpcV6Cidr(options: Ipv6AddressesOptions): VpcV2Options;
}

export interface IpAddressesCidrConfig {
  readonly cidrblock: string;
}

export interface VpcV2Props {

  /** A must IPv4 CIDR block for the VPC
   * https://docs.aws.amazon.com/vpc/latest/userguide/vpc-cidr-blocks.html
  */
  readonly primaryAddressBlock?: IIpAddresses;

  /**Can be  IPv4 or IPv6 */
  readonly secondaryAddressBlocks?: IIpAddresses[];
  readonly enableDnsHostnames?: boolean;
  readonly enableDnsSupport?: boolean;
  readonly useIpv6?: boolean;
}

/**
 * Creates new VPC with added functionalities
 * @resource AWS::EC2::VPC
 */
export class VpcV2 extends Resource implements IVpcV2 {

  /**
   * Identifier for this VPC
   */
  public readonly vpcId: string;

  /**
     * @attribute
     */
  public readonly vpcArn: string;

  /**
     * @attribute
     */
  public readonly vpcCidrBlock: string;

  /**
   *
   */
  /**
   * The IPv6 CIDR block CFN resource.
   *
   * Needed to create a dependency for the subnets.
   */
  public readonly ipv6CidrBlock?: CfnVPCCidrBlock;

  /**
   * The provider of ipv4 addresses
   */
  public readonly ipAddresses: IIpAddresses;

  //public readonly ipv6Addresses: IIpAddresses;

  public readonly resource: CfnVPC;

  /**
   * Indicates if instances launched in this VPC will have public DNS hostnames.
   */
  public readonly dnsHostnamesEnabled: boolean;

  /**
     * Indicates if DNS support is enabled for this VPC.
     */
  public readonly dnsSupportEnabled: boolean;

  constructor(scope: Construct, id: string, props: VpcV2Props = {}) {
    super(scope, id);

    this.ipAddresses = props.primaryAddressBlock ?? IpAddresses.ipv4('10.0.0.0/16');
    const vpcOptions = this.ipAddresses.allocateVpcCidr();

    this.dnsHostnamesEnabled = props.enableDnsHostnames == null ? true : props.enableDnsHostnames;
    this.dnsSupportEnabled = props.enableDnsSupport == null ? true : props.enableDnsSupport;
    this.resource = new CfnVPC(this, 'Resource', {
      cidrBlock: vpcOptions.ipv4CidrBlock, //for Ipv4 addresses CIDR block
      enableDnsHostnames: this.dnsHostnamesEnabled,
      enableDnsSupport: this.dnsSupportEnabled,
      ipv4IpamPoolId: vpcOptions.ipv4IpamPoolId, // for Ipv4 ipam option
      ipv4NetmaskLength: vpcOptions.ipv4NetmaskLength, // for Ipv4 ipam option
    });

    this.vpcCidrBlock = this.resource.attrCidrBlock;
    this.vpcId = this.resource.attrVpcId;
    this.vpcArn = Arn.format({
      service: 'ec2',
      resource: 'vpc',
      resourceName: this.vpcId,
    }, this.stack);

    if (props.secondaryAddressBlocks) {

      const secondaryAddressBlocks: IIpAddresses[] = props.secondaryAddressBlocks;

      for (const secondaryAddressBlock of secondaryAddressBlocks) {
        const vpcoptions: VpcV2Options = secondaryAddressBlock.allocateVpcCidr();

        // validate CIDR ranges per RFC 1918
        if (vpcOptions.ipv4CidrBlock!) {
          validateIpv4address(vpcoptions.ipv4CidrBlock);
        }
        //Create secondary blocks for Ipv4 and Ipv6
        new CfnVPCCidrBlock(this, `Secondary${vpcoptions.ipv4CidrBlock}`, {
          vpcId: this.vpcId,
          cidrBlock: vpcoptions.ipv4CidrBlock,
          ipv4IpamPoolId: vpcoptions.ipv4IpamPoolId,
          ipv4NetmaskLength: vpcoptions.ipv4NetmaskLength,
          //IPv6 Options
          ipv6CidrBlock: vpcoptions.ipv6CidrBlock,
          ipv6Pool: vpcoptions.ipv6Pool,
          ipv6NetmaskLength: vpcoptions.ipv6NetmaskLength,
          ipv6IpamPoolId: vpcoptions.ipv6IpamPoolId,
          amazonProvidedIpv6CidrBlock: vpcoptions.amazonProvided,
        });
      }
    }
  }
}

export interface ISubnetV2 {
  /**
   * The Availability Zone the subnet is located in
   */
  readonly availabilityZone: string;

  /**
   * The subnetId for this particular subnet
   * @attribute
   */
  readonly subnetId: string;

  /**
   * Dependable that can be depended upon to force internet connectivity established on the VPC
   */
  readonly internetConnectivityEstablished: IDependable;

  /**
   * The IPv4 CIDR block for this subnet
   */
  readonly ipv4CidrBlock: string;

  /**
   * The route table for this subnet
   */
  readonly routeTable: IRouteTable;

  /**
   * Associate a Network ACL with this subnet
   *
   * @param acl The Network ACL to associate
   */
  associateNetworkAcl(id: string, acl: INetworkAcl): void;
}

<<<<<<< HEAD
=======
export interface IRouteV2 {
  readonly destination: IIpAddresses;
  readonly target: IRouter;
  readonly routeTableId: string;
}
>>>>>>> 3684c214

export interface IRouter {
  readonly subnets: SubnetSelection[];
  readonly routerType: RouterType;
  readonly routerId: string;
}
<<<<<<< HEAD
  
  
  // export interface RouterProps {
    //   readonly subnets?: SubnetSelection[];
    // }
    
    // export class GatewayV2 extends Resource implements IRouter {
      //   public readonly subnets: SubnetSelection[];
      //   public readonly routerType: RouterType;
      //   public readonly routerId: string;
      
      //   constructor(scope: Construct, id: string, props: RouterProps) {
        //     super(scope, id);
        
        //     this.subnets = props.subnets ?? [];
        //     this.routerType = RouterType.GATEWAY;
        //   }
        // }
        
        
export interface IRouteV2 {
  readonly destination: IIpAddresses;
  readonly target: IRouter;
  readonly routeTable: IRouteTable;
=======

export interface RouterProps {
  readonly subnets?: SubnetSelection[];
}

export class GatewayV2 extends Resource implements IRouter {
  public readonly subnets: SubnetSelection[];
  public readonly routerType: RouterType;

  constructor(scope: Construct, id: string, props: RouterProps = {}) {
    super(scope, id);

    this.subnets = props.subnets ?? [];
    this.routerType = RouterType.GATEWAY;
  }
>>>>>>> 3684c214
}

export class Route extends Resource implements IRouteV2 {
  public readonly destination: IIpAddresses;
  public readonly target: IRouter;
  // public readonly routeTableId: string;
  public readonly routeTable: IRouteTable;

  public readonly targetRouterType: RouterType

  public readonly resource: CfnRoute;

  constructor(scope: Construct, id: string, props: RouteProps) {
    super(scope, id);

    this.destination = props.destination ?? IpAddresses.ipv4('10.0.0.0/16');
    this.target = props.target;
    // this.routeTableId = props.routeTableId ?? '';
    this.routeTable = props.routeTable;

    this.targetRouterType = this.target.routerType;

    this.resource = new CfnRoute(this, 'Route', {
      routeTableId: this.routeTable.routeTableId,
      destinationCidrBlock: this.destination.allocateVpcCidr().ipv4CidrBlock,
      destinationIpv6CidrBlock: this.destination.allocateVpcCidr().ipv6CidrBlock,
      [routerTypeToPropName(this.targetRouterType)]: this.target.routerId,
    });

    // this.routeTable.addRoute(this.resource.ref);
  }

}

export interface RouteProps {
  readonly routeTable: IRouteTable;
  readonly destination: IIpAddresses;
  readonly target: IRouter;
}

export class RouteTable extends Resource implements IRouteTable {
  public readonly routeTableId: string;
  // public readonly routes: string[];

  public readonly resource: CfnRouteTable;

<<<<<<< HEAD
  constructor(scope: Construct, id: string, props: RouteTableProps) {
=======
  constructor(scope: Construct, id: string, props: RouteTableProps = { vpcId: 'default' }) {
>>>>>>> 3684c214
    super(scope, id);

    // this.routes = Array<string>();

    this.resource = new CfnRouteTable(this, 'RouteTable', {
      vpcId: props.vpcId,
    });

    this.routeTableId = this.resource.attrRouteTableId;
  }

  // function addRoute() {
  //   return;
  // }

  // function getRoute(routeId: string) {
  //   return;
  // }
}

export interface RouteTableProps {
  readonly vpcId: string;
<<<<<<< HEAD
  // readonly routes?: IRouteV2[];
=======
  readonly routeTableId?: string;
  readonly routes?: IRouteV2[];
>>>>>>> 3684c214
}

class ipv4CidrAllocation implements IIpAddresses {

  private readonly networkBuilder: NetworkBuilder;

  constructor(private readonly cidrBlock: string) {
    if (Token.isUnresolved(cidrBlock)) {
      throw new Error('\'cidr\' property must be a concrete CIDR string, got a Token (we need to parse it for automatic subdivision)');
    }

    this.networkBuilder = new NetworkBuilder(this.cidrBlock);
  }

  allocateVpcCidr(): VpcV2Options {
    return {
      ipv4CidrBlock: this.networkBuilder.networkCidr.cidr,
    };
  }
}

class ipv6CidrAllocation implements IIpAddresses {

  private readonly ipv6cidrBlock : string;
  private readonly ipv6poolId: string;
  constructor(private readonly props: IIpv6AddressesOptions) {
    this.ipv6cidrBlock = this.props.ipv6CidrBlock ?? '';
    this.ipv6poolId = this.props.ipv6PoolId ?? '';
  }

  allocateVpcCidr(): VpcV2Options {
    return {
      ipv6CidrBlock: this.ipv6cidrBlock,
      ipv6Pool: this.ipv6poolId,
    };
  }
}

class AmazonProvided implements IIpAddresses {

  amazonProvided: boolean;
  constructor() {
    this.amazonProvided = true;
  };

  allocateVpcCidr(): VpcV2Options {
    return {
      amazonProvided: this.amazonProvided,
    };
  }

}

function validateIpv4address(cidr?: string) {
  
}

function routerTypeToPropName(routerType: RouterType) {
  return ({
    [RouterType.CARRIER_GATEWAY]: 'carrierGatewayId',
    [RouterType.EGRESS_ONLY_INTERNET_GATEWAY]: 'egressOnlyInternetGatewayId',
    [RouterType.GATEWAY]: 'gatewayId',
    [RouterType.INSTANCE]: 'instanceId',
    [RouterType.LOCAL_GATEWAY]: 'localGatewayId',
    [RouterType.NAT_GATEWAY]: 'natGatewayId',
    [RouterType.NETWORK_INTERFACE]: 'networkInterfaceId',
    [RouterType.TRANSIT_GATEWAY]: 'transitGatewayId',
    [RouterType.VPC_PEERING_CONNECTION]: 'vpcPeeringConnectionId',
    [RouterType.VPC_ENDPOINT]: 'vpcEndpointId',
  })[routerType];
}<|MERGE_RESOLUTION|>--- conflicted
+++ resolved
@@ -5,6 +5,7 @@
 import { IpamIpv4, IpamIpv6 } from './ipam';
 import { Arn } from 'aws-cdk-lib/core/lib/arn';
 import { Token } from 'aws-cdk-lib/core';
+import { NetworkBuilder } from 'aws-cdk-lib/aws-ec2/lib/network-util';
 
 export interface IIpIpamOptions{
   readonly ipv4IpamPoolId: any;
@@ -272,21 +273,12 @@
   associateNetworkAcl(id: string, acl: INetworkAcl): void;
 }
 
-<<<<<<< HEAD
-=======
-export interface IRouteV2 {
-  readonly destination: IIpAddresses;
-  readonly target: IRouter;
-  readonly routeTableId: string;
-}
->>>>>>> 3684c214
 
 export interface IRouter {
   readonly subnets: SubnetSelection[];
   readonly routerType: RouterType;
   readonly routerId: string;
 }
-<<<<<<< HEAD
   
   
   // export interface RouterProps {
@@ -311,23 +303,6 @@
   readonly destination: IIpAddresses;
   readonly target: IRouter;
   readonly routeTable: IRouteTable;
-=======
-
-export interface RouterProps {
-  readonly subnets?: SubnetSelection[];
-}
-
-export class GatewayV2 extends Resource implements IRouter {
-  public readonly subnets: SubnetSelection[];
-  public readonly routerType: RouterType;
-
-  constructor(scope: Construct, id: string, props: RouterProps = {}) {
-    super(scope, id);
-
-    this.subnets = props.subnets ?? [];
-    this.routerType = RouterType.GATEWAY;
-  }
->>>>>>> 3684c214
 }
 
 export class Route extends Resource implements IRouteV2 {
@@ -374,11 +349,7 @@
 
   public readonly resource: CfnRouteTable;
 
-<<<<<<< HEAD
   constructor(scope: Construct, id: string, props: RouteTableProps) {
-=======
-  constructor(scope: Construct, id: string, props: RouteTableProps = { vpcId: 'default' }) {
->>>>>>> 3684c214
     super(scope, id);
 
     // this.routes = Array<string>();
@@ -401,12 +372,7 @@
 
 export interface RouteTableProps {
   readonly vpcId: string;
-<<<<<<< HEAD
   // readonly routes?: IRouteV2[];
-=======
-  readonly routeTableId?: string;
-  readonly routes?: IRouteV2[];
->>>>>>> 3684c214
 }
 
 class ipv4CidrAllocation implements IIpAddresses {
