--- conflicted
+++ resolved
@@ -34,7 +34,6 @@
 
 const vpc = new vpc_v2.VpcV2(stack, 'VPCTest', {
   primaryAddressBlock: vpc_v2.IpAddresses.ipv4('10.0.0.0/16'),
-<<<<<<< HEAD
   secondaryAddressBlocks: [
     vpc_v2.IpAddresses.ipv4Ipam({
       ipv4IpamPoolId: pool.attrIpamPoolId,
@@ -43,16 +42,6 @@
     vpc_v2.IpAddresses.amazonProvidedIpv6(),
     //vpc_v2.IpAddresses.ipv4('192.168.0.0/16'), //Test for invalid RFC range
   ],
-=======
-  // secondaryAddressBlocks: [
-  //   vpc_v2.IpAddresses.ipv4Ipam({
-  //     ipv4IpamPoolId: pool.attrIpamPoolId,
-  //     ipv4NetmaskLength: 20,
-  //   }),
-  //   vpc_v2.IpAddresses.amazonProvidedIpv6(),
-  //   // vpc_v2.IpAddresses.ipv4('192.168.0.0/16'), Test for invalid RFC range
-  // ],
->>>>>>> 97df8ecb
   enableDnsHostnames: true,
   enableDnsSupport: true,
   
