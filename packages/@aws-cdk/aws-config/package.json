--- conflicted
+++ resolved
@@ -59,41 +59,27 @@
   },
   "license": "Apache-2.0",
   "devDependencies": {
-<<<<<<< HEAD
-    "@aws-cdk/assert": "^0.29.0",
-    "@aws-cdk/aws-events-targets": "^0.29.0",
-    "cdk-build-tools": "^0.29.0",
-    "cdk-integ-tools": "^0.29.0",
-    "cfn2ts": "^0.29.0",
-    "pkglint": "^0.29.0"
-  },
-  "dependencies": {
-    "@aws-cdk/aws-events": "^0.29.0",
-    "@aws-cdk/aws-iam": "^0.29.0",
-    "@aws-cdk/aws-lambda": "^0.29.0",
-    "@aws-cdk/aws-sns": "^0.29.0",
-    "@aws-cdk/cdk": "^0.29.0"
-  },
-  "homepage": "https://github.com/awslabs/aws-cdk",
-  "peerDependencies": {
-    "@aws-cdk/aws-events": "^0.29.0",
-    "@aws-cdk/aws-iam": "^0.29.0",
-    "@aws-cdk/aws-lambda": "^0.29.0",
-    "@aws-cdk/aws-sns": "^0.29.0",
-    "@aws-cdk/cdk": "^0.29.0"
-=======
     "@aws-cdk/assert": "^0.30.0",
+    "@aws-cdk/aws-events-targets": "^0.30.0",
     "cdk-build-tools": "^0.30.0",
+    "cdk-integ-tools": "^0.30.0",
     "cfn2ts": "^0.30.0",
     "pkglint": "^0.30.0"
   },
   "dependencies": {
+    "@aws-cdk/aws-events": "^0.30.0",
+    "@aws-cdk/aws-iam": "^0.30.0",
+    "@aws-cdk/aws-lambda": "^0.30.0",
+    "@aws-cdk/aws-sns": "^0.30.0",
     "@aws-cdk/cdk": "^0.30.0"
   },
   "homepage": "https://github.com/awslabs/aws-cdk",
   "peerDependencies": {
+    "@aws-cdk/aws-events": "^0.30.0",
+    "@aws-cdk/aws-iam": "^0.30.0",
+    "@aws-cdk/aws-lambda": "^0.30.0",
+    "@aws-cdk/aws-sns": "^0.30.0",
     "@aws-cdk/cdk": "^0.30.0"
->>>>>>> 4740446d
   },
   "engines": {
     "node": ">= 8.10.0"
