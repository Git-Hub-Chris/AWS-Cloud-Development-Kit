import { Template, Match } from '@aws-cdk/assertions';
import * as ec2 from '@aws-cdk/aws-ec2';
import * as iam from '@aws-cdk/aws-iam';
import * as kms from '@aws-cdk/aws-kms';
import { App, RemovalPolicy, Size, Stack, Tags } from '@aws-cdk/core';
import * as cxapi from '@aws-cdk/cx-api';
<<<<<<< HEAD
import { testFutureBehavior, testLegacyBehavior } from 'cdk-build-tools/lib/feature-flag';
import { FileSystem, LifecyclePolicy, OutOfInfrequentAccessPolicy, PerformanceMode, ThroughputMode } from '../lib';
=======
import { testFutureBehavior, testLegacyBehavior } from '@aws-cdk/cdk-build-tools/lib/feature-flag';
import { FileSystem, LifecyclePolicy, PerformanceMode, ThroughputMode } from '../lib';
>>>>>>> 0745193e

let stack = new Stack();
let vpc = new ec2.Vpc(stack, 'VPC');

beforeEach(() => {
  stack = new Stack();
  vpc = new ec2.Vpc(stack, 'VPC');
});

testFutureBehavior(
  'when @aws-cdk/aws-efs:defaultEncryptionAtRest is enabled, encryption is enabled by default',
  { [cxapi.EFS_DEFAULT_ENCRYPTION_AT_REST]: true },
  App,
  (app) => {
    const customStack = new Stack(app);

    const customVpc = new ec2.Vpc(customStack, 'VPC');
    new FileSystem(customVpc, 'EfsFileSystem', {
      vpc: customVpc,
    });

    Template.fromStack(customStack).hasResourceProperties('AWS::EFS::FileSystem', {
      Encrypted: true,
    });

  });

testLegacyBehavior('when @aws-cdk/aws-efs:defaultEncryptionAtRest is missing, encryption is disabled by default', App, (app) => {
  const customStack = new Stack(app);

  const customVpc = new ec2.Vpc(customStack, 'VPC');
  new FileSystem(customVpc, 'EfsFileSystem', {
    vpc: customVpc,
  });

  Template.fromStack(customStack).hasResourceProperties('AWS::EFS::FileSystem', {
    Encrypted: Match.absent(),
  });

});

test('default file system is created correctly', () => {
  // WHEN
  new FileSystem(stack, 'EfsFileSystem', {
    vpc,
  });
  // THEN
  const assertions = Template.fromStack(stack);
  assertions.hasResource('AWS::EFS::FileSystem', {
    DeletionPolicy: 'Retain',
    UpdateReplacePolicy: 'Retain',
  });
  assertions.resourceCountIs('AWS::EFS::MountTarget', 2);
  assertions.resourceCountIs('AWS::EC2::SecurityGroup', 1);
});

test('unencrypted file system is created correctly with default KMS', () => {
  // WHEN
  new FileSystem(stack, 'EfsFileSystem', {
    vpc,
    encrypted: false,
  });
  // THEN
  Template.fromStack(stack).hasResourceProperties('AWS::EFS::FileSystem', {
    Encrypted: false,
  });
});

test('encrypted file system is created correctly with default KMS', () => {
  // WHEN
  new FileSystem(stack, 'EfsFileSystem', {
    vpc,
    encrypted: true,
  });
  // THEN
  Template.fromStack(stack).hasResourceProperties('AWS::EFS::FileSystem', {
    Encrypted: true,
  });
});

test('encrypted file system is created correctly with custom KMS', () => {
  const key = new kms.Key(stack, 'customKeyFS');

  // WHEN
  new FileSystem(stack, 'EfsFileSystem', {
    vpc,
    encrypted: true,
    kmsKey: key,
  });
  // THEN

  /*
   * CDK appends 8-digit MD5 hash of the resource path to the logical Id of the resource in order to make sure
   * that the id is unique across multiple stacks. There isnt a direct way to identify the exact name of the resource
   * in generated CDK, hence hardcoding the MD5 hash here for assertion. Assumption is that the path of the Key wont
   * change in this UT. Checked the unique id by generating the cloud formation stack.
   */
  Template.fromStack(stack).hasResourceProperties('AWS::EFS::FileSystem', {
    Encrypted: true,
    KmsKeyId: {
      'Fn::GetAtt': [
        'customKeyFSDDB87C6D',
        'Arn',
      ],
    },
  });
});

test('file system is created correctly with a life cycle property', () => {
  // WHEN
  new FileSystem(stack, 'EfsFileSystem', {
    vpc,
    lifecyclePolicy: LifecyclePolicy.AFTER_7_DAYS,
  });
  // THEN
  Template.fromStack(stack).hasResourceProperties('AWS::EFS::FileSystem', {
    LifecyclePolicies: [{
      TransitionToIA: 'AFTER_7_DAYS',
    }],
  });
});

test('file system is created correctly with a life cycle property and out of infrequent access property', () => {
  // WHEN
  new FileSystem(stack, 'EfsFileSystem', {
    vpc,
    lifecyclePolicy: LifecyclePolicy.AFTER_7_DAYS,
    outOfInfrequentAccessPolicy: OutOfInfrequentAccessPolicy.AFTER_1_ACCESS,
  });
  // THEN
  Template.fromStack(stack).hasResourceProperties('AWS::EFS::FileSystem', {
    LifecyclePolicies: [{
      TransitionToIA: 'AFTER_7_DAYS',
      TransitionToPrimaryStorageClass: 'AFTER_1_ACCESS',
    }],
  });
});

test('LifecyclePolicies should be disabled when lifecyclePolicy and outInfrequentAccessPolicy are not specified', () => {
  // WHEN
  new FileSystem(stack, 'EfsFileSystem', {
    vpc,
  });
  // THEN
  Template.fromStack(stack).hasResourceProperties('AWS::EFS::FileSystem', {
    LifecyclePolicies: Match.absentProperty(),
  });
});

test('file system is created correctly with performance mode', () => {
  // WHEN
  new FileSystem(stack, 'EfsFileSystem', {
    vpc,
    performanceMode: PerformanceMode.MAX_IO,
  });
  // THEN
  Template.fromStack(stack).hasResourceProperties('AWS::EFS::FileSystem', {
    PerformanceMode: 'maxIO',
  });
});

test('file system is created correctly with bursting throughput mode', () => {
  // WHEN
  new FileSystem(stack, 'EfsFileSystem', {
    vpc,
    throughputMode: ThroughputMode.BURSTING,
  });
  // THEN
  Template.fromStack(stack).hasResourceProperties('AWS::EFS::FileSystem', {
    ThroughputMode: 'bursting',
  });
});

test('Exception when throughput mode is set to PROVISIONED, but provisioned throughput is not set', () => {
  expect(() => {
    new FileSystem(stack, 'EfsFileSystem', {
      vpc,
      throughputMode: ThroughputMode.PROVISIONED,
    });
  }).toThrowError(/Property provisionedThroughputPerSecond is required when throughputMode is PROVISIONED/);
});

test('fails when provisioned throughput is less than the valid range', () => {
  expect(() => new FileSystem(stack, 'EfsFileSystem', {
    vpc,
    throughputMode: ThroughputMode.PROVISIONED,
    provisionedThroughputPerSecond: Size.kibibytes(10),
  })).toThrow(/cannot be converted into a whole number/);
});

test('fails when provisioned throughput is not a whole number of mebibytes', () => {
  expect(() => {
    new FileSystem(stack, 'EfsFileSystem2', {
      vpc,
      throughputMode: ThroughputMode.PROVISIONED,
      provisionedThroughputPerSecond: Size.kibibytes(2050),
    });
  }).toThrowError(/cannot be converted into a whole number/);
});

test('file system is created correctly with provisioned throughput mode', () => {
  // WHEN
  new FileSystem(stack, 'EfsFileSystem', {
    vpc,
    throughputMode: ThroughputMode.PROVISIONED,
    provisionedThroughputPerSecond: Size.mebibytes(5),
  });
  // THEN
  Template.fromStack(stack).hasResourceProperties('AWS::EFS::FileSystem', {
    ThroughputMode: 'provisioned',
    ProvisionedThroughputInMibps: 5,
  });
});

test('existing file system is imported correctly using id', () => {
  // WHEN
  const fs = FileSystem.fromFileSystemAttributes(stack, 'existingFS', {
    fileSystemId: 'fs123',
    securityGroup: ec2.SecurityGroup.fromSecurityGroupId(stack, 'SG', 'sg-123456789', {
      allowAllOutbound: false,
    }),
  });

  fs.connections.allowToAnyIpv4(ec2.Port.tcp(443));

  // THEN
  Template.fromStack(stack).hasResourceProperties('AWS::EC2::SecurityGroupEgress', {
    GroupId: 'sg-123456789',
  });
});

test('existing file system is imported correctly using arn', () => {
  // WHEN
  const arn = stack.formatArn({
    service: 'elasticfilesystem',
    resource: 'file-system',
    resourceName: 'fs-12912923',
  });
  const fs = FileSystem.fromFileSystemAttributes(stack, 'existingFS', {
    fileSystemArn: arn,
    securityGroup: ec2.SecurityGroup.fromSecurityGroupId(stack, 'SG', 'sg-123456789', {
      allowAllOutbound: false,
    }),
  });

  fs.connections.allowToAnyIpv4(ec2.Port.tcp(443));

  // THEN
  Template.fromStack(stack).hasResourceProperties('AWS::EC2::SecurityGroupEgress', {
    GroupId: 'sg-123456789',
  });

  expect(fs.fileSystemArn).toEqual(arn);
  expect(fs.fileSystemId).toEqual('fs-12912923');
});

test('must throw an error when trying to import a fileSystem without specifying id or arn', () => {
  // WHEN
  expect(() => {
    FileSystem.fromFileSystemAttributes(stack, 'existingFS', {
      securityGroup: ec2.SecurityGroup.fromSecurityGroupId(stack, 'SG', 'sg-123456789', {
        allowAllOutbound: false,
      }),
    });
  }).toThrow(/One of fileSystemId or fileSystemArn, but not both, must be provided./);
});

test('must throw an error when trying to import a fileSystem specifying both id and arn', () => {
  // WHEN
  const arn = stack.formatArn({
    service: 'elasticfilesystem',
    resource: 'file-system',
    resourceName: 'fs-12912923',
  });

  expect(() => {
    FileSystem.fromFileSystemAttributes(stack, 'existingFS', {
      fileSystemArn: arn,
      fileSystemId: 'fs-12343435',
      securityGroup: ec2.SecurityGroup.fromSecurityGroupId(stack, 'SG', 'sg-123456789', {
        allowAllOutbound: false,
      }),
    });
  }).toThrow(/One of fileSystemId or fileSystemArn, but not both, must be provided./);
});

test('support granting permissions', () => {
  const fileSystem = new FileSystem(stack, 'EfsFileSystem', {
    vpc,
  });

  const role = new iam.Role(stack, 'Role', {
    assumedBy: new iam.AnyPrincipal(),
  });

  fileSystem.grant(role, 'elasticfilesystem:ClientWrite');

  Template.fromStack(stack).hasResourceProperties('AWS::IAM::Policy', {
    PolicyDocument: {
      Statement: [
        {
          Action: 'elasticfilesystem:ClientWrite',
          Effect: 'Allow',
          Resource: {
            'Fn::GetAtt': [
              'EfsFileSystem37910666',
              'Arn',
            ],
          },
        },
      ],
      Version: '2012-10-17',
    },
    PolicyName: 'RoleDefaultPolicy5FFB7DAB',
    Roles: [
      {
        Ref: 'Role1ABCC5F0',
      },
    ],
  });
});

test('support tags', () => {
  // WHEN
  const fileSystem = new FileSystem(stack, 'EfsFileSystem', {
    vpc,
  });
  Tags.of(fileSystem).add('Name', 'LookAtMeAndMyFancyTags');

  // THEN
  Template.fromStack(stack).hasResourceProperties('AWS::EFS::FileSystem', {
    FileSystemTags: [
      { Key: 'Name', Value: 'LookAtMeAndMyFancyTags' },
    ],
  });
});

test('file system is created correctly when given a name', () => {
  // WHEN
  new FileSystem(stack, 'EfsFileSystem', {
    fileSystemName: 'MyNameableFileSystem',
    vpc,
  });

  // THEN
  Template.fromStack(stack).hasResourceProperties('AWS::EFS::FileSystem', {
    FileSystemTags: [
      { Key: 'Name', Value: 'MyNameableFileSystem' },
    ],
  });
});

test('auto-named if none provided', () => {
  // WHEN
  const fileSystem = new FileSystem(stack, 'EfsFileSystem', {
    vpc,
  });

  // THEN
  Template.fromStack(stack).hasResourceProperties('AWS::EFS::FileSystem', {
    FileSystemTags: [
      { Key: 'Name', Value: fileSystem.node.path },
    ],
  });
});

test('removalPolicy is DESTROY', () => {
  // WHEN
  new FileSystem(stack, 'EfsFileSystem', { vpc, removalPolicy: RemovalPolicy.DESTROY });

  // THEN
  Template.fromStack(stack).hasResource('AWS::EFS::FileSystem', {
    DeletionPolicy: 'Delete',
    UpdateReplacePolicy: 'Delete',
  });
});

test('can specify backup policy', () => {
  // WHEN
  new FileSystem(stack, 'EfsFileSystem', { vpc, enableAutomaticBackups: true });

  // THEN
  Template.fromStack(stack).hasResourceProperties('AWS::EFS::FileSystem', {
    BackupPolicy: {
      Status: 'ENABLED',
    },
  });
});

test('can create when using a VPC with multiple subnets per availability zone', () => {
  // create a vpc with two subnets in the same availability zone.
  const oneAzVpc = new ec2.Vpc(stack, 'Vpc', {
    maxAzs: 1,
    subnetConfiguration: [{ name: 'One', subnetType: ec2.SubnetType.ISOLATED }, { name: 'Two', subnetType: ec2.SubnetType.ISOLATED }],
    natGateways: 0,
  });
  new FileSystem(stack, 'EfsFileSystem', {
    vpc: oneAzVpc,
  });
  // make sure only one mount target is created.
  Template.fromStack(stack).resourceCountIs('AWS::EFS::MountTarget', 1);
});<|MERGE_RESOLUTION|>--- conflicted
+++ resolved
@@ -4,13 +4,8 @@
 import * as kms from '@aws-cdk/aws-kms';
 import { App, RemovalPolicy, Size, Stack, Tags } from '@aws-cdk/core';
 import * as cxapi from '@aws-cdk/cx-api';
-<<<<<<< HEAD
-import { testFutureBehavior, testLegacyBehavior } from 'cdk-build-tools/lib/feature-flag';
-import { FileSystem, LifecyclePolicy, OutOfInfrequentAccessPolicy, PerformanceMode, ThroughputMode } from '../lib';
-=======
 import { testFutureBehavior, testLegacyBehavior } from '@aws-cdk/cdk-build-tools/lib/feature-flag';
-import { FileSystem, LifecyclePolicy, PerformanceMode, ThroughputMode } from '../lib';
->>>>>>> 0745193e
+import { FileSystem, LifecyclePolicy, PerformanceMode, ThroughputMode, OutOfInfrequentAccessPolicy } from '../lib';
 
 let stack = new Stack();
 let vpc = new ec2.Vpc(stack, 'VPC');
