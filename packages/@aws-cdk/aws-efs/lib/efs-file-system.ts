import * as ec2 from '@aws-cdk/aws-ec2';
import * as iam from '@aws-cdk/aws-iam';
import * as kms from '@aws-cdk/aws-kms';
<<<<<<< HEAD
import { ArnFormat, ConcreteDependable, IDependable, IResource, RemovalPolicy, Resource, Size, Stack, Tags } from '@aws-cdk/core';
// keep this import separate from other imports to reduce chance for merge conflicts with v2-main
// eslint-disable-next-line no-duplicate-imports
import { FeatureFlags } from '@aws-cdk/core';
=======
import { FeatureFlags, IResource, RemovalPolicy, Resource, Size, Stack, Tags } from '@aws-cdk/core';
>>>>>>> 378bab97
import * as cxapi from '@aws-cdk/cx-api';
import { Construct, DependencyGroup, IDependable } from 'constructs';
import { AccessPoint, AccessPointOptions } from './access-point';
import { CfnFileSystem, CfnMountTarget } from './efs.generated';

/**
 * EFS Lifecycle Policy, if a file is not accessed for given days, it will move to EFS Infrequent Access.
 *
 * @see http://docs.aws.amazon.com/AWSCloudFormation/latest/UserGuide/aws-resource-efs-filesystem.html#cfn-elasticfilesystem-filesystem-lifecyclepolicies
 */
export enum LifecyclePolicy {
  /**
   * After 7 days of not being accessed.
   */
  AFTER_7_DAYS = 'AFTER_7_DAYS',

  /**
   * After 14 days of not being accessed.
   */
  AFTER_14_DAYS = 'AFTER_14_DAYS',

  /**
   * After 30 days of not being accessed.
   */
  AFTER_30_DAYS = 'AFTER_30_DAYS',

  /**
   * After 60 days of not being accessed.
   */
  AFTER_60_DAYS = 'AFTER_60_DAYS',

  /**
   * After 90 days of not being accessed.
   */
  AFTER_90_DAYS = 'AFTER_90_DAYS'
}

/**
 * EFS Performance mode.
 *
 * @see https://docs.aws.amazon.com/efs/latest/ug/performance.html#performancemodes
 */
export enum PerformanceMode {
  /**
   * General Purpose is ideal for latency-sensitive use cases, like web serving
   * environments, content management systems, home directories, and general file serving.
   * Recommended for the majority of Amazon EFS file systems.
   */
  GENERAL_PURPOSE = 'generalPurpose',

  /**
   * File systems in the Max I/O mode can scale to higher levels of aggregate
   * throughput and operations per second. This scaling is done with a tradeoff
   * of slightly higher latencies for file metadata operations.
   * Highly parallelized applications and workloads, such as big data analysis,
   * media processing, and genomics analysis, can benefit from this mode.
   */
  MAX_IO = 'maxIO'
}

/**
 * EFS Throughput mode.
 *
 * @see https://docs.aws.amazon.com/efs/latest/ug/performance.html#throughput-modes
 */
export enum ThroughputMode {
  /**
   * This mode on Amazon EFS scales as the size of the file system in the standard storage class grows.
   */
  BURSTING = 'bursting',

  /**
   * This mode can instantly provision the throughput of the file system (in MiB/s) independent of the amount of data stored.
   */
  PROVISIONED = 'provisioned'
}

/**
 * Represents an Amazon EFS file system
 */
export interface IFileSystem extends ec2.IConnectable, IResource {
  /**
   * The ID of the file system, assigned by Amazon EFS.
   *
   * @attribute
   */
  readonly fileSystemId: string;

  /**
   * The ARN of the file system.
   *
   * @attribute
   */
  readonly fileSystemArn: string;

  /**
   * Dependable that can be depended upon to ensure the mount targets of the filesystem are ready
   */
  readonly mountTargetsAvailable: IDependable;

  /**
   * Grant the actions defined in actions to the given grantee
   * on this File System resource.
   */
  grant(grantee: iam.IGrantable, ...actions: string[]): iam.Grant;
}

/**
 * Properties of EFS FileSystem.
 */
export interface FileSystemProps {

  /**
   * VPC to launch the file system in.
   */
  readonly vpc: ec2.IVpc;

  /**
   * Security Group to assign to this file system.
   *
   * @default - creates new security group which allows all outbound traffic
   */
  readonly securityGroup?: ec2.ISecurityGroup;

  /**
   * Which subnets to place the mount target in the VPC.
   *
   * @default - the Vpc default strategy if not specified
   */
  readonly vpcSubnets?: ec2.SubnetSelection;

  /**
   * Defines if the data at rest in the file system is encrypted or not.
   *
   * @default - If your application has the '@aws-cdk/aws-efs:defaultEncryptionAtRest' feature flag set, the default is true, otherwise, the default is false.
   * @link https://docs.aws.amazon.com/cdk/latest/guide/featureflags.html
   */
  readonly encrypted?: boolean;

  /**
   * The file system's name.
   *
   * @default - CDK generated name
   */
  readonly fileSystemName?: string;

  /**
   * The KMS key used for encryption. This is required to encrypt the data at rest if @encrypted is set to true.
   *
   * @default - if 'encrypted' is true, the default key for EFS (/aws/elasticfilesystem) is used
   */
  readonly kmsKey?: kms.IKey;

  /**
   * A policy used by EFS lifecycle management to transition files to the Infrequent Access (IA) storage class.
   *
   * @default - None. EFS will not transition files to the IA storage class.
   */
  readonly lifecyclePolicy?: LifecyclePolicy;

  /**
   * The performance mode that the file system will operate under.
   * An Amazon EFS file system's performance mode can't be changed after the file system has been created.
   * Updating this property will replace the file system.
   *
   * @default PerformanceMode.GENERAL_PURPOSE
   */
  readonly performanceMode?: PerformanceMode;

  /**
   * Enum to mention the throughput mode of the file system.
   *
   * @default ThroughputMode.BURSTING
   */
  readonly throughputMode?: ThroughputMode;

  /**
   * Provisioned throughput for the file system.
   * This is a required property if the throughput mode is set to PROVISIONED.
   * Must be at least 1MiB/s.
   *
   * @default - none, errors out
   */
  readonly provisionedThroughputPerSecond?: Size;

  /**
   * The removal policy to apply to the file system.
   *
   * @default RemovalPolicy.RETAIN
   */
  readonly removalPolicy?: RemovalPolicy;

  /**
   * Whether to enable automatic backups for the file system.
   *
   * @default false
   */
  readonly enableAutomaticBackups?: boolean;
}

/**
 * Properties that describe an existing EFS file system.
 */
export interface FileSystemAttributes {
  /**
   * The security group of the file system
   */
  readonly securityGroup: ec2.ISecurityGroup;

  /**
   * The File System's ID.
   *
   * @default - determined based on fileSystemArn
   */
  readonly fileSystemId?: string;

  /**
   * The File System's Arn.
   *
   * @default - determined based on fileSystemId
   */
  readonly fileSystemArn?: string;
}

abstract class FileSystemBase extends Resource implements IFileSystem {
  /**
   * The security groups/rules used to allow network connections to the file system.
   */
  public abstract readonly connections: ec2.Connections;

  /**
  * @attribute
  */
  public abstract readonly fileSystemId: string;
  /**
  * @attribute
  */
  public abstract readonly fileSystemArn: string;

  /**
   * Dependable that can be depended upon to ensure the mount targets of the filesystem are ready
   */
  public abstract readonly mountTargetsAvailable: IDependable;

  /**
   * Grant the actions defined in actions to the given grantee
   * on this File System resource.
   *
   * @param grantee Principal to grant right to
   * @param actions The actions to grant
   */
  public grant(grantee: iam.IGrantable, ...actions: string[]): iam.Grant {
    return iam.Grant.addToPrincipal({
      grantee: grantee,
      actions: actions,
      resourceArns: [this.fileSystemArn],
    });
  }
}

/**
 * The Elastic File System implementation of IFileSystem.
 * It creates a new, empty file system in Amazon Elastic File System (Amazon EFS).
 * It also creates mount target (AWS::EFS::MountTarget) implicitly to mount the
 * EFS file system on an Amazon Elastic Compute Cloud (Amazon EC2) instance or another resource.
 *
 * @see https://docs.aws.amazon.com/AWSCloudFormation/latest/UserGuide/aws-resource-efs-filesystem.html
 *
 * @resource AWS::EFS::FileSystem
 */
export class FileSystem extends FileSystemBase {
  /**
   * The default port File System listens on.
   */
  public static readonly DEFAULT_PORT: number = 2049;

  /**
   * Import an existing File System from the given properties.
   */
  public static fromFileSystemAttributes(scope: Construct, id: string, attrs: FileSystemAttributes): IFileSystem {
    return new ImportedFileSystem(scope, id, attrs);
  }

  /**
   * The security groups/rules used to allow network connections to the file system.
   */
  public readonly connections: ec2.Connections;

  /**
   * @attribute
   */
  public readonly fileSystemId: string;
  /**
   * @attribute
   */
  public readonly fileSystemArn: string;

  public readonly mountTargetsAvailable: IDependable;

  private readonly _mountTargetsAvailable = new DependencyGroup();

  /**
   * Constructor for creating a new EFS FileSystem.
   */
  constructor(scope: Construct, id: string, props: FileSystemProps) {
    super(scope, id);

    if (props.throughputMode === ThroughputMode.PROVISIONED && props.provisionedThroughputPerSecond === undefined) {
      throw new Error('Property provisionedThroughputPerSecond is required when throughputMode is PROVISIONED');
    }

    // we explictly use 'undefined' to represent 'false' to maintain backwards compatibility since
    // its considered an actual change in CloudFormations eyes, even though they have the same meaning.
    const encrypted = props.encrypted ?? (FeatureFlags.of(this).isEnabled(
      cxapi.EFS_DEFAULT_ENCRYPTION_AT_REST) ? true : undefined);

    const filesystem = new CfnFileSystem(this, 'Resource', {
      encrypted: encrypted,
      kmsKeyId: props.kmsKey?.keyArn,
      lifecyclePolicies: (props.lifecyclePolicy ? [{ transitionToIa: props.lifecyclePolicy }] : undefined),
      performanceMode: props.performanceMode,
      throughputMode: props.throughputMode,
      provisionedThroughputInMibps: props.provisionedThroughputPerSecond?.toMebibytes(),
      backupPolicy: props.enableAutomaticBackups ? { status: 'ENABLED' } : undefined,
    });
    filesystem.applyRemovalPolicy(props.removalPolicy);

    this.fileSystemId = filesystem.ref;
    this.fileSystemArn = filesystem.attrArn;

    Tags.of(this).add('Name', props.fileSystemName || this.node.path);

    const securityGroup = (props.securityGroup || new ec2.SecurityGroup(this, 'EfsSecurityGroup', {
      vpc: props.vpc,
    }));

    this.connections = new ec2.Connections({
      securityGroups: [securityGroup],
      defaultPort: ec2.Port.tcp(FileSystem.DEFAULT_PORT),
    });

    const subnets = props.vpc.selectSubnets(props.vpcSubnets ?? { onePerAz: true });

    // We now have to create the mount target for each of the mentioned subnet
    let mountTargetCount = 0;
    this.mountTargetsAvailable = [];
    subnets.subnetIds.forEach((subnetId: string) => {
      const mountTarget = new CfnMountTarget(this,
        'EfsMountTarget' + (++mountTargetCount),
        {
          fileSystemId: this.fileSystemId,
          securityGroups: Array.of(securityGroup.securityGroupId),
          subnetId,
        });
      this._mountTargetsAvailable.add(mountTarget);
    });
    this.mountTargetsAvailable = this._mountTargetsAvailable;
  }

  /**
   * create access point from this filesystem
   */
  public addAccessPoint(id: string, accessPointOptions: AccessPointOptions = {}): AccessPoint {
    return new AccessPoint(this, id, {
      fileSystem: this,
      ...accessPointOptions,
    });
  }
}

class ImportedFileSystem extends FileSystemBase {
  /**
   * The security groups/rules used to allow network connections to the file system.
   */
  public readonly connections: ec2.Connections;

  /**
   * @attribute
   */
  public readonly fileSystemId: string;

  /**
   * @attribute
   */
  public readonly fileSystemArn: string;

  /**
   * Dependable that can be depended upon to ensure the mount targets of the filesystem are ready
   */
  public readonly mountTargetsAvailable: IDependable;

  constructor(scope: Construct, id: string, attrs: FileSystemAttributes) {
    super(scope, id);

    if (!!attrs.fileSystemId === !!attrs.fileSystemArn) {
      throw new Error('One of fileSystemId or fileSystemArn, but not both, must be provided.');
    }

    this.fileSystemArn = attrs.fileSystemArn ?? Stack.of(scope).formatArn({
      service: 'elasticfilesystem',
      resource: 'file-system',
      resourceName: attrs.fileSystemId,
    });

    const parsedArn = Stack.of(scope).splitArn(this.fileSystemArn, ArnFormat.SLASH_RESOURCE_NAME);

    if (!parsedArn.resourceName) {
      throw new Error(`Invalid FileSystem Arn ${this.fileSystemArn}`);
    }

    this.fileSystemId = attrs.fileSystemId ?? parsedArn.resourceName;

    this.connections = new ec2.Connections({
      securityGroups: [attrs.securityGroup],
      defaultPort: ec2.Port.tcp(FileSystem.DEFAULT_PORT),
    });

    this.mountTargetsAvailable = new DependencyGroup();
  }
}<|MERGE_RESOLUTION|>--- conflicted
+++ resolved
@@ -1,14 +1,7 @@
 import * as ec2 from '@aws-cdk/aws-ec2';
 import * as iam from '@aws-cdk/aws-iam';
 import * as kms from '@aws-cdk/aws-kms';
-<<<<<<< HEAD
-import { ArnFormat, ConcreteDependable, IDependable, IResource, RemovalPolicy, Resource, Size, Stack, Tags } from '@aws-cdk/core';
-// keep this import separate from other imports to reduce chance for merge conflicts with v2-main
-// eslint-disable-next-line no-duplicate-imports
-import { FeatureFlags } from '@aws-cdk/core';
-=======
-import { FeatureFlags, IResource, RemovalPolicy, Resource, Size, Stack, Tags } from '@aws-cdk/core';
->>>>>>> 378bab97
+import { ArnFormat, FeatureFlags, IResource, RemovalPolicy, Resource, Size, Stack, Tags } from '@aws-cdk/core';
 import * as cxapi from '@aws-cdk/cx-api';
 import { Construct, DependencyGroup, IDependable } from 'constructs';
 import { AccessPoint, AccessPointOptions } from './access-point';
