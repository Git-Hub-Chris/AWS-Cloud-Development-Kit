{
  "name": "@aws-cdk/aws-efs",
  "version": "0.0.0",
  "description": "The CDK Construct Library for AWS::EFS",
  "main": "lib/index.js",
  "types": "lib/index.d.ts",
  "jsii": {
    "outdir": "dist",
    "targets": {
      "java": {
        "package": "software.amazon.awscdk.services.efs",
        "maven": {
          "groupId": "software.amazon.awscdk",
          "artifactId": "efs"
        }
      },
      "dotnet": {
        "namespace": "Amazon.CDK.AWS.EFS",
        "packageId": "Amazon.CDK.AWS.EFS",
        "signAssembly": true,
        "assemblyOriginatorKeyFile": "../../key.snk",
        "iconUrl": "https://raw.githubusercontent.com/aws/aws-cdk/master/logo/default-256-dark.png"
      },
      "python": {
        "distName": "aws-cdk.aws-efs",
        "module": "aws_cdk.aws_efs"
      }
    }
  },
  "repository": {
    "type": "git",
    "url": "https://github.com/aws/aws-cdk.git",
    "directory": "packages/@aws-cdk/aws-efs"
  },
  "scripts": {
    "build": "cdk-build",
    "watch": "cdk-watch",
    "lint": "cdk-lint",
    "test": "cdk-test",
    "integ": "cdk-integ",
    "pkglint": "pkglint -f",
    "package": "cdk-package",
    "awslint": "cdk-awslint",
    "cfn2ts": "cfn2ts",
    "build+test+package": "npm run build+test && npm run package",
    "build+test": "npm run build && npm test",
    "compat": "cdk-compat"
  },
  "cdk-build": {
    "cloudformation": "AWS::EFS"
  },
  "keywords": [
    "aws",
    "cdk",
    "constructs",
    "efs"
  ],
  "author": {
    "name": "Amazon Web Services",
    "url": "https://aws.amazon.com",
    "organization": true
  },
  "jest": {
    "moduleFileExtensions": [
      "js"
    ],
    "coverageThreshold": {
      "global": {
        "branches": 60,
        "statements": 80
      }
    },
    "collectCoverage": true,
    "coverageReporters": [
      "lcov",
      "html",
      "text-summary"
    ]
  },
  "license": "Apache-2.0",
  "devDependencies": {
    "@aws-cdk/assert": "0.0.0",
    "cdk-build-tools": "0.0.0",
    "cfn2ts": "0.0.0",
    "pkglint": "0.0.0"
  },
  "dependencies": {
    "@aws-cdk/core": "0.0.0",
    "@aws-cdk/aws-ec2": "0.0.0",
    "@aws-cdk/aws-kms": "0.0.0",
    "@aws-cdk/cx-api": "0.0.0",
<<<<<<< HEAD
    "@aws-cdk/cloud-assembly-schema": "0.0.0",
    "constructs": "^1.1.2"
=======
    "constructs": "^2.0.0"
>>>>>>> 73899a95
  },
  "homepage": "https://github.com/aws/aws-cdk",
  "peerDependencies": {
    "@aws-cdk/core": "0.0.0",
    "@aws-cdk/aws-ec2": "0.0.0",
    "@aws-cdk/aws-kms": "0.0.0",
    "@aws-cdk/cx-api": "0.0.0",
<<<<<<< HEAD
    "@aws-cdk/cloud-assembly-schema": "0.0.0",
    "constructs": "^1.1.2"
=======
    "constructs": "^2.0.0"
>>>>>>> 73899a95
  },
  "engines": {
    "node": ">= 10.3.0"
  },
  "awslint": {
    "exclude": [
      "props-physical-name:@aws-cdk/aws-efs.EfsFileSystemProps",
      "resource-interface:@aws-cdk/aws-efs.EfsFileSystem",
      "construct-interface-extends-iconstruct:@aws-cdk/aws-efs.IEfsFileSystem",
      "resource-interface-extends-resource:@aws-cdk/aws-efs.IEfsFileSystem"
    ]
  },
  "stability": "experimental",
  "awscdkio": {
    "announce": false
  }
}<|MERGE_RESOLUTION|>--- conflicted
+++ resolved
@@ -89,12 +89,8 @@
     "@aws-cdk/aws-ec2": "0.0.0",
     "@aws-cdk/aws-kms": "0.0.0",
     "@aws-cdk/cx-api": "0.0.0",
-<<<<<<< HEAD
     "@aws-cdk/cloud-assembly-schema": "0.0.0",
-    "constructs": "^1.1.2"
-=======
     "constructs": "^2.0.0"
->>>>>>> 73899a95
   },
   "homepage": "https://github.com/aws/aws-cdk",
   "peerDependencies": {
@@ -102,12 +98,8 @@
     "@aws-cdk/aws-ec2": "0.0.0",
     "@aws-cdk/aws-kms": "0.0.0",
     "@aws-cdk/cx-api": "0.0.0",
-<<<<<<< HEAD
     "@aws-cdk/cloud-assembly-schema": "0.0.0",
-    "constructs": "^1.1.2"
-=======
     "constructs": "^2.0.0"
->>>>>>> 73899a95
   },
   "engines": {
     "node": ">= 10.3.0"
