import * as iam from '@aws-cdk/aws-iam';
import { Resource, IResource } from '@aws-cdk/core';
import { Construct } from 'constructs';
import { CfnDetectorModel } from './iotevents.generated';
import { State } from './state';

/**
 * Represents an AWS IoT Events detector model.
 */
export interface IDetectorModel extends IResource {
  /**
   * The name of the detector model.
   *
   * @attribute
   */
  readonly detectorModelName: string;
}

/**
<<<<<<< HEAD
 * Properties for defining an AWS IoT Events detector model.
=======
 * Information about the order in which events are evaluated and how actions are executed.
 */
export enum EventEvaluation {
  /**
   * When setting to SERIAL, variables are updated and event conditions are evaluated in the order
   * that the events are defined.
   */
  BATCH = 'BATCH',
  /**
   * When setting to BATCH, variables within a state are updated and events within a state are
   * performed only after all event conditions are evaluated.
   */
  SERIAL = 'SERIAL',
}

/**
 * Properties for defining an AWS IoT Events detector model
>>>>>>> 0b39fe03
 */
export interface DetectorModelProps {
  /**
   * The name of the detector model.
   *
   * @default - CloudFormation will generate a unique name of the detector model
   */
  readonly detectorModelName?: string;

  /**
   * A brief description of the detector model.
   *
   * @default none
   */
  readonly description?: string;

  /**
   * Information about the order in which events are evaluated and how actions are executed.
   *
   * When setting to SERIAL, variables are updated and event conditions are evaluated in the order
   * that the events are defined.
   * When setting to BATCH, variables within a state are updated and events within a state are
   * performed only after all event conditions are evaluated.
   *
   * @default EventEvaluation.BATCH
   */
  readonly evaluationMethod?: EventEvaluation;

  /**
   * The value used to identify a detector instance. When a device or system sends input, a new
   * detector instance with a unique key value is created. AWS IoT Events can continue to route
   * input to its corresponding detector instance based on this identifying information.
   *
   * This parameter uses a JSON-path expression to select the attribute-value pair in the message
   * payload that is used for identification. To route the message to the correct detector instance,
   * the device must send a message payload that contains the same attribute-value.
   *
   * @default - none (single detector instance will be created and all inputs will be routed to it)
   */
  readonly detectorKey?: string;

  /**
   * The state that is entered at the creation of each detector.
   */
  readonly initialState: State;

  /**
   * The role that grants permission to AWS IoT Events to perform its operations.
   *
   * @default - a role will be created with default permissions
   */
  readonly role?: iam.IRole;
}

/**
 * Defines an AWS IoT Events detector model in this stack.
 */
export class DetectorModel extends Resource implements IDetectorModel {
  /**
   * Import an existing detector model.
   */
  public static fromDetectorModelName(scope: Construct, id: string, detectorModelName: string): IDetectorModel {
    return new class extends Resource implements IDetectorModel {
      public readonly detectorModelName = detectorModelName;
    }(scope, id);
  }

  public readonly detectorModelName: string;

  constructor(scope: Construct, id: string, props: DetectorModelProps) {
    super(scope, id, {
      physicalName: props.detectorModelName,
    });

    if (!props.initialState._onEnterEventsHaveAtLeastOneCondition()) {
      throw new Error('Detector Model must have at least one Input with a condition');
    }

    const role = props.role ?? new iam.Role(this, 'DetectorModelRole', {
      assumedBy: new iam.ServicePrincipal('iotevents.amazonaws.com'),
    });

    const resource = new CfnDetectorModel(this, 'Resource', {
      detectorModelName: this.physicalName,
      detectorModelDescription: props.description,
      evaluationMethod: props.evaluationMethod,
      key: props.detectorKey,
      detectorModelDefinition: {
        initialStateName: props.initialState.stateName,
        states: [props.initialState._toStateJson()],
      },
      roleArn: role.roleArn,
    });

    this.detectorModelName = this.getResourceNameAttribute(resource.ref);
  }
}<|MERGE_RESOLUTION|>--- conflicted
+++ resolved
@@ -17,9 +17,6 @@
 }
 
 /**
-<<<<<<< HEAD
- * Properties for defining an AWS IoT Events detector model.
-=======
  * Information about the order in which events are evaluated and how actions are executed.
  */
 export enum EventEvaluation {
@@ -36,8 +33,7 @@
 }
 
 /**
- * Properties for defining an AWS IoT Events detector model
->>>>>>> 0b39fe03
+ * Properties for defining an AWS IoT Events detector model.
  */
 export interface DetectorModelProps {
   /**
