## AWS Lambda Event Sources

This module includes classes that allow using various AWS services as event
sources for AWS Lambda via the high-level `lambda.addEventSource(source)` API.

NOTE: In most cases, it is also possible to use the resource APIs to invoke an
AWS Lambda function. This library provides a uniform API for all Lambda event
sources regardless of the underlying mechanism they use.

### SQS

Amazon Simple Queue Service (Amazon SQS) allows you to build asynchronous
workflows. For more information about Amazon SQS, see Amazon Simple Queue
Service. You can configure AWS Lambda to poll for these messages as they arrive
and then pass the event to a Lambda function invocation. To view a sample event,
see [Amazon SQS Event](https://docs.aws.amazon.com/lambda/latest/dg/eventsources.html#eventsources-sqs).

To set up Amazon Simple Queue Service as an event source for AWS Lambda, you
first create or update an Amazon SQS queue and select custom values for the
queue parameters. The following parameters will impact Amazon SQS's polling
behavior:

* __visibilityTimeoutSec__: May impact the period between retries.
* __receiveMessageWaitTimeSec__: Will determine [long
  poll](https://docs.aws.amazon.com/AWSSimpleQueueService/latest/SQSDeveloperGuide/sqs-long-polling.html)
  duration. The default value is 20 seconds.

```ts
import { SqsEventSource } from '@aws-cdk/aws-lambda-event-sources';

const queue = new sqs.Queue(this, 'MyQueue', {
  visibilityTimeoutSec: 30      // default,
  receiveMessageWaitTimeSec: 20 // default
});

lambda.addEventSource(new SqsEventSource(queue, {
  batchSize: 10 // default
});
```

### S3

You can write Lambda functions to process S3 bucket events, such as the
object-created or object-deleted events. For example, when a user uploads a
photo to a bucket, you might want Amazon S3 to invoke your Lambda function so
that it reads the image and creates a thumbnail for the photo.

You can use the bucket notification configuration feature in Amazon S3 to
configure the event source mapping, identifying the bucket events that you want
Amazon S3 to publish and which Lambda function to invoke.

```ts
import { S3EventSource } from '@aws-cdk/aws-lambda-event-sources';

const bucket = new s3.Bucket(...);

lambda.addEventSource(new S3EventSource(bucket, {
  events: [ s3.EventType.ObjectCreated, s3.EventType.ObjectDeleted ],
  filters: [ { prefix: 'subdir/' } ] // optional
}));
```

### SNS

You can write Lambda functions to process Amazon Simple Notification Service
notifications. When a message is published to an Amazon SNS topic, the service
can invoke your Lambda function by passing the message payload as a parameter.
Your Lambda function code can then process the event, for example publish the
message to other Amazon SNS topics, or send the message to other AWS services.

This also enables you to trigger a Lambda function in response to Amazon
CloudWatch alarms and other AWS services that use Amazon SNS.

For an example event, see [Appendix: Message and JSON
Formats](https://docs.aws.amazon.com/sns/latest/dg/json-formats.html) and
[Amazon SNS Sample
Event](https://docs.aws.amazon.com/lambda/latest/dg/eventsources.html#eventsources-sns).
For an example use case, see [Using AWS Lambda with Amazon SNS from Different
Accounts](https://docs.aws.amazon.com/lambda/latest/dg/with-sns.html).

```ts
import { SnsEventSource } from '@aws-cdk/aws-lambda-event-sources';

const topic = new sns.Topic(...);

lambda.addEventSource(new SnsEventSource(topic));
```

When a user calls the SNS Publish API on a topic that your Lambda function is
subscribed to, Amazon SNS will call Lambda to invoke your function
asynchronously. Lambda will then return a delivery status. If there was an error
calling Lambda, Amazon SNS will retry invoking the Lambda function up to three
times. After three tries, if Amazon SNS still could not successfully invoke the
Lambda function, then Amazon SNS will send a delivery status failure message to
CloudWatch.

<<<<<<< HEAD
### DynamoDB Streams

You can write Lambda functions to process change events from a DynamoDB Table. An event is emitted to a DynamoDB stream (if configured) whenever a write (Put, Delete, Update) 
operation is performed against the table. See [Using AWS Lambda with Amazon DynamoDB](https://docs.aws.amazon.com/lambda/latest/dg/with-ddb.html) for more information.

To process events with a Lambda function, first create or update a DynamoDB table and
enable a `streamSpecification` configuration. Then, create a `DynamoEventSource` 
and add it to your Lambda function. The following parameters will impact Amazon DynamoDB's polling behavior:
=======
### Kinesis

You can write Lambda functions to process streaming data in Amazon Kinesis Streams. For more information about Amazon SQS, see [Amazon Kinesis
Service](https://aws.amazon.com/kinesis/data-streams/). To view a sample event,
see [Amazon SQS Event](https://docs.aws.amazon.com/lambda/latest/dg/eventsources.html#eventsources-kinesis-streams).

To set up Amazon Kinesis as an event source for AWS Lambda, you
first create or update an Amazon Kinesis stream and select custom values for the
event source parameters. The following parameters will impact Amazon Kinesis's polling
behavior:
>>>>>>> 5e91a0ab

* __batchSize__: Determines how many records are buffered before invoking your lambnda function - could impact your function's memory usage (if too high) and ability to keep up with incoming data velocity (if too low).
* __startingPosition__: Will determine where to being consumption, either at the most recent ('LATEST') record or the oldest record ('TRIM_HORIZON'). 'TRIM_HORIZON' will ensure you process all available data, while 'LATEST' will ignore all reocrds that arrived prior to attaching the event source.

```ts
<<<<<<< HEAD
import dynamodb = require('@aws-cdk/aws-dynamodb');
import lambda = require('@aws-cdk/aws-lambda');
import { DynamoEventSource } from '@aws-cdk/aws-lambda-event-sources';

const table = new dynamodb.Table(..., {
  partitionKey: ...,
  streamSpecification: dynamodb.StreamViewType.NewImage // make sure stream is configured
});

const function = new lambda.Function(...);
function.addEventSource(new DynamoEventSource(table, {
  startingPosition: lambda.StartingPosition.TrimHorizon
}));
=======
import lambda = require('@aws-cdk/aws-lambda');
import kinesis = require('@aws-cdk/aws-kinesis');
import { KinesisEventSource } from '@aws-cdk/aws-lambda-event-sources';

const stream = new kinesis.Stream(this, 'MyStream');

myFunction.addEventSource(new KinesisEventSource(queue, {
  batchSize: 100, // default
  startingPosition: lambda.StartingPosition.TrimHorizon
});
>>>>>>> 5e91a0ab
```

## Roadmap

Eventually, this module will support all the event sources described under
[Supported Event
Sources](https://docs.aws.amazon.com/lambda/latest/dg/invoking-lambda-function.html)
in the AWS Lambda Developer Guide.<|MERGE_RESOLUTION|>--- conflicted
+++ resolved
@@ -94,33 +94,18 @@
 Lambda function, then Amazon SNS will send a delivery status failure message to
 CloudWatch.
 
-<<<<<<< HEAD
 ### DynamoDB Streams
 
 You can write Lambda functions to process change events from a DynamoDB Table. An event is emitted to a DynamoDB stream (if configured) whenever a write (Put, Delete, Update) 
 operation is performed against the table. See [Using AWS Lambda with Amazon DynamoDB](https://docs.aws.amazon.com/lambda/latest/dg/with-ddb.html) for more information.
 
-To process events with a Lambda function, first create or update a DynamoDB table and
-enable a `streamSpecification` configuration. Then, create a `DynamoEventSource` 
+To process events with a Lambda function, first create or update a DynamoDB table and enable a `streamSpecification` configuration. Then, create a `DynamoEventSource` 
 and add it to your Lambda function. The following parameters will impact Amazon DynamoDB's polling behavior:
-=======
-### Kinesis
-
-You can write Lambda functions to process streaming data in Amazon Kinesis Streams. For more information about Amazon SQS, see [Amazon Kinesis
-Service](https://aws.amazon.com/kinesis/data-streams/). To view a sample event,
-see [Amazon SQS Event](https://docs.aws.amazon.com/lambda/latest/dg/eventsources.html#eventsources-kinesis-streams).
-
-To set up Amazon Kinesis as an event source for AWS Lambda, you
-first create or update an Amazon Kinesis stream and select custom values for the
-event source parameters. The following parameters will impact Amazon Kinesis's polling
-behavior:
->>>>>>> 5e91a0ab
 
 * __batchSize__: Determines how many records are buffered before invoking your lambnda function - could impact your function's memory usage (if too high) and ability to keep up with incoming data velocity (if too low).
 * __startingPosition__: Will determine where to being consumption, either at the most recent ('LATEST') record or the oldest record ('TRIM_HORIZON'). 'TRIM_HORIZON' will ensure you process all available data, while 'LATEST' will ignore all reocrds that arrived prior to attaching the event source.
 
 ```ts
-<<<<<<< HEAD
 import dynamodb = require('@aws-cdk/aws-dynamodb');
 import lambda = require('@aws-cdk/aws-lambda');
 import { DynamoEventSource } from '@aws-cdk/aws-lambda-event-sources';
@@ -134,7 +119,23 @@
 function.addEventSource(new DynamoEventSource(table, {
   startingPosition: lambda.StartingPosition.TrimHorizon
 }));
-=======
+```
+
+### Kinesis
+
+You can write Lambda functions to process streaming data in Amazon Kinesis Streams. For more information about Amazon SQS, see [Amazon Kinesis
+Service](https://aws.amazon.com/kinesis/data-streams/). To view a sample event,
+see [Amazon SQS Event](https://docs.aws.amazon.com/lambda/latest/dg/eventsources.html#eventsources-kinesis-streams).
+
+To set up Amazon Kinesis as an event source for AWS Lambda, you
+first create or update an Amazon Kinesis stream and select custom values for the
+event source parameters. The following parameters will impact Amazon Kinesis's polling
+behavior:
+
+* __batchSize__: Determines how many records are buffered before invoking your lambnda function - could impact your function's memory usage (if too high) and ability to keep up with incoming data velocity (if too low).
+* __startingPosition__: Will determine where to being consumption, either at the most recent ('LATEST') record or the oldest record ('TRIM_HORIZON'). 'TRIM_HORIZON' will ensure you process all available data, while 'LATEST' will ignore all reocrds that arrived prior to attaching the event source.
+
+```ts
 import lambda = require('@aws-cdk/aws-lambda');
 import kinesis = require('@aws-cdk/aws-kinesis');
 import { KinesisEventSource } from '@aws-cdk/aws-lambda-event-sources';
@@ -145,7 +146,6 @@
   batchSize: 100, // default
   startingPosition: lambda.StartingPosition.TrimHorizon
 });
->>>>>>> 5e91a0ab
 ```
 
 ## Roadmap
