--- conflicted
+++ resolved
@@ -92,13 +92,10 @@
     "node": ">= 10.12.0"
   },
   "stability": "experimental",
-<<<<<<< HEAD
+  "maturity": "experimental",
   "nyc": {
     "statements": 75
   },
-=======
-  "maturity": "experimental",
->>>>>>> 4ab3ffad
   "awslint": {
     "exclude": [
       "docs-public-apis:@aws-cdk/aws-s3-assets.AssetOptions",
