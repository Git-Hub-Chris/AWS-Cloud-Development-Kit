{
  "name": "@aws-cdk/aws-s3-assets",
  "version": "0.0.0",
  "description": "Deploy local files and directories to S3",
  "main": "lib/index.js",
  "types": "lib/index.d.ts",
  "jsii": {
    "outdir": "dist",
    "targets": {
      "java": {
        "package": "software.amazon.awscdk.services.s3.assets",
        "maven": {
          "groupId": "software.amazon.awscdk",
          "artifactId": "s3-assets"
        }
      },
      "dotnet": {
        "namespace": "Amazon.CDK.AWS.S3.Assets",
        "packageId": "Amazon.CDK.AWS.S3.Assets",
        "iconUrl": "https://raw.githubusercontent.com/aws/aws-cdk/master/logo/default-256-dark.png"
      },
      "python": {
        "distName": "aws-cdk.aws-s3-assets",
        "module": "aws_cdk.aws_s3_assets",
        "classifiers": [
          "Framework :: AWS CDK",
          "Framework :: AWS CDK :: 1"
        ]
      }
    },
    "projectReferences": true
  },
  "repository": {
    "type": "git",
    "url": "https://github.com/aws/aws-cdk.git",
    "directory": "packages/@aws-cdk/aws-s3-assets"
  },
  "scripts": {
    "build": "cdk-build",
    "watch": "cdk-watch",
    "lint": "cdk-lint",
    "test": "cdk-test",
    "integ": "cdk-integ",
    "pkglint": "pkglint -f",
    "package": "cdk-package",
    "awslint": "cdk-awslint",
    "build+test+package": "yarn build+test && yarn package",
    "build+test": "yarn build && yarn test",
    "compat": "cdk-compat",
    "rosetta:extract": "yarn --silent jsii-rosetta extract",
    "build+extract": "yarn build && yarn rosetta:extract",
    "build+test+extract": "yarn build+test && yarn rosetta:extract"
  },
  "cdk-build": {
    "env": {
      "AWSLINT_BASE_CONSTRUCT": true
    }
  },
  "keywords": [
    "aws",
    "cdk",
    "s3",
    "constructs",
    "assets"
  ],
  "author": {
    "name": "Amazon Web Services",
    "url": "https://aws.amazon.com",
    "organization": true
  },
  "license": "Apache-2.0",
  "devDependencies": {
    "@aws-cdk/assert-internal": "0.0.0",
    "@aws-cdk/cdk-build-tools": "0.0.0",
    "@aws-cdk/cdk-integ-tools": "0.0.0",
    "@aws-cdk/cloud-assembly-schema": "0.0.0",
<<<<<<< HEAD
    "@aws-cdk/pkglint": "0.0.0",
    "@types/jest": "^26.0.24"
=======
    "@aws-cdk/assertions": "0.0.0"
>>>>>>> be6aa2e5
  },
  "dependencies": {
    "@aws-cdk/assets": "0.0.0",
    "@aws-cdk/aws-iam": "0.0.0",
    "@aws-cdk/aws-kms": "0.0.0",
    "@aws-cdk/aws-s3": "0.0.0",
    "@aws-cdk/core": "0.0.0",
    "@aws-cdk/cx-api": "0.0.0",
    "constructs": "^3.3.69"
  },
  "homepage": "https://github.com/aws/aws-cdk",
  "peerDependencies": {
    "@aws-cdk/assets": "0.0.0",
    "@aws-cdk/aws-iam": "0.0.0",
    "@aws-cdk/aws-kms": "0.0.0",
    "@aws-cdk/aws-s3": "0.0.0",
    "@aws-cdk/core": "0.0.0",
    "@aws-cdk/cx-api": "0.0.0",
    "constructs": "^3.3.69"
  },
  "engines": {
    "node": ">= 10.13.0 <13 || >=13.7.0"
  },
  "stability": "stable",
  "maturity": "stable",
  "awslint": {
    "exclude": [
      "docs-public-apis:@aws-cdk/aws-s3-assets.AssetOptions",
      "docs-public-apis:@aws-cdk/aws-s3-assets.AssetProps"
    ]
  },
  "awscdkio": {
    "announce": false
  },
  "nozem": {
    "ostools": [
      "docker"
    ]
  },
  "publishConfig": {
    "tag": "latest"
  }
}<|MERGE_RESOLUTION|>--- conflicted
+++ resolved
@@ -71,15 +71,12 @@
   "license": "Apache-2.0",
   "devDependencies": {
     "@aws-cdk/assert-internal": "0.0.0",
+    "@aws-cdk/assertions": "0.0.0",
     "@aws-cdk/cdk-build-tools": "0.0.0",
     "@aws-cdk/cdk-integ-tools": "0.0.0",
     "@aws-cdk/cloud-assembly-schema": "0.0.0",
-<<<<<<< HEAD
     "@aws-cdk/pkglint": "0.0.0",
     "@types/jest": "^26.0.24"
-=======
-    "@aws-cdk/assertions": "0.0.0"
->>>>>>> be6aa2e5
   },
   "dependencies": {
     "@aws-cdk/assets": "0.0.0",
