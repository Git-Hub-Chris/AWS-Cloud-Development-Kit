--- conflicted
+++ resolved
@@ -124,30 +124,6 @@
 Although optional, it's recommended to provide a local bundling method which can
 greatly improve performance.
 
-<<<<<<< HEAD
-If the bundling output contains a single archive file (zip or jar) it will be
-uploaded to S3 as-is and will not be zipped. Otherwise the contents of the
-output directory will be zipped and the zip file will be uploaded to S3. This
-is the default behavior for `bundling.outputType` (`BundlingOutput.AUTO_DISCOVER`).
-
-Use `BundlingOutput.NOT_ARCHIVED` if the bundling output must always be zipped:
-
-```ts
-const asset = new assets.Asset(this, 'BundledAsset', {
-  path: '/path/to/asset',
-  bundling: {
-    image: DockerImage.fromRegistry('alpine'),
-    command: ['command-that-produces-an-archive.sh'],
-    outputType: BundlingOutput.NOT_ARCHIVED, // Bundling output will be zipped even though it produces a single archive file.
-  },
-});
-```
-
-Use `BundlingOutput.ARCHIVED` if the bundling output contains a single archive file and
-you don't want it to be zippped.
-
-=======
->>>>>>> f983fbb4
 ## CloudFormation Resource Metadata
 
 > NOTE: This section is relevant for authors of AWS Resource Constructs.
