<<<<<<< HEAD
/// !cdk-integ pragma:ignore-assets
=======
import * as path from 'path';
>>>>>>> 7e5367c4
import * as iam from '@aws-cdk/aws-iam';
import { App, BundlingDockerImage, Construct, Stack, StackProps } from '@aws-cdk/core';
import * as assets from '../lib';

class TestStack extends Stack {
  constructor(scope: Construct, id: string, props?: StackProps) {
    super(scope, id, props);

    /// !show
    const asset = new assets.Asset(this, 'BundledAsset', {
      path: path.join(__dirname, 'markdown-asset'), // /asset-input and working directory in the container
      bundling: {
        image: BundlingDockerImage.fromAsset(path.join(__dirname, 'alpine-markdown')), // Build an image
        command: [
          'sh', '-c', `
            markdown index.md > /asset-output/index.html
          `,
        ],
      },
    });
    /// !hide

    const user = new iam.User(this, 'MyUser');
    asset.grantRead(user);
  }
}

const app = new App();
new TestStack(app, 'cdk-integ-assets-bundling');
app.synth();<|MERGE_RESOLUTION|>--- conflicted
+++ resolved
@@ -1,8 +1,5 @@
-<<<<<<< HEAD
 /// !cdk-integ pragma:ignore-assets
-=======
 import * as path from 'path';
->>>>>>> 7e5367c4
 import * as iam from '@aws-cdk/aws-iam';
 import { App, BundlingDockerImage, Construct, Stack, StackProps } from '@aws-cdk/core';
 import * as assets from '../lib';
