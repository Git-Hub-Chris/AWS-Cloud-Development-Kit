# integ-runner

<!--BEGIN STABILITY BANNER-->

---

![cdk-constructs: Experimental](https://img.shields.io/badge/cdk--constructs-experimental-important.svg?style=for-the-badge)

> The APIs of higher level constructs in this module are experimental and under active development.
> They are subject to non-backward compatible changes or removal in any future version. These are
> not subject to the [Semantic Versioning](https://semver.org/) model and breaking changes will be
> announced in the release notes. This means that while you may use them, you may need to update
> your source code when upgrading to a newer version of this package.

---

<!--END STABILITY BANNER-->


## Overview


## Usage

- Run all integration tests in `test` directory

```bash
integ-runner [ARGS] [TEST...]
```

This will look for all files that match the naming convention of `/integ.*.js$/`. Each of these files will be expected
to be a self contained CDK app. The runner will execute the following for each file (app):

1. Check if a snapshot file exists (i.e. `/*.integ.snapshot$/`)
2. If the snapshot does not exist
	2a. Synth the integ app which will produce the `integ.json` file
3. Read the `integ.json` file which contains instructions on what the runner should do.
4. Execute instructions

### Options

- `--update-on-failed` (default=`false`)
  Rerun integration tests if snapshot fails
- `--clean` (default=`true`)
  Destroy stacks after deploy (use `--no-clean` for debugging)
- `--verbose` (default=`false`)
  verbose logging
- `--parallel` (default=`true`)
  Run tests in parallel across default regions
- `--parallel-regions` (default=`us-east-1`,`us-east-2`, `us-west-2`)
  List of regions to run tests in. If this is provided then all tests will
  be run in parallel across these regions
- `--directory` (default=`test`)
  Search for integration tests recursively from this starting directory
- `--force` (default=`false`)
  Rerun integration test even if the test passes
- `--file`
  Read the list of tests from this file

Example:

```bash
integ-runner --update --parallel --parallel-regions us-east-1 --parallel-regions us-east-2 --parallel-regions us-west-2 --directory ./
```

This will search for integration tests recursively from the current directory and then execute them in parallel across `us-east-1`, `us-east-2`, & `us-west-2`.

### Common Workflow
<<<<<<< HEAD
=======

A common workflow to use when running integration tests is to first run the integration tests to see if there are any snapshot differences.

```bash
integ-runner
```

If there are any differences you might see an output like the output below.

```bash
integ-runner

Verifying integration test snapshots...

  eks-cluster-private-endpoint No Change!
  eks-inference No Change!
  alb-controller No Change!
  eks-oidc-provider No Change!
  eks-bottlerocket-ng No Change!
  eks-cluster No Change!
  fargate-cluster No Change!
  eks-cluster-handlers-vpc No Change!
  eks-helm-asset - Snapshot changed!
Resources
[+] Custom::AWSCDK-EKS-HelmChart Clustercharttestocichart9C188967



Snapshot Results:

Tests:    1 failed, 9 total
Error: Some snapshot tests failed!
To re-run failed tests run: yarn integ-runner --update-on-failed
    at main (packages/@aws-cdk/integ-runner/lib/cli.js:90:15)
error Command failed with exit code 1. 
```

To re-run the integration test for the failed tests you would then run:

```bash
integ-runner --update-on-failed
```

This will run the snapshot tests and collect all the failed tests. It will then re-execute the
integration test for the failed tests and if successful, save the new snapshot.

```bash
integ-runner --update-on-failed

Verifying integration test snapshots...

  eks-cluster-private-endpoint No Change!
  eks-inference No Change!
  alb-controller No Change!
  eks-oidc-provider No Change!
  eks-bottlerocket-ng No Change!
  eks-cluster No Change!
  fargate-cluster No Change!
  eks-cluster-handlers-vpc No Change!
  eks-helm-asset - Snapshot changed!
Resources
[+] Custom::AWSCDK-EKS-HelmChart Clustercharttestocichart9C188967



Snapshot Results:

Tests:    1 failed, 9 total

Running integration tests for failed tests...

Running in parallel across: us-east-1, us-east-2, us-west-2
Running test test/integ.eks-helm-asset.js in us-east-1
  eks-helm-asset Test Succeeded!

Test Results:

Tests:    1 passed, 1 total
```


### integ.json schema
>>>>>>> edb41192

A common workflow to use when running integration tests is to first run the integration tests to see if there are any snapshot differences.

```bash
integ-runner
```

If there are any differences you might see an output like the output below.

```bash
integ-runner

Verifying integration test snapshots...

  eks-cluster-private-endpoint No Change!
  eks-inference No Change!
  alb-controller No Change!
  eks-oidc-provider No Change!
  eks-bottlerocket-ng No Change!
  eks-cluster No Change!
  fargate-cluster No Change!
  eks-cluster-handlers-vpc No Change!
  eks-helm-asset - Snapshot changed!
Resources
[+] Custom::AWSCDK-EKS-HelmChart Clustercharttestocichart9C188967



Snapshot Results:

Tests:    1 failed, 9 total
Error: Some snapshot tests failed!
To re-run failed tests run: yarn integ-runner --update-on-failed
    at main (packages/@aws-cdk/integ-runner/lib/cli.js:90:15)
error Command failed with exit code 1. 
```

To re-run the integration test for the failed tests you would then run:

```bash
integ-runner --update-on-failed
```

This will run the snapshot tests and collect all the failed tests. It will then re-execute the
integration test for the failed tests and if successful, save the new snapshot.

```bash
integ-runner --update-on-failed

Verifying integration test snapshots...

  eks-cluster-private-endpoint No Change!
  eks-inference No Change!
  alb-controller No Change!
  eks-oidc-provider No Change!
  eks-bottlerocket-ng No Change!
  eks-cluster No Change!
  fargate-cluster No Change!
  eks-cluster-handlers-vpc No Change!
  eks-helm-asset - Snapshot changed!
Resources
[+] Custom::AWSCDK-EKS-HelmChart Clustercharttestocichart9C188967



Snapshot Results:

Tests:    1 failed, 9 total

Running integration tests for failed tests...

Running in parallel across: us-east-1, us-east-2, us-west-2
Running test test/integ.eks-helm-asset.js in us-east-1
  eks-helm-asset Test Succeeded!

Test Results:

Tests:    1 passed, 1 total
```


### integ.json schema

See [@aws-cdk/cloud-assembly-schema/lib/integ-tests/schema.ts](../cloud-assembly-schema/lib/integ-tests/schema.ts)

### Defining an integration test

See the `@aws-cdk/integ-tests` module for information on how to define
integration tests for the runner to exercise.<|MERGE_RESOLUTION|>--- conflicted
+++ resolved
@@ -66,8 +66,6 @@
 This will search for integration tests recursively from the current directory and then execute them in parallel across `us-east-1`, `us-east-2`, & `us-west-2`.
 
 ### Common Workflow
-<<<<<<< HEAD
-=======
 
 A common workflow to use when running integration tests is to first run the integration tests to see if there are any snapshot differences.
 
@@ -150,7 +148,6 @@
 
 
 ### integ.json schema
->>>>>>> edb41192
 
 A common workflow to use when running integration tests is to first run the integration tests to see if there are any snapshot differences.
 
