--- conflicted
+++ resolved
@@ -25,11 +25,7 @@
   "dependencies": {
     "@aws-cdk/cfnspec": "0.0.0",
     "@types/node": "^10.17.60",
-<<<<<<< HEAD
-    "colors": "1.4.0",
-=======
     "chalk": "^4",
->>>>>>> b6e3e517
     "diff": "^5.0.0",
     "fast-deep-equal": "^3.1.3",
     "string-width": "^4.2.3",
