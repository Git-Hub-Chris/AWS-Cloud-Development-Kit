{
  "name": "@aws-cdk/cloudformation-diff",
  "version": "1.25.0",
  "description": "Utilities to diff CDK stacks against CloudFormation templates",
  "main": "lib/index.js",
  "types": "lib/index.d.ts",
  "scripts": {
    "build": "cdk-build",
    "watch": "cdk-watch",
    "lint": "cdk-lint",
    "test": "cdk-test",
    "pkglint": "pkglint -f",
    "package": "cdk-package",
    "build+test+package": "npm run build+test && npm run package",
    "build+test": "npm run build && npm test"
  },
  "jest": {
    "coverageThreshold": {
      "global": {
        "statements": 60,
        "lines": 60,
        "branches": 55
      }
    }
  },
  "author": {
    "name": "Amazon Web Services",
    "url": "https://aws.amazon.com",
    "organization": true
  },
  "license": "Apache-2.0",
  "dependencies": {
<<<<<<< HEAD
    "@aws-cdk/cfnspec": "1.24.0",
=======
    "@aws-cdk/cfnspec": "1.25.0",
    "@aws-cdk/cx-api": "1.25.0",
>>>>>>> 19981048
    "colors": "^1.4.0",
    "diff": "^4.0.2",
    "fast-deep-equal": "^3.1.1",
    "string-width": "^4.2.0",
    "table": "^5.4.6"
  },
  "devDependencies": {
    "@types/jest": "^25.1.2",
    "@types/string-width": "^4.0.1",
    "@types/table": "^4.0.7",
    "cdk-build-tools": "1.25.0",
    "fast-check": "^1.22.2",
    "jest": "^24.9.0",
    "pkglint": "1.25.0",
    "ts-jest": "^25.2.0"
  },
  "repository": {
    "url": "https://github.com/aws/aws-cdk.git",
    "type": "git",
    "directory": "packages/@aws-cdk/cloudformation-diff"
  },
  "keywords": [
    "aws",
    "cdk"
  ],
  "homepage": "https://github.com/aws/aws-cdk",
  "engines": {
    "node": ">= 10.3.0"
  },
  "stability": "experimental"
}<|MERGE_RESOLUTION|>--- conflicted
+++ resolved
@@ -30,12 +30,7 @@
   },
   "license": "Apache-2.0",
   "dependencies": {
-<<<<<<< HEAD
-    "@aws-cdk/cfnspec": "1.24.0",
-=======
     "@aws-cdk/cfnspec": "1.25.0",
-    "@aws-cdk/cx-api": "1.25.0",
->>>>>>> 19981048
     "colors": "^1.4.0",
     "diff": "^4.0.2",
     "fast-deep-equal": "^3.1.1",
