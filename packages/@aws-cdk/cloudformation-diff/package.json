--- conflicted
+++ resolved
@@ -39,10 +39,6 @@
     "@types/string-width": "^4.0.1",
     "fast-check": "^3.16.0",
     "jest": "^29.7.0",
-<<<<<<< HEAD
-=======
-    "aws-sdk": "2.1576.0",
->>>>>>> ab940701
     "ts-jest": "^29.1.2"
   },
   "repository": {
