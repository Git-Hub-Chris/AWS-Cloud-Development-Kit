--- conflicted
+++ resolved
@@ -42,7 +42,6 @@
     });
   });
 
-<<<<<<< HEAD
   test('Api Key is required for route when apiKeyIsRequired is true', () => {
     // GIVEN
     const stack = new Stack();
@@ -79,7 +78,6 @@
       IntegrationType: 'AWS_PROXY',
       IntegrationUri: 'some-uri',
     });
-=======
   test('integration cannot be used across WebSocketApis', () => {
     // GIVEN
     const integration = new DummyIntegration();
@@ -118,7 +116,6 @@
     });
 
     Template.fromStack(stack).hasResource('AWS::ApiGatewayV2::Integration', 2);
->>>>>>> f28b867f
   });
 });
 
