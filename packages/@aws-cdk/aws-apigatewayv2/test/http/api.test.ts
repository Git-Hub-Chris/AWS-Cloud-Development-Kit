--- conflicted
+++ resolved
@@ -277,7 +277,6 @@
     expect(api.apiEndpoint).toBeDefined();
   });
 
-<<<<<<< HEAD
   test('can attach authorizer to route', () => {
     const stack = new Stack();
     const httpApi = new HttpApi(stack, 'api');
@@ -299,7 +298,8 @@
       AuthorizerId: 'auth-1234',
       AuthorizationType: 'JWT',
     });
-=======
+  });
+  
   test('throws when accessing apiEndpoint and disableExecuteApiEndpoint is true', () => {
     const stack = new Stack();
     const api = new HttpApi(stack, 'api', {
@@ -316,7 +316,6 @@
     const api = HttpApi.fromHttpApiAttributes(stack, 'imported', { httpApiId: 'api-1234' });
 
     expect(() => api.apiEndpoint).toThrow(/apiEndpoint is not configured/);
->>>>>>> 31b1b328
   });
 });
 
