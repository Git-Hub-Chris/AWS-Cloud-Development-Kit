# AWS::APIGatewayv2 Construct Library
<!--BEGIN STABILITY BANNER-->

---

Features                                   | Stability
-------------------------------------------|--------------------------------------------------------
CFN Resources                              | ![Stable](https://img.shields.io/badge/stable-success.svg?style=for-the-badge)
Higher level constructs for HTTP APIs      | ![Experimental](https://img.shields.io/badge/experimental-important.svg?style=for-the-badge)
Higher level constructs for Websocket APIs | ![Experimental](https://img.shields.io/badge/experimental-important.svg?style=for-the-badge)

> **CFN Resources:** All classes with the `Cfn` prefix in this module ([CFN Resources]) are always
> stable and safe to use.
>
> [CFN Resources]: https://docs.aws.amazon.com/cdk/latest/guide/constructs.html#constructs_lib

<!-- -->

> **Experimental:** Higher level constructs in this module that are marked as experimental are
> under active development. They are subject to non-backward compatible changes or removal in any
> future version. These are not subject to the [Semantic Versioning](https://semver.org/) model and
> breaking changes will be announced in the release notes. This means that while you may use them,
> you may need to update your source code when upgrading to a newer version of this package.

---

<!--END STABILITY BANNER-->

## Table of Contents

- [Introduction](#introduction)
- [HTTP API](#http-api)
  - [Defining HTTP APIs](#defining-http-apis)
  - [Cross Origin Resource Sharing (CORS)](#cross-origin-resource-sharing-cors)
  - [Publishing HTTP APIs](#publishing-http-apis)
  - [Custom Domain](#custom-domain)
  - [Mutual TLS](#mutual-tls-mtls)
  - [Managing access to HTTP APIs](#managing-access-to-http-apis)
  - [Metrics](#metrics)
  - [VPC Link](#vpc-link)
  - [Private Integration](#private-integration)
- [WebSocket API](#websocket-api)
  - [Manage Connections Permission](#manage-connections-permission)
  - [Managing access to WebSocket APIs](#managing-access-to-websocket-apis)
  - [Data Trace Logging](#data-trace-logging)
- [Access Logs](#access-logs)

## Introduction

Amazon API Gateway is an AWS service for creating, publishing, maintaining, monitoring, and securing REST, HTTP, and WebSocket
APIs at any scale. API developers can create APIs that access AWS or other web services, as well as data stored in the AWS Cloud.
As an API Gateway API developer, you can create APIs for use in your own client applications. Read the
[Amazon API Gateway Developer Guide](https://docs.aws.amazon.com/apigateway/latest/developerguide/welcome.html).

This module supports features under [API Gateway v2](https://docs.aws.amazon.com/AWSCloudFormation/latest/UserGuide/AWS_ApiGatewayV2.html)
that lets users set up Websocket and HTTP APIs.
REST APIs can be created using the `@aws-cdk/aws-apigateway` module.

## HTTP API

HTTP APIs enable creation of RESTful APIs that integrate with AWS Lambda functions, known as Lambda proxy integration,
or to any routable HTTP endpoint, known as HTTP proxy integration.

### Defining HTTP APIs

HTTP APIs have two fundamental concepts - Routes and Integrations.

Routes direct incoming API requests to backend resources. Routes consist of two parts: an HTTP method and a resource
path, such as, `GET /books`. Learn more at [Working with
routes](https://docs.aws.amazon.com/apigateway/latest/developerguide/http-api-develop-routes.html). Use the `ANY` method
to match any methods for a route that are not explicitly defined.

Integrations define how the HTTP API responds when a client reaches a specific Route. HTTP APIs support Lambda proxy
integration, HTTP proxy integration and, AWS service integrations, also known as private integrations. Learn more at
[Configuring integrations](https://docs.aws.amazon.com/apigateway/latest/developerguide/http-api-develop-integrations.html).

Integrations are available at the `aws-apigatewayv2-integrations` module and more information is available in that module.
As an early example, the following code snippet configures a route `GET /books` with an HTTP proxy integration all
configures all other HTTP method calls to `/books` to a lambda proxy.

```ts
import { HttpUrlIntegration, HttpLambdaIntegration } from '@aws-cdk/aws-apigatewayv2-integrations';

const getBooksIntegration = new HttpUrlIntegration('GetBooksIntegration', 'https://get-books-proxy.myproxy.internal');

declare const booksDefaultFn: lambda.Function;
const booksDefaultIntegration = new HttpLambdaIntegration('BooksIntegration', booksDefaultFn);

const httpApi = new apigwv2.HttpApi(this, 'HttpApi');

httpApi.addRoutes({
  path: '/books',
  methods: [ apigwv2.HttpMethod.GET ],
  integration: getBooksIntegration,
});
httpApi.addRoutes({
  path: '/books',
  methods: [ apigwv2.HttpMethod.ANY ],
  integration: booksDefaultIntegration,
});
```

The URL to the endpoint can be retrieved via the `apiEndpoint` attribute. By default this URL is enabled for clients. Use `disableExecuteApiEndpoint` to disable it.

```ts
const httpApi = new apigwv2.HttpApi(this, 'HttpApi', {
  disableExecuteApiEndpoint: true,
});
```

The `defaultIntegration` option while defining HTTP APIs lets you create a default catch-all integration that is
matched when a client reaches a route that is not explicitly defined.

```ts
import { HttpUrlIntegration } from '@aws-cdk/aws-apigatewayv2-integrations';

new apigwv2.HttpApi(this, 'HttpProxyApi', {
  defaultIntegration: new HttpUrlIntegration('DefaultIntegration', 'https://example.com'),
});
```

### Cross Origin Resource Sharing (CORS)

[Cross-origin resource sharing (CORS)](https://developer.mozilla.org/en-US/docs/Web/HTTP/CORS) is a browser security
feature that restricts HTTP requests that are initiated from scripts running in the browser. Enabling CORS will allow
requests to your API from a web application hosted in a domain different from your API domain.

When configured CORS for an HTTP API, API Gateway automatically sends a response to preflight `OPTIONS` requests, even
if there isn't an `OPTIONS` route configured. Note that, when this option is used, API Gateway will ignore CORS headers
returned from your backend integration. Learn more about [Configuring CORS for an HTTP
API](https://docs.aws.amazon.com/apigateway/latest/developerguide/http-api-cors.html).

The `corsPreflight` option lets you specify a CORS configuration for an API.

```ts
new apigwv2.HttpApi(this, 'HttpProxyApi', {
  corsPreflight: {
    allowHeaders: ['Authorization'],
    allowMethods: [
      apigwv2.CorsHttpMethod.GET,
      apigwv2.CorsHttpMethod.HEAD,
      apigwv2.CorsHttpMethod.OPTIONS,
      apigwv2.CorsHttpMethod.POST,
    ],
    allowOrigins: ['*'],
    maxAge: Duration.days(10),
  },
});
```

### Publishing HTTP APIs

A Stage is a logical reference to a lifecycle state of your API (for example, `dev`, `prod`, `beta`, or `v2`). API
stages are identified by their stage name. Each stage is a named reference to a deployment of the API made available for
client applications to call.

Use `HttpStage` to create a Stage resource for HTTP APIs. The following code sets up a Stage, whose URL is available at
`https://{api_id}.execute-api.{region}.amazonaws.com/beta`.

```ts
declare const api: apigwv2.HttpApi;

new apigwv2.HttpStage(this, 'Stage', {
  httpApi: api,
  stageName: 'beta',
  autoDeploy: true,
});
```

If you omit the `stageName` will create a `$default` stage. A `$default` stage is one that is served from the base of
the API's URL - `https://{api_id}.execute-api.{region}.amazonaws.com/`.

Note that, `HttpApi` will always creates a `$default` stage, unless the `createDefaultStage` property is unset.
To get a working api gateway stage either autoDeploy must be set to true or an explicit CfnDeployment must be created.

### Custom Domain

Custom domain names are simpler and more intuitive URLs that you can provide to your API users. Custom domain name are associated to API stages.

The code snippet below creates a custom domain and configures a default domain mapping for your API that maps the
custom domain to the `$default` stage of the API.

```ts
import * as acm from '@aws-cdk/aws-certificatemanager';
import { HttpLambdaIntegration } from '@aws-cdk/aws-apigatewayv2-integrations';

const certArn = 'arn:aws:acm:us-east-1:111111111111:certificate';
const domainName = 'example.com';

const dn = new apigwv2.DomainName(this, 'DN', {
  domainName,
  certificate: acm.Certificate.fromCertificateArn(this, 'cert', certArn),
});

declare const handler: lambda.Function;
const api = new apigwv2.HttpApi(this, 'HttpProxyProdApi', {
  defaultIntegration: new HttpLambdaIntegration('DefaultIntegration', handler),
  // https://${dn.domainName}/foo goes to prodApi $default stage
  defaultDomainMapping: {
    domainName: dn,
    mappingKey: 'foo',
  },
});
```

To migrate a domain endpoint from one type to another, you can add a new endpoint configuration via `addEndpoint()`
and then configure DNS records to route traffic to the new endpoint. After that, you can remove the previous endpoint configuration. 
Learn more at [Migrating a custom domain name](https://docs.aws.amazon.com/apigateway/latest/developerguide/apigateway-regional-api-custom-domain-migrate.html)

To associate a specific `Stage` to a custom domain mapping -

```ts
declare const api: apigwv2.HttpApi;
declare const dn: apigwv2.DomainName;

api.addStage('beta', {
  stageName: 'beta',
  autoDeploy: true,
  // https://${dn.domainName}/bar goes to the beta stage
  domainMapping: {
    domainName: dn,
    mappingKey: 'bar',
  },
});
```

The same domain name can be associated with stages across different `HttpApi` as so -

```ts
import { HttpLambdaIntegration } from '@aws-cdk/aws-apigatewayv2-integrations';

declare const handler: lambda.Function;
declare const dn: apigwv2.DomainName;

const apiDemo = new apigwv2.HttpApi(this, 'DemoApi', {
  defaultIntegration: new HttpLambdaIntegration('DefaultIntegration', handler),
  // https://${dn.domainName}/demo goes to apiDemo $default stage
  defaultDomainMapping: {
    domainName: dn,
    mappingKey: 'demo',
  },
});
```

The `mappingKey` determines the base path of the URL with the custom domain. Each custom domain is only allowed
to have one API mapping with undefined `mappingKey`. If more than one API mappings are specified, `mappingKey` will be required for all of them. In the sample above, the custom domain is associated
with 3 API mapping resources across different APIs and Stages.

|        API     |     Stage   |   URL  |
| :------------: | :---------: | :----: |
| api | $default  |   `https://${domainName}/foo`  |
| api | beta  |   `https://${domainName}/bar`  |
| apiDemo | $default  |   `https://${domainName}/demo`  |

You can retrieve the full domain URL with mapping key using the `domainUrl` property as so -

```ts
declare const apiDemo: apigwv2.HttpApi;
const demoDomainUrl = apiDemo.defaultStage?.domainUrl; // returns "https://example.com/demo"
```

### Mutual TLS (mTLS)

Mutual TLS can be configured to limit access to your API based by using client certificates instead of (or as an extension of) using authorization headers.

```ts
import * as s3 from '@aws-cdk/aws-s3';
import * as acm from '@aws-cdk/aws-certificatemanager';

const certArn = 'arn:aws:acm:us-east-1:111111111111:certificate';
const domainName = 'example.com';
declare const bucket: s3.Bucket;

new apigwv2.DomainName(this, 'DomainName', {
  domainName,
  certificate: acm.Certificate.fromCertificateArn(this, 'cert', certArn),
  mtls: {
    bucket,
    key: 'someca.pem',
    version: 'version',
  },
});
```

Instructions for configuring your trust store can be found [here](https://aws.amazon.com/blogs/compute/introducing-mutual-tls-authentication-for-amazon-api-gateway/)

### Managing access to HTTP APIs

API Gateway supports multiple mechanisms for [controlling and managing access to your HTTP
API](https://docs.aws.amazon.com/apigateway/latest/developerguide/http-api-access-control.html) through authorizers.

These authorizers can be found in the [APIGatewayV2-Authorizers](https://docs.aws.amazon.com/cdk/api/latest/docs/aws-apigatewayv2-authorizers-readme.html) constructs library.

### Metrics

The API Gateway v2 service sends metrics around the performance of HTTP APIs to Amazon CloudWatch.
These metrics can be referred to using the metric APIs available on the `HttpApi` construct.
The APIs with the `metric` prefix can be used to get reference to specific metrics for this API. For example,
the method below refers to the client side errors metric for this API.

```ts
const api = new apigwv2.HttpApi(this, 'my-api');
const clientErrorMetric = api.metricClientError();
```

Please note that this will return a metric for all the stages defined in the api. It is also possible to refer to metrics for a specific Stage using
the `metric` methods from the `Stage` construct.

```ts
const api = new apigwv2.HttpApi(this, 'my-api');
const stage = new apigwv2.HttpStage(this, 'Stage', {
  httpApi: api,
  autoDeploy: true,
});
const clientErrorMetric = stage.metricClientError();
```

Also note that detailed metrics (i.e. metrics for each resource/method combination) may be
enabled by setting the detailedMetricsEnabled flag to true on a stage.

### VPC Link

Private integrations let HTTP APIs connect with AWS resources that are placed behind a VPC. These are usually Application
Load Balancers, Network Load Balancers or a Cloud Map service. The `VpcLink` construct enables this integration.
The following code creates a `VpcLink` to a private VPC.

```ts
import * as ec2 from '@aws-cdk/aws-ec2';

const vpc = new ec2.Vpc(this, 'VPC');
const vpcLink = new apigwv2.VpcLink(this, 'VpcLink', { vpc });
```

Any existing `VpcLink` resource can be imported into the CDK app via the `VpcLink.fromVpcLinkAttributes()`.

```ts
import * as ec2 from '@aws-cdk/aws-ec2';

declare const vpc: ec2.Vpc;
const awesomeLink = apigwv2.VpcLink.fromVpcLinkAttributes(this, 'awesome-vpc-link', {
  vpcLinkId: 'us-east-1_oiuR12Abd',
  vpc,
});
```

### Private Integration

Private integrations enable integrating an HTTP API route with private resources in a VPC, such as Application Load Balancers or
Amazon ECS container-based applications.  Using private integrations, resources in a VPC can be exposed for access by
clients outside of the VPC.

These integrations can be found in the [aws-apigatewayv2-integrations](https://docs.aws.amazon.com/cdk/api/latest/docs/aws-apigatewayv2-integrations-readme.html) constructs library.

## WebSocket API

A WebSocket API in API Gateway is a collection of WebSocket routes that are integrated with backend HTTP endpoints, 
Lambda functions, or other AWS services. You can use API Gateway features to help you with all aspects of the API 
lifecycle, from creation through monitoring your production APIs. [Read more](https://docs.aws.amazon.com/apigateway/latest/developerguide/apigateway-websocket-api-overview.html)

WebSocket APIs have two fundamental concepts - Routes and Integrations.

WebSocket APIs direct JSON messages to backend integrations based on configured routes. (Non-JSON messages are directed 
to the configured `$default` route.)

Integrations define how the WebSocket API behaves when a client reaches a specific Route. Learn more at
[Configuring integrations](https://docs.aws.amazon.com/apigateway/latest/developerguide/apigateway-websocket-api-integration-requests.html).

Integrations are available in the `aws-apigatewayv2-integrations` module and more information is available in that module.

To add the default WebSocket routes supported by API Gateway (`$connect`, `$disconnect` and `$default`), configure them as part of api props:

```ts
import { WebSocketLambdaIntegration } from '@aws-cdk/aws-apigatewayv2-integrations';

declare const connectHandler: lambda.Function;
declare const disconnectHandler: lambda.Function;
declare const defaultHandler: lambda.Function;

const webSocketApi = new apigwv2.WebSocketApi(this, 'mywsapi', {
  connectRouteOptions: { integration: new WebSocketLambdaIntegration('ConnectIntegration', connectHandler) },
  disconnectRouteOptions: { integration: new WebSocketLambdaIntegration('DisconnectIntegration',disconnectHandler) },
  defaultRouteOptions: { integration: new WebSocketLambdaIntegration('DefaultIntegration', defaultHandler) },
});

new apigwv2.WebSocketStage(this, 'mystage', {
  webSocketApi,
  stageName: 'dev',
  autoDeploy: true,
});
```

To retrieve a websocket URL and a callback URL:

```ts
declare const webSocketStage: apigwv2.WebSocketStage;

const webSocketURL = webSocketStage.url;
// wss://${this.api.apiId}.execute-api.${s.region}.${s.urlSuffix}/${urlPath}
const callbackURL = webSocketStage.callbackUrl;
// https://${this.api.apiId}.execute-api.${s.region}.${s.urlSuffix}/${urlPath}
```

To add any other route:

```ts
import { WebSocketLambdaIntegration } from '@aws-cdk/aws-apigatewayv2-integrations';

declare const messageHandler: lambda.Function;
const webSocketApi = new apigwv2.WebSocketApi(this, 'mywsapi');
webSocketApi.addRoute('sendmessage', {
  integration: new WebSocketLambdaIntegration('SendMessageIntegration', messageHandler),
});
```

To import an existing WebSocketApi:

```ts
const webSocketApi = apigwv2.WebSocketApi.fromWebSocketApiAttributes(this, 'mywsapi', { webSocketId: 'api-1234' });
```

### Manage Connections Permission

Grant permission to use API Gateway Management API of a WebSocket API by calling the `grantManageConnections` API.
You can use Management API to send a callback message to a connected client, get connection information, or disconnect the client. Learn more at [Use @connections commands in your backend service](https://docs.aws.amazon.com/apigateway/latest/developerguide/apigateway-how-to-call-websocket-api-connections.html).

```ts
declare const fn: lambda.Function;

const webSocketApi = new apigwv2.WebSocketApi(this, 'mywsapi');
const stage = new apigwv2.WebSocketStage(this, 'mystage', {
  webSocketApi,
  stageName: 'dev',
});
// per stage permission
stage.grantManagementApiAccess(fn);
// for all the stages permission
webSocketApi.grantManageConnections(fn);
```

### Managing access to WebSocket APIs

API Gateway supports multiple mechanisms for [controlling and managing access to a WebSocket API](https://docs.aws.amazon.com/apigateway/latest/developerguide/apigateway-websocket-api-control-access.html) through authorizers.

These authorizers can be found in the [APIGatewayV2-Authorizers](https://docs.aws.amazon.com/cdk/api/latest/docs/aws-apigatewayv2-authorizers-readme.html) constructs library.

### API Keys

Websocket APIs also support usage of API Keys. An API Key is a key that is used to grant access to an API. These are useful for controlling and tracking access to an API, when used together with [usage plans](https://docs.aws.amazon.com/apigateway/latest/developerguide/api-gateway-api-usage-plans.html). These together allow you to configure controls around API access such as quotas and throttling, along with per-API Key metrics on usage.

To require an API Key when accessing the Websocket API:

```ts
const webSocketApi = new apigwv2.WebSocketApi(this, 'mywsapi',{
  apiKeySelectionExpression: apigwv2.WebSocketApiKeySelectionExpression.HEADER_X_API_KEY,
});
```

### Data Trace Logging

Data trace logging is supported for WebSocket apis. It is enabled by setting the logging level in a stage.
Valid values are OFF, ERROR and INFO.  By default, it's OFF.

```ts
import { RemovalPolicy } from '@aws-cdk/core';
import { DataTraceLoggingLevel } from '@aws-cdk/aws-apigatewayv2';

const webSocketApi = new apigwv2.WebSocketApi(this, 'WebSocketApi');
new apigwv2.WebSocketStage(this, 'WebSocketDev', {
  webSocketApi,
  stageName: 'dev',
  autoDeploy: true,
  dataTraceLoggingLevel: DataTraceLoggingLevel.INFO,
});
```

<<<<<<< HEAD

The data trace log will show up with a name /aws/apigatway/<api gateway id>.  By default it'll have a retention period of
30 days and a removal policy of DESTROY.  However, these may be overridden using the properties dataTraceLogRetention and 
dataTraceLogRemovalPolicy as shown above.  If dataTraceLoggingLevel is not specified or if it has a value of 'OFF', then
dataTraceLogRetention and dataTraceLogRemovalPolicy will have no effect.

=======
>>>>>>> 7d9a25c1
## Access Logs

Access logging is available for both HTTP and WebSocket APIs.

A single line written to the access log for each request that's received by the API Gateway. By default,
access logging is turned off. To enable access logging for a set of default properties to an internally created log group for a given stage set the accessLogEnabled flag to true.  These examples use HttpApi and HttpStage, however they also apply if WebSocketApi and WebSocketStage are used instead.

```ts
const httpApi = new apigwv2.HttpApi(this, 'HttpApi', { createDefaultStage: false });
new apigwv2.HttpStage(this, 'HttpDev', {
  httpApi,
  stageName: 'dev',
  autoDeploy: true,
  accessLogEnabled: true,
});
```

A log group for the access log will be created along with a role that has the proper permissions to 
create and write to the log.  The log entries will contain interesting information that's relevant for
both http and websocket apis. To get a working api gateway stage either autoDeploy must be set to true
or an explicit CfnDeployment must be created.

However, if you want to modify the log entries set a value for the accessLogFormat property
(see https://docs.aws.amazon.com/apigateway/latest/developerguide/api-gateway-mapping-template-reference.html#context-variable-reference for a full list of the possible entries).

For example, imagine that you want to see the error message along with the http method that's called 
(e.g. GET, POST, etc.), which is not included in the default entries because it's applicable only 
to http apis.  A definition for an entry that contains the method and the error message might look like this:

```ts
const accessLogFormat = JSON.stringify({
  apigw: {
    api_id: '$context.apiId',
    stage: '$context.stage',
  },
  request: {
    request_id: '$context.requestId',
    extended_request_id: '$context.extendedRequestId',
  },
  errors: {
    message: '$context.error.message',
  },
  http: {
    method: '$context.httpMethod'
  }
});

const httpApi = new apigwv2.HttpApi(this, 'HttpApi', { createDefaultStage: false });
new apigwv2.HttpStage(this, 'HttpDevStageWithAccessLogGroup', {
  httpApi,
  stageName: 'dev',
  autoDeploy: true,
  accessLogEnabled: true,
  accessLogFormat: accessLogFormat,
});
```

Note that it's not necessary to lay out the log entries in a json format as shown, it's possible to 
include $context.* entries in a free form string.  Also note that all access log entries must include
either $context.requestId or $context.extendedRequestId. If neither is present CloudFormation will reject
the configuration.

The log group that's created by default has a retention period set to 30 days and a removal policy of
DESTROY (meaning that if the stack that contains it is deleted the log group will also be deleted).

If the defaults values aren't right for your application you can supply your own log group:

```ts
import * as apigateway from '@aws-cdk/aws-apigateway';
import * as iam from '@aws-cdk/aws-iam';
import * as logs from '@aws-cdk/aws-logs';
import * as cdk from '@aws-cdk/core';

const httpApiWithExternalLogGroup = new apigwv2.HttpApi(this, 'HttpApiWithExternalLogGroup', { createDefaultStage: false });
const logGroup = new logs.LogGroup(this, 'dev-access-log-group', {
  removalPolicy: cdk.RemovalPolicy.DESTROY,
  retention: 7,
});

const iamRoleForLogGroup = new iam.Role(scope, 'IAMRoleForAccessLog', {
  assumedBy: new iam.ServicePrincipal('apigateway.amazonaws.com'),
});

iamRoleForLogGroup.node.addDependency(httpApiWithExternalLogGroup);

iamRoleForLogGroup.addManagedPolicy(iam.ManagedPolicy.fromAwsManagedPolicyName('service-role/AmazonAPIGatewayPushToCloudWatchLogs'));

// It's required to register the iam role that is used to create the log group with the account
// if an api gateway has never been created in this account/region before.  Otherwise, this is
// a no-op.
const account = new apigateway.CfnAccount(this, 'account', {
  cloudWatchRoleArn: iamRoleForLogGroup.roleArn,
});
account.node.addDependency(httpApiWithExternalLogGroup);

new apigwv2.HttpStage(this, 'HttpDevStageWithExternalLogGroup', {
  httpApi: httpApiWithExternalLogGroup,
  stageName: 'dev',
  accessLogEnabled: true,
  accessLogGroup: logGroup,
});
```

Note that creating the IAM role and registering it with the account won't be necessary if
that's been done somewhere else for the account and region that the api is being deployed in 
(e.g. by hand in the console or in a support stack).<|MERGE_RESOLUTION|>--- conflicted
+++ resolved
@@ -473,15 +473,6 @@
 });
 ```
 
-<<<<<<< HEAD
-
-The data trace log will show up with a name /aws/apigatway/<api gateway id>.  By default it'll have a retention period of
-30 days and a removal policy of DESTROY.  However, these may be overridden using the properties dataTraceLogRetention and 
-dataTraceLogRemovalPolicy as shown above.  If dataTraceLoggingLevel is not specified or if it has a value of 'OFF', then
-dataTraceLogRetention and dataTraceLogRemovalPolicy will have no effect.
-
-=======
->>>>>>> 7d9a25c1
 ## Access Logs
 
 Access logging is available for both HTTP and WebSocket APIs.
