import { Resource } from '@aws-cdk/core';
import { Construct } from 'constructs';
import { CfnRoute, CfnRouteProps } from '../apigatewayv2.generated';
import { IRoute } from '../common';
import { IHttpApi } from './api';
import { IHttpRouteAuthorizer } from './authorizer';
import { IHttpRouteIntegration } from './integration';

/**
 * Represents a Route for an HTTP API.
 */
export interface IHttpRoute extends IRoute {
  /**
   * The HTTP API associated with this route.
   */
  readonly httpApi: IHttpApi;

  /**
   * Returns the path component of this HTTP route, `undefined` if the path is the catch-all route.
   */
  readonly path?: string;
}

/**
 * Supported HTTP methods
 */
export enum HttpMethod {
  /** HTTP ANY */
  ANY = 'ANY',
  /** HTTP DELETE */
  DELETE = 'DELETE',
  /** HTTP GET */
  GET = 'GET',
  /** HTTP HEAD */
  HEAD = 'HEAD',
  /** HTTP OPTIONS */
  OPTIONS = 'OPTIONS',
  /** HTTP PATCH */
  PATCH = 'PATCH',
  /** HTTP POST */
  POST = 'POST',
  /** HTTP PUT */
  PUT = 'PUT',
}

/**
 * HTTP route in APIGateway is a combination of the HTTP method and the path component.
 * This class models that combination.
 */
export class HttpRouteKey {
  /**
   * The catch-all route of the API, i.e., when no other routes match
   */
  public static readonly DEFAULT = new HttpRouteKey('$default');

  /**
   * Create a route key with the combination of the path and the method.
   * @param method default is 'ANY'
   */
  public static with(path: string, method?: HttpMethod) {
    if (path !== '/' && (!path.startsWith('/') || path.endsWith('/'))) {
      throw new Error('path must always start with a "/" and not end with a "/"');
    }
    return new HttpRouteKey(`${method ?? HttpMethod.ANY} ${path}`, path);
  }

  /**
   * The key to the RouteKey as recognized by APIGateway
   */
  public readonly key: string;
  /**
   * The path part of this RouteKey.
   * Returns `undefined` when `RouteKey.DEFAULT` is used.
   */
  public readonly path?: string;

  private constructor(key: string, path?: string) {
    this.key = key;
    this.path = path;
  }
}

/**
 * Options used when configuring multiple routes, at once.
 * The options here are the ones that would be configured for all being set up.
 */
export interface BatchHttpRouteOptions {
  /**
   * The integration to be configured on this route.
   */
  readonly integration: IHttpRouteIntegration;
}

/**
 * Properties to initialize a new Route
 */
export interface HttpRouteProps extends BatchHttpRouteOptions {
  /**
   * the API the route is associated with
   */
  readonly httpApi: IHttpApi;

  /**
   * The key to this route. This is a combination of an HTTP method and an HTTP path.
   */
  readonly routeKey: HttpRouteKey;

  /**
   * Authorizer for a WebSocket API or an HTTP API.
   * @default - No authorizer
   */
  readonly authorizer?: IHttpRouteAuthorizer;

  /**
   * The list of OIDC scopes to include in the authorization.
   *
   * These scopes will be merged with the scopes from the attached authorizer
   * @default - no additional authorization scopes
   */
  readonly authorizationScopes?: string[];
}

/**
 * Route class that creates the Route for API Gateway HTTP API
 * @resource AWS::ApiGatewayV2::Route
 */
export class HttpRoute extends Resource implements IHttpRoute {
  public readonly routeId: string;
  public readonly httpApi: IHttpApi;
  public readonly path?: string;

  constructor(scope: Construct, id: string, props: HttpRouteProps) {
    super(scope, id);

    this.httpApi = props.httpApi;
    this.path = props.routeKey.path;

    const config = props.integration.bind({
      route: this,
      scope: this,
    });

    const integration = props.httpApi._addIntegration(this, config);

    const authBindResult = props.authorizer ? props.authorizer.bind({
      route: this,
      scope: this.httpApi instanceof Construct ? this.httpApi : this, // scope under the API if it's not imported
    }) : undefined;

    let authorizationScopes = authBindResult?.authorizationScopes;

    if (authBindResult && props.authorizationScopes) {
      authorizationScopes = Array.from(new Set([
        ...authorizationScopes ?? [],
        ...props.authorizationScopes,
      ]));
    }

<<<<<<< HEAD
    const authorizationType = authBindResult?.authorizationType === 'NONE' ? undefined : authBindResult?.authorizationType;

=======
>>>>>>> d82de051
    if (authorizationScopes?.length === 0) {
      authorizationScopes = undefined;
    }

    const routeProps: CfnRouteProps = {
      apiId: props.httpApi.apiId,
      routeKey: props.routeKey.key,
      target: `integrations/${integration.integrationId}`,
      authorizerId: authBindResult?.authorizerId,
      authorizationType: authBindResult?.authorizationType ?? HttpAuthorizerType.NONE, // must be explicitly NONE (not undefined) for stack updates to work correctly
      authorizationScopes,
    };

    const route = new CfnRoute(this, 'Resource', routeProps);
    this.routeId = route.ref;
  }
}<|MERGE_RESOLUTION|>--- conflicted
+++ resolved
@@ -156,11 +156,8 @@
       ]));
     }
 
-<<<<<<< HEAD
     const authorizationType = authBindResult?.authorizationType === 'NONE' ? undefined : authBindResult?.authorizationType;
 
-=======
->>>>>>> d82de051
     if (authorizationScopes?.length === 0) {
       authorizationScopes = undefined;
     }
