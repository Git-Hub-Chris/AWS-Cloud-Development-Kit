--- conflicted
+++ resolved
@@ -3,12 +3,8 @@
 import { CfnRoute, CfnRouteProps } from '../apigatewayv2.generated';
 import { IRoute } from '../common';
 import { IHttpApi } from './api';
-<<<<<<< HEAD
 import { IHttpRouteAuthorizer } from './authorizer';
-import { HttpIntegration, IHttpRouteIntegration } from './integration';
-=======
-import { IHttpRouteIntegration } from './integration';
->>>>>>> 31b1b328
+import { IHttpRouteIntegration, HttpIntegration } from './integration';
 
 /**
  * Represents a Route for an HTTP API.
