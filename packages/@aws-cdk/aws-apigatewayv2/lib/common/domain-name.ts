--- conflicted
+++ resolved
@@ -112,46 +112,12 @@
    * Certificate can be both ACM issued or imported.
    */
   readonly certificate: ICertificate;
-<<<<<<< HEAD
-
-  /**
-   * The user-friendly name of the certificate that will be used by the endpoint for this domain name.
-   * This property is optional and is helpful if you have too many certificates and it is easier to remember
-   * certificates by some name rather that the domain they are valid for.
-   * Not specifying this property has no impact on the domain name functionality.
-   * @default null
-   */
-  readonly certificateName?: string;
-
-  /**
-    * The type of endpoint for this DomainName.
-    * @default REGIONAL
-    */
-  readonly endpointType?: EndpointType;
-
-  /**
-    * The public certificate issued by ACM to validate ownership of your custom domain.
-    * Optional property, only required when you configure mutual TLS while using an ACM imported or private CA
-    * certificate as 'certificate'. In such a situation, ownershipVerificationCertificate acts as the ACM issued
-    * certificate that verifies the ownership of the custom domain with which 'certificate' is associated.
-    * Since this property is not 'required', the default is null when this property is not set.
-    * @default null
-    */
-  readonly ownershipVerificationCertificate?: ICertificate;
-
-  /**
-    * The Transport Layer Security (TLS) version + cipher suite for this domain name.
-    * @see https://docs.aws.amazon.com/AWSCloudFormation/latest/UserGuide/aws-resource-apigateway-domainname.html
-    * @default SecurityPolicy.TLS_1_2
-    */
-  readonly securityPolicy?: SecurityPolicy;
-=======
+  
   /**
    * The mutual TLS authentication configuration for a custom domain name.
    * @default - mTLS is not configured.
    */
   readonly mtls?: MTLSConfig
->>>>>>> 9c77e941
 }
 
 /**
@@ -162,14 +128,9 @@
    * The bucket that the trust store is hosted in.
    */
   readonly bucket: IBucket;
-<<<<<<< HEAD
-
-  /**
-   * The key in S3 to look at for the trust store.
-=======
+
   /**
    * The key in S3 to look at for the trust store
->>>>>>> 9c77e941
    */
   readonly key: string;
 
@@ -210,20 +171,6 @@
       throw new Error('empty string for domainName not allowed');
     }
 
-<<<<<<< HEAD
-    // domain name configuration null check
-    if (!props.domainNameConfigurations) {
-      throw new Error('empty domain name configurations are not allowed');
-    } else {
-      this.setDomainNameConfigurations(...props.domainNameConfigurations);
-    }
-
-    const mtlsConfig = this.configureMTLS(props.mutualTlsConfiguration);
-
-    const domainNameProps: CfnDomainNameProps = {
-      domainName: props.domainName,
-      domainNameConfigurations: this.domainNameConfigurations,
-=======
     const mtlsConfig = this.configureMTLS(props.mtls);
     const domainNameProps: CfnDomainNameProps = {
       domainName: props.domainName,
@@ -233,7 +180,6 @@
           endpointType: 'REGIONAL',
         },
       ],
->>>>>>> 9c77e941
       mutualTlsAuthentication: mtlsConfig,
     };
     const resource = new CfnDomainName(this, 'Resource', domainNameProps);
@@ -242,7 +188,6 @@
     this.regionalHostedZoneId = Token.asString(resource.getAtt('RegionalHostedZoneId'));
   }
 
-<<<<<<< HEAD
   private setDomainNameConfigurations(...domainNameConfigurations: DomainNameConfiguration[]) {
     domainNameConfigurations.forEach( (config) => {
       const ownershipCertArn = (config.ownershipVerificationCertificate) ? config.ownershipVerificationCertificate.certificateArn : undefined;
@@ -257,17 +202,10 @@
     });
   }
 
-=======
->>>>>>> 9c77e941
   private configureMTLS(mtlsConfig?: MTLSConfig): CfnDomainName.MutualTlsAuthenticationProperty | undefined {
     if (!mtlsConfig) return undefined;
     return {
       truststoreUri: mtlsConfig.bucket.s3UrlForObject(mtlsConfig.key),
       truststoreVersion: mtlsConfig.version,
     };
-  }
-<<<<<<< HEAD
-
-=======
->>>>>>> 9c77e941
 }