--- conflicted
+++ resolved
@@ -80,7 +80,6 @@
   },
   "license": "Apache-2.0",
   "devDependencies": {
-<<<<<<< HEAD
     "@aws-cdk/assert": "1.25.0",
     "cdk-build-tools": "1.25.0",
     "cdk-integ-tools": "1.25.0",
@@ -94,18 +93,6 @@
   "peerDependencies": {
     "@aws-cdk/core": "1.25.0",
     "@aws-cdk/aws-lambda": "1.25.0"
-=======
-    "@aws-cdk/assert": "999.0.0",
-    "cdk-build-tools": "999.0.0",
-    "cfn2ts": "999.0.0",
-    "pkglint": "999.0.0"
-  },
-  "dependencies": {
-    "@aws-cdk/core": "999.0.0"
-  },
-  "peerDependencies": {
-    "@aws-cdk/core": "999.0.0"
->>>>>>> 77b998fe
   },
   "engines": {
     "node": ">= 10.3.0"
