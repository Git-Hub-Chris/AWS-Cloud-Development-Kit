import { Ec2Service, Ec2TaskDefinition, PlacementConstraint, PlacementStrategy } from '@aws-cdk/aws-ecs';
import { ApplicationTargetGroup } from '@aws-cdk/aws-elasticloadbalancingv2';
import * as cxapi from '@aws-cdk/cx-api';
import { Construct } from 'constructs';
import {
  ApplicationMultipleTargetGroupsServiceBase,
  ApplicationMultipleTargetGroupsServiceBaseProps,
} from '../base/application-multiple-target-groups-service-base';

/**
 * The properties for the ApplicationMultipleTargetGroupsEc2Service service.
 */
export interface ApplicationMultipleTargetGroupsEc2ServiceProps extends ApplicationMultipleTargetGroupsServiceBaseProps {

  /**
   * The task definition to use for tasks in the service. Only one of TaskDefinition or TaskImageOptions must be specified.
   *
   * [disable-awslint:ref-via-interface]
   *
   * @default - none
   */
  readonly taskDefinition?: Ec2TaskDefinition;

  /**
   * The minimum number of CPU units to reserve for the container.
   *
   * Valid values, which determines your range of valid values for the memory parameter:
   *
   * @default - No minimum CPU units reserved.
   */
  readonly cpu?: number;

  /**
   * The amount (in MiB) of memory to present to the container.
   *
   * If your container attempts to exceed the allocated memory, the container
   * is terminated.
   *
   * At least one of memoryLimitMiB and memoryReservationMiB is required.
   *
   * @default - No memory limit.
   */
  readonly memoryLimitMiB?: number;

  /**
   * The soft limit (in MiB) of memory to reserve for the container.
   *
   * When system memory is under heavy contention, Docker attempts to keep the
   * container memory to this soft limit. However, your container can consume more
   * memory when it needs to, up to either the hard limit specified with the memory
   * parameter (if applicable), or all of the available memory on the container
   * instance, whichever comes first.
   *
   * At least one of memoryLimitMiB and memoryReservationMiB is required.
   *
   * Note that this setting will be ignored if TaskImagesOptions is specified
   *
   * @default - No memory reserved.
   */
  readonly memoryReservationMiB?: number;

  /**
   * The placement constraints to use for tasks in the service. For more information, see
   * [Amazon ECS Task Placement Constraints](https://docs.aws.amazon.com/AmazonECS/latest/developerguide/task-placement-constraints.html).
   *
   * @default - No constraints.
   */
  readonly placementConstraints?: PlacementConstraint[];

  /**
   * The placement strategies to use for tasks in the service. For more information, see
   * [Amazon ECS Task Placement Strategies](https://docs.aws.amazon.com/AmazonECS/latest/developerguide/task-placement-strategies.html).
   *
   * @default - No strategies.
  */
  readonly placementStrategies?: PlacementStrategy[];
}

/**
 * An EC2 service running on an ECS cluster fronted by an application load balancer.
 */
export class ApplicationMultipleTargetGroupsEc2Service extends ApplicationMultipleTargetGroupsServiceBase {

  /**
   * The EC2 service in this construct.
   */
  public readonly service: Ec2Service;
  /**
   * The EC2 Task Definition in this construct.
   */
  public readonly taskDefinition: Ec2TaskDefinition;
  /**
   * The default target group for the service.
   */
  public readonly targetGroup: ApplicationTargetGroup;

  /**
   * Constructs a new instance of the ApplicationMultipleTargetGroupsEc2Service class.
   */
  constructor(scope: Construct, id: string, props: ApplicationMultipleTargetGroupsEc2ServiceProps = {}) {
    super(scope, id, props);

    if (props.taskDefinition && props.taskImageOptions) {
      throw new Error('You must specify only one of TaskDefinition or TaskImageOptions.');
    } else if (props.taskDefinition) {
      this.taskDefinition = props.taskDefinition;
    } else if (props.taskImageOptions) {
      const taskImageOptions = props.taskImageOptions;
      this.taskDefinition = new Ec2TaskDefinition(this, 'TaskDef', {
        executionRole: taskImageOptions.executionRole,
        taskRole: taskImageOptions.taskRole,
      });

      const containerName = taskImageOptions.containerName ?? 'web';
      const container = this.taskDefinition.addContainer(containerName, {
        image: taskImageOptions.image,
        cpu: props.cpu,
        memoryLimitMiB: props.memoryLimitMiB,
        memoryReservationMiB: props.memoryReservationMiB,
        environment: taskImageOptions.environment,
        secrets: taskImageOptions.secrets,
        logging: this.logDriver,
        dockerLabels: taskImageOptions.dockerLabels,
      });
      if (taskImageOptions.containerPorts) {
        for (const containerPort of taskImageOptions.containerPorts) {
          container.addPortMappings({
            containerPort,
          });
        }
      }
    } else {
      throw new Error('You must specify one of: taskDefinition or image');
    }
    if (!this.taskDefinition.defaultContainer) {
      throw new Error('At least one essential container must be specified');
    }
    if (this.taskDefinition.defaultContainer.portMappings.length === 0) {
      this.taskDefinition.defaultContainer.addPortMappings({
        containerPort: 80,
      });
    }

    this.service = this.createEc2Service(props);
    if (props.targetGroups) {
      this.addPortMappingForTargets(this.taskDefinition.defaultContainer, props.targetGroups);
      this.targetGroup = this.registerECSTargets(this.service, this.taskDefinition.defaultContainer, props.targetGroups);
    } else {
      this.targetGroup = this.listener.addTargets('ECS', {
        targets: [this.service],
        port: this.taskDefinition.defaultContainer.portMappings[0].containerPort,
      });
    }
  }

  private createEc2Service(props: ApplicationMultipleTargetGroupsEc2ServiceProps): Ec2Service {
    const desiredCount = this.node.tryGetContext(cxapi.ECS_REMOVE_DEFAULT_DESIRED_COUNT) ? this.internalDesiredCount : this.desiredCount;

    return new Ec2Service(this, 'Service', {
      cluster: this.cluster,
      desiredCount: desiredCount,
      taskDefinition: this.taskDefinition,
      assignPublicIp: false,
      serviceName: props.serviceName,
      healthCheckGracePeriod: props.healthCheckGracePeriod,
      propagateTags: props.propagateTags,
      enableECSManagedTags: props.enableECSManagedTags,
      cloudMapOptions: props.cloudMapOptions,
<<<<<<< HEAD
      enableExecuteCommand: props.enableExecuteCommand,
=======
      placementConstraints: props.placementConstraints,
      placementStrategies: props.placementStrategies,
>>>>>>> f199fadd
    });
  }
}<|MERGE_RESOLUTION|>--- conflicted
+++ resolved
@@ -166,12 +166,9 @@
       propagateTags: props.propagateTags,
       enableECSManagedTags: props.enableECSManagedTags,
       cloudMapOptions: props.cloudMapOptions,
-<<<<<<< HEAD
       enableExecuteCommand: props.enableExecuteCommand,
-=======
       placementConstraints: props.placementConstraints,
       placementStrategies: props.placementStrategies,
->>>>>>> f199fadd
     });
   }
 }