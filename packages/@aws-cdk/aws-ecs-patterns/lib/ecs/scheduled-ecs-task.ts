--- conflicted
+++ resolved
@@ -11,14 +11,6 @@
   readonly cpu?: number;
 
   /**
-<<<<<<< HEAD
-   * Number of desired copies of running tasks.
-   *
-   * @default 1
-   */
-  readonly desiredTaskCount?: number;
-
-  /**
    * The environment variables to pass to the container.
    *
    * @default none
@@ -26,8 +18,6 @@
   readonly environment?: { [key: string]: ecs.EnvironmentValue };
 
   /**
-=======
->>>>>>> 69c82c8d
    * The hard limit (in MiB) of memory to present to the container.
    *
    * If your container attempts to exceed the allocated memory, the container
