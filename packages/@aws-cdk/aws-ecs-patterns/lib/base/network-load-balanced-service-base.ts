--- conflicted
+++ resolved
@@ -1,15 +1,25 @@
+import * as cdk from '@aws-cdk/core';
+
+import { ARecord, CnameRecord, IHostedZone, RecordTarget } from '@aws-cdk/aws-route53';
+import { AddNetworkTargetsProps, BaseNetworkListenerProps, INetworkLoadBalancer, NetworkListener, NetworkLoadBalancer, NetworkTargetGroup } from '@aws-cdk/aws-elasticloadbalancingv2';
+import {
+  AwsLogDriver,
+  BaseService,
+  CloudMapOptions,
+  Cluster,
+  ContainerImage,
+  DeploymentCircuitBreaker,
+  DeploymentController,
+  ICluster,
+  LogDriver,
+  PropagatedTagSource,
+  Secret,
+} from '@aws-cdk/aws-ecs';
+
+import { Construct } from 'constructs';
+import { IRole } from '@aws-cdk/aws-iam';
 import { IVpc } from '@aws-cdk/aws-ec2';
-import {
-  AwsLogDriver, BaseService, CloudMapOptions, Cluster, ContainerImage, DeploymentController, DeploymentCircuitBreaker,
-  ICluster, LogDriver, PropagatedTagSource, Secret,
-} from '@aws-cdk/aws-ecs';
-import { AddNetworkTargetsProps, BaseNetworkListenerProps, INetworkLoadBalancer, NetworkListener, NetworkLoadBalancer, NetworkTargetGroup } from '@aws-cdk/aws-elasticloadbalancingv2';
-import { IRole } from '@aws-cdk/aws-iam';
-import { ARecord, CnameRecord, IHostedZone, RecordTarget } from '@aws-cdk/aws-route53';
 import { LoadBalancerTarget } from '@aws-cdk/aws-route53-targets';
-import * as cdk from '@aws-cdk/core';
-import { Construct } from 'constructs';
-
 
 /**
  * Describes the type of DNS record the service should create
@@ -185,7 +195,6 @@
   readonly circuitBreaker?: DeploymentCircuitBreaker;
 
   /**
-<<<<<<< HEAD
    * Properties for adding a new Network Target to the Network Listener.
    * If provided, this will override the 'containerPort' property, as port will already be defined.
    *
@@ -200,13 +209,13 @@
    * @default - None
    */
   readonly networkListenerProps?: BaseNetworkListenerProps;
-=======
+
+  /**
    * Whether ECS Exec should be enabled
    *
    * @default - false
    */
   readonly enableExecuteCommand?: boolean;
->>>>>>> ddb47667
 }
 
 export interface NetworkLoadBalancedTaskImageOptions {
