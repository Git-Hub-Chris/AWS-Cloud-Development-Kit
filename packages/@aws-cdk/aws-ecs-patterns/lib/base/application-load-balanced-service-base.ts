--- conflicted
+++ resolved
@@ -330,10 +330,7 @@
 
     const targetProps = {
       port: 80,
-<<<<<<< HEAD
       protocol: containerProtocol,
-=======
->>>>>>> 4a769737
     };
 
     this.listener = loadBalancer.addListener('PublicListener', {
