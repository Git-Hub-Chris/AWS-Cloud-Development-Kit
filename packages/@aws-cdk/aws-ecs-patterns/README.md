--- conflicted
+++ resolved
@@ -524,7 +524,6 @@
 });
 ```
 
-<<<<<<< HEAD
 ### Deploy application and metrics sidecar
 
 The following is an example of deploying an application along with a metrics sidecar container that utilizes `dockerLabels` for discovery:
@@ -546,7 +545,8 @@
 service.taskDefinition.addContainer('Sidecar', {
   image: ContainerImage.fromRegistry('example/metrics-sidecar')
 }
-=======
+```
+
 ### Select specific load balancer name ApplicationLoadBalancedFargateService
 
 ```ts
@@ -563,5 +563,4 @@
   },
   loadBalancerName: 'application-lb-name',
 });
->>>>>>> c432fb40
 ```