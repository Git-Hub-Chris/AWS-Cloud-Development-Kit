--- conflicted
+++ resolved
@@ -1,11 +1,7 @@
 import ec2 = require('@aws-cdk/aws-ec2');
-<<<<<<< HEAD
-import { Construct, Duration, Lazy, Resource } from '@aws-cdk/cdk';
-=======
-import { Construct, ContextProvider, Lazy, Resource } from '@aws-cdk/cdk';
+import { Construct, ContextProvider, Duration, Lazy, Resource } from '@aws-cdk/cdk';
 import cxapi = require('@aws-cdk/cx-api');
 import { HostedZoneProviderProps } from './hosted-zone-provider';
->>>>>>> c1c43bf2
 import { HostedZoneAttributes, IHostedZone } from './hosted-zone-ref';
 import { CaaAmazonRecord, ZoneDelegationRecord } from './record-set';
 import { CfnHostedZone } from './route53.generated';
