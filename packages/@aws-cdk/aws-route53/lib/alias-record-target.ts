import { IRecordSet } from "./record-set";

/**
 * Classes that are valid alias record targets, like CloudFront distributions and load
 * balancers, should implement this interface.
 */
export interface IAliasRecordTarget {
  /**
   * Return hosted zone ID and DNS name, usable for Route53 alias targets
   */
<<<<<<< HEAD
  bind(record: IRecordSet): AliasRecordTargetProps;
=======
  bind(record: IAliasRecord): AliasRecordTargetConfig;
>>>>>>> 0db32dee
}

/**
 * Represents the properties of an alias target destination.
 */
export interface AliasRecordTargetConfig {
  /**
   * Hosted zone ID of the target
   */
  readonly hostedZoneId: string;

  /**
   * DNS name of the target
   */
  readonly dnsName: string;
}<|MERGE_RESOLUTION|>--- conflicted
+++ resolved
@@ -8,11 +8,7 @@
   /**
    * Return hosted zone ID and DNS name, usable for Route53 alias targets
    */
-<<<<<<< HEAD
-  bind(record: IRecordSet): AliasRecordTargetProps;
-=======
-  bind(record: IAliasRecord): AliasRecordTargetConfig;
->>>>>>> 0db32dee
+  bind(record: IRecordSet): AliasRecordTargetConfig;
 }
 
 /**
