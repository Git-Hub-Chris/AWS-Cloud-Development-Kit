--- conflicted
+++ resolved
@@ -177,23 +177,30 @@
       hz.zoneName;
     }).toThrow('Cannot reference `zoneName` when using `HostedZone.fromHostedZoneId()`. A construct consuming this hosted zone may be trying to reference its `zoneName`. If this is the case, use `fromHostedZoneAttributes()` or `fromLookup()` instead.');
   });
-<<<<<<< HEAD
+
+  test('fromLookup throws error when domainName is undefined', () => {
+    // GIVEN
+    let domainName!: string;
+    const stack = new cdk.Stack(undefined, 'TestStack', {
+      env: { account: '123456789012', region: 'us-east-1' },
+    });
+
+    // THEN
+    expect(() => {
+      HostedZone.fromLookup(stack, 'HostedZone', {
+        domainName,
+      });
+    }).toThrow(/Cannot use undefined value for attribute `domainName`/);
+  });
 });
 
 describe('Vpc', () => {
   test('different region in vpc and hosted zone', () => {
     // GIVEN
-=======
-
-  test('fromLookup throws error when domainName is undefined', () => {
-    // GIVEN
-    let domainName!: string;
->>>>>>> 9f26e8a0
-    const stack = new cdk.Stack(undefined, 'TestStack', {
-      env: { account: '123456789012', region: 'us-east-1' },
-    });
-
-<<<<<<< HEAD
+    const stack = new cdk.Stack(undefined, 'TestStack', {
+      env: { account: '123456789012', region: 'us-east-1' },
+    });
+
     // WHEN
     new PrivateHostedZone(stack, 'HostedZone', {
       vpc: ec2.Vpc.fromVpcAttributes(stack, 'Vpc', {
@@ -214,13 +221,5 @@
       ],
       Name: Match.anyValue(),
     });
-=======
-    // THEN
-    expect(() => {
-      HostedZone.fromLookup(stack, 'HostedZone', {
-        domainName,
-      });
-    }).toThrow(/Cannot use undefined value for attribute `domainName`/);
->>>>>>> 9f26e8a0
   });
 });