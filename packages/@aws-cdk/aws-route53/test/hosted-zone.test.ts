import '@aws-cdk/assert-internal/jest';
import * as iam from '@aws-cdk/aws-iam';
import * as cdk from '@aws-cdk/core';
import { HostedZone, PublicHostedZone } from '../lib';

describe('hosted zone', () => {
  describe('Hosted Zone', () => {
    test('Hosted Zone constructs the ARN', () => {
      // GIVEN
      const stack = new cdk.Stack(undefined, 'TestStack', {
        env: { account: '123456789012', region: 'us-east-1' },
      });

      const testZone = new HostedZone(stack, 'HostedZone', {
        zoneName: 'testZone',
      });

      expect(stack.resolve(testZone.hostedZoneArn)).toEqual({
        'Fn::Join': [
          '',
          [
            'arn:',
            { Ref: 'AWS::Partition' },
            ':route53:::hostedzone/',
            { Ref: 'HostedZoneDB99F866' },
          ],
        ],
      });


    });
  });

  test('Supports tags', () => {
    // GIVEN
    const stack = new cdk.Stack();

    // WHEN
    const hostedZone = new HostedZone(stack, 'HostedZone', {
      zoneName: 'test.zone',
    });
    cdk.Tags.of(hostedZone).add('zoneTag', 'inMyZone');

    // THEN
    expect(stack).toMatchTemplate({
      Resources: {
        HostedZoneDB99F866: {
          Type: 'AWS::Route53::HostedZone',
          Properties: {
            Name: 'test.zone.',
            HostedZoneTags: [
              {
                Key: 'zoneTag',
                Value: 'inMyZone',
              },
            ],
          },
        },
      },
    });


  });

  test('with crossAccountZoneDelegationPrincipal', () => {
    // GIVEN
    const stack = new cdk.Stack(undefined, 'TestStack', {
      env: { account: '123456789012', region: 'us-east-1' },
    });

    // WHEN
    new PublicHostedZone(stack, 'HostedZone', {
      zoneName: 'testZone',
      crossAccountZoneDelegationPrincipal: new iam.AccountPrincipal('223456789012'),
      crossAccountZoneDelegationRoleName: 'myrole',
    });

    // THEN
    expect(stack).toMatchTemplate({
      Resources: {
        HostedZoneDB99F866: {
          Type: 'AWS::Route53::HostedZone',
          Properties: {
            Name: 'testZone.',
          },
        },
        HostedZoneCrossAccountZoneDelegationRole685DF755: {
          Type: 'AWS::IAM::Role',
          Properties: {
            RoleName: 'myrole',
            AssumeRolePolicyDocument: {
              Statement: [
                {
                  Action: 'sts:AssumeRole',
                  Effect: 'Allow',
                  Principal: {
                    AWS: {
                      'Fn::Join': [
                        '',
                        [
                          'arn:',
                          {
                            Ref: 'AWS::Partition',
                          },
                          ':iam::223456789012:root',
                        ],
                      ],
                    },
                  },
                },
              ],
              Version: '2012-10-17',
            },
            Policies: [
              {
                PolicyDocument: {
                  Statement: [
                    {
                      Action: 'route53:ChangeResourceRecordSets',
                      Effect: 'Allow',
                      Resource: {
                        'Fn::Join': [
                          '',
                          [
                            'arn:',
                            {
                              Ref: 'AWS::Partition',
                            },
                            ':route53:::hostedzone/',
                            {
                              Ref: 'HostedZoneDB99F866',
                            },
                          ],
                        ],
                      },
                    },
                    {
                      Action: 'route53:ListHostedZonesByName',
                      Effect: 'Allow',
                      Resource: '*',
                    },
                  ],
                  Version: '2012-10-17',
                },
                PolicyName: 'delegation',
              },
            ],
          },
        },
      },
    });


  });

  test('with crossAccountZoneDelegationPrincipal, throws if name provided without principal', () => {
    // GIVEN
    const stack = new cdk.Stack(undefined, 'TestStack', {
      env: { account: '123456789012', region: 'us-east-1' },
    });

    // THEN
    expect(() => {
      new PublicHostedZone(stack, 'HostedZone', {
        zoneName: 'testZone',
        crossAccountZoneDelegationRoleName: 'myrole',
      });
    }).toThrow(/crossAccountZoneDelegationRoleName property is not supported without crossAccountZoneDelegationPrincipal/);


<<<<<<< HEAD
    test.done();
  },

  'Hosted Zone name servers'(test: Test) {
    // GIVEN
    const stack = new cdk.Stack(undefined, 'TestStack', {
      env: { account: '123456789012', region: 'us-east-1' },
    });

    // WHEN
    const testZone = new HostedZone(stack, 'HostedZone', {
      zoneName: 'testZone',
    });

    // THEN
    test.equal(testZone.hostedZoneNameServers?.length, 4);
    test.deepEqual(stack.resolve(testZone.hostedZoneNameServers), [
      { 'Fn::Select': [0, { 'Fn::GetAtt': ['HostedZoneDB99F866', 'NameServers'] }] },
      { 'Fn::Select': [1, { 'Fn::GetAtt': ['HostedZoneDB99F866', 'NameServers'] }] },
      { 'Fn::Select': [2, { 'Fn::GetAtt': ['HostedZoneDB99F866', 'NameServers'] }] },
      { 'Fn::Select': [3, { 'Fn::GetAtt': ['HostedZoneDB99F866', 'NameServers'] }] },
    ]);

    test.done();
  },
=======
  });
>>>>>>> d5ca4194
});<|MERGE_RESOLUTION|>--- conflicted
+++ resolved
@@ -168,11 +168,9 @@
     }).toThrow(/crossAccountZoneDelegationRoleName property is not supported without crossAccountZoneDelegationPrincipal/);
 
 
-<<<<<<< HEAD
-    test.done();
-  },
+  });
 
-  'Hosted Zone name servers'(test: Test) {
+  test('Hosted Zone name servers', () => {
     // GIVEN
     const stack = new cdk.Stack(undefined, 'TestStack', {
       env: { account: '123456789012', region: 'us-east-1' },
@@ -184,17 +182,13 @@
     });
 
     // THEN
-    test.equal(testZone.hostedZoneNameServers?.length, 4);
-    test.deepEqual(stack.resolve(testZone.hostedZoneNameServers), [
+    expect(testZone.hostedZoneNameServers?.length).toEqual(4);
+    expect(stack.resolve(testZone.hostedZoneNameServers)).toEqual([
       { 'Fn::Select': [0, { 'Fn::GetAtt': ['HostedZoneDB99F866', 'NameServers'] }] },
       { 'Fn::Select': [1, { 'Fn::GetAtt': ['HostedZoneDB99F866', 'NameServers'] }] },
       { 'Fn::Select': [2, { 'Fn::GetAtt': ['HostedZoneDB99F866', 'NameServers'] }] },
       { 'Fn::Select': [3, { 'Fn::GetAtt': ['HostedZoneDB99F866', 'NameServers'] }] },
     ]);
 
-    test.done();
-  },
-=======
   });
->>>>>>> d5ca4194
 });