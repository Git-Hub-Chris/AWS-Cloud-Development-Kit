{
  "name": "@aws-cdk/aws-ssm",
  "version": "1.13.1",
  "description": "The CDK Construct Library for AWS::SSM",
  "main": "lib/index.js",
  "types": "lib/index.d.ts",
  "jsii": {
    "outdir": "dist",
    "targets": {
      "java": {
        "package": "software.amazon.awscdk.services.ssm",
        "maven": {
          "groupId": "software.amazon.awscdk",
          "artifactId": "ssm",
          "versionSuffix": ".DEVPREVIEW"
        }
      },
      "dotnet": {
        "namespace": "Amazon.CDK.AWS.SSM",
        "packageId": "Amazon.CDK.AWS.SSM",
        "signAssembly": true,
        "assemblyOriginatorKeyFile": "../../key.snk",
        "versionSuffix": "-devpreview",
        "iconUrl": "https://raw.githubusercontent.com/aws/aws-cdk/master/logo/default-256-dark.png"
      },
      "python": {
        "distName": "aws-cdk.aws-ssm",
        "module": "aws_cdk.aws_ssm"
      }
    }
  },
  "repository": {
    "type": "git",
    "url": "https://github.com/aws/aws-cdk.git",
    "directory": "packages/@aws-cdk/aws-ssm"
  },
  "scripts": {
    "build": "cdk-build",
    "watch": "cdk-watch",
    "lint": "cdk-lint",
    "test": "cdk-test",
    "integ": "cdk-integ",
    "pkglint": "pkglint -f",
    "package": "cdk-package",
    "awslint": "cdk-awslint",
    "cfn2ts": "cfn2ts",
    "build+test+package": "npm run build+test && npm run package",
    "build+test": "npm run build && npm test"
  },
  "cdk-build": {
    "cloudformation": "AWS::SSM"
  },
  "keywords": [
    "aws",
    "cdk",
    "constructs",
    "ssm"
  ],
  "author": {
    "name": "Amazon Web Services",
    "url": "https://aws.amazon.com",
    "organization": true
  },
  "license": "Apache-2.0",
  "devDependencies": {
    "@aws-cdk/assert": "1.13.1",
    "cdk-build-tools": "file:../../../tools/cdk-build-tools",
    "cdk-integ-tools": "file:../../../tools/cdk-integ-tools",
    "cfn2ts": "file:../../../tools/cfn2ts",
    "pkglint": "file:../../../tools/pkglint"
  },
  "dependencies": {
<<<<<<< HEAD
    "@aws-cdk/aws-iam": "1.13.0",
    "@aws-cdk/aws-kms": "1.13.0",    
    "@aws-cdk/core": "1.13.0",
    "@aws-cdk/cx-api": "1.13.0"
  },
  "homepage": "https://github.com/aws/aws-cdk",
  "peerDependencies": {
    "@aws-cdk/aws-iam": "1.13.0",
    "@aws-cdk/aws-kms": "1.13.0",    
    "@aws-cdk/core": "1.13.0",
    "@aws-cdk/cx-api": "1.13.0"
=======
    "@aws-cdk/aws-iam": "1.13.1",
    "@aws-cdk/core": "1.13.1",
    "@aws-cdk/cx-api": "1.13.1"
  },
  "homepage": "https://github.com/aws/aws-cdk",
  "peerDependencies": {
    "@aws-cdk/aws-iam": "1.13.1",
    "@aws-cdk/core": "1.13.1",
    "@aws-cdk/cx-api": "1.13.1"
>>>>>>> 6f22446b
  },
  "engines": {
    "node": ">= 10.3.0"
  },
  "awslint": {
    "exclude": [
      "export:@aws-cdk/aws-ssm.IParameter",
      "import-props-interface:@aws-cdk/aws-ssm.ParameterImportProps",
      "resource-attribute:@aws-cdk/aws-ssm.IParameter.parameterValue",
      "from-attributes:fromStringParameterAttributes",
      "from-attributes:fromStringListParameterAttributes",
      "props-physical-name:@aws-cdk/aws-ssm.StringListParameterProps",
      "props-physical-name:@aws-cdk/aws-ssm.StringParameterProps"
    ]
  },
  "stability": "stable"
}<|MERGE_RESOLUTION|>--- conflicted
+++ resolved
@@ -70,29 +70,17 @@
     "pkglint": "file:../../../tools/pkglint"
   },
   "dependencies": {
-<<<<<<< HEAD
-    "@aws-cdk/aws-iam": "1.13.0",
-    "@aws-cdk/aws-kms": "1.13.0",    
-    "@aws-cdk/core": "1.13.0",
-    "@aws-cdk/cx-api": "1.13.0"
-  },
-  "homepage": "https://github.com/aws/aws-cdk",
-  "peerDependencies": {
-    "@aws-cdk/aws-iam": "1.13.0",
-    "@aws-cdk/aws-kms": "1.13.0",    
-    "@aws-cdk/core": "1.13.0",
-    "@aws-cdk/cx-api": "1.13.0"
-=======
     "@aws-cdk/aws-iam": "1.13.1",
+    "@aws-cdk/aws-kms": "1.13.1",    
     "@aws-cdk/core": "1.13.1",
     "@aws-cdk/cx-api": "1.13.1"
   },
   "homepage": "https://github.com/aws/aws-cdk",
   "peerDependencies": {
     "@aws-cdk/aws-iam": "1.13.1",
+    "@aws-cdk/aws-kms": "1.13.1",    
     "@aws-cdk/core": "1.13.1",
     "@aws-cdk/cx-api": "1.13.1"
->>>>>>> 6f22446b
   },
   "engines": {
     "node": ">= 10.3.0"
