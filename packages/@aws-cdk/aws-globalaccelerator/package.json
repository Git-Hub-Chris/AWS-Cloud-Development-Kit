{
  "name": "@aws-cdk/aws-globalaccelerator",
  "version": "0.0.0",
  "private": true,
  "description": "The CDK Construct Library for AWS::GlobalAccelerator",
  "main": "lib/index.js",
  "types": "lib/index.d.ts",
  "jsii": {
    "outdir": "dist",
    "targets": {
      "dotnet": {
        "namespace": "Amazon.CDK.AWS.GlobalAccelerator",
        "packageId": "Amazon.CDK.AWS.GlobalAccelerator",
        "iconUrl": "https://raw.githubusercontent.com/aws/aws-cdk/master/logo/default-256-dark.png"
      },
      "java": {
        "package": "software.amazon.awscdk.services.globalaccelerator",
        "maven": {
          "groupId": "software.amazon.awscdk",
          "artifactId": "globalaccelerator"
        }
      },
      "python": {
        "distName": "aws-cdk.aws-globalaccelerator",
        "module": "aws_cdk.aws_globalaccelerator",
        "classifiers": [
          "Framework :: AWS CDK",
          "Framework :: AWS CDK :: 1"
        ]
      }
    },
    "projectReferences": true
  },
  "repository": {
    "type": "git",
    "url": "https://github.com/aws/aws-cdk.git",
    "directory": "packages/@aws-cdk/aws-globalaccelerator"
  },
  "homepage": "https://github.com/aws/aws-cdk",
  "scripts": {
    "build": "cdk-build",
    "watch": "cdk-watch",
    "lint": "cdk-lint",
    "test": "cdk-test",
    "integ": "cdk-integ",
    "pkglint": "pkglint -f",
    "package": "cdk-package",
    "awslint": "cdk-awslint",
    "cfn2ts": "cfn2ts",
    "build+test+package": "yarn build+test && yarn package",
    "build+test": "yarn build && yarn test",
    "compat": "cdk-compat",
    "gen": "cfn2ts",
    "rosetta:extract": "yarn --silent jsii-rosetta extract",
    "build+extract": "yarn build && yarn rosetta:extract",
    "build+test+extract": "yarn build+test && yarn rosetta:extract"
  },
  "cdk-build": {
    "cloudformation": "AWS::GlobalAccelerator",
    "env": {
      "AWSLINT_BASE_CONSTRUCT": true
    }
  },
  "keywords": [
    "aws",
    "cdk",
    "constructs",
    "AWS::GlobalAccelerator",
    "aws-globalaccelerator"
  ],
  "author": {
    "name": "Amazon Web Services",
    "url": "https://aws.amazon.com",
    "organization": true
  },
  "license": "Apache-2.0",
  "devDependencies": {
    "@aws-cdk/assert-internal": "0.0.0",
    "@aws-cdk/aws-elasticloadbalancingv2": "0.0.0",
    "@aws-cdk/cdk-build-tools": "0.0.0",
    "@aws-cdk/cdk-integ-tools": "0.0.0",
    "@aws-cdk/cfn2ts": "0.0.0",
    "@aws-cdk/pkglint": "0.0.0",
    "@types/jest": "^26.0.24"
  },
  "dependencies": {
    "@aws-cdk/aws-ec2": "0.0.0",
    "@aws-cdk/core": "0.0.0",
    "@aws-cdk/custom-resources": "0.0.0",
    "constructs": "^10.0.0"
  },
  "peerDependencies": {
    "@aws-cdk/aws-ec2": "0.0.0",
    "@aws-cdk/core": "0.0.0",
<<<<<<< HEAD
    "@aws-cdk/custom-resources": "0.0.0",
    "constructs": "^3.3.69"
=======
    "constructs": "^10.0.0",
    "@aws-cdk/custom-resources": "0.0.0"
>>>>>>> d45bb521
  },
  "engines": {
    "node": ">= 10.13.0 <13 || >=13.7.0"
  },
  "stability": "stable",
  "maturity": "stable",
  "awscdkio": {
    "announce": false
  },
  "publishConfig": {
    "tag": "latest"
  }
}<|MERGE_RESOLUTION|>--- conflicted
+++ resolved
@@ -92,13 +92,8 @@
   "peerDependencies": {
     "@aws-cdk/aws-ec2": "0.0.0",
     "@aws-cdk/core": "0.0.0",
-<<<<<<< HEAD
     "@aws-cdk/custom-resources": "0.0.0",
-    "constructs": "^3.3.69"
-=======
-    "constructs": "^10.0.0",
-    "@aws-cdk/custom-resources": "0.0.0"
->>>>>>> d45bb521
+    "constructs": "^10.0.0"
   },
   "engines": {
     "node": ">= 10.13.0 <13 || >=13.7.0"
