--- conflicted
+++ resolved
@@ -73,11 +73,7 @@
   },
   "license": "Apache-2.0",
   "devDependencies": {
-<<<<<<< HEAD
     "@aws-cdk/aws-elasticloadbalancingv2": "0.0.0",
-=======
-    "@aws-cdk/assert": "0.0.0",
->>>>>>> 94fa611e
     "cdk-integ-tools": "0.0.0",
     "cdk-build-tools": "0.0.0",
     "cfn2ts": "0.0.0",
