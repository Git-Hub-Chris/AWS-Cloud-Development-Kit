--- conflicted
+++ resolved
@@ -25,12 +25,7 @@
         "docs-public-apis:@aws-cdk/aws-appconfig-alpha.IConfiguration",
         "docs-public-apis:@aws-cdk/aws-appconfig-alpha.IApplication",
 
-<<<<<<< HEAD
-        "no-unused-type:@aws-cdk/aws-appconfig-alpha.PredefinedDeploymentStrategyId",
-        "props-physical-name:@aws-cdk/aws-appconfig-alpha.ApplicationProps",
-        "props-physical-name:@aws-cdk/aws-appconfig-alpha.DeploymentStrategyProps",
-        "props-physical-name:@aws-cdk/aws-appconfig-alpha.EnvironmentProps",
-        "props-physical-name:@aws-cdk/aws-appconfig-alpha.ExtensionProps",
+        "from-signature:@aws-cdk/aws-appconfig-alpha.DeploymentStrategy.fromDeploymentStrategyId.params[2]",
         "events-method-signature:@aws-cdk/aws-appconfig-alpha.Application.on",
         "events-method-signature:@aws-cdk/aws-appconfig-alpha.Application.onDeploymentBaking*",
         "events-method-signature:@aws-cdk/aws-appconfig-alpha.Application.onDeploymentComplete*",
@@ -59,12 +54,5 @@
         "events-generic:@aws-cdk/aws-appconfig-alpha.Environment",
         "events-generic:@aws-cdk/aws-appconfig-alpha.HostedConfiguration",
         "events-generic:@aws-cdk/aws-appconfig-alpha.SourcedConfiguration"
-=======
-        "ref-via-interface:@aws-cdk/aws-appconfig-alpha.Application.addAgentToEcs.taskDef",
-        "events-in-interface",
-        "events-method-signature",
-        "events-generic",
-        "from-signature:@aws-cdk/aws-appconfig-alpha.DeploymentStrategy.fromDeploymentStrategyId.params[2]"
->>>>>>> 03c08b02
     ]
 }