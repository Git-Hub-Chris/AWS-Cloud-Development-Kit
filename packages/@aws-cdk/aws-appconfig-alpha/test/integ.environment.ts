import { IntegTest } from '@aws-cdk/integ-tests-alpha';
<<<<<<< HEAD
import { App, Duration, PhysicalName, Stack } from 'aws-cdk-lib';
import { Application, ConfigurationContent, DeploymentStrategy, Environment, HostedConfiguration, Monitor, RolloutStrategy } from '../lib';
import { Alarm, ComparisonOperator, CompositeAlarm, Metric, TreatMissingData } from 'aws-cdk-lib/aws-cloudwatch';
import { Role, ServicePrincipal, Effect, PolicyStatement, PolicyDocument } from 'aws-cdk-lib/aws-iam';
=======
import { App, Stack } from 'aws-cdk-lib';
import { Alarm, CompositeAlarm, Metric } from 'aws-cdk-lib/aws-cloudwatch';
import { Role, ServicePrincipal } from 'aws-cdk-lib/aws-iam';
import { Application, Environment, Monitor } from '../lib';
>>>>>>> a75f447d

const app = new App();

const stack = new Stack(app, 'aws-appconfig-environment');

// create resources needed for environment
const appForEnv = new Application(stack, 'MyApplicationForEnv', {
  applicationName: 'AppForEnvTest',
});
const alarm = new Alarm(stack, 'StartDeploymentCallCountAlarm', {
  alarmName: 'AppConfigStartDeploymentCallCountAlarm',
  metric: new Metric({
    namespace: 'AWS/AppConfig',
    metricName: 'CallCount',
    dimensionsMap: {
      Type: 'API',
      Resource: 'StartDeployment',
      Service: 'AWS AppConfig',
    },
    statistic: 'SUM',
    period: Duration.minutes(5),
  }),
  threshold: 300,
  comparisonOperator: ComparisonOperator.GREATER_THAN_OR_EQUAL_TO_THRESHOLD,
  evaluationPeriods: 3,
  treatMissingData: TreatMissingData.NOT_BREACHING,
  actionsEnabled: false,
});
const policy = new PolicyStatement({
  effect: Effect.ALLOW,
  actions: ['cloudwatch:DescribeAlarms'],
  resources: ['*'],
});
const document = new PolicyDocument({
  statements: [policy],
});
const role = new Role(stack, 'MyRole', {
  roleName: PhysicalName.GENERATE_IF_NEEDED,
  assumedBy: new ServicePrincipal('appconfig.amazonaws.com'),
  inlinePolicies: {
    ['AllowAppConfigMonitorAlarmPolicy']: document,
  },
});
const compositeAlarm = new CompositeAlarm(stack, 'MyCompositeAlarm', {
  alarmRule: alarm,
});

// create environment with all props defined
const env = new Environment(stack, 'MyEnvironment', {
  application: appForEnv,
  description: 'This is the environment for integ testing',
  monitors: [
    Monitor.fromCloudWatchAlarm(alarm),
    Monitor.fromCfnMonitorsProperty({
      alarmArn: alarm.alarmArn,
      alarmRoleArn: role.roleArn,
    }),
    Monitor.fromCloudWatchAlarm(compositeAlarm),
  ],
});

<<<<<<< HEAD
// ensure the service can track the monitors in the environment
new HostedConfiguration(stack, 'MyConfig', {
  application: appForEnv,
  content: ConfigurationContent.fromInline('config content'),
  deploymentStrategy: new DeploymentStrategy(stack, 'MyDeploymentStrategy', {
    rolloutStrategy: RolloutStrategy.linear({
      deploymentDuration: Duration.minutes(1),
      growthFactor: 50,
    }),
  }),
  deployTo: [env],
});
=======
/* resource deployment alone is sufficient because we already have the
   corresponding resource handler tests to assert that resources can be
   used after created */
>>>>>>> a75f447d

new IntegTest(app, 'appconfig-environment', {
  testCases: [stack],
});<|MERGE_RESOLUTION|>--- conflicted
+++ resolved
@@ -1,15 +1,8 @@
 import { IntegTest } from '@aws-cdk/integ-tests-alpha';
-<<<<<<< HEAD
 import { App, Duration, PhysicalName, Stack } from 'aws-cdk-lib';
 import { Application, ConfigurationContent, DeploymentStrategy, Environment, HostedConfiguration, Monitor, RolloutStrategy } from '../lib';
 import { Alarm, ComparisonOperator, CompositeAlarm, Metric, TreatMissingData } from 'aws-cdk-lib/aws-cloudwatch';
 import { Role, ServicePrincipal, Effect, PolicyStatement, PolicyDocument } from 'aws-cdk-lib/aws-iam';
-=======
-import { App, Stack } from 'aws-cdk-lib';
-import { Alarm, CompositeAlarm, Metric } from 'aws-cdk-lib/aws-cloudwatch';
-import { Role, ServicePrincipal } from 'aws-cdk-lib/aws-iam';
-import { Application, Environment, Monitor } from '../lib';
->>>>>>> a75f447d
 
 const app = new App();
 
@@ -71,7 +64,7 @@
   ],
 });
 
-<<<<<<< HEAD
+
 // ensure the service can track the monitors in the environment
 new HostedConfiguration(stack, 'MyConfig', {
   application: appForEnv,
@@ -84,11 +77,10 @@
   }),
   deployTo: [env],
 });
-=======
+
 /* resource deployment alone is sufficient because we already have the
    corresponding resource handler tests to assert that resources can be
    used after created */
->>>>>>> a75f447d
 
 new IntegTest(app, 'appconfig-environment', {
   testCases: [stack],
