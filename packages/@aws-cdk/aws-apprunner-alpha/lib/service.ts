--- conflicted
+++ resolved
@@ -1260,13 +1260,10 @@
           this.renderCodeConfiguration(this.source.codeRepository!.codeConfiguration.configurationValues!) :
           undefined,
       },
-<<<<<<< HEAD
-      autoScalingConfigurationArn: this.props.autoScalingConfiguration?.autoScalingConfigurationArn,
-=======
       encryptionConfiguration: this.props.kmsKey ? {
         kmsKey: this.props.kmsKey.keyArn,
       } : undefined,
->>>>>>> af812646
+      autoScalingConfigurationArn: this.props.autoScalingConfiguration?.autoScalingConfigurationArn,
       networkConfiguration: {
         egressConfiguration: {
           egressType: this.props.vpcConnector ? 'VPC' : 'DEFAULT',
