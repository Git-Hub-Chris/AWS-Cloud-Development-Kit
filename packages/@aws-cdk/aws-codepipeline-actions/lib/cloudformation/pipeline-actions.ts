import cloudformation = require('@aws-cdk/aws-cloudformation');
import codepipeline = require('@aws-cdk/aws-codepipeline');
import iam = require('@aws-cdk/aws-iam');
import cdk = require('@aws-cdk/cdk');
import { Stack } from '@aws-cdk/cdk';

/**
 * Properties common to all CloudFormation actions
 */
export interface CloudFormationActionProps extends codepipeline.CommonActionProps {
  /**
   * The name of the stack to apply this action to
   */
  readonly stackName: string;

  /**
   * A name for the filename in the output artifact to store the AWS CloudFormation call's result.
   *
   * The file will contain the result of the call to AWS CloudFormation (for example
   * the call to UpdateStack or CreateChangeSet).
   *
   * AWS CodePipeline adds the file to the output artifact after performing
   * the specified action.
   *
   * @default No output artifact generated
   */
  readonly outputFileName?: string;

  /**
   * The name of the output artifact to generate
   *
   * Only applied if `outputFileName` is set as well.
   *
   * @default Automatically generated artifact name.
   */
  readonly output?: codepipeline.Artifact;

  /**
   * The AWS region the given Action resides in.
   * Note that a cross-region Pipeline requires replication buckets to function correctly.
   * You can provide their names with the {@link PipelineProps#crossRegionReplicationBuckets} property.
   * If you don't, the CodePipeline Construct will create new Stacks in your CDK app containing those buckets,
   * that you will need to `cdk deploy` before deploying the main, Pipeline-containing Stack.
   *
   * @default the Action resides in the same region as the Pipeline
   */
  readonly region?: string;

  /**
   * The service role that is assumed during execution of action.
   * This role is not mandatory, however more advanced configuration
   * may require specifying it.
   *
   * @see https://docs.aws.amazon.com/AWSCloudFormation/latest/UserGuide/aws-properties-codepipeline-pipeline-stages-actions.html
   */
  readonly role?: iam.IRole;
}

/**
 * Base class for Actions that execute CloudFormation
 */
export abstract class CloudFormationAction extends codepipeline.Action {
  constructor(props: CloudFormationActionProps, configuration?: any) {
    super({
      ...props,
      region: props.region,
      artifactBounds: {
        minInputs: 0,
        maxInputs: 10,
        minOutputs: 0,
        maxOutputs: 1,
      },
      outputs: props.outputFileName
        ? [props.output || new codepipeline.Artifact(`${props.actionName}_${props.stackName}_Artifact`)]
        : undefined,
      provider: 'CloudFormation',
      category: codepipeline.ActionCategory.Deploy,
      configuration: {
        StackName: props.stackName,
        OutputFileName: props.outputFileName,
        ...configuration,
      }
    });
  }
}

/**
 * Properties for the CloudFormationExecuteChangeSetAction.
 */
export interface CloudFormationExecuteChangeSetActionProps extends CloudFormationActionProps {
  /**
   * Name of the change set to execute.
   */
  readonly changeSetName: string;
}

/**
 * CodePipeline action to execute a prepared change set.
 */
export class CloudFormationExecuteChangeSetAction extends CloudFormationAction {
  private readonly props: CloudFormationExecuteChangeSetActionProps;

  constructor(props: CloudFormationExecuteChangeSetActionProps) {
    super(props, {
      ActionMode: 'CHANGE_SET_EXECUTE',
      ChangeSetName: props.changeSetName,
    });

    this.props = props;
  }

  protected bind(info: codepipeline.ActionBind): void {
    SingletonPolicy.forRole(info.role).grantExecuteChangeSet(this.props);
  }
}

// tslint:disable:max-line-length Because of long URLs in documentation
/**
 * Properties common to CloudFormation actions that stage deployments
 */
export interface CloudFormationDeployActionProps extends CloudFormationActionProps {
  /**
   * IAM role to assume when deploying changes.
   *
   * If not specified, a fresh role is created. The role is created with zero
   * permissions unless `adminPermissions` is true, in which case the role will have
   * full permissions.
   *
   * @default A fresh role with full or no permissions (depending on the value of `adminPermissions`).
   */
  readonly deploymentRole?: iam.IRole;

  /**
   * Acknowledge certain changes made as part of deployment
   *
   * For stacks that contain certain resources, explicit acknowledgement that AWS CloudFormation
   * might create or update those resources. For example, you must specify `AnonymousIAM` or `NamedIAM`
   * if your stack template contains AWS Identity and Access Management (IAM) resources. For more
   * information see the link below.
   *
   * @see https://docs.aws.amazon.com/AWSCloudFormation/latest/UserGuide/using-iam-template.html#using-iam-capabilities
   * @default None, unless `adminPermissions` is true
   */
  readonly capabilities?: cloudformation.CloudFormationCapabilities;

  /**
   * Whether to grant full permissions to CloudFormation while deploying this template.
   *
   * Setting this to `true` affects the defaults for `role` and `capabilities`, if you
   * don't specify any alternatives.
   *
   * The default role that will be created for you will have full (i.e., `*`)
   * permissions on all resources, and the deployment will have named IAM
   * capabilities (i.e., able to create all IAM resources).
   *
   * This is a shorthand that you can use if you fully trust the templates that
   * are deployed in this pipeline. If you want more fine-grained permissions,
   * use `addToRolePolicy` and `capabilities` to control what the CloudFormation
   * deployment is allowed to do.
   */
  readonly adminPermissions: boolean;

  /**
   * Input artifact to use for template parameters values and stack policy.
   *
   * The template configuration file should contain a JSON object that should look like this:
   * `{ "Parameters": {...}, "Tags": {...}, "StackPolicy": {... }}`. For more information,
   * see [AWS CloudFormation Artifacts](https://docs.aws.amazon.com/AWSCloudFormation/latest/UserGuide/continuous-delivery-codepipeline-cfn-artifacts.html).
   *
   * Note that if you include sensitive information, such as passwords, restrict access to this
   * file.
   *
   * @default No template configuration based on input artifacts
   */
  readonly templateConfiguration?: codepipeline.ArtifactPath;

  /**
   * Additional template parameters.
   *
   * Template parameters specified here take precedence over template parameters
   * found in the artifact specified by the `templateConfiguration` property.
   *
   * We recommend that you use the template configuration file to specify
   * most of your parameter values. Use parameter overrides to specify only
   * dynamic parameter values (values that are unknown until you run the
   * pipeline).
   *
   * All parameter names must be present in the stack template.
   *
   * Note: the entire object cannot be more than 1kB.
   *
   * @default No overrides
   */
  readonly parameterOverrides?: { [name: string]: any };

  /**
   * The list of additional input Artifacts for this Action.
   * This is especially useful when used in conjunction with the `parameterOverrides` property.
   * For example, if you have:
   *
   *   parameterOverrides: {
   *     'Param1': action1.outputArtifact.bucketName,
   *     'Param2': action2.outputArtifact.objectKey,
   *   }
   *
   * , if the output Artifacts of `action1` and `action2` were not used to
   * set either the `templateConfiguration` or the `templatePath` properties,
   * you need to make sure to include them in the `extraInputs` -
   * otherwise, you'll get an "unrecognized Artifact" error during your Pipeline's execution.
   */
  readonly extraInputs?: codepipeline.Artifact[];
}
// tslint:enable:max-line-length

/**
 * Base class for all CloudFormation actions that execute or stage deployments.
 */
export abstract class CloudFormationDeployAction extends CloudFormationAction {
  private _deploymentRole?: iam.IRole;
  private readonly props: CloudFormationDeployActionProps;

  constructor(props: CloudFormationDeployActionProps, configuration: any) {
    const capabilities = props.adminPermissions && props.capabilities === undefined
      ? cloudformation.CloudFormationCapabilities.NamedIAM
      : props.capabilities;
    super(props, {
      ...configuration,
      // None evaluates to empty string which is falsey and results in undefined
      Capabilities: (capabilities && capabilities.toString()) || undefined,
<<<<<<< HEAD
      RoleArn: cdk.Lazy.stringValue({ produce: () => this.deploymentRole.roleArn }),
      ParameterOverrides: cdk.Lazy.stringValue({ produce: () => this.scope.node.stringifyJson(props.parameterOverrides) }),
=======
      RoleArn: new cdk.Token(() => this.deploymentRole.roleArn),
      ParameterOverrides: new cdk.Token(() => Stack.of(this.scope).toJsonString(props.parameterOverrides)),
>>>>>>> 2e0848c5
      TemplateConfiguration: props.templateConfiguration ? props.templateConfiguration.location : undefined,
      StackName: props.stackName,
    });

    this.props = props;

    for (const inputArtifact of props.extraInputs || []) {
      this.addInputArtifact(inputArtifact);
    }
  }

  /**
   * Add statement to the service role assumed by CloudFormation while executing this action.
   */
  public addToDeploymentRolePolicy(statement: iam.PolicyStatement) {
    return this.getDeploymentRole('method addToRolePolicy()').addToPolicy(statement);
  }

  public get deploymentRole(): iam.IRole {
    return this.getDeploymentRole('property role()');
  }

  protected bind(info: codepipeline.ActionBind): void {
    if (this.props.deploymentRole) {
      this._deploymentRole = this.props.deploymentRole;
    } else {
      this._deploymentRole = new iam.Role(info.scope, 'Role', {
        assumedBy: new iam.ServicePrincipal('cloudformation.amazonaws.com')
      });

      if (this.props.adminPermissions) {
        this._deploymentRole.addToPolicy(new iam.PolicyStatement().addAction('*').addAllResources());
      }
    }

    SingletonPolicy.forRole(info.role).grantPassRole(this._deploymentRole);
  }

  private getDeploymentRole(member: string): iam.IRole {
    if (this._deploymentRole) {
      return this._deploymentRole;
    } else {
      throw new Error(`Cannot use the ${member} before the Action has been added to a Pipeline`);
    }
  }
}

/**
 * Properties for the CloudFormationCreateReplaceChangeSetAction.
 */
export interface CloudFormationCreateReplaceChangeSetActionProps extends CloudFormationDeployActionProps {
  /**
   * Name of the change set to create or update.
   */
  readonly changeSetName: string;

  /**
   * Input artifact with the ChangeSet's CloudFormation template
   */
  readonly templatePath: codepipeline.ArtifactPath;
}

/**
 * CodePipeline action to prepare a change set.
 *
 * Creates the change set if it doesn't exist based on the stack name and template that you submit.
 * If the change set exists, AWS CloudFormation deletes it, and then creates a new one.
 */
export class CloudFormationCreateReplaceChangeSetAction extends CloudFormationDeployAction {
  private readonly props2: CloudFormationCreateReplaceChangeSetActionProps;

  constructor(props: CloudFormationCreateReplaceChangeSetActionProps) {
    super(props, {
      ActionMode: 'CHANGE_SET_REPLACE',
      ChangeSetName: props.changeSetName,
      TemplatePath: props.templatePath.location,
    });

    this.addInputArtifact(props.templatePath.artifact);
    if (props.templateConfiguration) {
      this.addInputArtifact(props.templateConfiguration.artifact);
    }

    this.props2 = props;
  }

  protected bind(info: codepipeline.ActionBind): void {
    super.bind(info);

    SingletonPolicy.forRole(info.role).grantCreateReplaceChangeSet(this.props2);
  }
}

/**
 * Properties for the CloudFormationCreateUpdateStackAction.
 */
export interface CloudFormationCreateUpdateStackActionProps extends CloudFormationDeployActionProps {
  /**
   * Input artifact with the CloudFormation template to deploy
   */
  readonly templatePath: codepipeline.ArtifactPath;

  /**
   * Replace the stack if it's in a failed state.
   *
   * If this is set to true and the stack is in a failed state (one of
   * ROLLBACK_COMPLETE, ROLLBACK_FAILED, CREATE_FAILED, DELETE_FAILED, or
   * UPDATE_ROLLBACK_FAILED), AWS CloudFormation deletes the stack and then
   * creates a new stack.
   *
   * If this is not set to true and the stack is in a failed state,
   * the deployment fails.
   *
   * @default false
   */
  readonly replaceOnFailure?: boolean;
}

/**
 * CodePipeline action to deploy a stack.
 *
 * Creates the stack if the specified stack doesn't exist. If the stack exists,
 * AWS CloudFormation updates the stack. Use this action to update existing
 * stacks.
 *
 * AWS CodePipeline won't replace the stack, and will fail deployment if the
 * stack is in a failed state. Use `ReplaceOnFailure` for an action that
 * will delete and recreate the stack to try and recover from failed states.
 *
 * Use this action to automatically replace failed stacks without recovering or
 * troubleshooting them. You would typically choose this mode for testing.
 */
export class CloudFormationCreateUpdateStackAction extends CloudFormationDeployAction {
  private readonly props2: CloudFormationCreateUpdateStackActionProps;

  constructor(props: CloudFormationCreateUpdateStackActionProps) {
    super(props, {
      ActionMode: props.replaceOnFailure ? 'REPLACE_ON_FAILURE' : 'CREATE_UPDATE',
      TemplatePath: props.templatePath.location
    });

    this.addInputArtifact(props.templatePath.artifact);
    if (props.templateConfiguration) {
      this.addInputArtifact(props.templateConfiguration.artifact);
    }

    this.props2 = props;
  }

  protected bind(info: codepipeline.ActionBind): void {
    super.bind(info);

    SingletonPolicy.forRole(info.role).grantCreateUpdateStack(this.props2);
  }
}

/**
 * Properties for the CloudFormationDeleteStackAction.
 */
// tslint:disable-next-line:no-empty-interface
export interface CloudFormationDeleteStackActionProps extends CloudFormationDeployActionProps {
}

/**
 * CodePipeline action to delete a stack.
 *
 * Deletes a stack. If you specify a stack that doesn't exist, the action completes successfully
 * without deleting a stack.
 */
export class CloudFormationDeleteStackAction extends CloudFormationDeployAction {
  private readonly props2: CloudFormationDeleteStackActionProps;

  constructor(props: CloudFormationDeleteStackActionProps) {
    super(props, {
      ActionMode: 'DELETE_ONLY',
    });

    this.props2 = props;
  }

  protected bind(info: codepipeline.ActionBind): void {
    super.bind(info);

    SingletonPolicy.forRole(info.role).grantDeleteStack(this.props2);
  }
}

/**
 * Manages a bunch of singleton-y statements on the policy of an IAM Role.
 * Dedicated methods can be used to add specific permissions to the role policy
 * using as few statements as possible (adding resources to existing compatible
 * statements instead of adding new statements whenever possible).
 *
 * Statements created outside of this class are not considered when adding new
 * permissions.
 */
class SingletonPolicy extends cdk.Construct {
  /**
   * Obtain a SingletonPolicy for a given role.
   * @param role the Role this policy is bound to.
   * @returns the SingletonPolicy for this role.
   */
  public static forRole(role: iam.IRole): SingletonPolicy {
    const found = role.node.tryFindChild(SingletonPolicy.UUID);
    return (found as SingletonPolicy) || new SingletonPolicy(role);
  }

  private static readonly UUID = '8389e75f-0810-4838-bf64-d6f85a95cf83';

  private statements: { [key: string]: iam.PolicyStatement } = {};

  private constructor(private readonly role: iam.IRole) {
    super(role as unknown as cdk.Construct, SingletonPolicy.UUID);
  }

  public grantExecuteChangeSet(props: { stackName: string, changeSetName: string, region?: string }): void {
    this.statementFor({
      actions: ['cloudformation:ExecuteChangeSet'],
      conditions: { StringEquals: { 'cloudformation:ChangeSetName': props.changeSetName } },
    }).addResource(this.stackArnFromProps(props));
  }

  public grantCreateReplaceChangeSet(props: { stackName: string, changeSetName: string, region?: string }): void {
    this.statementFor({
      actions: [
        'cloudformation:CreateChangeSet',
        'cloudformation:DeleteChangeSet',
        'cloudformation:DescribeChangeSet',
        'cloudformation:DescribeStacks',
      ],
      conditions: { StringEqualsIfExists: { 'cloudformation:ChangeSetName': props.changeSetName } },
    }).addResource(this.stackArnFromProps(props));
  }

  public grantCreateUpdateStack(props: { stackName: string, replaceOnFailure?: boolean, region?: string }): void {
    const actions = [
      'cloudformation:DescribeStack*',
      'cloudformation:CreateStack',
      'cloudformation:UpdateStack',
      'cloudformation:GetTemplate*',
      'cloudformation:ValidateTemplate',
      'cloudformation:GetStackPolicy',
      'cloudformation:SetStackPolicy',
    ];
    if (props.replaceOnFailure) {
      actions.push('cloudformation:DeleteStack');
    }
    this.statementFor({ actions }).addResource(this.stackArnFromProps(props));
  }

  public grantDeleteStack(props: { stackName: string, region?: string }): void {
    this.statementFor({
      actions: [
        'cloudformation:DescribeStack*',
        'cloudformation:DeleteStack',
      ]
    }).addResource(this.stackArnFromProps(props));
  }

  public grantPassRole(role: iam.IRole): void {
    this.statementFor({ actions: ['iam:PassRole'] }).addResource(role.roleArn);
  }

  private statementFor(template: StatementTemplate): iam.PolicyStatement {
    const key = keyFor(template);
    if (!(key in this.statements)) {
      this.statements[key] = new iam.PolicyStatement().addActions(...template.actions);
      if (template.conditions) {
        this.statements[key].addConditions(template.conditions);
      }
      this.role.addToPolicy(this.statements[key]);
    }
    return this.statements[key];

    function keyFor(props: StatementTemplate): string {
      const actions = `${props.actions.sort().join('\x1F')}`;
      const conditions = formatConditions(props.conditions);
      return `${actions}\x1D${conditions}`;

      function formatConditions(cond?: StatementCondition): string {
        if (cond == null) { return ''; }
        let result = '';
        for (const op of Object.keys(cond).sort()) {
          result += `${op}\x1E`;
          const condition = cond[op];
          for (const attribute of Object.keys(condition).sort()) {
            const value = condition[attribute];
            result += `${value}\x1F`;
          }
        }
        return result;
      }
    }
  }

  private stackArnFromProps(props: { stackName: string, region?: string }): string {
    return Stack.of(this).formatArn({
      region: props.region,
      service: 'cloudformation',
      resource: 'stack',
      resourceName: `${props.stackName}/*`
    });
  }
}

interface StatementTemplate {
  actions: string[];
  conditions?: StatementCondition;
}

type StatementCondition = { [op: string]: { [attribute: string]: string } };<|MERGE_RESOLUTION|>--- conflicted
+++ resolved
@@ -227,13 +227,8 @@
       ...configuration,
       // None evaluates to empty string which is falsey and results in undefined
       Capabilities: (capabilities && capabilities.toString()) || undefined,
-<<<<<<< HEAD
       RoleArn: cdk.Lazy.stringValue({ produce: () => this.deploymentRole.roleArn }),
-      ParameterOverrides: cdk.Lazy.stringValue({ produce: () => this.scope.node.stringifyJson(props.parameterOverrides) }),
-=======
-      RoleArn: new cdk.Token(() => this.deploymentRole.roleArn),
-      ParameterOverrides: new cdk.Token(() => Stack.of(this.scope).toJsonString(props.parameterOverrides)),
->>>>>>> 2e0848c5
+      ParameterOverrides: cdk.Lazy.stringValue({ produce: () => Stack.of(this.scope).toJsonString(props.parameterOverrides) }),
       TemplateConfiguration: props.templateConfiguration ? props.templateConfiguration.location : undefined,
       StackName: props.stackName,
     });
