--- conflicted
+++ resolved
@@ -1,11 +1,5 @@
 import * as codepipeline from '@aws-cdk/aws-codepipeline';
-<<<<<<< HEAD
-import * as cdk from '@aws-cdk/core';
-import { Construct } from 'constructs';
-=======
 import { Construct, IConstruct } from 'constructs';
-import { CustomActionRegistration } from '../custom-action-registration';
->>>>>>> 4837b374
 
 /**
  * A Jenkins provider.
