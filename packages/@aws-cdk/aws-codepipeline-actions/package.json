--- conflicted
+++ resolved
@@ -74,15 +74,9 @@
     "@aws-cdk/cdk-build-tools": "0.0.0",
     "@aws-cdk/cdk-integ-tools": "0.0.0",
     "@aws-cdk/cx-api": "0.0.0",
-<<<<<<< HEAD
-    "@types/lodash": "^4.14.175",
-    "cdk-build-tools": "0.0.0",
-    "cdk-integ-tools": "0.0.0",
-=======
     "@aws-cdk/pkglint": "0.0.0",
     "@types/jest": "^26.0.24",
-    "@types/lodash": "^4.14.171",
->>>>>>> 2f729c4d
+    "@types/lodash": "^4.14.175",
     "jest": "^26.6.3",
     "lodash": "^4.17.21"
   },
