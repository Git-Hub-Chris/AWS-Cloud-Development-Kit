import { Template, Match } from '@aws-cdk/assertions';
import * as codebuild from '@aws-cdk/aws-codebuild';
import * as codecommit from '@aws-cdk/aws-codecommit';
import * as codepipeline from '@aws-cdk/aws-codepipeline';
import * as iam from '@aws-cdk/aws-iam';
import * as kms from '@aws-cdk/aws-kms';
import * as s3 from '@aws-cdk/aws-s3';
import { Stack, Lazy, App } from '@aws-cdk/core';
import * as cpactions from '../../lib';

/* eslint-disable quote-props */

describe('CodeCommit Source Action', () => {
  describe('CodeCommit Source Action', () => {
    test('by default does not poll for source changes and uses Events', () => {
      const stack = new Stack();

      minimalPipeline(stack, undefined);

      Template.fromStack(stack).hasResourceProperties('AWS::CodePipeline::Pipeline', {
        'Stages': [
          {
            'Actions': [
              {
                'Configuration': {
                  'PollForSourceChanges': false,
                },
              },
            ],
          },
          {},
        ],
      });

      Template.fromStack(stack).resourceCountIs('AWS::Events::Rule', 1);


    });

    test('cross-account CodeCommit Repository Source does not use target role in source stack', () => {
      // Test for https://github.com/aws/aws-cdk/issues/15639
      const app = new App();
      const sourceStack = new Stack(app, 'SourceStack', { env: { account: '1234', region: 'north-pole' } });
      const targetStack = new Stack(app, 'TargetStack', { env: { account: '5678', region: 'north-pole' } });

      const repo = new codecommit.Repository(sourceStack, 'MyRepo', {
        repositoryName: 'my-repo',
      });

      const sourceOutput = new codepipeline.Artifact();
      new codepipeline.Pipeline(targetStack, 'MyPipeline', {
        stages: [
          {
            stageName: 'Source',
            actions: [
              new cpactions.CodeCommitSourceAction({ actionName: 'Source', repository: repo, output: sourceOutput }),
            ],
          },
          {
            stageName: 'Build',
            actions: [
              new cpactions.CodeBuildAction({ actionName: 'Build', project: new codebuild.PipelineProject(targetStack, 'MyProject'), input: sourceOutput }),
            ],
          },
        ],
      });

      // THEN - creates a Rule in the source stack targeting the pipeline stack's event bus using a generated role
      Template.fromStack(sourceStack).hasResourceProperties('AWS::Events::Rule', {
        EventPattern: {
          source: ['aws.codecommit'],
          resources: [
            { 'Fn::GetAtt': ['MyRepoF4F48043', 'Arn'] },
          ],
        },
        Targets: [{
          RoleARN: Match.absent(),
          Arn: {
            'Fn::Join': ['', [
              'arn:',
              { 'Ref': 'AWS::Partition' },
              ':events:north-pole:5678:event-bus/default',
            ]],
          },
        }],
      });

      // THEN - creates a Rule in the pipeline stack using the role to start the pipeline
      Template.fromStack(targetStack).hasResourceProperties('AWS::Events::Rule', {
        'EventPattern': {
          'source': [
            'aws.codecommit',
          ],
          'resources': [
            {
              'Fn::Join': [
                '',
                [
                  'arn:',
                  { 'Ref': 'AWS::Partition' },
                  ':codecommit:north-pole:1234:my-repo',
                ],
              ],
            },
          ],
        },
        'Targets': [
          {
            'Arn': {
              'Fn::Join': ['', [
                'arn:',
                { 'Ref': 'AWS::Partition' },
                ':codepipeline:north-pole:5678:',
                { 'Ref': 'MyPipelineAED38ECF' },
              ]],
            },
            'RoleArn': { 'Fn::GetAtt': ['MyPipelineEventsRoleFAB99F32', 'Arn'] },
          },
        ],
      });


    });

    test('does not poll for source changes and uses Events for CodeCommitTrigger.EVENTS', () => {
      const stack = new Stack();

      minimalPipeline(stack, cpactions.CodeCommitTrigger.EVENTS);

      Template.fromStack(stack).hasResourceProperties('AWS::CodePipeline::Pipeline', {
        'Stages': [
          {
            'Actions': [
              {
                'Configuration': {
                  'PollForSourceChanges': false,
                },
              },
            ],
          },
          {},
        ],
      });

      Template.fromStack(stack).resourceCountIs('AWS::Events::Rule', 1);


    });

    test('polls for source changes and does not use Events for CodeCommitTrigger.POLL', () => {
      const stack = new Stack();

      minimalPipeline(stack, cpactions.CodeCommitTrigger.POLL);

      Template.fromStack(stack).hasResourceProperties('AWS::CodePipeline::Pipeline', {
        'Stages': [
          {
            'Actions': [
              {
                'Configuration': {
                  'PollForSourceChanges': true,
                },
              },
            ],
          },
          {},
        ],
      });

      Template.fromStack(stack).resourceCountIs('AWS::Events::Rule', 0);


    });

    test('does not poll for source changes and does not use Events for CodeCommitTrigger.NONE', () => {
      const stack = new Stack();

      minimalPipeline(stack, cpactions.CodeCommitTrigger.NONE);

      Template.fromStack(stack).hasResourceProperties('AWS::CodePipeline::Pipeline', {
        'Stages': [
          {
            'Actions': [
              {
                'Configuration': {
                  'PollForSourceChanges': false,
                },
              },
            ],
          },
          {},
        ],
      });

      Template.fromStack(stack).resourceCountIs('AWS::Events::Rule', 0);


    });

    test('cannot be created with an empty branch', () => {
      const stack = new Stack();
      const repo = new codecommit.Repository(stack, 'MyRepo', {
        repositoryName: 'my-repo',
      });

      expect(() => {
        new cpactions.CodeCommitSourceAction({
          actionName: 'Source2',
          repository: repo,
          output: new codepipeline.Artifact(),
          branch: '',
        });
      }).toThrow(/'branch' parameter cannot be an empty string/);


    });

    test('allows using the same repository multiple times with different branches when trigger=EVENTS', () => {
      const stack = new Stack();

      const repo = new codecommit.Repository(stack, 'MyRepo', {
        repositoryName: 'my-repo',
      });
      const sourceOutput1 = new codepipeline.Artifact();
      const sourceOutput2 = new codepipeline.Artifact();
      new codepipeline.Pipeline(stack, 'MyPipeline', {
        stages: [
          {
            stageName: 'Source',
            actions: [
              new cpactions.CodeCommitSourceAction({
                actionName: 'Source1',
                repository: repo,
                output: sourceOutput1,
              }),
              new cpactions.CodeCommitSourceAction({
                actionName: 'Source2',
                repository: repo,
                output: sourceOutput2,
                branch: 'develop',
              }),
            ],
          },
          {
            stageName: 'Build',
            actions: [
              new cpactions.CodeBuildAction({
                actionName: 'Build',
                project: new codebuild.PipelineProject(stack, 'MyProject'),
                input: sourceOutput1,
              }),
            ],
          },
        ],
      });


    });

    test('exposes variables for other actions to consume', () => {
      const stack = new Stack();

      const sourceOutput = new codepipeline.Artifact();
      const codeCommitSourceAction = new cpactions.CodeCommitSourceAction({
        actionName: 'Source',
        repository: new codecommit.Repository(stack, 'MyRepo', {
          repositoryName: 'my-repo',
        }),
        output: sourceOutput,
      });
      new codepipeline.Pipeline(stack, 'Pipeline', {
        stages: [
          {
            stageName: 'Source',
            actions: [codeCommitSourceAction],
          },
          {
            stageName: 'Build',
            actions: [
              new cpactions.CodeBuildAction({
                actionName: 'Build',
                project: new codebuild.PipelineProject(stack, 'MyProject'),
                input: sourceOutput,
                environmentVariables: {
                  AuthorDate: { value: codeCommitSourceAction.variables.authorDate },
                },
              }),
            ],
          },
        ],
      });

      Template.fromStack(stack).hasResourceProperties('AWS::CodePipeline::Pipeline', {
        'Stages': [
          {
            'Name': 'Source',
          },
          {
            'Name': 'Build',
            'Actions': [
              {
                'Name': 'Build',
                'Configuration': {
                  'EnvironmentVariables': '[{"name":"AuthorDate","type":"PLAINTEXT","value":"#{Source_Source_NS.AuthorDate}"}]',
                },
              },
            ],
          },
        ],
      });


    });

    test('allows using a Token for the branch name', () => {
      const stack = new Stack();

      const sourceOutput = new codepipeline.Artifact();
      new codepipeline.Pipeline(stack, 'P', {
        stages: [
          {
            stageName: 'Source',
            actions: [
              new cpactions.CodeCommitSourceAction({
                actionName: 'CodeCommit',
                repository: new codecommit.Repository(stack, 'R', {
                  repositoryName: 'repository',
                }),
                branch: Lazy.string({ produce: () => 'my-branch' }),
                output: sourceOutput,
              }),
            ],
          },
          {
            stageName: 'Build',
            actions: [
              new cpactions.CodeBuildAction({
                actionName: 'Build',
                project: new codebuild.PipelineProject(stack, 'CodeBuild'),
                input: sourceOutput,
              }),
            ],
          },
        ],
      });

      Template.fromStack(stack).hasResourceProperties('AWS::Events::Rule', {
        EventPattern: {
          detail: {
            referenceName: ['my-branch'],
          },
        },
      });


    });

    test('allows to enable full clone', () => {
      const stack = new Stack();

      const sourceOutput = new codepipeline.Artifact();
      new codepipeline.Pipeline(stack, 'P', {
        stages: [
          {
            stageName: 'Source',
            actions: [
              new cpactions.CodeCommitSourceAction({
                actionName: 'CodeCommit',
                repository: new codecommit.Repository(stack, 'R', {
                  repositoryName: 'repository',
                }),
                branch: Lazy.string({ produce: () => 'my-branch' }),
                output: sourceOutput,
                codeBuildCloneOutput: true,
              }),
            ],
          },
          {
            stageName: 'Build',
            actions: [
              new cpactions.CodeBuildAction({
                actionName: 'Build',
                project: new codebuild.PipelineProject(stack, 'CodeBuild'),
                input: sourceOutput,
              }),
            ],
          },
        ],
      });

      Template.fromStack(stack).hasResourceProperties('AWS::CodePipeline::Pipeline', {
        'Stages': [
          {
            'Name': 'Source',
            'Actions': [{
              'Configuration': {
                'OutputArtifactFormat': 'CODEBUILD_CLONE_REF',
              },
            }],
          },
          {
            'Name': 'Build',
            'Actions': [
              {
                'Name': 'Build',
              },
            ],
          },
        ],
      });

      Template.fromStack(stack).hasResourceProperties('AWS::IAM::Policy', {
        'PolicyDocument': {
          'Statement': Match.arrayWith([
            Match.objectLike({
              'Action': [
                'logs:CreateLogGroup',
                'logs:CreateLogStream',
                'logs:PutLogEvents',
              ],
            }),
            Match.objectLike({
              'Action': 'codecommit:GitPull',
              'Effect': 'Allow',
              'Resource': {
                'Fn::GetAtt': [
                  'RC21A1702',
                  'Arn',
                ],
              },
            }),
          ]),
        },
      });

      Template.fromStack(stack).hasResourceProperties('AWS::IAM::Policy', {
        'PolicyDocument': {
          'Statement': Match.arrayWith([
            Match.objectLike({
              'Action': [
                'codecommit:GetBranch',
                'codecommit:GetCommit',
                'codecommit:UploadArchive',
                'codecommit:GetUploadArchiveStatus',
                'codecommit:CancelUploadArchive',
                'codecommit:GetRepository',
              ],
              'Effect': 'Allow',
              'Resource': {
                'Fn::GetAtt': [
                  'RC21A1702',
                  'Arn',
                ],
              },
            }),
          ]),
        },
      });


    });

    test('uses the role when passed', () => {
      const stack = new Stack();

      const pipeline = new codepipeline.Pipeline(stack, 'P', {
        pipelineName: 'MyPipeline',
      });

      const triggerEventTestRole = new iam.Role(stack, 'Trigger-test-role', {
        assumedBy: new iam.ServicePrincipal('events.amazonaws.com'),
      });
      triggerEventTestRole.addToPolicy(new iam.PolicyStatement({
        actions: ['codepipeline:StartPipelineExecution'],
        resources: [pipeline.pipelineArn],
      }));

      const sourceOutput = new codepipeline.Artifact();

      const sourceAction = new cpactions.CodeCommitSourceAction({
        actionName: 'CodeCommit',
        repository: new codecommit.Repository(stack, 'R', {
          repositoryName: 'repository',
        }),
        branch: Lazy.string({ produce: () => 'my-branch' }),
        output: sourceOutput,
        eventRole: triggerEventTestRole,
      });

      pipeline.addStage({
        stageName: 'Source',
        actions: [sourceAction],
      });

      const buildAction = new cpactions.CodeBuildAction({
        actionName: 'Build',
        project: new codebuild.PipelineProject(stack, 'CodeBuild'),
        input: sourceOutput,
      });

      pipeline.addStage({
        stageName: 'build',
        actions: [buildAction],
      });

      Template.fromStack(stack).hasResourceProperties('AWS::Events::Rule', {
        Targets: [
          {
            Arn: stack.resolve(pipeline.pipelineArn),
            Id: 'Target0',
            RoleArn: stack.resolve(triggerEventTestRole.roleArn),
          },
        ],
      });


    });

    test('grants explicit s3:PutObjectAcl permissions when the Actions is cross-account', () => {
      const app = new App();

      const repoStack = new Stack(app, 'RepoStack', {
        env: { account: '123', region: 'us-east-1' },
      });
      const repoFomAnotherAccount = codecommit.Repository.fromRepositoryName(repoStack, 'Repo', 'my-repo');

      const pipelineStack = new Stack(app, 'PipelineStack', {
        env: { account: '456', region: 'us-east-1' },
      });
      new codepipeline.Pipeline(pipelineStack, 'Pipeline', {
        artifactBucket: s3.Bucket.fromBucketAttributes(pipelineStack, 'PipelineBucket', {
          bucketName: 'pipeline-bucket',
          encryptionKey: kms.Key.fromKeyArn(pipelineStack, 'PipelineKey',
            'arn:aws:kms:us-east-1:456:key/my-key'),
        }),
        stages: [
          {
            stageName: 'Source',
            actions: [new cpactions.CodeCommitSourceAction({
              actionName: 'Source',
              output: new codepipeline.Artifact(),
              repository: repoFomAnotherAccount,
            })],
          },
          {
            stageName: 'Approve',
            actions: [new cpactions.ManualApprovalAction({
              actionName: 'Approve',
            })],
          },
        ],
      });

      Template.fromStack(repoStack).hasResourceProperties('AWS::IAM::Policy', {
        PolicyDocument: {
<<<<<<< HEAD
          Statement: arrayWith({
            'Action': [
              's3:PutObjectAcl',
              's3:PutObjectVersionAcl',
            ],
=======
          Statement: Match.arrayWith([{
            'Action': 's3:PutObjectAcl',
>>>>>>> 56fc11b7
            'Effect': 'Allow',
            'Resource': {
              'Fn::Join': ['', [
                'arn:',
                { 'Ref': 'AWS::Partition' },
                ':s3:::pipeline-bucket/*',
              ]],
            },
          }]),
        },
      });


    });
  });
});

function minimalPipeline(stack: Stack, trigger: cpactions.CodeCommitTrigger | undefined): codepipeline.Pipeline {
  const sourceOutput = new codepipeline.Artifact();
  return new codepipeline.Pipeline(stack, 'MyPipeline', {
    stages: [
      {
        stageName: 'Source',
        actions: [
          new cpactions.CodeCommitSourceAction({
            actionName: 'Source',
            repository: new codecommit.Repository(stack, 'MyRepo', {
              repositoryName: 'my-repo',
            }),
            output: sourceOutput,
            trigger,
          }),
        ],
      },
      {
        stageName: 'Build',
        actions: [
          new cpactions.CodeBuildAction({
            actionName: 'Build',
            project: new codebuild.PipelineProject(stack, 'MyProject'),
            input: sourceOutput,
          }),
        ],
      },
    ],
  });
}<|MERGE_RESOLUTION|>--- conflicted
+++ resolved
@@ -553,16 +553,11 @@
 
       Template.fromStack(repoStack).hasResourceProperties('AWS::IAM::Policy', {
         PolicyDocument: {
-<<<<<<< HEAD
-          Statement: arrayWith({
+          Statement: Match.arrayWith([{
             'Action': [
               's3:PutObjectAcl',
               's3:PutObjectVersionAcl',
             ],
-=======
-          Statement: Match.arrayWith([{
-            'Action': 's3:PutObjectAcl',
->>>>>>> 56fc11b7
             'Effect': 'Allow',
             'Resource': {
               'Fn::Join': ['', [
