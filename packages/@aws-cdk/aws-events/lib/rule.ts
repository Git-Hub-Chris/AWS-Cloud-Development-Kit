--- conflicted
+++ resolved
@@ -37,26 +37,6 @@
   readonly schedule?: Schedule;
 
   /**
-<<<<<<< HEAD
-=======
-   * Describes which events EventBridge routes to the specified target.
-   * These routed events are matched events.
-   *
-   * You must specify this property (either via props or via
-   * `addEventPattern`), the `scheduleExpression` property, or both. The
-   * method `addEventPattern` can be used to add filter values to the event
-   * pattern.
-   *
-   * For more information, see Events and Event Patterns in the Amazon EventBridge User Guide.
-   *
-   * @see https://docs.aws.amazon.com/eventbridge/latest/userguide/eventbridge-and-event-patterns.html
-   *
-   * @default - None.
-   */
-  readonly eventPattern?: EventPattern;
-
-  /**
->>>>>>> aa557153
    * Targets to invoke when this rule matches an event.
    *
    * Input will be the full matched event. If you wish to specify custom
