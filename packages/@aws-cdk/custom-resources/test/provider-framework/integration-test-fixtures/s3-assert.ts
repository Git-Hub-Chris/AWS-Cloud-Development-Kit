import * as path from 'path';
import * as iam from '@aws-cdk/aws-iam';
import * as lambda from '@aws-cdk/aws-lambda';
import * as s3 from '@aws-cdk/aws-s3';
<<<<<<< HEAD
import { CustomResource, Duration, Stack } from '@aws-cdk/core';
import { Construct } from 'constructs';
import * as path from 'path';
=======
import { Construct, CustomResource, Duration, Stack } from '@aws-cdk/core';
>>>>>>> 31d6e659
import * as cr from '../../../lib';

export interface S3AssertProps {
  /**
   * The s3 bucket to query.
   */
  readonly bucket: s3.IBucket;

  /**
   * The object key.
   */
  readonly objectKey: string;

  /**
   * The expected contents.
   */
  readonly expectedContent: string;
}

/**
 * A custom resource that asserts that a file on s3 has the specified contents.
 * This resource will wait 10 minutes before, allowing for eventual consistency
 * to stabilize (and also exercises the idea of asynchronous custom resources).
 *
 * Code is written in Python because why not.
 */
export class S3Assert extends Construct {

  constructor(scope: Construct, id: string, props: S3AssertProps) {
    super(scope, id);

    new CustomResource(this, 'Resource', {
      serviceToken: S3AssertProvider.getOrCreate(this),
      resourceType: 'Custom::S3Assert',
      properties: {
        BucketName: props.bucket.bucketName,
        ObjectKey: props.objectKey,
        ExpectedContent: props.expectedContent,
      },
    });
  }
}

class S3AssertProvider extends Construct {

  /**
   * Returns the singleton provider.
   */
  public static getOrCreate(scope: Construct) {
    const providerId = 'com.amazonaws.cdk.custom-resources.s3assert-provider';
    const stack = Stack.of(scope);
    const group = stack.node.tryFindChild(providerId) as S3AssertProvider || new S3AssertProvider(stack, providerId);
    return group.provider.serviceToken;
  }

  private readonly provider: cr.Provider;

  constructor(scope: Construct, id: string) {
    super(scope, id);

    const onEvent = new lambda.Function(this, 's3assert-on-event', {
      code: lambda.Code.fromAsset(path.join(__dirname, 's3-assert-handler')),
      runtime: lambda.Runtime.PYTHON_3_7,
      handler: 'index.on_event',
    });

    const isComplete = new lambda.Function(this, 's3assert-is-complete', {
      code: lambda.Code.fromAsset(path.join(__dirname, 's3-assert-handler')),
      runtime: lambda.Runtime.PYTHON_3_7,
      handler: 'index.is_complete',
      initialPolicy: [
        new iam.PolicyStatement({
          resources: [ '*' ],
          actions: [
            's3:GetObject*',
            's3:GetBucket*',
            's3:List*',
          ],
        }),
      ],
    });

    this.provider = new cr.Provider(this, 's3assert-provider', {
      onEventHandler: onEvent,
      isCompleteHandler: isComplete,
      totalTimeout: Duration.minutes(5),
    });
  }
}<|MERGE_RESOLUTION|>--- conflicted
+++ resolved
@@ -2,13 +2,8 @@
 import * as iam from '@aws-cdk/aws-iam';
 import * as lambda from '@aws-cdk/aws-lambda';
 import * as s3 from '@aws-cdk/aws-s3';
-<<<<<<< HEAD
 import { CustomResource, Duration, Stack } from '@aws-cdk/core';
 import { Construct } from 'constructs';
-import * as path from 'path';
-=======
-import { Construct, CustomResource, Duration, Stack } from '@aws-cdk/core';
->>>>>>> 31d6e659
 import * as cr from '../../../lib';
 
 export interface S3AssertProps {
