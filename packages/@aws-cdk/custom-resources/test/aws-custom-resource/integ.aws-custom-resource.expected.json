{
  "Resources": {
    "TopicBFC7AF6E": {
      "Type": "AWS::SNS::Topic"
    },
    "Publish2E9BDF73": {
      "Type": "Custom::AWS",
      "Properties": {
        "ServiceToken": {
          "Fn::GetAtt": [
            "AWS679f53fac002430cb0da5b7982bd22872D164C4C",
            "Arn"
          ]
        },
        "Create": {
          "service": "SNS",
          "action": "publish",
          "parameters": {
            "Message": "hello",
            "TopicArn": {
              "Ref": "TopicBFC7AF6E"
            }
          },
          "physicalResourceId": {
            "Ref": "TopicBFC7AF6E"
          }
        },
        "Update": {
          "service": "SNS",
          "action": "publish",
          "parameters": {
            "Message": "hello",
            "TopicArn": {
              "Ref": "TopicBFC7AF6E"
            }
          },
          "physicalResourceId": {
            "Ref": "TopicBFC7AF6E"
          }
        }
      },
      "UpdateReplacePolicy": "Delete",
      "DeletionPolicy": "Delete"
    },
    "AWS679f53fac002430cb0da5b7982bd2287ServiceRoleC1EA0FF2": {
      "Type": "AWS::IAM::Role",
      "Properties": {
        "AssumeRolePolicyDocument": {
          "Statement": [
            {
              "Action": "sts:AssumeRole",
              "Effect": "Allow",
              "Principal": {
                "Service": "lambda.amazonaws.com"
              }
            }
          ],
          "Version": "2012-10-17"
        },
        "ManagedPolicyArns": [
          {
            "Fn::Join": [
              "",
              [
                "arn:",
                {
                  "Ref": "AWS::Partition"
                },
                ":iam::aws:policy/service-role/AWSLambdaBasicExecutionRole"
              ]
            ]
          }
        ]
      }
    },
    "AWS679f53fac002430cb0da5b7982bd2287ServiceRoleDefaultPolicyD28E1A5E": {
      "Type": "AWS::IAM::Policy",
      "Properties": {
        "PolicyDocument": {
          "Statement": [
            {
              "Action": "sns:Publish",
              "Effect": "Allow",
              "Resource": "*"
            },
            {
              "Action": "sns:ListTopics",
              "Effect": "Allow",
              "Resource": "*"
            },
            {
              "Action": "ssm:GetParameter",
              "Effect": "Allow",
              "Resource": "*"
            }
          ],
          "Version": "2012-10-17"
        },
        "PolicyName": "AWS679f53fac002430cb0da5b7982bd2287ServiceRoleDefaultPolicyD28E1A5E",
        "Roles": [
          {
            "Ref": "AWS679f53fac002430cb0da5b7982bd2287ServiceRoleC1EA0FF2"
          }
        ]
      }
    },
    "AWS679f53fac002430cb0da5b7982bd22872D164C4C": {
      "Type": "AWS::Lambda::Function",
      "Properties": {
        "Code": {
          "S3Bucket": {
<<<<<<< HEAD
            "Ref": "AssetParameters683d5f66ffd9a473e40d396738e7f632af308796861f4c6495dd2eaf802aea52S3Bucket5D287406"
=======
            "Ref": "AssetParameters18da46d8773b50c4a62f9c3c9acf80991f578d190ed091a3ced48ba9fb3d98f8S3BucketDA18872A"
>>>>>>> ff1fa684
          },
          "S3Key": {
            "Fn::Join": [
              "",
              [
                {
                  "Fn::Select": [
                    0,
                    {
                      "Fn::Split": [
                        "||",
                        {
<<<<<<< HEAD
                          "Ref": "AssetParameters683d5f66ffd9a473e40d396738e7f632af308796861f4c6495dd2eaf802aea52S3VersionKey636C806A"
=======
                          "Ref": "AssetParameters18da46d8773b50c4a62f9c3c9acf80991f578d190ed091a3ced48ba9fb3d98f8S3VersionKey8DEA118B"
>>>>>>> ff1fa684
                        }
                      ]
                    }
                  ]
                },
                {
                  "Fn::Select": [
                    1,
                    {
                      "Fn::Split": [
                        "||",
                        {
<<<<<<< HEAD
                          "Ref": "AssetParameters683d5f66ffd9a473e40d396738e7f632af308796861f4c6495dd2eaf802aea52S3VersionKey636C806A"
=======
                          "Ref": "AssetParameters18da46d8773b50c4a62f9c3c9acf80991f578d190ed091a3ced48ba9fb3d98f8S3VersionKey8DEA118B"
>>>>>>> ff1fa684
                        }
                      ]
                    }
                  ]
                }
              ]
            ]
          }
        },
        "Handler": "index.handler",
        "Role": {
          "Fn::GetAtt": [
            "AWS679f53fac002430cb0da5b7982bd2287ServiceRoleC1EA0FF2",
            "Arn"
          ]
        },
        "Runtime": "nodejs12.x",
        "Timeout": 60
      },
      "DependsOn": [
        "AWS679f53fac002430cb0da5b7982bd2287ServiceRoleDefaultPolicyD28E1A5E",
        "AWS679f53fac002430cb0da5b7982bd2287ServiceRoleC1EA0FF2"
      ]
    },
    "ListTopicsCE1E0341": {
      "Type": "Custom::AWS",
      "Properties": {
        "ServiceToken": {
          "Fn::GetAtt": [
            "AWS679f53fac002430cb0da5b7982bd22872D164C4C",
            "Arn"
          ]
        },
        "Create": {
          "service": "SNS",
          "action": "listTopics",
          "physicalResourceIdPath": "Topics.0.TopicArn"
        },
        "Update": {
          "service": "SNS",
          "action": "listTopics",
          "physicalResourceIdPath": "Topics.0.TopicArn"
        }
      },
      "DependsOn": [
        "TopicBFC7AF6E"
      ],
      "UpdateReplacePolicy": "Delete",
      "DeletionPolicy": "Delete"
    },
    "DummyParameter53662B67": {
      "Type": "AWS::SSM::Parameter",
      "Properties": {
        "Type": "String",
        "Value": "1337"
      }
    },
    "GetParameter42B0A00E": {
      "Type": "Custom::AWS",
      "Properties": {
        "ServiceToken": {
          "Fn::GetAtt": [
            "AWS679f53fac002430cb0da5b7982bd22872D164C4C",
            "Arn"
          ]
        },
        "Create": {
          "service": "SSM",
          "action": "getParameter",
          "parameters": {
            "Name": {
              "Ref": "DummyParameter53662B67"
            },
            "WithDecryption": "TRUE:BOOLEAN"
          },
          "physicalResourceIdPath": "Parameter.ARN"
        },
        "Update": {
          "service": "SSM",
          "action": "getParameter",
          "parameters": {
            "Name": {
              "Ref": "DummyParameter53662B67"
            },
            "WithDecryption": "TRUE:BOOLEAN"
          },
          "physicalResourceIdPath": "Parameter.ARN"
        }
      },
      "UpdateReplacePolicy": "Delete",
      "DeletionPolicy": "Delete"
    }
  },
  "Parameters": {
<<<<<<< HEAD
    "AssetParameters683d5f66ffd9a473e40d396738e7f632af308796861f4c6495dd2eaf802aea52S3Bucket5D287406": {
      "Type": "String",
      "Description": "S3 bucket for asset \"683d5f66ffd9a473e40d396738e7f632af308796861f4c6495dd2eaf802aea52\""
    },
    "AssetParameters683d5f66ffd9a473e40d396738e7f632af308796861f4c6495dd2eaf802aea52S3VersionKey636C806A": {
      "Type": "String",
      "Description": "S3 key for asset version \"683d5f66ffd9a473e40d396738e7f632af308796861f4c6495dd2eaf802aea52\""
    },
    "AssetParameters683d5f66ffd9a473e40d396738e7f632af308796861f4c6495dd2eaf802aea52ArtifactHash8B257720": {
      "Type": "String",
      "Description": "Artifact hash for asset \"683d5f66ffd9a473e40d396738e7f632af308796861f4c6495dd2eaf802aea52\""
=======
    "AssetParameters18da46d8773b50c4a62f9c3c9acf80991f578d190ed091a3ced48ba9fb3d98f8S3BucketDA18872A": {
      "Type": "String",
      "Description": "S3 bucket for asset \"18da46d8773b50c4a62f9c3c9acf80991f578d190ed091a3ced48ba9fb3d98f8\""
    },
    "AssetParameters18da46d8773b50c4a62f9c3c9acf80991f578d190ed091a3ced48ba9fb3d98f8S3VersionKey8DEA118B": {
      "Type": "String",
      "Description": "S3 key for asset version \"18da46d8773b50c4a62f9c3c9acf80991f578d190ed091a3ced48ba9fb3d98f8\""
    },
    "AssetParameters18da46d8773b50c4a62f9c3c9acf80991f578d190ed091a3ced48ba9fb3d98f8ArtifactHash8C68AE30": {
      "Type": "String",
      "Description": "Artifact hash for asset \"18da46d8773b50c4a62f9c3c9acf80991f578d190ed091a3ced48ba9fb3d98f8\""
>>>>>>> ff1fa684
    }
  },
  "Outputs": {
    "MessageId": {
      "Value": {
        "Fn::GetAtt": [
          "Publish2E9BDF73",
          "MessageId"
        ]
      }
    },
    "TopicArn": {
      "Value": {
        "Fn::GetAtt": [
          "ListTopicsCE1E0341",
          "Topics.0.TopicArn"
        ]
      }
    },
    "ParameterValue": {
      "Value": {
        "Fn::GetAtt": [
          "GetParameter42B0A00E",
          "Parameter.Value"
        ]
      }
    }
  }
}<|MERGE_RESOLUTION|>--- conflicted
+++ resolved
@@ -109,11 +109,7 @@
       "Properties": {
         "Code": {
           "S3Bucket": {
-<<<<<<< HEAD
             "Ref": "AssetParameters683d5f66ffd9a473e40d396738e7f632af308796861f4c6495dd2eaf802aea52S3Bucket5D287406"
-=======
-            "Ref": "AssetParameters18da46d8773b50c4a62f9c3c9acf80991f578d190ed091a3ced48ba9fb3d98f8S3BucketDA18872A"
->>>>>>> ff1fa684
           },
           "S3Key": {
             "Fn::Join": [
@@ -126,11 +122,7 @@
                       "Fn::Split": [
                         "||",
                         {
-<<<<<<< HEAD
                           "Ref": "AssetParameters683d5f66ffd9a473e40d396738e7f632af308796861f4c6495dd2eaf802aea52S3VersionKey636C806A"
-=======
-                          "Ref": "AssetParameters18da46d8773b50c4a62f9c3c9acf80991f578d190ed091a3ced48ba9fb3d98f8S3VersionKey8DEA118B"
->>>>>>> ff1fa684
                         }
                       ]
                     }
@@ -143,11 +135,7 @@
                       "Fn::Split": [
                         "||",
                         {
-<<<<<<< HEAD
                           "Ref": "AssetParameters683d5f66ffd9a473e40d396738e7f632af308796861f4c6495dd2eaf802aea52S3VersionKey636C806A"
-=======
-                          "Ref": "AssetParameters18da46d8773b50c4a62f9c3c9acf80991f578d190ed091a3ced48ba9fb3d98f8S3VersionKey8DEA118B"
->>>>>>> ff1fa684
                         }
                       ]
                     }
@@ -242,7 +230,6 @@
     }
   },
   "Parameters": {
-<<<<<<< HEAD
     "AssetParameters683d5f66ffd9a473e40d396738e7f632af308796861f4c6495dd2eaf802aea52S3Bucket5D287406": {
       "Type": "String",
       "Description": "S3 bucket for asset \"683d5f66ffd9a473e40d396738e7f632af308796861f4c6495dd2eaf802aea52\""
@@ -254,19 +241,6 @@
     "AssetParameters683d5f66ffd9a473e40d396738e7f632af308796861f4c6495dd2eaf802aea52ArtifactHash8B257720": {
       "Type": "String",
       "Description": "Artifact hash for asset \"683d5f66ffd9a473e40d396738e7f632af308796861f4c6495dd2eaf802aea52\""
-=======
-    "AssetParameters18da46d8773b50c4a62f9c3c9acf80991f578d190ed091a3ced48ba9fb3d98f8S3BucketDA18872A": {
-      "Type": "String",
-      "Description": "S3 bucket for asset \"18da46d8773b50c4a62f9c3c9acf80991f578d190ed091a3ced48ba9fb3d98f8\""
-    },
-    "AssetParameters18da46d8773b50c4a62f9c3c9acf80991f578d190ed091a3ced48ba9fb3d98f8S3VersionKey8DEA118B": {
-      "Type": "String",
-      "Description": "S3 key for asset version \"18da46d8773b50c4a62f9c3c9acf80991f578d190ed091a3ced48ba9fb3d98f8\""
-    },
-    "AssetParameters18da46d8773b50c4a62f9c3c9acf80991f578d190ed091a3ced48ba9fb3d98f8ArtifactHash8C68AE30": {
-      "Type": "String",
-      "Description": "Artifact hash for asset \"18da46d8773b50c4a62f9c3c9acf80991f578d190ed091a3ced48ba9fb3d98f8\""
->>>>>>> ff1fa684
     }
   },
   "Outputs": {
