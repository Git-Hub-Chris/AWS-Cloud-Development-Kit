import '@aws-cdk/assert/jest';
import * as iam from '@aws-cdk/aws-iam';
import * as cdk from '@aws-cdk/core';
<<<<<<< HEAD
import { AwsCustomResource, AwsCustomResourcePolicy } from '../../lib';
=======
import { AwsCustomResource, PhysicalResourceId } from '../../lib';
>>>>>>> d5000bc1

// tslint:disable:object-literal-key-quotes

test('aws sdk js custom resource with onCreate and onDelete', () => {
    // GIVEN
    const stack = new cdk.Stack();

    // WHEN
    new AwsCustomResource(stack, 'AwsSdk', {
      resourceType: 'Custom::LogRetentionPolicy',
      onCreate: {
        service: 'CloudWatchLogs',
        action: 'putRetentionPolicy',
        parameters: {
          logGroupName: '/aws/lambda/loggroup',
          retentionInDays: 90
        },
        physicalResourceId: PhysicalResourceId.of('loggroup')
      },
      onDelete: {
        service: 'CloudWatchLogs',
        action: 'deleteRetentionPolicy',
        parameters: {
          logGroupName: '/aws/lambda/loggroup',
        }
      },
      policy: AwsCustomResourcePolicy.fromSdkCalls(AwsCustomResourcePolicy.ALL_RESOURCES)
    });

    // THEN
    expect(stack).toHaveResource('Custom::LogRetentionPolicy', {
      "Create": {
        "service": "CloudWatchLogs",
        "action": "putRetentionPolicy",
        "parameters": {
          "logGroupName": "/aws/lambda/loggroup",
          "retentionInDays": 90
        },
        "physicalResourceId": {
          "id": "loggroup"
        }
      },
      "Delete": {
        "service": "CloudWatchLogs",
        "action": "deleteRetentionPolicy",
        "parameters": {
          "logGroupName": "/aws/lambda/loggroup"
        }
      }
    });

    expect(stack).toHaveResource('AWS::IAM::Policy', {
    "PolicyDocument": {
      "Statement": [
        {
          "Action": "logs:PutRetentionPolicy",
          "Effect": "Allow",
          "Resource": "*"
        },
        {
          "Action": "logs:DeleteRetentionPolicy",
          "Effect": "Allow",
          "Resource": "*"
        }
      ],
      "Version": "2012-10-17"
    },
  });
});

test('onCreate defaults to onUpdate', () => {
  // GIVEN
  const stack = new cdk.Stack();

  // WHEN
  new AwsCustomResource(stack, 'AwsSdk', {
    resourceType: 'Custom::S3PutObject',
    onUpdate: {
      service: 's3',
      action: 'putObject',
      parameters: {
        Bucket: 'my-bucket',
        Key: 'my-key',
        Body: 'my-body'
      },
      physicalResourceId: PhysicalResourceId.fromResponse('ETag')
    },
    policy: AwsCustomResourcePolicy.fromSdkCalls(AwsCustomResourcePolicy.ALL_RESOURCES)
  });

  // THEN
  expect(stack).toHaveResource('Custom::S3PutObject', {
    "Create": {
      "service": "s3",
      "action": "putObject",
      "parameters": {
        "Bucket": "my-bucket",
        "Key": "my-key",
        "Body": "my-body"
      },
      "physicalResourceId": {
        "responsePath": "ETag"
      }
    },
    "Update": {
      "service": "s3",
      "action": "putObject",
      "parameters": {
        "Bucket": "my-bucket",
        "Key": "my-key",
        "Body": "my-body"
      },
      "physicalResourceId": {
        "responsePath": "ETag"
      }
    },
  });
});

test('with custom policyStatements', () => {
  // GIVEN
  const stack = new cdk.Stack();

  // WHEN
  new AwsCustomResource(stack, 'AwsSdk', {
    onUpdate: {
      service: 'S3',
      action: 'putObject',
      parameters: {
        Bucket: 'my-bucket',
        Key: 'my-key',
        Body: 'my-body'
      },
      physicalResourceId: PhysicalResourceId.fromResponse('ETag')
    },
    policy: AwsCustomResourcePolicy.fromStatements([
      new iam.PolicyStatement({
        actions: ['s3:PutObject'],
        resources: ['arn:aws:s3:::my-bucket/my-key']
      })
    ])
  });

  // THEN
  expect(stack).toHaveResource('AWS::IAM::Policy', {
    "PolicyDocument": {
      "Statement": [
        {
          "Action": "s3:PutObject",
          "Effect": "Allow",
          "Resource": "arn:aws:s3:::my-bucket/my-key"
        },
      ],
      "Version": "2012-10-17"
    },
  });
});

test('fails when no calls are specified', () => {
  const stack = new cdk.Stack();
  expect(() => new AwsCustomResource(stack, 'AwsSdk', {
    policy: AwsCustomResourcePolicy.fromSdkCalls(AwsCustomResourcePolicy.ALL_RESOURCES)
  })).toThrow(/`onCreate`.+`onUpdate`.+`onDelete`/);
});

test('fails when no physical resource method is specified', () => {
  const stack = new cdk.Stack();

  expect(() => new AwsCustomResource(stack, 'AwsSdk', {
    onUpdate: {
      service: 'CloudWatchLogs',
      action: 'putRetentionPolicy',
      parameters: {
        logGroupName: '/aws/lambda/loggroup',
        retentionInDays: 90
      }
<<<<<<< HEAD
    },
    policy: AwsCustomResourcePolicy.fromSdkCalls(AwsCustomResourcePolicy.ALL_RESOURCES)
  })).toThrow(/`physicalResourceId`.+`physicalResourceIdPath`/);
=======
    }
  })).toThrow(/`physicalResourceId`/);
>>>>>>> d5000bc1
});

test('encodes booleans', () => {
  // GIVEN
  const stack = new cdk.Stack();

  // WHEN
  new AwsCustomResource(stack, 'AwsSdk', {
    resourceType: 'Custom::ServiceAction',
    onCreate: {
      service: 'service',
      action: 'action',
      parameters: {
        trueBoolean: true,
        trueString: 'true',
        falseBoolean: false,
        falseString: 'false'
      },
      physicalResourceId: PhysicalResourceId.of('id')
    },
    policy: AwsCustomResourcePolicy.fromSdkCalls(AwsCustomResourcePolicy.ALL_RESOURCES)
  });

  // THEN
  expect(stack).toHaveResource('Custom::ServiceAction', {
    "Create": {
      "service": "service",
      "action": "action",
      "parameters": {
        "trueBoolean": "TRUE:BOOLEAN",
        "trueString": "true",
        "falseBoolean": "FALSE:BOOLEAN",
        "falseString": "false"
      },
      "physicalResourceId": {
        "id": "id"
      }
    },
  });
});

test('timeout defaults to 2 minutes', () => {
  // GIVEN
  const stack = new cdk.Stack();

  // WHEN
  new AwsCustomResource(stack, 'AwsSdk', {
    onCreate: {
      service: 'service',
      action: 'action',
<<<<<<< HEAD
      physicalResourceId: 'id'
    },
    policy: AwsCustomResourcePolicy.fromSdkCalls(AwsCustomResourcePolicy.ALL_RESOURCES)
=======
      physicalResourceId: PhysicalResourceId.of('id')
    }
>>>>>>> d5000bc1
  });

  // THEN
  expect(stack).toHaveResource('AWS::Lambda::Function', {
    Timeout: 120
  });
});

test('can specify timeout', () => {
  // GIVEN
  const stack = new cdk.Stack();

  // WHEN
  new AwsCustomResource(stack, 'AwsSdk', {
    onCreate: {
      service: 'service',
      action: 'action',
      physicalResourceId: PhysicalResourceId.of('id')
    },
    timeout: cdk.Duration.minutes(15),
    policy: AwsCustomResourcePolicy.fromSdkCalls(AwsCustomResourcePolicy.ALL_RESOURCES)
  });

  // THEN
  expect(stack).toHaveResource('AWS::Lambda::Function', {
    Timeout: 900
  });
});

test('implements IGrantable', () => {
  // GIVEN
  const stack = new cdk.Stack();
  const role = new iam.Role(stack, 'Role', {
    assumedBy: new iam.ServicePrincipal('ec2.amazonaws.com')
  });
  const customResource = new AwsCustomResource(stack, 'AwsSdk', {
    onCreate: {
      service: 'service',
      action: 'action',
<<<<<<< HEAD
      physicalResourceId: 'id'
    },
    policy: AwsCustomResourcePolicy.fromSdkCalls(AwsCustomResourcePolicy.ALL_RESOURCES)
=======
      physicalResourceId: PhysicalResourceId.of('id')
    }
>>>>>>> d5000bc1
  });

  // WHEN
  role.grantPassRole(customResource.grantPrincipal);

  expect(stack).toHaveResource('AWS::IAM::Policy', {
    PolicyDocument: {
      Statement: [
        {
          Action: 'service:Action',
          Effect: 'Allow',
          Resource: '*'
        },
        {
          Action: 'iam:PassRole',
          Effect: 'Allow',
          Resource: {
            'Fn::GetAtt': [
              'Role1ABCC5F0',
              'Arn'
            ]
          }
        }
      ],
      Version: '2012-10-17'
    }
  });
});

test('can use existing role', () => {
  // GIVEN
  const stack = new cdk.Stack();
  const role = iam.Role.fromRoleArn(stack, 'Role', 'arn:aws:iam::123456789012:role/CoolRole');

  // WHEN
  new AwsCustomResource(stack, 'AwsSdk', {
    onCreate: {
      service: 'service',
      action: 'action',
      physicalResourceId: PhysicalResourceId.of('id')
    },
    role,
    policy: AwsCustomResourcePolicy.fromSdkCalls(AwsCustomResourcePolicy.ALL_RESOURCES)
  });

  // THEN
  expect(stack).toHaveResource('AWS::Lambda::Function', {
    Role: 'arn:aws:iam::123456789012:role/CoolRole'
  });

  expect(stack).not.toHaveResource('AWS::IAM::Role');
});

test('getData', () => {
  // GIVEN
  const stack = new cdk.Stack();
  const awsSdk = new AwsCustomResource(stack, 'AwsSdk', {
    onCreate: {
      service: 'service',
      action: 'action',
<<<<<<< HEAD
      physicalResourceId: 'id'
    },
    policy: AwsCustomResourcePolicy.fromSdkCalls(AwsCustomResourcePolicy.ALL_RESOURCES)
=======
      physicalResourceId: PhysicalResourceId.of('id')
    }
>>>>>>> d5000bc1
  });

  // WHEN
  const token = awsSdk.getData('Data');

  // THEN
  expect(stack.resolve(token)).toEqual({
    'Fn::GetAtt': [
      'AwsSdkE966FE43',
      'Data'
    ]
  });
});

test('getDataString', () => {
  // GIVEN
  const stack = new cdk.Stack();
  const awsSdk = new AwsCustomResource(stack, 'AwsSdk1', {
    onCreate: {
      service: 'service',
      action: 'action',
<<<<<<< HEAD
      physicalResourceId: 'id'
    },
    policy: AwsCustomResourcePolicy.fromSdkCalls(AwsCustomResourcePolicy.ALL_RESOURCES)
=======
      physicalResourceId: PhysicalResourceId.of('id')
    }
>>>>>>> d5000bc1
  });

  // WHEN
  new AwsCustomResource(stack, 'AwsSdk2', {
    onCreate: {
      service: 'service',
      action: 'action',
      parameters: {
        a: awsSdk.getDataString('Data')
      },
<<<<<<< HEAD
      physicalResourceId: 'id'
    },
    policy: AwsCustomResourcePolicy.fromSdkCalls(AwsCustomResourcePolicy.ALL_RESOURCES)
=======
      physicalResourceId: PhysicalResourceId.of('id')
    }
>>>>>>> d5000bc1
  });

  // THEN
  expect(stack).toHaveResource('Custom::AWS', {
    Create: {
      service: 'service',
      action: 'action',
      parameters: {
        a: {
          'Fn::GetAtt': [
            'AwsSdk155B91071',
            'Data'
          ]
        }
      },
      physicalResourceId: {
        "id": 'id'
      }
    }
  });
});<|MERGE_RESOLUTION|>--- conflicted
+++ resolved
@@ -1,11 +1,7 @@
 import '@aws-cdk/assert/jest';
 import * as iam from '@aws-cdk/aws-iam';
 import * as cdk from '@aws-cdk/core';
-<<<<<<< HEAD
-import { AwsCustomResource, AwsCustomResourcePolicy } from '../../lib';
-=======
-import { AwsCustomResource, PhysicalResourceId } from '../../lib';
->>>>>>> d5000bc1
+import { AwsCustomResource, AwsCustomResourcePolicy, PhysicalResourceId } from '../../lib';
 
 // tslint:disable:object-literal-key-quotes
 
@@ -182,14 +178,9 @@
         logGroupName: '/aws/lambda/loggroup',
         retentionInDays: 90
       }
-<<<<<<< HEAD
-    },
-    policy: AwsCustomResourcePolicy.fromSdkCalls(AwsCustomResourcePolicy.ALL_RESOURCES)
-  })).toThrow(/`physicalResourceId`.+`physicalResourceIdPath`/);
-=======
-    }
+    },
+    policy: AwsCustomResourcePolicy.fromSdkCalls(AwsCustomResourcePolicy.ALL_RESOURCES)
   })).toThrow(/`physicalResourceId`/);
->>>>>>> d5000bc1
 });
 
 test('encodes booleans', () => {
@@ -240,14 +231,9 @@
     onCreate: {
       service: 'service',
       action: 'action',
-<<<<<<< HEAD
-      physicalResourceId: 'id'
-    },
-    policy: AwsCustomResourcePolicy.fromSdkCalls(AwsCustomResourcePolicy.ALL_RESOURCES)
-=======
-      physicalResourceId: PhysicalResourceId.of('id')
-    }
->>>>>>> d5000bc1
+      physicalResourceId: PhysicalResourceId.of('id')
+    },
+    policy: AwsCustomResourcePolicy.fromSdkCalls(AwsCustomResourcePolicy.ALL_RESOURCES)
   });
 
   // THEN
@@ -287,14 +273,9 @@
     onCreate: {
       service: 'service',
       action: 'action',
-<<<<<<< HEAD
-      physicalResourceId: 'id'
-    },
-    policy: AwsCustomResourcePolicy.fromSdkCalls(AwsCustomResourcePolicy.ALL_RESOURCES)
-=======
-      physicalResourceId: PhysicalResourceId.of('id')
-    }
->>>>>>> d5000bc1
+      physicalResourceId: PhysicalResourceId.of('id')
+    },
+    policy: AwsCustomResourcePolicy.fromSdkCalls(AwsCustomResourcePolicy.ALL_RESOURCES)
   });
 
   // WHEN
@@ -355,14 +336,9 @@
     onCreate: {
       service: 'service',
       action: 'action',
-<<<<<<< HEAD
-      physicalResourceId: 'id'
-    },
-    policy: AwsCustomResourcePolicy.fromSdkCalls(AwsCustomResourcePolicy.ALL_RESOURCES)
-=======
-      physicalResourceId: PhysicalResourceId.of('id')
-    }
->>>>>>> d5000bc1
+      physicalResourceId: PhysicalResourceId.of('id')
+    },
+    policy: AwsCustomResourcePolicy.fromSdkCalls(AwsCustomResourcePolicy.ALL_RESOURCES)
   });
 
   // WHEN
@@ -384,14 +360,9 @@
     onCreate: {
       service: 'service',
       action: 'action',
-<<<<<<< HEAD
-      physicalResourceId: 'id'
-    },
-    policy: AwsCustomResourcePolicy.fromSdkCalls(AwsCustomResourcePolicy.ALL_RESOURCES)
-=======
-      physicalResourceId: PhysicalResourceId.of('id')
-    }
->>>>>>> d5000bc1
+      physicalResourceId: PhysicalResourceId.of('id')
+    },
+    policy: AwsCustomResourcePolicy.fromSdkCalls(AwsCustomResourcePolicy.ALL_RESOURCES)
   });
 
   // WHEN
@@ -402,14 +373,9 @@
       parameters: {
         a: awsSdk.getDataString('Data')
       },
-<<<<<<< HEAD
-      physicalResourceId: 'id'
-    },
-    policy: AwsCustomResourcePolicy.fromSdkCalls(AwsCustomResourcePolicy.ALL_RESOURCES)
-=======
-      physicalResourceId: PhysicalResourceId.of('id')
-    }
->>>>>>> d5000bc1
+      physicalResourceId: PhysicalResourceId.of('id')
+    },
+    policy: AwsCustomResourcePolicy.fromSdkCalls(AwsCustomResourcePolicy.ALL_RESOURCES)
   });
 
   // THEN
