--- conflicted
+++ resolved
@@ -76,35 +76,19 @@
     "@aws-cdk/aws-events": "0.0.0",
     "@aws-cdk/aws-s3": "0.0.0",
     "@aws-cdk/aws-ssm": "0.0.0",
-<<<<<<< HEAD
-    "@types/aws-lambda": "^8.10.83",
-=======
     "@aws-cdk/cdk-build-tools": "0.0.0",
     "@aws-cdk/cdk-integ-tools": "0.0.0",
     "@aws-cdk/cfn2ts": "0.0.0",
     "@aws-cdk/pkglint": "0.0.0",
-    "@types/aws-lambda": "^8.10.79",
->>>>>>> 2f729c4d
+    "@types/aws-lambda": "^8.10.83",
     "@types/fs-extra": "^8.1.2",
     "@types/jest": "^26.0.24",
     "@types/sinon": "^9.0.11",
     "aws-sdk": "^2.848.0",
-<<<<<<< HEAD
     "aws-sdk-mock": "^5.4.0",
-    "cdk-build-tools": "0.0.0",
-    "cdk-integ-tools": "0.0.0",
-    "cfn2ts": "0.0.0",
     "fs-extra": "^9.1.0",
     "nock": "^13.1.3",
-    "pkglint": "0.0.0",
-    "sinon": "^9.2.4",
-    "@aws-cdk/assert-internal": "0.0.0"
-=======
-    "aws-sdk-mock": "^5.2.1",
-    "fs-extra": "^9.1.0",
-    "nock": "^13.1.1",
     "sinon": "^9.2.4"
->>>>>>> 2f729c4d
   },
   "dependencies": {
     "@aws-cdk/aws-cloudformation": "0.0.0",
