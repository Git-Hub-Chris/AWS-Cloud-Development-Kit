--- conflicted
+++ resolved
@@ -89,12 +89,8 @@
   },
   "peerDependencies": {
     "@aws-cdk/aws-iam": "0.0.0",
-<<<<<<< HEAD
     "@aws-cdk/core": "0.0.0",
-    "constructs": "^3.3.69"
-=======
     "constructs": "^10.0.0"
->>>>>>> d45bb521
   },
   "engines": {
     "node": ">= 10.13.0 <13 || >=13.7.0"
