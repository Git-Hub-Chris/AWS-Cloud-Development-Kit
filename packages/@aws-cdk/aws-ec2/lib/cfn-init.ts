import * as crypto from 'crypto';
import * as iam from '@aws-cdk/aws-iam';
import { Aws, CfnResource, Construct } from '@aws-cdk/core';
import { InitElement } from './cfn-init-elements';
import { OperatingSystemType } from './machine-image';
import { InitBindOptions, InitElementConfig, InitElementType, InitPlatform } from './private/cfn-init-internal';
import { UserData } from './user-data';

/**
 * A CloudFormation-init configuration
 */
export class CloudFormationInit {
  /**
   * Build a new config from a set of Init Elements
   */
  public static fromElements(...elements: InitElement[]): CloudFormationInit {
    return CloudFormationInit.fromConfig(new InitConfig(elements));
  }

  /**
   * Use an existing InitConfig object as the default and only config
   */
  public static fromConfig(config: InitConfig): CloudFormationInit {
    return CloudFormationInit.fromConfigSets({
      configSets: {
        default: ['config'],
      },
      configs: { config },
    });
  }

  /**
   * Build a CloudFormationInit from config sets
   */
  public static fromConfigSets(props: ConfigSetProps): CloudFormationInit {
    return new CloudFormationInit(props.configSets, props.configs);
  }

  private readonly _configSets: Record<string, string[]> = {};
  private readonly _configs: Record<string, InitConfig> = {};

  private constructor(configSets: Record<string, string[]>, configs: Record<string, InitConfig>) {
    Object.assign(this._configSets, configSets);
    Object.assign(this._configs, configs);
  }

  /**
   * Add a config with the given name to this CloudFormationInit object
   */
  public addConfig(configName: string, config: InitConfig) {
    if (this._configs[configName]) {
      throw new Error(`CloudFormationInit already contains a config named '${configName}'`);
    }
    this._configs[configName] = config;
  }

  /**
   * Add a config set with the given name to this CloudFormationInit object
   *
   * The new configset will reference the given configs in the given order.
   */
  public addConfigSet(configSetName: string, configNames: string[] = []) {
    if (this._configSets[configSetName]) {
      throw new Error(`CloudFormationInit already contains a configSet named '${configSetName}'`);
    }

    const unk = configNames.filter(c => !this._configs[c]);
    if (unk.length > 0) {
      throw new Error(`Unknown configs referenced in definition of '${configSetName}': ${unk}`);
    }

    this._configSets[configSetName] = [...configNames];
  }

  /**
   * Attach the CloudFormation Init config to the given resource
   *
   * As an app builder, use `instance.applyCloudFormationInit()` or
   * `autoScalingGroup.applyCloudFormationInit()` to trigger this method.
   *
   * This method does the following:
   *
   * - Renders the `AWS::CloudFormation::Init` object to the given resource's
   *   metadata, potentially adding a `AWS::CloudFormation::Authentication` object
   *   next to it if required.
   * - Updates the instance role policy to be able to call the APIs required for
   *   `cfn-init` and `cfn-signal` to work, and potentially add permissions to download
   *   referenced asset and bucket resources.
   * - Updates the given UserData with commands to execute the `cfn-init` script.
<<<<<<< HEAD
=======
   *
   * As an app builder, use `instance.applyCloudFormationInit()` or
   * `autoScalingGroup.applyCloudFormationInit()` to trigger this method.
>>>>>>> a3fae02a
   */
  public attach(attachedResource: CfnResource, attachOptions: AttachInitOptions) {
    if (attachOptions.platform === OperatingSystemType.UNKNOWN) {
      throw new Error('Cannot attach CloudFormationInit to an unknown OS type');
    }

    const CFN_INIT_METADATA_KEY = 'AWS::CloudFormation::Init';

    if (attachedResource.getMetadata(CFN_INIT_METADATA_KEY) !== undefined) {
      throw new Error(`Cannot bind CfnInit: resource '${attachedResource.node.path}' already has '${CFN_INIT_METADATA_KEY}' attached`);
    }

    // Note: This will not reflect mutations made after attaching.
    const bindResult = this.bind(attachedResource.stack, attachOptions);
    attachedResource.addMetadata(CFN_INIT_METADATA_KEY, bindResult.configData);

    // Need to resolve the various tokens from assets in the config,
    // as well as include any asset hashes provided so the fingerprint is accurate.
    const resolvedConfig = attachedResource.stack.resolve(bindResult.configData);
    const fingerprintInput = { config: resolvedConfig, assetHash: bindResult.assetHash };
    const fingerprint = contentHash(JSON.stringify(fingerprintInput)).substr(0, 16);

    attachOptions.instanceRole.addToPolicy(new iam.PolicyStatement({
      actions: ['cloudformation:DescribeStackResource', 'cloudformation:SignalResource'],
      resources: [Aws.STACK_ID],
    }));

    if (bindResult.authData) {
      attachedResource.addMetadata('AWS::CloudFormation::Authentication', bindResult.authData);
    }

    // To identify the resources that have the metadata and where the signal
    // needs to be sent, we need { region, stackName, logicalId }
    const resourceLocator = `--region ${Aws.REGION} --stack ${Aws.STACK_NAME} --resource ${attachedResource.logicalId}`;
    const configSets = (attachOptions.configSets ?? ['default']).join(',');
    const printLog = attachOptions.printLog ?? true;

    if (attachOptions.embedFingerprint ?? true) {
      // It just so happens that the comment char is '#' for both bash and PowerShell
      attachOptions.userData.addCommands(`# fingerprint: ${fingerprint}`);
    }

    if (attachOptions.platform === OperatingSystemType.WINDOWS) {
      const errCode = attachOptions.ignoreFailures ? '0' : '$LASTEXITCODE';
      attachOptions.userData.addCommands(...[
        `cfn-init.exe -v ${resourceLocator} -c ${configSets}`,
        `cfn-signal.exe -e ${errCode} ${resourceLocator}`,
        ...printLog ? ['type C:\\cfn\\log\\cfn-init.log'] : [],
      ]);
    } else {
      const errCode = attachOptions.ignoreFailures ? '0' : '$?';
      attachOptions.userData.addCommands(...[
        // Run a subshell without 'errexit', so we can signal using the exit code of cfn-init
        '(',
        '  set +e',
        `  /opt/aws/bin/cfn-init -v ${resourceLocator} -c ${configSets}`,
        `  /opt/aws/bin/cfn-signal -e ${errCode} ${resourceLocator}`,
        ...printLog ? ['  cat /var/log/cfn-init.log >&2'] : [],
        ')',
      ]);
    }
  }

  private bind(scope: Construct, options: AttachInitOptions): { configData: any, authData: any, assetHash?: any } {
    const nonEmptyConfigs = mapValues(this._configs, c => c.isEmpty() ? undefined : c);

    const configNameToBindResult = mapValues(nonEmptyConfigs, c => c._bind(scope, options));

    return {
      configData: {
        configSets: mapValues(this._configSets, configNames => configNames.filter(name => nonEmptyConfigs[name] !== undefined)),
        ...mapValues(configNameToBindResult, c => c.config),
      },
      authData: Object.values(configNameToBindResult).map(c => c.authentication).reduce(deepMerge, undefined),
      assetHash: combineAssetHashesOrUndefined(Object.values(configNameToBindResult).map(c => c.assetHash)),
    };
  }

}

/**
 * A collection of configuration elements
 */
export class InitConfig {
  private readonly elements = new Array<InitElement>();

  constructor(elements: InitElement[]) {
    this.add(...elements);
  }

  /**
   * Whether this configset has elements or not
   */
  public isEmpty() {
    return this.elements.length === 0;
  }

  /**
   * Add one or more elements to the config
   */
  public add(...elements: InitElement[]) {
    this.elements.push(...elements);
  }

  /**
   * Called when the config is applied to an instance.
   * Creates the CloudFormation representation of the Init config and handles any permissions and assets.
   * @internal
   */
  public _bind(scope: Construct, options: AttachInitOptions): InitElementConfig {
    const bindOptions = {
      instanceRole: options.instanceRole,
      platform: this.initPlatformFromOSType(options.platform),
      scope,
    };

    const packageConfig = this.bindForType(InitElementType.PACKAGE, bindOptions);
    const groupsConfig = this.bindForType(InitElementType.GROUP, bindOptions);
    const usersConfig = this.bindForType(InitElementType.USER, bindOptions);
    const sourcesConfig = this.bindForType(InitElementType.SOURCE, bindOptions);
    const filesConfig = this.bindForType(InitElementType.FILE, bindOptions);
    const commandsConfig = this.bindForType(InitElementType.COMMAND, bindOptions);
    // Must be last!
    const servicesConfig = this.bindForType(InitElementType.SERVICE, bindOptions);

    const allConfig = [packageConfig, groupsConfig, usersConfig, sourcesConfig, filesConfig, commandsConfig, servicesConfig];
    const authentication = allConfig.map(c => c?.authentication).reduce(deepMerge, undefined);
    const assetHash = combineAssetHashesOrUndefined(allConfig.map(c => c?.assetHash));

    return {
      config: {
        packages: packageConfig?.config,
        groups: groupsConfig?.config,
        users: usersConfig?.config,
        sources: sourcesConfig?.config,
        files: filesConfig?.config,
        commands: commandsConfig?.config,
        services: servicesConfig?.config,
      },
      authentication,
      assetHash,
    };
  }

  private bindForType(elementType: InitElementType, renderOptions: Omit<InitBindOptions, 'index'>): InitElementConfig | undefined {
    const elements = this.elements.filter(elem => elem.elementType === elementType);
    if (elements.length === 0) { return undefined; }

    const bindResults = elements.map((e, index) => e._bind({ index, ...renderOptions }));

    return {
      config: bindResults.map(r => r.config).reduce(deepMerge, undefined) ?? {},
      authentication: bindResults.map(r => r.authentication).reduce(deepMerge, undefined),
      assetHash: combineAssetHashesOrUndefined(bindResults.map(r => r.assetHash)),
    };
  }

  private initPlatformFromOSType(osType: OperatingSystemType): InitPlatform {
    switch (osType) {
      case OperatingSystemType.LINUX: {
        return InitPlatform.LINUX;
      }
      case OperatingSystemType.WINDOWS: {
        return InitPlatform.WINDOWS;
      }
      default: {
        throw new Error('Cannot attach CloudFormationInit to an unknown OS type');
      }
    }
  }
}

/**
 * Options for CloudFormationInit.withConfigSets
 */
export interface ConfigSetProps {
  /**
   * The definitions of each config set
   */
  readonly configSets: Record<string, string[]>;

  /**
   * The sets of configs to pick from
   */
  readonly configs: Record<string, InitConfig>;
}

/**
 * Deep-merge objects and arrays
 *
 * Treat arrays as sets, removing duplicates. This is acceptable for rendering
 * cfn-inits, not applicable elsewhere.
 */
function deepMerge(target?: Record<string, any>, src?: Record<string, any>) {
  if (target == null) { return src; }
  if (src == null) { return target; }

  for (const [key, value] of Object.entries(src)) {
    if (Array.isArray(value)) {
      if (target[key] && !Array.isArray(target[key])) {
        throw new Error(`Trying to merge array [${value}] into a non-array '${target[key]}'`);
      }
      target[key] = Array.from(new Set([
        ...target[key] ?? [],
        ...value,
      ]));
      continue;
    }
    if (typeof value === 'object' && value) {
      target[key] = deepMerge(target[key] ?? {}, value);
      continue;
    }
    if (value !== undefined) {
      target[key] = value;
    }
  }

  return target;
}

/**
 * Map a function over values of an object
 *
 * If the mapping function returns undefined, remove the key
 */
function mapValues<A, B>(xs: Record<string, A>, fn: (x: A) => B | undefined): Record<string, B> {
  const ret: Record<string, B> = {};
  for (const [k, v] of Object.entries(xs)) {
    const mapped = fn(v);
    if (mapped !== undefined) {
      ret[k] = mapped;
    }
  }
  return ret;
}

// Combines all input asset hashes into one, or if no hashes are present, returns undefined.
function combineAssetHashesOrUndefined(hashes: (string | undefined)[]): string | undefined {
  const hashArray = hashes.filter((x): x is string => x !== undefined);
  return hashArray.length > 0 ? hashArray.join('') : undefined;
}

function contentHash(content: string) {
  return crypto.createHash('sha256').update(content).digest('hex');
}

/**
<<<<<<< HEAD
 * Options for attach a CloudFormationInit to a resource
=======
 * Options for attaching a CloudFormationInit to a resource
>>>>>>> a3fae02a
 */
export interface AttachInitOptions {
  /**
   * Instance role of the consuming instance or fleet
   */
  readonly instanceRole: iam.IRole;

  /**
   * OS Platform the init config will be used for
   */
  readonly platform: OperatingSystemType;

  /**
   * UserData to add commands to
   */
  readonly userData: UserData;

  /**
   * ConfigSet to activate
   *
   * @default ['default']
   */
  readonly configSets?: string[];

  /**
   * Whether to embed a hash into the userData
   *
   * If `true` (the default), a hash of the config will be embedded into the
   * UserData, so that if the config changes, the UserData changes and
   * the instance will be replaced.
   *
   * If `false`, no such hash will be embedded, and if the CloudFormation Init
   * config changes nothing will happen to the running instance.
   *
   * @default true
   */
  readonly embedFingerprint?: boolean;

  /**
   * Print the results of running cfn-init to the Instance System Log
   *
   * By default, the output of running cfn-init is written to a log file
   * on the instance. Set this to `true` to print it to the System Log
   * (visible from the EC2 Console), `false` to not print it.
   *
   * (Be aware that the system log is refreshed at certain points in
   * time of the instance life cycle, and successful execution may
   * not always show up).
   *
   * @default true
   */
  readonly printLog?: boolean;

  /**
   * Don't fail the instance creation when cfn-init fails
   *
   * You can use this to prevent CloudFormation from rolling back when
   * instances fail to start up, to help in debugging.
   *
   * @default false
   */
  readonly ignoreFailures?: boolean;
}<|MERGE_RESOLUTION|>--- conflicted
+++ resolved
@@ -87,12 +87,6 @@
    *   `cfn-init` and `cfn-signal` to work, and potentially add permissions to download
    *   referenced asset and bucket resources.
    * - Updates the given UserData with commands to execute the `cfn-init` script.
-<<<<<<< HEAD
-=======
-   *
-   * As an app builder, use `instance.applyCloudFormationInit()` or
-   * `autoScalingGroup.applyCloudFormationInit()` to trigger this method.
->>>>>>> a3fae02a
    */
   public attach(attachedResource: CfnResource, attachOptions: AttachInitOptions) {
     if (attachOptions.platform === OperatingSystemType.UNKNOWN) {
@@ -340,11 +334,7 @@
 }
 
 /**
-<<<<<<< HEAD
- * Options for attach a CloudFormationInit to a resource
-=======
  * Options for attaching a CloudFormationInit to a resource
->>>>>>> a3fae02a
  */
 export interface AttachInitOptions {
   /**
