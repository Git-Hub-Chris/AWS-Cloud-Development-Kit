--- conflicted
+++ resolved
@@ -124,26 +124,25 @@
 
     // To identify the resources that have the metadata and where the signal
     // needs to be sent, we need { region, stackName, logicalId }
-<<<<<<< HEAD
-    const resourceLocator = `--region ${Aws.REGION} --stack ${Aws.STACK_NAME} --resource ${attachedResource.logicalId}`;
-    const notifyResourceLocator = `--region ${Aws.REGION} --stack ${
+    let resourceLocator = `--region ${Aws.REGION} --stack ${Aws.STACK_NAME} --resource ${attachedResource.logicalId}`;
+    let notifyResourceLocator = `--region ${Aws.REGION} --stack ${
       Aws.STACK_NAME
     } --resource ${
       attachOptions.signalResource
         ? attachOptions.signalResource.logicalId
         : attachedResource.logicalId
     }`;
-=======
-    let resourceLocator = `--region ${Aws.REGION} --stack ${Aws.STACK_NAME} --resource ${attachedResource.logicalId}`;
 
     // If specified in attachOptions, include arguments in cfn-init/cfn-signal commands
     if (attachOptions.includeUrl) {
       resourceLocator = `${resourceLocator} --url https://cloudformation.${Aws.REGION}.${Aws.URL_SUFFIX}`;
+      notifyResourceLocator = `${notifyResourceLocator} --url https://cloudformation.${Aws.REGION}.${Aws.URL_SUFFIX}`;
     }
     if (attachOptions.includeRole) {
       resourceLocator = `${resourceLocator} --role ${attachOptions.instanceRole}`;
-    }
->>>>>>> 3e9f04db
+      notifyResourceLocator = `${notifyResourceLocator} --role ${attachOptions.instanceRole}`;
+    }
+
     const configSets = (attachOptions.configSets ?? ['default']).join(',');
     const printLog = attachOptions.printLog ?? true;
 
