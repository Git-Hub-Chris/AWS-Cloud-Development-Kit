import { Resource } from '@aws-cdk/core';
import { Construct } from 'constructs';
import { IClientVpnEndpoint } from './client-vpn-endpoint-types';
import { CfnClientVpnRoute } from './ec2.generated';
import { ISubnet } from './vpc';

/**
 * Options for a ClientVpnRoute
 */
export interface ClientVpnRouteOptions {
  /**
   * The IPv4 address range, in CIDR notation, of the route destination.
   *
   * For example:
   *   - To add a route for Internet access, enter 0.0.0.0/0
   *   - To add a route for a peered VPC, enter the peered VPC's IPv4 CIDR range
   *   - To add a route for an on-premises network, enter the AWS Site-to-Site VPN
   *     connection's IPv4 CIDR range
   *   - To add a route for the local network, enter the client CIDR range
   */
  readonly cidr: string;

  /**
   * A brief description of the authorization rule.
   *
   * @default - no description
   */
  readonly description?: string;

  /**
   * The target for the route
   */
  readonly target: ClientVpnRouteTarget;
}

/**
 * Target for a client VPN route
 */
export abstract class ClientVpnRouteTarget {
  /**
   * Subnet
   *
   * The specified subnet must be an existing target network of the client VPN
   * endpoint.
   */
  public static subnet(subnet: ISubnet): ClientVpnRouteTarget {
    return { subnetId: subnet.subnetId };
  }

  /**
   * Local network
   */
  public static local(): ClientVpnRouteTarget {
    return { subnetId: 'local' };
  }

  /** The subnet ID */
  public abstract readonly subnetId: string;
}

/**
 * Properties for a ClientVpnRoute
 */
export interface ClientVpnRouteProps extends ClientVpnRouteOptions {

  /**
   * The client VPN endpoint to which to add the route.
   * @default clientVpnEndpoint is required
   */
  readonly clientVpnEndpoint?: IClientVpnEndpoint;
  /**
   * The client VPN endpoint to which to add the route.
<<<<<<< HEAD
   * @deprecated by typo. moved to clientVpnEndpoint
   * @default clientVpnEndpoint is required.

   */
=======
   * @default clientVpnEndpoint is required
   */
  readonly clientVpnEndpoint?: IClientVpnEndpoint;
  /**
   * The client VPN endpoint to which to add the route.
   * @deprecated Use `clientVpnEndpoint` instead
   * @default clientVpnEndpoint is required

   */
>>>>>>> 843dd921
  readonly clientVpnEndoint?: IClientVpnEndpoint;
}

/**
 * A client VPN route
 */
export class ClientVpnRoute extends Resource {
  constructor(scope: Construct, id: string, props: ClientVpnRouteProps) {
    if (!props.clientVpnEndoint && !props.clientVpnEndpoint) {
      throw new Error(
        'ClientVpnRoute: either clientVpnEndpoint or clientVpnEndoint (deprecated) must be specified',
      );
    }
    if (props.clientVpnEndoint && props.clientVpnEndpoint) {
      throw new Error(
        'ClientVpnRoute: either clientVpnEndpoint or clientVpnEndoint (deprecated) must be specified' +
          ', but not both',
      );
    }
    const clientVpnEndpoint = props.clientVpnEndoint || props.clientVpnEndpoint;
    super(scope, id);
    const route = new CfnClientVpnRoute(this, 'Resource', {
<<<<<<< HEAD
      clientVpnEndpointId: props.clientVpnEndpoint!.endpointId,
=======
      clientVpnEndpointId: clientVpnEndpoint!.endpointId,
>>>>>>> 843dd921
      description: props.description,
      destinationCidrBlock: props.cidr,
      targetVpcSubnetId: props.target.subnetId,
    });

    // See https://docs.aws.amazon.com/AWSCloudFormation/latest/UserGuide/aws-resource-ec2-clientvpnroute.html
<<<<<<< HEAD
    route.node.addDependency(props.clientVpnEndpoint!.targetNetworksAssociated);
=======
    route.node.addDependency(clientVpnEndpoint!.targetNetworksAssociated);
>>>>>>> 843dd921
  }
}<|MERGE_RESOLUTION|>--- conflicted
+++ resolved
@@ -70,22 +70,10 @@
   readonly clientVpnEndpoint?: IClientVpnEndpoint;
   /**
    * The client VPN endpoint to which to add the route.
-<<<<<<< HEAD
-   * @deprecated by typo. moved to clientVpnEndpoint
-   * @default clientVpnEndpoint is required.
-
-   */
-=======
-   * @default clientVpnEndpoint is required
-   */
-  readonly clientVpnEndpoint?: IClientVpnEndpoint;
-  /**
-   * The client VPN endpoint to which to add the route.
    * @deprecated Use `clientVpnEndpoint` instead
    * @default clientVpnEndpoint is required
 
    */
->>>>>>> 843dd921
   readonly clientVpnEndoint?: IClientVpnEndpoint;
 }
 
@@ -108,21 +96,13 @@
     const clientVpnEndpoint = props.clientVpnEndoint || props.clientVpnEndpoint;
     super(scope, id);
     const route = new CfnClientVpnRoute(this, 'Resource', {
-<<<<<<< HEAD
-      clientVpnEndpointId: props.clientVpnEndpoint!.endpointId,
-=======
       clientVpnEndpointId: clientVpnEndpoint!.endpointId,
->>>>>>> 843dd921
       description: props.description,
       destinationCidrBlock: props.cidr,
       targetVpcSubnetId: props.target.subnetId,
     });
 
     // See https://docs.aws.amazon.com/AWSCloudFormation/latest/UserGuide/aws-resource-ec2-clientvpnroute.html
-<<<<<<< HEAD
-    route.node.addDependency(props.clientVpnEndpoint!.targetNetworksAssociated);
-=======
     route.node.addDependency(clientVpnEndpoint!.targetNetworksAssociated);
->>>>>>> 843dd921
   }
 }