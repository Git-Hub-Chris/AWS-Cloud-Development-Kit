import * as cxschema from '@aws-cdk/cloud-assembly-schema';
import {
  ConcreteDependable, Construct, ContextProvider, DependableTrait, IConstruct,
  IDependable, IResource, Lazy, Resource, Stack, Tag, Token,
} from '@aws-cdk/core';
import * as cxapi from '@aws-cdk/cx-api';
import {
  CfnEIP, CfnInternetGateway, CfnNatGateway, CfnRoute, CfnRouteTable, CfnSubnet,
  CfnSubnetRouteTableAssociation, CfnVPC, CfnVPCGatewayAttachment, CfnVPNGatewayRoutePropagation,
} from './ec2.generated';
import { NatProvider } from './nat';
import { INetworkAcl, NetworkAcl, SubnetNetworkAclAssociation } from './network-acl';
import { NetworkBuilder } from './network-util';
import { allRouteTableIds, defaultSubnetName, flatten, ImportSubnetGroup, subnetGroupNameFromConstructId, subnetId } from './util';
import { GatewayVpcEndpoint, GatewayVpcEndpointAwsService, GatewayVpcEndpointOptions, InterfaceVpcEndpoint, InterfaceVpcEndpointOptions } from './vpc-endpoint';
import { FlowLog, FlowLogOptions, FlowLogResourceType } from './vpc-flow-logs';
import { VpcLookupOptions } from './vpc-lookup';
import { EnableVpnGatewayOptions, VpnConnection, VpnConnectionOptions, VpnConnectionType, VpnGateway } from './vpn';

const VPC_SUBNET_SYMBOL = Symbol.for('@aws-cdk/aws-ec2.VpcSubnet');

export interface ISubnet extends IResource {
  /**
   * The Availability Zone the subnet is located in
   */
  readonly availabilityZone: string;

  /**
   * The subnetId for this particular subnet
   * @attribute
   */
  readonly subnetId: string;

  /**
   * Dependable that can be depended upon to force internet connectivity established on the VPC
   */
  readonly internetConnectivityEstablished: IDependable;

  /**
   * The route table for this subnet
   */
  readonly routeTable: IRouteTable;

  /**
   * Associate a Network ACL with this subnet
   *
   * @param acl The Network ACL to associate
   */
  associateNetworkAcl(id: string, acl: INetworkAcl): void;
}

/**
 * An abstract route table
 */
export interface IRouteTable {
  /**
   * Route table ID
   */
  readonly routeTableId: string;
}

export interface IVpc extends IResource {
  /**
   * Identifier for this VPC
   * @attribute
   */
  readonly vpcId: string;

  /**
   * CIDR range for this VPC
   *
   * @attribute
   */
  readonly vpcCidrBlock: string;

  /**
   * List of public subnets in this VPC
   */
  readonly publicSubnets: ISubnet[];

  /**
   * List of private subnets in this VPC
   */
  readonly privateSubnets: ISubnet[];

  /**
   * List of isolated subnets in this VPC
   */
  readonly isolatedSubnets: ISubnet[];

  /**
   * AZs for this VPC
   */
  readonly availabilityZones: string[];

  /**
   * Identifier for the VPN gateway
   */
  readonly vpnGatewayId?: string;

  /**
   * Dependable that can be depended upon to force internet connectivity established on the VPC
   */
  readonly internetConnectivityEstablished: IDependable;

  /**
   * Return information on the subnets appropriate for the given selection strategy
   *
   * Requires that at least one subnet is matched, throws a descriptive
   * error message otherwise.
   */
  selectSubnets(selection?: SubnetSelection): SelectedSubnets;

  /**
   * Adds a VPN Gateway to this VPC
   */
  enableVpnGateway(options: EnableVpnGatewayOptions): void;

  /**
   * Adds a new VPN connection to this VPC
   */
  addVpnConnection(id: string, options: VpnConnectionOptions): VpnConnection;

  /**
   * Adds a new gateway endpoint to this VPC
   */
  addGatewayEndpoint(id: string, options: GatewayVpcEndpointOptions): GatewayVpcEndpoint

  /**
   * Adds a new interface endpoint to this VPC
   */
  addInterfaceEndpoint(id: string, options: InterfaceVpcEndpointOptions): InterfaceVpcEndpoint

  /**
   * Adds a new Flow Log to this VPC
   */
  addFlowLog(id: string, options?: FlowLogOptions): FlowLog
}

/**
 * The type of Subnet
 */
export enum SubnetType {
  /**
   * Isolated Subnets do not route traffic to the Internet (in this VPC).
   *
   * This can be good for subnets with RDS or Elasticache instances,
   * or which route Internet traffic through a peer VPC.
   */
  ISOLATED = 'Isolated',

  /**
   * Subnet that routes to the internet, but not vice versa.
   *
   * Instances in a private subnet can connect to the Internet, but will not
   * allow connections to be initiated from the Internet. Internet traffic will
   * be routed via a NAT Gateway.
   *
   * Normally a Private subnet will use a NAT gateway in the same AZ, but
   * if `natGateways` is used to reduce the number of NAT gateways, a NAT
   * gateway from another AZ will be used instead.
   */
  PRIVATE = 'Private',

  /**
   * Subnet connected to the Internet
   *
   * Instances in a Public subnet can connect to the Internet and can be
   * connected to from the Internet as long as they are launched with public
   * IPs (controlled on the AutoScalingGroup or other constructs that launch
   * instances).
   *
   * Public subnets route outbound traffic via an Internet Gateway.
   */
  PUBLIC = 'Public'
}

/**
 * Customize subnets that are selected for placement of ENIs
 *
 * Constructs that allow customization of VPC placement use parameters of this
 * type to provide placement settings.
 *
 * By default, the instances are placed in the private subnets.
 */
export interface SubnetSelection {
  /**
   * Select all subnets of the given type
   *
   * At most one of `subnetType` and `subnetGroupName` can be supplied.
   *
   * @default SubnetType.PRIVATE (or ISOLATED or PUBLIC if there are no PRIVATE subnets)
   */
  readonly subnetType?: SubnetType;

  /**
   * Select subnets only in the given AZs.
   *
   * @default no filtering on AZs is done
   */
  readonly availabilityZones?: string[];

  /**
   * Select the subnet group with the given name
   *
   * Select the subnet group with the given name. This only needs
   * to be used if you have multiple subnet groups of the same type
   * and you need to distinguish between them. Otherwise, prefer
   * `subnetType`.
   *
   * This field does not select individual subnets, it selects all subnets that
   * share the given subnet group name. This is the name supplied in
   * `subnetConfiguration`.
   *
   * At most one of `subnetType` and `subnetGroupName` can be supplied.
   *
   * @default - Selection by type instead of by name
   */
  readonly subnetGroupName?: string;

  /**
   * Alias for `subnetGroupName`
   *
   * Select the subnet group with the given name. This only needs
   * to be used if you have multiple subnet groups of the same type
   * and you need to distinguish between them.
   *
   * @deprecated Use `subnetGroupName` instead
   */
  readonly subnetName?: string;

  /**
   * If true, return at most one subnet per AZ
   *
   * @default false
   */
  readonly onePerAz?: boolean;

  /**
   * Explicitly select individual subnets
   *
   * Use this if you don't want to automatically use all subnets in
   * a group, but have a need to control selection down to
   * individual subnets.
   *
   * Cannot be specified together with `subnetType` or `subnetGroupName`.
   *
   * @default - Use all subnets in a selected group (all private subnets by default)
   */
  readonly subnets?: ISubnet[]
}

/**
 * Result of selecting a subset of subnets from a VPC
 */
export interface SelectedSubnets {
  /**
   * The subnet IDs
   */
  readonly subnetIds: string[];

  /**
   * The respective AZs of each subnet
   */
  readonly availabilityZones: string[];

  /**
   * Dependency representing internet connectivity for these subnets
   */
  readonly internetConnectivityEstablished: IDependable;

  /**
   * Selected subnet objects
   */
  readonly subnets: ISubnet[];

  /**
   * Whether any of the given subnets are from the VPC's public subnets.
   */
  readonly hasPublic: boolean;
}

/**
 * A new or imported VPC
 */
abstract class VpcBase extends Resource implements IVpc {

  /**
   * Identifier for this VPC
   */
  public abstract readonly vpcId: string;

  /**
   * CIDR range for this VPC
   */
  public abstract readonly vpcCidrBlock: string;

  /**
   * List of public subnets in this VPC
   */
  public abstract readonly publicSubnets: ISubnet[];

  /**
   * List of private subnets in this VPC
   */
  public abstract readonly privateSubnets: ISubnet[];

  /**
   * List of isolated subnets in this VPC
   */
  public abstract readonly isolatedSubnets: ISubnet[];

  /**
   * AZs for this VPC
   */
  public abstract readonly availabilityZones: string[];

  /**
   * Dependencies for internet connectivity
   */
  public abstract readonly internetConnectivityEstablished: IDependable;

  /**
   * Dependencies for NAT connectivity
   *
   * @deprecated - This value is no longer used.
   */
  protected readonly natDependencies = new Array<IConstruct>();

  /**
   * If this is set to true, don't error out on trying to select subnets
   */
  protected incompleteSubnetDefinition: boolean = false;

  /**
   * Mutable private field for the vpnGatewayId
   *
   * @internal
   */
  protected _vpnGatewayId?: string;

  /**
   * Returns IDs of selected subnets
   */
  public selectSubnets(selection: SubnetSelection = {}): SelectedSubnets {
    const subnets = this.selectSubnetObjects(selection);
    const pubs = new Set(this.publicSubnets);

    return {
      subnetIds: subnets.map(s => s.subnetId),
      availabilityZones: subnets.map(s => s.availabilityZone),
      internetConnectivityEstablished: tap(new CompositeDependable(), d => subnets.forEach(s => d.add(s.internetConnectivityEstablished))),
      subnets,
      hasPublic: subnets.some(s => pubs.has(s)),
    };
  }

  /**
   * Adds a VPN Gateway to this VPC
   */
  public enableVpnGateway(options: EnableVpnGatewayOptions): void {
    if (this.vpnGatewayId) {
      throw new Error('The VPN Gateway has already been enabled.');
    }

    const vpnGateway = new VpnGateway(this, 'VpnGateway', {
      amazonSideAsn: options.amazonSideAsn,
      type: VpnConnectionType.IPSEC_1,
    });

    this._vpnGatewayId = vpnGateway.gatewayId;

    const attachment = new CfnVPCGatewayAttachment(this, 'VPCVPNGW', {
      vpcId: this.vpcId,
      vpnGatewayId: this._vpnGatewayId,
    });

    // Propagate routes on route tables associated with the right subnets
    const vpnRoutePropagation = options.vpnRoutePropagation ?? [{}];
    const routeTableIds = allRouteTableIds(flatten(vpnRoutePropagation.map(s => this.selectSubnets(s).subnets)));

    if (routeTableIds.length === 0) {
      this.construct.addError(`enableVpnGateway: no subnets matching selection: '${JSON.stringify(vpnRoutePropagation)}'. Select other subnets to add routes to.`);
    }

    const routePropagation = new CfnVPNGatewayRoutePropagation(this, 'RoutePropagation', {
      routeTableIds,
      vpnGatewayId: this._vpnGatewayId,
    });
    // The AWS::EC2::VPNGatewayRoutePropagation resource cannot use the VPN gateway
    // until it has successfully attached to the VPC.
    // See https://docs.aws.amazon.com/AWSCloudFormation/latest/UserGuide/aws-resource-ec2-vpn-gatewayrouteprop.html
    routePropagation.construct.addDependency(attachment);
  }

  /**
   * Adds a new VPN connection to this VPC
   */
  public addVpnConnection(id: string, options: VpnConnectionOptions): VpnConnection {
    return new VpnConnection(this, id, {
      vpc: this,
      ...options,
    });
  }

  /**
   * Adds a new interface endpoint to this VPC
   */
  public addInterfaceEndpoint(id: string, options: InterfaceVpcEndpointOptions): InterfaceVpcEndpoint {
    return new InterfaceVpcEndpoint(this, id, {
      vpc: this,
      ...options,
    });
  }

  /**
   * Adds a new gateway endpoint to this VPC
   */
  public addGatewayEndpoint(id: string, options: GatewayVpcEndpointOptions): GatewayVpcEndpoint {
    return new GatewayVpcEndpoint(this, id, {
      vpc: this,
      ...options,
    });
  }

  /**
   * Adds a new flow log to this VPC
   */
  public addFlowLog(id: string, options?: FlowLogOptions): FlowLog {
    return new FlowLog(this, id, {
      resourceType: FlowLogResourceType.fromVpc(this),
      ...options,
    });
  }

  /**
   * Returns the id of the VPN Gateway (if enabled)
   */
  public get vpnGatewayId(): string | undefined {
    return this._vpnGatewayId;
  }

  /**
   * Return the subnets appropriate for the placement strategy
   */
  protected selectSubnetObjects(selection: SubnetSelection = {}): ISubnet[] {
    selection = this.reifySelectionDefaults(selection);

    if (selection.subnets !== undefined) {
      return selection.subnets;
    }

    let subnets;

    if (selection.subnetGroupName !== undefined) { // Select by name
      subnets = this.selectSubnetObjectsByName(selection.subnetGroupName);

    } else { // Or specify by type
      const type = selection.subnetType || SubnetType.PRIVATE;
      subnets = this.selectSubnetObjectsByType(type);
    }

    if (selection.availabilityZones !== undefined) { // Filter by AZs, if specified
      subnets = retainByAZ(subnets, selection.availabilityZones);
    }

    if (!!selection.onePerAz && subnets.length > 0) { // Ensure one per AZ if specified
      subnets = retainOnePerAz(subnets);
    }

    return subnets;
  }

  private selectSubnetObjectsByName(groupName: string) {
    const allSubnets = [...this.publicSubnets, ...this.privateSubnets, ...this.isolatedSubnets];
    const subnets = allSubnets.filter(s => subnetGroupNameFromConstructId(s) === groupName);

    if (subnets.length === 0 && !this.incompleteSubnetDefinition) {
      const names = Array.from(new Set(allSubnets.map(subnetGroupNameFromConstructId)));
      throw new Error(`There are no subnet groups with name '${groupName}' in this VPC. Available names: ${names}`);
    }

    return subnets;
  }

  private selectSubnetObjectsByType(subnetType: SubnetType) {
    const allSubnets = {
      [SubnetType.ISOLATED]: this.isolatedSubnets,
      [SubnetType.PRIVATE]: this.privateSubnets,
      [SubnetType.PUBLIC]: this.publicSubnets,
    };

    const subnets = allSubnets[subnetType];

    // Force merge conflict here with https://github.com/aws/aws-cdk/pull/4089
    // see ImportedVpc

    if (subnets.length === 0 && !this.incompleteSubnetDefinition) {
      const availableTypes = Object.entries(allSubnets).filter(([_, subs]) => subs.length > 0).map(([typeName, _]) => typeName);
      throw new Error(`There are no '${subnetType}' subnet groups in this VPC. Available types: ${availableTypes}`);
    }

    return subnets;
  }

  /**
   * Validate the fields in a SubnetSelection object, and reify defaults if necessary
   *
   * In case of default selection, select the first type of PRIVATE, ISOLATED,
   * PUBLIC (in that order) that has any subnets.
   */
  private reifySelectionDefaults(placement: SubnetSelection): SubnetSelection {
    if (placement.subnetName !== undefined) {
      if (placement.subnetGroupName !== undefined) {
        throw new Error('Please use only \'subnetGroupName\' (\'subnetName\' is deprecated and has the same behavior)');
      }
      placement = { ...placement, subnetGroupName: placement.subnetName };
    }

    const exclusiveSelections: Array<keyof SubnetSelection> = ['subnets', 'subnetType', 'subnetGroupName'];
    const providedSelections = exclusiveSelections.filter(key => placement[key] !== undefined);
    if (providedSelections.length > 1) {
      throw new Error(`Only one of '${providedSelections}' can be supplied to subnet selection.`);
    }

    if (placement.subnetType === undefined && placement.subnetGroupName === undefined && placement.subnets === undefined) {
      // Return default subnet type based on subnets that actually exist
      if (this.privateSubnets.length > 0) {
        return {
          subnetType: SubnetType.PRIVATE,
          onePerAz: placement.onePerAz,
          availabilityZones: placement.availabilityZones,
        };
      }
      if (this.isolatedSubnets.length > 0) {
        return {
          subnetType: SubnetType.ISOLATED,
          onePerAz: placement.onePerAz,
          availabilityZones: placement.availabilityZones,
        };
      }
      return {
        subnetType: SubnetType.PUBLIC,
        onePerAz: placement.onePerAz,
        availabilityZones: placement.availabilityZones,
      };
    }

    return placement;
  }
}

function retainByAZ(subnets: ISubnet[], azs: string[]): ISubnet[] {
  return subnets.filter(s => azs.includes(s.availabilityZone));
}

function retainOnePerAz(subnets: ISubnet[]): ISubnet[] {
  const azsSeen = new Set<string>();
  return subnets.filter(subnet => {
    if (azsSeen.has(subnet.availabilityZone)) { return false; }
    azsSeen.add(subnet.availabilityZone);
    return true;
  });
}

/**
 * Properties that reference an external Vpc
 */
export interface VpcAttributes {
  /**
   * VPC's identifier
   */
  readonly vpcId: string;

  /**
   * VPC's CIDR range
   *
   * @default - Retrieving the CIDR from the VPC will fail
   */
  readonly vpcCidrBlock?: string;

  /**
   * List of availability zones for the subnets in this VPC.
   */
  readonly availabilityZones: string[];

  /**
   * List of public subnet IDs
   *
   * Must be undefined or match the availability zones in length and order.
   */
  readonly publicSubnetIds?: string[];

  /**
   * List of names for the public subnets
   *
   * Must be undefined or have a name for every public subnet group.
   */
  readonly publicSubnetNames?: string[];

  /**
   * List of IDs of routing tables for the public subnets.
   *
   * Must be undefined or have a name for every public subnet group.
   */
  readonly publicSubnetRouteTableIds?: string[];

  /**
   * List of private subnet IDs
   *
   * Must be undefined or match the availability zones in length and order.
   */
  readonly privateSubnetIds?: string[];

  /**
   * List of names for the private subnets
   *
   * Must be undefined or have a name for every private subnet group.
   */
  readonly privateSubnetNames?: string[];

  /**
   * List of IDs of routing tables for the private subnets.
   *
   * Must be undefined or have a name for every private subnet group.
   */
  readonly privateSubnetRouteTableIds?: string[];

  /**
   * List of isolated subnet IDs
   *
   * Must be undefined or match the availability zones in length and order.
   */
  readonly isolatedSubnetIds?: string[];

  /**
   * List of names for the isolated subnets
   *
   * Must be undefined or have a name for every isolated subnet group.
   */
  readonly isolatedSubnetNames?: string[];

  /**
   * List of IDs of routing tables for the isolated subnets.
   *
   * Must be undefined or have a name for every isolated subnet group.
   */
  readonly isolatedSubnetRouteTableIds?: string[];

  /**
   * VPN gateway's identifier
   */
  readonly vpnGatewayId?: string;
}

export interface SubnetAttributes {
  /**
   * The Availability Zone the subnet is located in
   *
   * @default - No AZ information, cannot use AZ selection features
   */
  readonly availabilityZone?: string;

  /**
   * The subnetId for this particular subnet
   */
  readonly subnetId: string;

  /**
   * The ID of the route table for this particular subnet
   *
   * @default - No route table information, cannot create VPC endpoints
   */
  readonly routeTableId?: string;
}

/**
 * Name tag constant
 */
const NAME_TAG: string = 'Name';

/**
 * Configuration for Vpc
 */
export interface VpcProps {

  /**
   * The CIDR range to use for the VPC, e.g. '10.0.0.0/16'.
   *
   * Should be a minimum of /28 and maximum size of /16. The range will be
   * split across all subnets per Availability Zone.
   *
   * @default Vpc.DEFAULT_CIDR_RANGE
   */
  readonly cidr?: string;

  /**
   * Indicates whether the instances launched in the VPC get public DNS hostnames.
   *
   * If this attribute is true, instances in the VPC get public DNS hostnames,
   * but only if the enableDnsSupport attribute is also set to true.
   *
   * @default true
   */
  readonly enableDnsHostnames?: boolean;

  /**
   * Indicates whether the DNS resolution is supported for the VPC.
   *
   * If this attribute is false, the Amazon-provided DNS server in the VPC that
   * resolves public DNS hostnames to IP addresses is not enabled. If this
   * attribute is true, queries to the Amazon provided DNS server at the
   * 169.254.169.253 IP address, or the reserved IP address at the base of the
   * VPC IPv4 network range plus two will succeed.
   *
   * @default true
   */
  readonly enableDnsSupport?: boolean;

  /**
   * The default tenancy of instances launched into the VPC.
   *
   * By setting this to dedicated tenancy, instances will be launched on
   * hardware dedicated to a single AWS customer, unless specifically specified
   * at instance launch time. Please note, not all instance types are usable
   * with Dedicated tenancy.
   *
   * @default DefaultInstanceTenancy.Default (shared) tenancy
   */
  readonly defaultInstanceTenancy?: DefaultInstanceTenancy;

  /**
   * Define the maximum number of AZs to use in this region
   *
   * If the region has more AZs than you want to use (for example, because of
   * EIP limits), pick a lower number here. The AZs will be sorted and picked
   * from the start of the list.
   *
   * If you pick a higher number than the number of AZs in the region, all AZs
   * in the region will be selected. To use "all AZs" available to your
   * account, use a high number (such as 99).
   *
   * Be aware that environment-agnostic stacks will be created with access to
   * only 2 AZs, so to use more than 2 AZs, be sure to specify the account and
   * region on your stack.
   *
   * @default 3
   */
  readonly maxAzs?: number;

  /**
   * The number of NAT Gateways/Instances to create.
   *
   * The type of NAT gateway or instance will be determined by the
   * `natGatewayProvider` parameter.
   *
   * You can set this number lower than the number of Availability Zones in your
   * VPC in order to save on NAT cost. Be aware you may be charged for
   * cross-AZ data traffic instead.
   *
   * @default - One NAT gateway/instance per Availability Zone
   */
  readonly natGateways?: number;

  /**
   * Configures the subnets which will have NAT Gateways/Instances
   *
   * You can pick a specific group of subnets by specifying the group name;
   * the picked subnets must be public subnets.
   *
   * Only necessary if you have more than one public subnet group.
   *
   * @default - All public subnets.
   */
  readonly natGatewaySubnets?: SubnetSelection;

  /**
   * What type of NAT provider to use
   *
   * Select between NAT gateways or NAT instances. NAT gateways
   * may not be available in all AWS regions.
   *
   * @default NatProvider.gateway()
   * @experimental
   */
  readonly natGatewayProvider?: NatProvider;

  /**
   * Configure the subnets to build for each AZ
   *
   * Each entry in this list configures a Subnet Group; each group will contain a
   * subnet for each Availability Zone.
   *
   * For example, if you want 1 public subnet, 1 private subnet, and 1 isolated
   * subnet in each AZ provide the following:
   *
   * ```ts
   * new ec2.Vpc(this, 'VPC', {
   *   subnetConfiguration: [
   *      {
   *        cidrMask: 24,
   *        name: 'ingress',
   *        subnetType: ec2.SubnetType.PUBLIC,
   *      },
   *      {
   *        cidrMask: 24,
   *        name: 'application',
   *        subnetType: ec2.SubnetType.PRIVATE,
   *      },
   *      {
   *        cidrMask: 28,
   *        name: 'rds',
   *        subnetType: ec2.SubnetType.ISOLATED,
   *      }
   *   ]
   * });
   * ```
   *
   * @default - The VPC CIDR will be evenly divided between 1 public and 1
   * private subnet per AZ.
   */
  readonly subnetConfiguration?: SubnetConfiguration[];

  /**
   * Indicates whether a VPN gateway should be created and attached to this VPC.
   *
   * @default - true when vpnGatewayAsn or vpnConnections is specified
   */
  readonly vpnGateway?: boolean;

  /**
   * The private Autonomous System Number (ASN) for the VPN gateway.
   *
   * @default - Amazon default ASN.
   */
  readonly vpnGatewayAsn?: number;

  /**
   * VPN connections to this VPC.
   *
   * @default - No connections.
   */
  readonly vpnConnections?: { [id: string]: VpnConnectionOptions }

  /**
   * Where to propagate VPN routes.
   *
   * @default - On the route tables associated with private subnets. If no
   * private subnets exists, isolated subnets are used. If no isolated subnets
   * exists, public subnets are used.
   */
  readonly vpnRoutePropagation?: SubnetSelection[]

  /**
   * Gateway endpoints to add to this VPC.
   *
   * @default - None.
   */
  readonly gatewayEndpoints?: { [id: string]: GatewayVpcEndpointOptions }

  /**
   * Flow logs to add to this VPC.
   *
   * @default - No flow logs.
   */
  readonly flowLogs?: { [id: string]: FlowLogOptions }
}

/**
 * The default tenancy of instances launched into the VPC.
 */
export enum DefaultInstanceTenancy {
  /**
   * Instances can be launched with any tenancy.
   */
  DEFAULT = 'default',

  /**
   * Any instance launched into the VPC automatically has dedicated tenancy, unless you launch it with the default tenancy.
   */
  DEDICATED = 'dedicated'
}

/**
 * Specify configuration parameters for a single subnet group in a VPC.
 */
export interface SubnetConfiguration {
  /**
   * The number of leading 1 bits in the routing mask.
   *
   * The number of available IP addresses in each subnet of this group
   * will be equal to `2^(32 - cidrMask) - 2`.
   *
   * Valid values are `16--28`.
   *
   * @default - Available IP space is evenly divided across subnets.
   */
  readonly cidrMask?: number;

  /**
   * The type of Subnet to configure.
   *
   * The Subnet type will control the ability to route and connect to the
   * Internet.
   */
  readonly subnetType: SubnetType;

  /**
   * Logical name for the subnet group.
   *
   * This name can be used when selecting VPC subnets to distinguish
   * between different subnet groups of the same type.
   */
  readonly name: string;

  /**
   * Controls if subnet IP space needs to be reserved.
   *
   * When true, the IP space for the subnet is reserved but no actual
   * resources are provisioned. This space is only dependent on the
   * number of availibility zones and on `cidrMask` - all other subnet
   * properties are ignored.
   *
   * @default false
   */
  readonly reserved?: boolean;
}

/**
 * Define an AWS Virtual Private Cloud
 *
 * See the package-level documentation of this package for an overview
 * of the various dimensions in which you can configure your VPC.
 *
 * For example:
 *
 * ```ts
 * const vpc = new ec2.Vpc(this, 'TheVPC', {
 *   cidr: "10.0.0.0/16"
 * })
 *
 * // Iterate the private subnets
 * const selection = vpc.selectSubnets({
 *   subnetType: ec2.SubnetType.PRIVATE
 * });
 *
 * for (const subnet of selection.subnets) {
 *   // ...
 * }
 * ```
 *
 * @resource AWS::EC2::VPC
 */
export class Vpc extends VpcBase {
  /**
   * The default CIDR range used when creating VPCs.
   * This can be overridden using VpcProps when creating a VPCNetwork resource.
   * e.g. new VpcResource(this, { cidr: '192.168.0.0./16' })
   */
  public static readonly DEFAULT_CIDR_RANGE: string = '10.0.0.0/16';

  /**
   * The default subnet configuration
   *
   * 1 Public and 1 Private subnet per AZ evenly split
   */
  public static readonly DEFAULT_SUBNETS: SubnetConfiguration[] = [
    {
      subnetType: SubnetType.PUBLIC,
      name: defaultSubnetName(SubnetType.PUBLIC),
    },
    {
      subnetType: SubnetType.PRIVATE,
      name: defaultSubnetName(SubnetType.PRIVATE),
    },
  ];

  /**
   * The default subnet configuration if natGateways specified to be 0
   *
   * 1 Public and 1 Isolated Subnet per AZ evenly split
   */
  public static readonly DEFAULT_SUBNETS_NO_NAT: SubnetConfiguration[] = [
    {
      subnetType: SubnetType.PUBLIC,
      name: defaultSubnetName(SubnetType.PUBLIC),
    },
    {
      subnetType: SubnetType.ISOLATED,
      name: defaultSubnetName(SubnetType.ISOLATED),
    },
  ];

  /**
   * Import an exported VPC
   */
  public static fromVpcAttributes(scope: Construct, id: string, attrs: VpcAttributes): IVpc {
    return new ImportedVpc(scope, id, attrs, false);
  }

  /**
   * Import an existing VPC from by querying the AWS environment this stack is deployed to.
   *
   * This function only needs to be used to use VPCs not defined in your CDK
   * application. If you are looking to share a VPC between stacks, you can
   * pass the `Vpc` object between stacks and use it as normal.
   *
   * Calling this method will lead to a lookup when the CDK CLI is executed.
   * You can therefore not use any values that will only be available at
   * CloudFormation execution time (i.e., Tokens).
   *
   * The VPC information will be cached in `cdk.context.json` and the same VPC
   * will be used on future runs. To refresh the lookup, you will have to
   * evict the value from the cache using the `cdk context` command. See
   * https://docs.aws.amazon.com/cdk/latest/guide/context.html for more information.
   */
  public static fromLookup(scope: Construct, id: string, options: VpcLookupOptions): IVpc {
    if (Token.isUnresolved(options.vpcId)
      || Token.isUnresolved(options.vpcName)
      || Object.values(options.tags || {}).some(Token.isUnresolved)
      || Object.keys(options.tags || {}).some(Token.isUnresolved)) {
      throw new Error('All arguments to Vpc.fromLookup() must be concrete (no Tokens)');
    }

    const filter: {[key: string]: string} = makeTagFilter(options.tags);

    // We give special treatment to some tags
    if (options.vpcId) { filter['vpc-id'] = options.vpcId; }
    if (options.vpcName) { filter['tag:Name'] = options.vpcName; }
    if (options.isDefault !== undefined) {
      filter.isDefault = options.isDefault ? 'true' : 'false';
    }

    const attributes: cxapi.VpcContextResponse = ContextProvider.getValue(scope, {
      provider: cxschema.ContextProvider.VPC_PROVIDER,
      props: {
        filter,
        returnAsymmetricSubnets: true,
        subnetGroupNameTag: options.subnetGroupNameTag,
      } as cxschema.VpcContextQuery,
      dummyValue: undefined,
    }).value;

    return new LookedUpVpc(scope, id, attributes || DUMMY_VPC_PROPS, attributes === undefined);

    /**
     * Prefixes all keys in the argument with `tag:`.`
     */
    function makeTagFilter(tags: { [name: string]: string } | undefined): { [name: string]: string } {
      const result: { [name: string]: string } = {};
      for (const [name, value] of Object.entries(tags || {})) {
        result[`tag:${name}`] = value;
      }
      return result;
    }
  }

  /**
   * Identifier for this VPC
   */
  public readonly vpcId: string;

  /**
   * @attribute
   */
  public readonly vpcCidrBlock: string;

  /**
   * @attribute
   */
  public readonly vpcDefaultNetworkAcl: string;

  /**
   * @attribute
   */
  public readonly vpcCidrBlockAssociations: string[];

  /**
   * @attribute
   */
  public readonly vpcDefaultSecurityGroup: string;

  /**
   * @attribute
   */
  public readonly vpcIpv6CidrBlocks: string[];

  /**
   * List of public subnets in this VPC
   */
  public readonly publicSubnets: ISubnet[] = [];

  /**
   * List of private subnets in this VPC
   */
  public readonly privateSubnets: ISubnet[] = [];

  /**
   * List of isolated subnets in this VPC
   */
  public readonly isolatedSubnets: ISubnet[] = [];

  /**
   * AZs for this VPC
   */
  public readonly availabilityZones: string[];

  /**
   * Internet Gateway for the VPC. Note that in case the VPC is configured only
   * with ISOLATED subnets, this attribute will be `undefined`.
   */
  public readonly internetGatewayId?: string;

  public readonly internetConnectivityEstablished: IDependable;

  /**
   * Indicates if instances launched in this VPC will have public DNS hostnames.
   */
  public readonly dnsHostnamesEnabled: boolean;

  /**
   * Indicates if DNS support is enabled for this VPC.
   */
  public readonly dnsSupportEnabled: boolean;

  /**
   * The VPC resource
   */
  private readonly resource: CfnVPC;

  /**
   * The NetworkBuilder
   */
  private networkBuilder: NetworkBuilder;

  /**
   * Subnet configurations for this VPC
   */
  private subnetConfiguration: SubnetConfiguration[] = [];

  private readonly _internetConnectivityEstablished = new ConcreteDependable();

  /**
   * Vpc creates a VPC that spans a whole region.
   * It will automatically divide the provided VPC CIDR range, and create public and private subnets per Availability Zone.
   * Network routing for the public subnets will be configured to allow outbound access directly via an Internet Gateway.
   * Network routing for the private subnets will be configured to allow outbound access via a set of resilient NAT Gateways (one per AZ).
   */
  constructor(scope: Construct, id: string, props: VpcProps = {}) {
    super(scope, id);

    const stack = Stack.of(this);

    // Can't have enabledDnsHostnames without enableDnsSupport
    if (props.enableDnsHostnames && !props.enableDnsSupport) {
      throw new Error('To use DNS Hostnames, DNS Support must be enabled, however, it was explicitly disabled.');
    }

    const cidrBlock = ifUndefined(props.cidr, Vpc.DEFAULT_CIDR_RANGE);
    if (Token.isUnresolved(cidrBlock)) {
      throw new Error('\'cidr\' property must be a concrete CIDR string, got a Token (we need to parse it for automatic subdivision)');
    }

    this.networkBuilder = new NetworkBuilder(cidrBlock);

    this.dnsHostnamesEnabled = props.enableDnsHostnames == null ? true : props.enableDnsHostnames;
    this.dnsSupportEnabled = props.enableDnsSupport == null ? true : props.enableDnsSupport;
    const instanceTenancy = props.defaultInstanceTenancy || 'default';
    this.internetConnectivityEstablished = this._internetConnectivityEstablished;

    // Define a VPC using the provided CIDR range
    this.resource = new CfnVPC(this, 'Resource', {
      cidrBlock,
      enableDnsHostnames: this.dnsHostnamesEnabled,
      enableDnsSupport: this.dnsSupportEnabled,
      instanceTenancy,
    });

    this.vpcDefaultNetworkAcl = this.resource.attrDefaultNetworkAcl;
    this.vpcCidrBlockAssociations = this.resource.attrCidrBlockAssociations;
    this.vpcCidrBlock = this.resource.attrCidrBlock;
    this.vpcDefaultSecurityGroup = this.resource.attrDefaultSecurityGroup;
    this.vpcIpv6CidrBlocks = this.resource.attrIpv6CidrBlocks;

    this.construct.applyAspect(new Tag(NAME_TAG, this.construct.path));

    this.availabilityZones = stack.availabilityZones;

    const maxAZs = props.maxAzs !== undefined ? props.maxAzs : 3;
    this.availabilityZones = this.availabilityZones.slice(0, maxAZs);

    this.vpcId = this.resource.ref;

    const defaultSubnet = props.natGateways === 0 ? Vpc.DEFAULT_SUBNETS_NO_NAT : Vpc.DEFAULT_SUBNETS;
    this.subnetConfiguration = ifUndefined(props.subnetConfiguration, defaultSubnet);

    const natGatewayPlacement = props.natGatewaySubnets || { subnetType: SubnetType.PUBLIC };
    const natGatewayCount = determineNatGatewayCount(props.natGateways, this.subnetConfiguration, this.availabilityZones.length);

    // subnetConfiguration must be set before calling createSubnets
    this.createSubnets();

    const allowOutbound = this.subnetConfiguration.filter(
      subnet => (subnet.subnetType !== SubnetType.ISOLATED)).length > 0;

    // Create an Internet Gateway and attach it if necessary
    if (allowOutbound) {
      const igw = new CfnInternetGateway(this, 'IGW', {
      });

      this.internetGatewayId = igw.ref;

      this._internetConnectivityEstablished.add(igw);
      const att = new CfnVPCGatewayAttachment(this, 'VPCGW', {
        internetGatewayId: igw.ref,
        vpcId: this.resource.ref,
      });

      (this.publicSubnets as PublicSubnet[]).forEach(publicSubnet => {
        publicSubnet.addDefaultInternetRoute(igw.ref, att);
      });

      // if gateways are needed create them
      if (natGatewayCount > 0) {
        const provider = props.natGatewayProvider || NatProvider.gateway();
        this.createNatGateways(provider, natGatewayCount, natGatewayPlacement);
      }
    }

    if (props.vpnGateway && this.publicSubnets.length === 0 && this.privateSubnets.length === 0 && this.isolatedSubnets.length === 0) {
      throw new Error('Can not enable the VPN gateway while the VPC has no subnets at all');
    }

    if ((props.vpnConnections || props.vpnGatewayAsn) && props.vpnGateway === false) {
      throw new Error('Cannot specify `vpnConnections` or `vpnGatewayAsn` when `vpnGateway` is set to false.');
    }

    if (props.vpnGateway || props.vpnConnections || props.vpnGatewayAsn) {
      this.enableVpnGateway({
        amazonSideAsn: props.vpnGatewayAsn,
        type: VpnConnectionType.IPSEC_1,
        vpnRoutePropagation: props.vpnRoutePropagation,
      });

      const vpnConnections = props.vpnConnections || {};
      for (const [connectionId, connection] of Object.entries(vpnConnections)) {
        this.addVpnConnection(connectionId, connection);
      }
    }

    // Allow creation of gateway endpoints on VPC instantiation as those can be
    // immediately functional without further configuration. This is not the case
    // for interface endpoints where the security group must be configured.
    if (props.gatewayEndpoints) {
      const gatewayEndpoints = props.gatewayEndpoints || {};
      for (const [endpointId, endpoint] of Object.entries(gatewayEndpoints)) {
        this.addGatewayEndpoint(endpointId, endpoint);
      }
    }

    // Add flow logs to the VPC
    if (props.flowLogs) {
      const flowLogs = props.flowLogs || {};
      for (const [flowLogId, flowLog] of Object.entries(flowLogs)) {
        this.addFlowLog(flowLogId, flowLog);
      }
    }
  }

  /**
   * Adds a new S3 gateway endpoint to this VPC
   *
   * @deprecated use `addGatewayEndpoint()` instead
   */
  public addS3Endpoint(id: string, subnets?: SubnetSelection[]): GatewayVpcEndpoint {
    return new GatewayVpcEndpoint(this, id, {
      service: GatewayVpcEndpointAwsService.S3,
      vpc: this,
      subnets,
    });
  }

  /**
   * Adds a new DynamoDB gateway endpoint to this VPC
   *
   * @deprecated use `addGatewayEndpoint()` instead
   */
  public addDynamoDbEndpoint(id: string, subnets?: SubnetSelection[]): GatewayVpcEndpoint {
    return new GatewayVpcEndpoint(this, id, {
      service: GatewayVpcEndpointAwsService.DYNAMODB,
      vpc: this,
      subnets,
    });
  }

  private createNatGateways(provider: NatProvider, natCount: number, placement: SubnetSelection): void {
    const natSubnets: PublicSubnet[] = this.selectSubnetObjects(placement) as PublicSubnet[];
    for (const sub of natSubnets) {
      if (this.publicSubnets.indexOf(sub) === -1) {
        throw new Error(`natGatewayPlacement ${placement} contains non public subnet ${sub}`);
      }
    }

    provider.configureNat({
      vpc: this,
      natSubnets: natSubnets.slice(0, natCount),
      privateSubnets: this.privateSubnets as PrivateSubnet[],
    });
  }

  /**
   * createSubnets creates the subnets specified by the subnet configuration
   * array or creates the `DEFAULT_SUBNETS` configuration
   */
  private createSubnets() {
    const remainingSpaceSubnets: SubnetConfiguration[] = [];

    for (const subnet of this.subnetConfiguration) {
      if (subnet.cidrMask === undefined) {
        remainingSpaceSubnets.push(subnet);
        continue;
      }
      this.createSubnetResources(subnet, subnet.cidrMask);
    }

    const totalRemaining = remainingSpaceSubnets.length * this.availabilityZones.length;
    const cidrMaskForRemaing = this.networkBuilder.maskForRemainingSubnets(totalRemaining);
    for (const subnet of remainingSpaceSubnets) {
      this.createSubnetResources(subnet, cidrMaskForRemaing);
    }
  }

  private createSubnetResources(subnetConfig: SubnetConfiguration, cidrMask: number) {
    this.availabilityZones.forEach((zone, index) => {
      if (subnetConfig.reserved === true) {
        // For reserved subnets, just allocate ip space but do not create any resources
        this.networkBuilder.addSubnet(cidrMask);
        return;
      }

      const name = subnetId(subnetConfig.name, index);
      const subnetProps: SubnetProps = {
        availabilityZone: zone,
        vpcId: this.vpcId,
        cidrBlock: this.networkBuilder.addSubnet(cidrMask),
        mapPublicIpOnLaunch: (subnetConfig.subnetType === SubnetType.PUBLIC),
      };

      let subnet: Subnet;
      switch (subnetConfig.subnetType) {
        case SubnetType.PUBLIC:
          const publicSubnet = new PublicSubnet(this, name, subnetProps);
          this.publicSubnets.push(publicSubnet);
          subnet = publicSubnet;
          break;
        case SubnetType.PRIVATE:
          const privateSubnet = new PrivateSubnet(this, name, subnetProps);
          this.privateSubnets.push(privateSubnet);
          subnet = privateSubnet;
          break;
        case SubnetType.ISOLATED:
          const isolatedSubnet = new PrivateSubnet(this, name, subnetProps);
          this.isolatedSubnets.push(isolatedSubnet);
          subnet = isolatedSubnet;
          break;
        default:
          throw new Error(`Unrecognized subnet type: ${subnetConfig.subnetType}`);
      }

      // These values will be used to recover the config upon provider import
      const includeResourceTypes = [CfnSubnet.CFN_RESOURCE_TYPE_NAME];
<<<<<<< HEAD
      subnet.node.applyAspect(new Tag(SUBNETNAME_TAG, subnetConfig.name, { includeResourceTypes }));
      subnet.node.applyAspect(new Tag(SUBNETTYPE_TAG, subnetTypeTagValue(subnetConfig.subnetType), { includeResourceTypes }));
=======
      subnet.construct.applyAspect(new Tag(SUBNETNAME_TAG, subnetConfig.name, {includeResourceTypes}));
      subnet.construct.applyAspect(new Tag(SUBNETTYPE_TAG, subnetTypeTagValue(subnetConfig.subnetType), {includeResourceTypes}));
>>>>>>> a772fe84
    });
  }
}

const SUBNETTYPE_TAG = 'aws-cdk:subnet-type';
const SUBNETNAME_TAG = 'aws-cdk:subnet-name';

function subnetTypeTagValue(type: SubnetType) {
  switch (type) {
    case SubnetType.PUBLIC: return 'Public';
    case SubnetType.PRIVATE: return 'Private';
    case SubnetType.ISOLATED: return 'Isolated';
  }
}

/**
 * Specify configuration parameters for a VPC subnet
 */
export interface SubnetProps {

  /**
   * The availability zone for the subnet
   */
  readonly availabilityZone: string;

  /**
   * The VPC which this subnet is part of
   */
  readonly vpcId: string;

  /**
   * The CIDR notation for this subnet
   */
  readonly cidrBlock: string;

  /**
   * Controls if a public IP is associated to an instance at launch
   *
   * @default true in Subnet.Public, false in Subnet.Private or Subnet.Isolated.
   */
  readonly mapPublicIpOnLaunch?: boolean;
}

/**
 * Represents a new VPC subnet resource
 *
 * @resource AWS::EC2::Subnet
 */
export class Subnet extends Resource implements ISubnet {

  public static isVpcSubnet(x: any): x is Subnet {
    return VPC_SUBNET_SYMBOL in x;
  }

  public static fromSubnetAttributes(scope: Construct, id: string, attrs: SubnetAttributes): ISubnet {
    return new ImportedSubnet(scope, id, attrs);
  }

  /**
   * Import existing subnet from id.
   */
  // eslint-disable-next-line no-shadow
  public static fromSubnetId(scope: Construct, id: string, subnetId: string): ISubnet {
    return this.fromSubnetAttributes(scope, id, { subnetId });
  }

  /**
   * The Availability Zone the subnet is located in
   */
  public readonly availabilityZone: string;

  /**
   * The subnetId for this particular subnet
   */
  public readonly subnetId: string;

  /**
   * @attribute
   */
  public readonly subnetVpcId: string;

  /**
   * @attribute
   */
  public readonly subnetAvailabilityZone: string;

  /**
   * @attribute
   */
  public readonly subnetIpv6CidrBlocks: string[];

  /**
   * @attribute
   */
  public readonly subnetNetworkAclAssociationId: string;

  /**
   * Parts of this VPC subnet
   */
  public readonly dependencyElements: IDependable[] = [];

  /**
   * The routeTableId attached to this subnet.
   */
  public readonly routeTable: IRouteTable;

  public readonly internetConnectivityEstablished: IDependable;

  private readonly _internetConnectivityEstablished = new ConcreteDependable();

  private _networkAcl: INetworkAcl;

  constructor(scope: Construct, id: string, props: SubnetProps) {
    super(scope, id);

    Object.defineProperty(this, VPC_SUBNET_SYMBOL, { value: true });

    this.construct.applyAspect(new Tag(NAME_TAG, this.construct.path));

    this.availabilityZone = props.availabilityZone;
    const subnet = new CfnSubnet(this, 'Subnet', {
      vpcId: props.vpcId,
      cidrBlock: props.cidrBlock,
      availabilityZone: props.availabilityZone,
      mapPublicIpOnLaunch: props.mapPublicIpOnLaunch,
    });
    this.subnetId = subnet.ref;
    this.subnetVpcId = subnet.attrVpcId;
    this.subnetAvailabilityZone = subnet.attrAvailabilityZone;
    this.subnetIpv6CidrBlocks = subnet.attrIpv6CidrBlocks;

    // subnet.attrNetworkAclAssociationId is the default ACL after the subnet
    // was just created. However, the ACL can be replaced at a later time.
    this._networkAcl = NetworkAcl.fromNetworkAclId(this, 'Acl', subnet.attrNetworkAclAssociationId);
    this.subnetNetworkAclAssociationId = Lazy.stringValue({ produce: () => this._networkAcl.networkAclId });
    this.construct.defaultChild = subnet;

    const table = new CfnRouteTable(this, 'RouteTable', {
      vpcId: props.vpcId,
    });
    this.routeTable = { routeTableId: table.ref };

    // Associate the public route table for this subnet, to this subnet
    new CfnSubnetRouteTableAssociation(this, 'RouteTableAssociation', {
      subnetId: this.subnetId,
      routeTableId: table.ref,
    });

    this.internetConnectivityEstablished = this._internetConnectivityEstablished;
  }

  /**
   * Create a default route that points to a passed IGW, with a dependency
   * on the IGW's attachment to the VPC.
   *
   * @param gatewayId the logical ID (ref) of the gateway attached to your VPC
   * @param gatewayAttachment the gateway attachment construct to be added as a dependency
   */
  public addDefaultInternetRoute(gatewayId: string, gatewayAttachment: IDependable) {
    const route = new CfnRoute(this, 'DefaultRoute', {
      routeTableId: this.routeTable.routeTableId,
      destinationCidrBlock: '0.0.0.0/0',
      gatewayId,
    });
    route.construct.addDependency(gatewayAttachment);

    // Since the 'route' depends on the gateway attachment, just
    // depending on the route is enough.
    this._internetConnectivityEstablished.add(route);
  }

  /**
   * Network ACL associated with this Subnet
   *
   * Upon creation, this is the default ACL which allows all traffic, except
   * explicit DENY entries that you add.
   *
   * You can replace it with a custom ACL which denies all traffic except
   * the explic it ALLOW entries that you add by creating a `NetworkAcl`
   * object and calling `associateNetworkAcl()`.
   */
  public get networkAcl(): INetworkAcl {
    return this._networkAcl;
  }

  /**
   * Adds an entry to this subnets route table that points to the passed NATGatwayId
   * @param natGatewayId The ID of the NAT gateway
   */
  public addDefaultNatRoute(natGatewayId: string) {
    this.addRoute('DefaultRoute', {
      routerType: RouterType.NAT_GATEWAY,
      routerId: natGatewayId,
      enablesInternetConnectivity: true,
    });
  }

  /**
   * Adds an entry to this subnets route table
   */
  public addRoute(id: string, options: AddRouteOptions) {
    if (options.destinationCidrBlock && options.destinationIpv6CidrBlock) {
      throw new Error('Cannot specify both \'destinationCidrBlock\' and \'destinationIpv6CidrBlock\'');
    }

    const route = new CfnRoute(this, id, {
      routeTableId: this.routeTable.routeTableId,
      destinationCidrBlock: options.destinationCidrBlock || (options.destinationIpv6CidrBlock === undefined ? '0.0.0.0/0' : undefined),
      destinationIpv6CidrBlock: options.destinationIpv6CidrBlock,
      [routerTypeToPropName(options.routerType)]: options.routerId,
    });

    if (options.enablesInternetConnectivity) {
      this._internetConnectivityEstablished.add(route);
    }
  }

  public associateNetworkAcl(id: string, networkAcl: INetworkAcl) {
    this._networkAcl = networkAcl;

    const scope = Construct.isConstruct(networkAcl) ? networkAcl : this;
    const other = Construct.isConstruct(networkAcl) ? this : networkAcl;
    new SubnetNetworkAclAssociation(scope, id + other.construct.uniqueId, {
      networkAcl,
      subnet: this,
    });
  }
}

/**
 * Options for adding a new route to a subnet
 */
export interface AddRouteOptions {
  /**
   * IPv4 range this route applies to
   *
   * @default '0.0.0.0/0'
   */
  readonly destinationCidrBlock?: string;

  /**
   * IPv6 range this route applies to
   *
   * @default - Uses IPv6
   */
  readonly destinationIpv6CidrBlock?: string;

  /**
   * What type of router to route this traffic to
   */
  readonly routerType: RouterType;

  /**
   * The ID of the router
   *
   * Can be an instance ID, gateway ID, etc, depending on the router type.
   */
  readonly routerId: string;

  /**
   * Whether this route will enable internet connectivity
   *
   * If true, this route will be added before any AWS resources that depend
   * on internet connectivity in the VPC will be created.
   *
   * @default false
   */
  readonly enablesInternetConnectivity?: boolean;
}

/**
 * Type of router used in route
 */
export enum RouterType {
  /**
   * Egress-only Internet Gateway
   */
  EGRESS_ONLY_INTERNET_GATEWAY = 'EgressOnlyInternetGateway',

  /**
   * Internet Gateway
   */
  GATEWAY = 'Gateway',

  /**
   * Instance
   */
  INSTANCE = 'Instance',

  /**
   * NAT Gateway
   */
  NAT_GATEWAY = 'NatGateway',

  /**
   * Network Interface
   */
  NETWORK_INTERFACE = 'NetworkInterface',

  /**
   * VPC peering connection
   */
  VPC_PEERING_CONNECTION = 'VpcPeeringConnection',
}

function routerTypeToPropName(routerType: RouterType) {
  return ({
    [RouterType.EGRESS_ONLY_INTERNET_GATEWAY]: 'egressOnlyInternetGatewayId',
    [RouterType.GATEWAY]: 'gatewayId',
    [RouterType.INSTANCE]: 'instanceId',
    [RouterType.NAT_GATEWAY]: 'natGatewayId',
    [RouterType.NETWORK_INTERFACE]: 'networkInterfaceId',
    [RouterType.VPC_PEERING_CONNECTION]: 'vpcPeeringConnectionId',
  })[routerType];
}

export interface PublicSubnetProps extends SubnetProps {

}

export interface IPublicSubnet extends ISubnet { }

export interface PublicSubnetAttributes extends SubnetAttributes { }

/**
 * Represents a public VPC subnet resource
 */
export class PublicSubnet extends Subnet implements IPublicSubnet {

  public static fromPublicSubnetAttributes(scope: Construct, id: string, attrs: PublicSubnetAttributes): IPublicSubnet {
    return new ImportedSubnet(scope, id, attrs);
  }

  constructor(scope: Construct, id: string, props: PublicSubnetProps) {
    super(scope, id, props);
  }

  /**
   * Creates a new managed NAT gateway attached to this public subnet.
   * Also adds the EIP for the managed NAT.
   * @returns A ref to the the NAT Gateway ID
   */
  public addNatGateway() {
    // Create a NAT Gateway in this public subnet
    const ngw = new CfnNatGateway(this, 'NATGateway', {
      subnetId: this.subnetId,
      allocationId: new CfnEIP(this, 'EIP', {
        domain: 'vpc',
      }).attrAllocationId,
    });
    return ngw;
  }
}

export interface PrivateSubnetProps extends SubnetProps {

}

export interface IPrivateSubnet extends ISubnet { }

export interface PrivateSubnetAttributes extends SubnetAttributes { }

/**
 * Represents a private VPC subnet resource
 */
export class PrivateSubnet extends Subnet implements IPrivateSubnet {

  public static fromPrivateSubnetAttributes(scope: Construct, id: string, attrs: PrivateSubnetAttributes): IPrivateSubnet {
    return new ImportedSubnet(scope, id, attrs);
  }

  constructor(scope: Construct, id: string, props: PrivateSubnetProps) {
    super(scope, id, props);
  }
}

function ifUndefined<T>(value: T | undefined, defaultValue: T): T {
  return value !== undefined ? value : defaultValue;
}

class ImportedVpc extends VpcBase {
  public readonly vpcId: string;
  public readonly publicSubnets: ISubnet[];
  public readonly privateSubnets: ISubnet[];
  public readonly isolatedSubnets: ISubnet[];
  public readonly availabilityZones: string[];
  public readonly internetConnectivityEstablished: IDependable = new ConcreteDependable();
  private readonly cidr?: string | undefined;

  constructor(scope: Construct, id: string, props: VpcAttributes, isIncomplete: boolean) {
    super(scope, id);

    this.vpcId = props.vpcId;
    this.cidr = props.vpcCidrBlock;
    this.availabilityZones = props.availabilityZones;
    this._vpnGatewayId = props.vpnGatewayId;
    this.incompleteSubnetDefinition = isIncomplete;

    /* eslint-disable max-len */
    const pub = new ImportSubnetGroup(props.publicSubnetIds, props.publicSubnetNames, props.publicSubnetRouteTableIds, SubnetType.PUBLIC, this.availabilityZones, 'publicSubnetIds', 'publicSubnetNames', 'publicSubnetRouteTableIds');
    const priv = new ImportSubnetGroup(props.privateSubnetIds, props.privateSubnetNames, props.privateSubnetRouteTableIds, SubnetType.PRIVATE, this.availabilityZones, 'privateSubnetIds', 'privateSubnetNames', 'privateSubnetRouteTableIds');
    const iso = new ImportSubnetGroup(props.isolatedSubnetIds, props.isolatedSubnetNames, props.isolatedSubnetRouteTableIds, SubnetType.ISOLATED, this.availabilityZones, 'isolatedSubnetIds', 'isolatedSubnetNames', 'isolatedSubnetRouteTableIds');
    /* eslint-enable max-len */

    this.publicSubnets = pub.import(this);
    this.privateSubnets = priv.import(this);
    this.isolatedSubnets = iso.import(this);
  }

  public get vpcCidrBlock(): string {
    if (this.cidr === undefined) {
      throw new Error('Cannot perform this operation: \'vpcCidrBlock\' was not supplied when creating this VPC');
    }
    return this.cidr;
  }
}

class LookedUpVpc extends VpcBase {
  public readonly vpcId: string;
  public readonly vpnGatewayId: string | undefined;
  public readonly internetConnectivityEstablished: IDependable = new ConcreteDependable();
  public readonly availabilityZones: string[];
  public readonly publicSubnets: ISubnet[];
  public readonly privateSubnets: ISubnet[];
  public readonly isolatedSubnets: ISubnet[];
  private readonly cidr?: string | undefined;

  constructor(scope: Construct, id: string, props: cxapi.VpcContextResponse, isIncomplete: boolean) {
    super(scope, id);

    this.vpcId = props.vpcId;
    this.cidr = props.vpcCidrBlock;
    this._vpnGatewayId = props.vpnGatewayId;
    this.incompleteSubnetDefinition = isIncomplete;

    const subnetGroups = props.subnetGroups || [];
    const availabilityZones = Array.from(new Set<string>(flatMap(subnetGroups, subnetGroup => {
      return subnetGroup.subnets.map(subnet => subnet.availabilityZone);
    })));
    availabilityZones.sort((az1, az2) => az1.localeCompare(az2));
    this.availabilityZones = availabilityZones;

    this.publicSubnets = this.extractSubnetsOfType(subnetGroups, cxapi.VpcSubnetGroupType.PUBLIC);
    this.privateSubnets = this.extractSubnetsOfType(subnetGroups, cxapi.VpcSubnetGroupType.PRIVATE);
    this.isolatedSubnets = this.extractSubnetsOfType(subnetGroups, cxapi.VpcSubnetGroupType.ISOLATED);
  }

  public get vpcCidrBlock(): string {
    if (this.cidr === undefined) {
      // Value might be cached from an old CLI version, so bumping the CX API protocol to
      // force the value to exist would not have helped.
      throw new Error('Cannot perform this operation: \'vpcCidrBlock\' was not found when looking up this VPC. Use a newer version of the CDK CLI and clear the old context value.');
    }
    return this.cidr;
  }

  private extractSubnetsOfType(subnetGroups: cxapi.VpcSubnetGroup[], subnetGroupType: cxapi.VpcSubnetGroupType): ISubnet[] {
    return flatMap(subnetGroups.filter(subnetGroup => subnetGroup.type === subnetGroupType),
      subnetGroup => this.subnetGroupToSubnets(subnetGroup));
  }

  private subnetGroupToSubnets(subnetGroup: cxapi.VpcSubnetGroup): ISubnet[] {
    const ret = new Array<ISubnet>();
    for (let i = 0; i < subnetGroup.subnets.length; i++) {
      const vpcSubnet = subnetGroup.subnets[i];
      ret.push(Subnet.fromSubnetAttributes(this, `${subnetGroup.name}Subnet${i + 1}`, {
        availabilityZone: vpcSubnet.availabilityZone,
        subnetId: vpcSubnet.subnetId,
        routeTableId: vpcSubnet.routeTableId,
      }));
    }
    return ret;
  }
}

function flatMap<T, U>(xs: T[], fn: (x: T) => U[]): U[] {
  const ret = new Array<U>();
  for (const x of xs) {
    ret.push(...fn(x));
  }
  return ret;
}

class CompositeDependable implements IDependable {
  private readonly dependables = new Array<IDependable>();

  constructor() {
    const self = this;
    DependableTrait.implement(this, {
      get dependencyRoots() {
        const ret = new Array<IConstruct>();
        for (const dep of self.dependables) {
          ret.push(...DependableTrait.get(dep).dependencyRoots);
        }
        return ret;
      },
    });
  }

  /**
   * Add a construct to the dependency roots
   */
  public add(dep: IDependable) {
    this.dependables.push(dep);
  }
}

/**
 * Invoke a function on a value (for its side effect) and return the value
 */
function tap<T>(x: T, fn: (x: T) => void): T {
  fn(x);
  return x;
}

class ImportedSubnet extends Resource implements ISubnet, IPublicSubnet, IPrivateSubnet {
  public readonly internetConnectivityEstablished: IDependable = new ConcreteDependable();
  public readonly subnetId: string;
  public readonly routeTable: IRouteTable;
  private readonly _availabilityZone?: string;

  constructor(scope: Construct, id: string, attrs: SubnetAttributes) {
    super(scope, id);

    if (!attrs.routeTableId) {
      const ref = Token.isUnresolved(attrs.subnetId)
        ? `at '${scope.construct.path}/${id}'`
        : `'${attrs.subnetId}'`;
      // eslint-disable-next-line max-len
      scope.construct.addWarning(`No routeTableId was provided to the subnet ${ref}. Attempting to read its .routeTable.routeTableId will return null/undefined. (More info: https://github.com/aws/aws-cdk/pull/3171)`);
    }

    this._availabilityZone = attrs.availabilityZone;
    this.subnetId = attrs.subnetId;
    this.routeTable = {
      // Forcing routeTableId to pretend non-null to maintain backwards-compatibility. See https://github.com/aws/aws-cdk/pull/3171
      routeTableId: attrs.routeTableId!,
    };
  }

  public get availabilityZone(): string {
    if (!this._availabilityZone) {
      // eslint-disable-next-line max-len
      throw new Error("You cannot reference a Subnet's availability zone if it was not supplied. Add the availabilityZone when importing using Subnet.fromSubnetAttributes()");
    }
    return this._availabilityZone;
  }

  public associateNetworkAcl(id: string, networkAcl: INetworkAcl): void {
    const scope = Construct.isConstruct(networkAcl) ? networkAcl : this;
    const other = Construct.isConstruct(networkAcl) ? this : networkAcl;
    new SubnetNetworkAclAssociation(scope, id + other.construct.uniqueId, {
      networkAcl,
      subnet: this,
    });
  }
}

/**
 * Determine (and validate) the NAT gateway count w.r.t. the rest of the subnet configuration
 *
 * We have the following requirements:
 *
 * - NatGatewayCount = 0 ==> there are no private subnets
 * - NatGatewayCount > 0 ==> there must be public subnets
 *
 * Do we want to require that there are private subnets if there are NatGateways?
 * They seem pointless but I see no reason to prevent it.
 */
function determineNatGatewayCount(requestedCount: number | undefined, subnetConfig: SubnetConfiguration[], azCount: number) {
  const hasPrivateSubnets = subnetConfig.some(c => c.subnetType === SubnetType.PRIVATE && !c.reserved);
  const hasPublicSubnets = subnetConfig.some(c => c.subnetType === SubnetType.PUBLIC);

  const count = requestedCount !== undefined ? Math.min(requestedCount, azCount) : (hasPrivateSubnets ? azCount : 0);

  if (count === 0 && hasPrivateSubnets) {
    // eslint-disable-next-line max-len
    throw new Error('If you do not want NAT gateways (natGateways=0), make sure you don\'t configure any PRIVATE subnets in \'subnetConfiguration\' (make them PUBLIC or ISOLATED instead)');
  }

  if (count > 0 && !hasPublicSubnets) {
    // eslint-disable-next-line max-len
    throw new Error(`If you configure PRIVATE subnets in 'subnetConfiguration', you must also configure PUBLIC subnets to put the NAT gateways into (got ${JSON.stringify(subnetConfig)}.`);
  }

  return count;
}

/**
 * There are returned when the provider has not supplied props yet
 *
 * It's only used for testing and on the first run-through.
 */
const DUMMY_VPC_PROPS: cxapi.VpcContextResponse = {
  availabilityZones: [],
  vpcCidrBlock: '1.2.3.4/5',
  isolatedSubnetIds: undefined,
  isolatedSubnetNames: undefined,
  isolatedSubnetRouteTableIds: undefined,
  privateSubnetIds: undefined,
  privateSubnetNames: undefined,
  privateSubnetRouteTableIds: undefined,
  publicSubnetIds: undefined,
  publicSubnetNames: undefined,
  publicSubnetRouteTableIds: undefined,
  subnetGroups: [
    {
      name: 'Public',
      type: cxapi.VpcSubnetGroupType.PUBLIC,
      subnets: [
        {
          availabilityZone: 'dummy1a',
          subnetId: 's-12345',
          routeTableId: 'rtb-12345s',
          cidr: '1.2.3.4/5',
        },
        {
          availabilityZone: 'dummy1b',
          subnetId: 's-67890',
          routeTableId: 'rtb-67890s',
          cidr: '1.2.3.4/5',
        },
      ],
    },
    {
      name: 'Private',
      type: cxapi.VpcSubnetGroupType.PRIVATE,
      subnets: [
        {
          availabilityZone: 'dummy1a',
          subnetId: 'p-12345',
          routeTableId: 'rtb-12345p',
          cidr: '1.2.3.4/5',
        },
        {
          availabilityZone: 'dummy1b',
          subnetId: 'p-67890',
          routeTableId: 'rtb-57890p',
          cidr: '1.2.3.4/5',
        },
      ],
    },
  ],
  vpcId: 'vpc-12345',
};<|MERGE_RESOLUTION|>--- conflicted
+++ resolved
@@ -1,17 +1,14 @@
 import * as cxschema from '@aws-cdk/cloud-assembly-schema';
-import {
-  ConcreteDependable, Construct, ContextProvider, DependableTrait, IConstruct,
-  IDependable, IResource, Lazy, Resource, Stack, Tag, Token,
-} from '@aws-cdk/core';
+import { ConcreteDependable, Construct, ContextProvider, DependableTrait, IConstruct,
+  IDependable, IResource, Lazy, Resource, Stack, Tag, Token } from '@aws-cdk/core';
 import * as cxapi from '@aws-cdk/cx-api';
 import {
   CfnEIP, CfnInternetGateway, CfnNatGateway, CfnRoute, CfnRouteTable, CfnSubnet,
-  CfnSubnetRouteTableAssociation, CfnVPC, CfnVPCGatewayAttachment, CfnVPNGatewayRoutePropagation,
-} from './ec2.generated';
+  CfnSubnetRouteTableAssociation, CfnVPC, CfnVPCGatewayAttachment, CfnVPNGatewayRoutePropagation } from './ec2.generated';
 import { NatProvider } from './nat';
 import { INetworkAcl, NetworkAcl, SubnetNetworkAclAssociation } from './network-acl';
 import { NetworkBuilder } from './network-util';
-import { allRouteTableIds, defaultSubnetName, flatten, ImportSubnetGroup, subnetGroupNameFromConstructId, subnetId } from './util';
+import { allRouteTableIds, defaultSubnetName, flatten, ImportSubnetGroup, subnetGroupNameFromConstructId, subnetId  } from './util';
 import { GatewayVpcEndpoint, GatewayVpcEndpointAwsService, GatewayVpcEndpointOptions, InterfaceVpcEndpoint, InterfaceVpcEndpointOptions } from './vpc-endpoint';
 import { FlowLog, FlowLogOptions, FlowLogResourceType } from './vpc-flow-logs';
 import { VpcLookupOptions } from './vpc-lookup';
@@ -472,7 +469,7 @@
   }
 
   private selectSubnetObjectsByName(groupName: string) {
-    const allSubnets = [...this.publicSubnets, ...this.privateSubnets, ...this.isolatedSubnets];
+    const allSubnets =  [...this.publicSubnets, ...this.privateSubnets, ...this.isolatedSubnets];
     const subnets = allSubnets.filter(s => subnetGroupNameFromConstructId(s) === groupName);
 
     if (subnets.length === 0 && !this.incompleteSubnetDefinition) {
@@ -514,7 +511,7 @@
       if (placement.subnetGroupName !== undefined) {
         throw new Error('Please use only \'subnetGroupName\' (\'subnetName\' is deprecated and has the same behavior)');
       }
-      placement = { ...placement, subnetGroupName: placement.subnetName };
+      placement = {...placement, subnetGroupName: placement.subnetName };
     }
 
     const exclusiveSelections: Array<keyof SubnetSelection> = ['subnets', 'subnetType', 'subnetGroupName'];
@@ -529,21 +526,18 @@
         return {
           subnetType: SubnetType.PRIVATE,
           onePerAz: placement.onePerAz,
-          availabilityZones: placement.availabilityZones,
-        };
+          availabilityZones: placement.availabilityZones};
       }
       if (this.isolatedSubnets.length > 0) {
         return {
           subnetType: SubnetType.ISOLATED,
           onePerAz: placement.onePerAz,
-          availabilityZones: placement.availabilityZones,
-        };
+          availabilityZones: placement.availabilityZones };
       }
       return {
         subnetType: SubnetType.PUBLIC,
         onePerAz: placement.onePerAz,
-        availabilityZones: placement.availabilityZones,
-      };
+        availabilityZones: placement.availabilityZones };
     }
 
     return placement;
@@ -1369,13 +1363,8 @@
 
       // These values will be used to recover the config upon provider import
       const includeResourceTypes = [CfnSubnet.CFN_RESOURCE_TYPE_NAME];
-<<<<<<< HEAD
-      subnet.node.applyAspect(new Tag(SUBNETNAME_TAG, subnetConfig.name, { includeResourceTypes }));
-      subnet.node.applyAspect(new Tag(SUBNETTYPE_TAG, subnetTypeTagValue(subnetConfig.subnetType), { includeResourceTypes }));
-=======
       subnet.construct.applyAspect(new Tag(SUBNETNAME_TAG, subnetConfig.name, {includeResourceTypes}));
       subnet.construct.applyAspect(new Tag(SUBNETTYPE_TAG, subnetTypeTagValue(subnetConfig.subnetType), {includeResourceTypes}));
->>>>>>> a772fe84
     });
   }
 }
