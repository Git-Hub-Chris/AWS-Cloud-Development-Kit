import { ConcreteDependable, Construct, ContextProvider, DependableTrait, IConstruct,
  IDependable, IResource, Lazy, Resource, Stack, Tag, Token } from '@aws-cdk/core';
import * as cxapi from '@aws-cdk/cx-api';
import {
  CfnEIP, CfnInternetGateway, CfnNatGateway, CfnRoute, CfnRouteTable, CfnSubnet,
  CfnSubnetRouteTableAssociation, CfnVPC, CfnVPCGatewayAttachment, CfnVPNGatewayRoutePropagation } from './ec2.generated';
import { NatProvider } from './nat';
import { INetworkAcl, NetworkAcl, SubnetNetworkAclAssociation } from './network-acl';
import { NetworkBuilder } from './network-util';
import { allRouteTableIds, defaultSubnetName, flatten, ImportSubnetGroup, subnetGroupNameFromConstructId, subnetId  } from './util';
import { GatewayVpcEndpoint, GatewayVpcEndpointAwsService, GatewayVpcEndpointOptions, InterfaceVpcEndpoint, InterfaceVpcEndpointOptions } from './vpc-endpoint';
import { FlowLog, FlowLogOptions, FlowLogResourceType } from './vpc-flow-logs';
import { VpcLookupOptions } from './vpc-lookup';
import { EnableVpnGatewayOptions, VpnConnection, VpnConnectionOptions, VpnConnectionType, VpnGateway } from './vpn';

const VPC_SUBNET_SYMBOL = Symbol.for('@aws-cdk/aws-ec2.VpcSubnet');

export interface ISubnet extends IResource {
  /**
   * The Availability Zone the subnet is located in
   */
  readonly availabilityZone: string;

  /**
   * The subnetId for this particular subnet
   * @attribute
   */
  readonly subnetId: string;

  /**
   * Dependable that can be depended upon to force internet connectivity established on the VPC
   */
  readonly internetConnectivityEstablished: IDependable;

  /**
   * The route table for this subnet
   */
  readonly routeTable: IRouteTable;

  /**
   * Associate a Network ACL with this subnet
   *
   * @param acl The Network ACL to associate
   */
  associateNetworkAcl(id: string, acl: INetworkAcl): void;
}

/**
 * An abstract route table
 */
export interface IRouteTable {
  /**
   * Route table ID
   */
  readonly routeTableId: string;
}

export interface IVpc extends IResource {
  /**
   * Identifier for this VPC
   * @attribute
   */
  readonly vpcId: string;

  /**
   * CIDR range for this VPC
   *
   * @attribute
   */
  readonly vpcCidrBlock: string;

  /**
   * List of public subnets in this VPC
   */
  readonly publicSubnets: ISubnet[];

  /**
   * List of private subnets in this VPC
   */
  readonly privateSubnets: ISubnet[];

  /**
   * List of isolated subnets in this VPC
   */
  readonly isolatedSubnets: ISubnet[];

  /**
   * AZs for this VPC
   */
  readonly availabilityZones: string[];

  /**
   * Identifier for the VPN gateway
   */
  readonly vpnGatewayId?: string;
  /**
   * Dependable that can be depended upon to force internet connectivity established on the VPC
   */
  readonly internetConnectivityEstablished: IDependable;

  /**
   * Return information on the subnets appropriate for the given selection strategy
   *
   * Requires that at least one subnet is matched, throws a descriptive
   * error message otherwise.
   */
  selectSubnets(selection?: SubnetSelection): SelectedSubnets;

  /**
   * Adds a VPN Gateway to this VPC
   */
  enableVpnGateway(options: EnableVpnGatewayOptions): void;

  /**
   * Adds a new VPN connection to this VPC
   */
  addVpnConnection(id: string, options: VpnConnectionOptions): VpnConnection;

  /**
   * Adds a new gateway endpoint to this VPC
   */
  addGatewayEndpoint(id: string, options: GatewayVpcEndpointOptions): GatewayVpcEndpoint

  /**
   * Adds a new interface endpoint to this VPC
   */
  addInterfaceEndpoint(id: string, options: InterfaceVpcEndpointOptions): InterfaceVpcEndpoint

  /**
   * Adds a new Flow Log to this VPC
   */
  addFlowLog(id: string, options?: FlowLogOptions): FlowLog
}

/**
 * The type of Subnet
 */
export enum SubnetType {
  /**
   * Isolated Subnets do not route traffic to the Internet (in this VPC).
   *
   * This can be good for subnets with RDS or Elasticache instances,
   * or which route Internet traffic through a peer VPC.
   */
  ISOLATED = 'Isolated',

  /**
   * Subnet that routes to the internet, but not vice versa.
   *
   * Instances in a private subnet can connect to the Internet, but will not
   * allow connections to be initiated from the Internet. Internet traffic will
   * be routed via a NAT Gateway.
   *
   * Normally a Private subnet will use a NAT gateway in the same AZ, but
   * if `natGateways` is used to reduce the number of NAT gateways, a NAT
   * gateway from another AZ will be used instead.
   */
  PRIVATE = 'Private',

  /**
   * Subnet connected to the Internet
   *
   * Instances in a Public subnet can connect to the Internet and can be
   * connected to from the Internet as long as they are launched with public
   * IPs (controlled on the AutoScalingGroup or other constructs that launch
   * instances).
   *
   * Public subnets route outbound traffic via an Internet Gateway.
   */
  PUBLIC = 'Public'
}

/**
 * Customize subnets that are selected for placement of ENIs
 *
 * Constructs that allow customization of VPC placement use parameters of this
 * type to provide placement settings.
 *
 * By default, the instances are placed in the private subnets.
 */
export interface SubnetSelection {
  /**
   * Select all subnets of the given type
   *
   * At most one of `subnetType` and `subnetGroupName` can be supplied.
   *
   * @default SubnetType.PRIVATE (or ISOLATED or PUBLIC if there are no PRIVATE subnets)
   */
  readonly subnetType?: SubnetType;

  /**
   * Select subnets only in the given AZs.
   *
   * @default no filtering on AZs is done
   */
  readonly availabilityZones?: string[];

  /**
   * Select the subnet group with the given name
   *
   * Select the subnet group with the given name. This only needs
   * to be used if you have multiple subnet groups of the same type
   * and you need to distinguish between them. Otherwise, prefer
   * `subnetType`.
   *
   * This field does not select individual subnets, it selects all subnets that
   * share the given subnet group name. This is the name supplied in
   * `subnetConfiguration`.
   *
   * At most one of `subnetType` and `subnetGroupName` can be supplied.
   *
   * @default - Selection by type instead of by name
   */
  readonly subnetGroupName?: string;

  /**
   * Alias for `subnetGroupName`
   *
   * Select the subnet group with the given name. This only needs
   * to be used if you have multiple subnet groups of the same type
   * and you need to distinguish between them.
   *
   * @deprecated Use `subnetGroupName` instead
   */
  readonly subnetName?: string;

  /**
   * If true, return at most one subnet per AZ
   *
   * @default false
   */
  readonly onePerAz?: boolean;

  /**
   * Explicitly select individual subnets
   *
   * Use this if you don't want to automatically use all subnets in
   * a group, but have a need to control selection down to
   * individual subnets.
   *
   * Cannot be specified together with `subnetType` or `subnetGroupName`.
   *
   * @default - Use all subnets in a selected group (all private subnets by default)
   */
  readonly subnets?: ISubnet[]
}

/**
 * Result of selecting a subset of subnets from a VPC
 */
export interface SelectedSubnets {
  /**
   * The subnet IDs
   */
  readonly subnetIds: string[];

  /**
   * The respective AZs of each subnet
   */
  readonly availabilityZones: string[];

  /**
   * Dependency representing internet connectivity for these subnets
   */
  readonly internetConnectivityEstablished: IDependable;

  /**
   * Selected subnet objects
   */
  readonly subnets: ISubnet[];

  /**
   * Whether any of the given subnets are from the VPC's public subnets.
   */
  readonly hasPublic: boolean;
}

/**
 * A new or imported VPC
 */
abstract class VpcBase extends Resource implements IVpc {

  /**
   * Identifier for this VPC
   */
  public abstract readonly vpcId: string;

  /**
   * CIDR range for this VPC
   */
  public abstract readonly vpcCidrBlock: string;

  /**
   * List of public subnets in this VPC
   */
  public abstract readonly publicSubnets: ISubnet[];

  /**
   * List of private subnets in this VPC
   */
  public abstract readonly privateSubnets: ISubnet[];

  /**
   * List of isolated subnets in this VPC
   */
  public abstract readonly isolatedSubnets: ISubnet[];

  /**
   * AZs for this VPC
   */
  public abstract readonly availabilityZones: string[];

  /**
   * Dependencies for internet connectivity
   */
  public abstract readonly internetConnectivityEstablished: IDependable;

  /**
   * Dependencies for NAT connectivity
   *
   * @deprecated - This value is no longer used.
   */
  protected readonly natDependencies = new Array<IConstruct>();

  /**
   * If this is set to true, don't error out on trying to select subnets
   */
  protected incompleteSubnetDefinition: boolean = false;

  /**
   * Mutable private field for the vpnGatewayId
   *
   * @internal
   */
  protected _vpnGatewayId?: string;

  /**
   * Returns IDs of selected subnets
   */
  public selectSubnets(selection: SubnetSelection = {}): SelectedSubnets {
    const subnets = this.selectSubnetObjects(selection);
    const pubs = new Set(this.publicSubnets);

    return {
      subnetIds: subnets.map(s => s.subnetId),
      availabilityZones: subnets.map(s => s.availabilityZone),
      internetConnectivityEstablished: tap(new CompositeDependable(), d => subnets.forEach(s => d.add(s.internetConnectivityEstablished))),
      subnets,
      hasPublic: subnets.some(s => pubs.has(s)),
    };
  }

  /**
   * Adds a VPN Gateway to this VPC
   */
  public enableVpnGateway(options: EnableVpnGatewayOptions): void {
    if (this.vpnGatewayId) {
      throw new Error('The VPN Gateway has already been enabled.');
    }

    const vpnGateway = new VpnGateway(this, 'VpnGateway', {
      amazonSideAsn: options.amazonSideAsn,
      type: VpnConnectionType.IPSEC_1,
    });

    this._vpnGatewayId = vpnGateway.gatewayId;

    const attachment = new CfnVPCGatewayAttachment(this, 'VPCVPNGW', {
      vpcId: this.vpcId,
      vpnGatewayId: this._vpnGatewayId,
    });

    // Propagate routes on route tables associated with the right subnets
    const vpnRoutePropagation = options.vpnRoutePropagation ?? [{}];
    const routeTableIds = allRouteTableIds(...vpnRoutePropagation.map(s => this.selectSubnets(s)));

    if (routeTableIds.length === 0) {
      this.node.addError(`enableVpnGateway: no subnets matching selection: '${JSON.stringify(vpnRoutePropagation)}'. Select other subnets to add routes to.`);
    }

    const routePropagation = new CfnVPNGatewayRoutePropagation(this, 'RoutePropagation', {
      routeTableIds,
      vpnGatewayId: this._vpnGatewayId,
    });
    // The AWS::EC2::VPNGatewayRoutePropagation resource cannot use the VPN gateway
    // until it has successfully attached to the VPC.
    // See https://docs.aws.amazon.com/AWSCloudFormation/latest/UserGuide/aws-resource-ec2-vpn-gatewayrouteprop.html
    routePropagation.node.addDependency(attachment);
  }

  /**
   * Adds a new VPN connection to this VPC
   */
  public addVpnConnection(id: string, options: VpnConnectionOptions): VpnConnection {
    return new VpnConnection(this, id, {
      vpc: this,
      ...options,
    });
  }

  /**
   * Adds a new interface endpoint to this VPC
   */
  public addInterfaceEndpoint(id: string, options: InterfaceVpcEndpointOptions): InterfaceVpcEndpoint {
    return new InterfaceVpcEndpoint(this, id, {
      vpc: this,
      ...options,
    });
  }

  /**
   * Adds a new gateway endpoint to this VPC
   */
  public addGatewayEndpoint(id: string, options: GatewayVpcEndpointOptions): GatewayVpcEndpoint {
    return new GatewayVpcEndpoint(this, id, {
      vpc: this,
      ...options,
    });
  }

  /**
   * Adds a new flow log to this VPC
   */
  public addFlowLog(id: string, options?: FlowLogOptions): FlowLog {
    return new FlowLog(this, id, {
      resourceType: FlowLogResourceType.fromVpc(this),
      ...options,
    });
  }

  /**
   * Returns the id of the VPN Gateway (if enabled)
   */
  public get vpnGatewayId(): string | undefined {
    return this._vpnGatewayId;
  }

  /**
   * Return the subnets appropriate for the placement strategy
   */
  protected selectSubnetObjects(selection: SubnetSelection = {}): ISubnet[] {
    selection = this.reifySelectionDefaults(selection);

    if (selection.subnets !== undefined) {
      return selection.subnets;
    }

    let subnets;

    if (selection.subnetGroupName !== undefined) { // Select by name
      subnets = this.selectSubnetObjectsByName(selection.subnetGroupName);

    } else { // Or specify by type
      const type = selection.subnetType || SubnetType.PRIVATE;
      subnets = this.selectSubnetObjectsByType(type);
    }

    if (selection.availabilityZones !== undefined) { // Filter by AZs, if specified
      subnets = retainByAZ(subnets, selection.availabilityZones);
    }

    if (!!selection.onePerAz && subnets.length > 0) { // Ensure one per AZ if specified
      subnets = retainOnePerAz(subnets);
    }

    return subnets;
  }

  private selectSubnetObjectsByName(groupName: string) {
    const allSubnets =  [...this.publicSubnets, ...this.privateSubnets, ...this.isolatedSubnets];
    const subnets = allSubnets.filter(s => subnetGroupNameFromConstructId(s) === groupName);

    if (subnets.length === 0 && !this.incompleteSubnetDefinition) {
      const names = Array.from(new Set(allSubnets.map(subnetGroupNameFromConstructId)));
      throw new Error(`There are no subnet groups with name '${groupName}' in this VPC. Available names: ${names}`);
    }

    return subnets;
  }

  private selectSubnetObjectsByType(subnetType: SubnetType) {
    const allSubnets = {
      [SubnetType.ISOLATED]: this.isolatedSubnets,
      [SubnetType.PRIVATE]: this.privateSubnets,
      [SubnetType.PUBLIC]: this.publicSubnets,
    };

    const subnets = allSubnets[subnetType];

    // Force merge conflict here with https://github.com/aws/aws-cdk/pull/4089
    // see ImportedVpc

    if (subnets.length === 0 && !this.incompleteSubnetDefinition) {
      const availableTypes = Object.entries(allSubnets).filter(([_, subs]) => subs.length > 0).map(([typeName, _]) => typeName);
      throw new Error(`There are no '${subnetType}' subnet groups in this VPC. Available types: ${availableTypes}`);
    }

    return subnets;
  }

  /**
   * Validate the fields in a SubnetSelection object, and reify defaults if necessary
   *
   * In case of default selection, select the first type of PRIVATE, ISOLATED,
   * PUBLIC (in that order) that has any subnets.
   */
  private reifySelectionDefaults(placement: SubnetSelection): SubnetSelection {
    if (placement.subnetName !== undefined) {
      if (placement.subnetGroupName !== undefined) {
        throw new Error('Please use only \'subnetGroupName\' (\'subnetName\' is deprecated and has the same behavior)');
      }
      placement = {...placement, subnetGroupName: placement.subnetName };
    }

    const exclusiveSelections: Array<keyof SubnetSelection> = ['subnets', 'subnetType', 'subnetGroupName'];
    const providedSelections = exclusiveSelections.filter(key => placement[key] !== undefined);
    if (providedSelections.length > 1) {
      throw new Error(`Only one of '${providedSelections}' can be supplied to subnet selection.`);
    }

    if (placement.subnetType === undefined && placement.subnetGroupName === undefined && placement.subnets === undefined) {
      // Return default subnet type based on subnets that actually exist
      if (this.privateSubnets.length > 0) {
        return {
          subnetType: SubnetType.PRIVATE,
          onePerAz: placement.onePerAz,
          availabilityZones: placement.availabilityZones};
      }
      if (this.isolatedSubnets.length > 0) {
        return {
          subnetType: SubnetType.ISOLATED,
          onePerAz: placement.onePerAz,
          availabilityZones: placement.availabilityZones };
      }
      return {
        subnetType: SubnetType.PUBLIC,
        onePerAz: placement.onePerAz,
        availabilityZones: placement.availabilityZones };
    }

    return placement;
  }
}

function retainByAZ(subnets: ISubnet[], azs: string[]): ISubnet[] {
  return subnets.filter(s => azs.includes(s.availabilityZone));
}

function retainOnePerAz(subnets: ISubnet[]): ISubnet[] {
  const azsSeen = new Set<string>();
  return subnets.filter(subnet => {
    if (azsSeen.has(subnet.availabilityZone)) { return false; }
    azsSeen.add(subnet.availabilityZone);
    return true;
  });
}

/**
 * Properties that reference an external Vpc
 */
export interface VpcAttributes {
  /**
   * VPC's identifier
   */
  readonly vpcId: string;

  /**
   * VPC's CIDR range
   *
   * @default - Retrieving the CIDR from the VPC will fail
   */
  readonly vpcCidrBlock?: string;

  /**
   * List of availability zones for the subnets in this VPC.
   */
  readonly availabilityZones: string[];

  /**
   * List of public subnet IDs
   *
   * Must be undefined or match the availability zones in length and order.
   */
  readonly publicSubnetIds?: string[];

  /**
   * List of names for the public subnets
   *
   * Must be undefined or have a name for every public subnet group.
   */
  readonly publicSubnetNames?: string[];

  /**
   * List of IDs of routing tables for the public subnets.
   *
   * Must be undefined or have a name for every public subnet group.
   */
  readonly publicSubnetRouteTableIds?: string[];

  /**
   * List of private subnet IDs
   *
   * Must be undefined or match the availability zones in length and order.
   */
  readonly privateSubnetIds?: string[];

  /**
   * List of names for the private subnets
   *
   * Must be undefined or have a name for every private subnet group.
   */
  readonly privateSubnetNames?: string[];

  /**
   * List of IDs of routing tables for the private subnets.
   *
   * Must be undefined or have a name for every private subnet group.
   */
  readonly privateSubnetRouteTableIds?: string[];

  /**
   * List of isolated subnet IDs
   *
   * Must be undefined or match the availability zones in length and order.
   */
  readonly isolatedSubnetIds?: string[];

  /**
   * List of names for the isolated subnets
   *
   * Must be undefined or have a name for every isolated subnet group.
   */
  readonly isolatedSubnetNames?: string[];

  /**
   * List of IDs of routing tables for the isolated subnets.
   *
   * Must be undefined or have a name for every isolated subnet group.
   */
  readonly isolatedSubnetRouteTableIds?: string[];

  /**
   * VPN gateway's identifier
   */
  readonly vpnGatewayId?: string;
}

export interface SubnetAttributes {
  /**
   * The Availability Zone the subnet is located in
   *
   * @default - No AZ information, cannot use AZ selection features
   */
  readonly availabilityZone?: string;

  /**
   * The subnetId for this particular subnet
   */
  readonly subnetId: string;

  /**
   * The ID of the route table for this particular subnet
   *
   * @default - No route table information, cannot create VPC endpoints
   */
  readonly routeTableId?: string;
}

/**
 * Name tag constant
 */
const NAME_TAG: string = 'Name';

/**
 * Configuration for Vpc
 */
export interface VpcProps {

  /**
   * The CIDR range to use for the VPC, e.g. '10.0.0.0/16'.
   *
   * Should be a minimum of /28 and maximum size of /16. The range will be
   * split across all subnets per Availability Zone.
   *
   * @default Vpc.DEFAULT_CIDR_RANGE
   */
  readonly cidr?: string;

  /**
   * Indicates whether the instances launched in the VPC get public DNS hostnames.
   *
   * If this attribute is true, instances in the VPC get public DNS hostnames,
   * but only if the enableDnsSupport attribute is also set to true.
   *
   * @default true
   */
  readonly enableDnsHostnames?: boolean;

  /**
   * Indicates whether the DNS resolution is supported for the VPC.
   *
   * If this attribute is false, the Amazon-provided DNS server in the VPC that
   * resolves public DNS hostnames to IP addresses is not enabled. If this
   * attribute is true, queries to the Amazon provided DNS server at the
   * 169.254.169.253 IP address, or the reserved IP address at the base of the
   * VPC IPv4 network range plus two will succeed.
   *
   * @default true
   */
  readonly enableDnsSupport?: boolean;

  /**
   * The default tenancy of instances launched into the VPC.
   *
   * By setting this to dedicated tenancy, instances will be launched on
   * hardware dedicated to a single AWS customer, unless specifically specified
   * at instance launch time. Please note, not all instance types are usable
   * with Dedicated tenancy.
   *
   * @default DefaultInstanceTenancy.Default (shared) tenancy
   */
  readonly defaultInstanceTenancy?: DefaultInstanceTenancy;

  /**
   * Define the maximum number of AZs to use in this region
   *
   * If the region has more AZs than you want to use (for example, because of
   * EIP limits), pick a lower number here. The AZs will be sorted and picked
   * from the start of the list.
   *
   * If you pick a higher number than the number of AZs in the region, all AZs
   * in the region will be selected. To use "all AZs" available to your
   * account, use a high number (such as 99).
   *
   * Be aware that environment-agnostic stacks will be created with access to
   * only 2 AZs, so to use more than 2 AZs, be sure to specify the account and
   * region on your stack.
   *
   * @default 3
   */
  readonly maxAzs?: number;

  /**
   * The number of NAT Gateways/Instances to create.
   *
   * The type of NAT gateway or instance will be determined by the
   * `natGatewayProvider` parameter.
   *
   * You can set this number lower than the number of Availability Zones in your
   * VPC in order to save on NAT cost. Be aware you may be charged for
   * cross-AZ data traffic instead.
   *
   * @default - One NAT gateway/instance per Availability Zone
   */
  readonly natGateways?: number;

  /**
   * Configures the subnets which will have NAT Gateways/Instances
   *
   * You can pick a specific group of subnets by specifying the group name;
   * the picked subnets must be public subnets.
   *
   * Only necessary if you have more than one public subnet group.
   *
   * @default - All public subnets.
   */
  readonly natGatewaySubnets?: SubnetSelection;

  /**
   * What type of NAT provider to use
   *
   * Select between NAT gateways or NAT instances. NAT gateways
   * may not be available in all AWS regions.
   *
   * @default NatProvider.gateway()
   * @experimental
   */
  readonly natGatewayProvider?: NatProvider;

  /**
   * Configure the subnets to build for each AZ
   *
   * Each entry in this list configures a Subnet Group; each group will contain a
   * subnet for each Availability Zone.
   *
   * For example, if you want 1 public subnet, 1 private subnet, and 1 isolated
   * subnet in each AZ provide the following:
   *
   * ```ts
   * new ec2.Vpc(this, 'VPC', {
   *   subnetConfiguration: [
   *      {
   *        cidrMask: 24,
   *        name: 'ingress',
   *        subnetType: ec2.SubnetType.PUBLIC,
   *      },
   *      {
   *        cidrMask: 24,
   *        name: 'application',
   *        subnetType: ec2.SubnetType.PRIVATE,
   *      },
   *      {
   *        cidrMask: 28,
   *        name: 'rds',
   *        subnetType: ec2.SubnetType.ISOLATED,
   *      }
   *   ]
   * });
   * ```
   *
   * @default - The VPC CIDR will be evenly divided between 1 public and 1
   * private subnet per AZ.
   */
  readonly subnetConfiguration?: SubnetConfiguration[];

  /**
   * Indicates whether a VPN gateway should be created and attached to this VPC.
   *
   * @default - true when vpnGatewayAsn or vpnConnections is specified
   */
  readonly vpnGateway?: boolean;

  /**
   * The private Autonomous System Number (ASN) for the VPN gateway.
   *
   * @default - Amazon default ASN.
   */
  readonly vpnGatewayAsn?: number;

  /**
   * VPN connections to this VPC.
   *
   * @default - No connections.
   */
  readonly vpnConnections?: { [id: string]: VpnConnectionOptions }

  /**
   * Where to propagate VPN routes.
   *
   * @default - On the route tables associated with private subnets. If no
   * private subnets exists, isolated subnets are used. If no isolated subnets
   * exists, public subnets are used.
   */
  readonly vpnRoutePropagation?: SubnetSelection[]

  /**
   * Gateway endpoints to add to this VPC.
   *
   * @default - None.
   */
  readonly gatewayEndpoints?: { [id: string]: GatewayVpcEndpointOptions }

  /**
   * Flow logs to add to this VPC.
   *
   * @default - No flow logs.
   */
  readonly flowLogs?: { [id: string]: FlowLogOptions }
}

/**
 * The default tenancy of instances launched into the VPC.
 */
export enum DefaultInstanceTenancy {
  /**
   * Instances can be launched with any tenancy.
   */
  DEFAULT = 'default',

  /**
   * Any instance launched into the VPC automatically has dedicated tenancy, unless you launch it with the default tenancy.
   */
  DEDICATED = 'dedicated'
}

/**
 * Specify configuration parameters for a single subnet group in a VPC.
 */
export interface SubnetConfiguration {
  /**
   * The number of leading 1 bits in the routing mask.
   *
   * The number of available IP addresses in each subnet of this group
   * will be equal to `2^(32 - cidrMask) - 2`.
   *
   * Valid values are `16--28`.
   *
   * @default - Available IP space is evenly divided across subnets.
   */
  readonly cidrMask?: number;

  /**
   * The type of Subnet to configure.
   *
   * The Subnet type will control the ability to route and connect to the
   * Internet.
   */
  readonly subnetType: SubnetType;

  /**
   * Logical name for the subnet group.
   *
   * This name can be used when selecting VPC subnets to distinguish
   * between different subnet groups of the same type.
   */
  readonly name: string;

  /**
   * Controls if subnet IP space needs to be reserved.
   *
   * When true, the IP space for the subnet is reserved but no actual
   * resources are provisioned. This space is only dependent on the
   * number of availibility zones and on `cidrMask` - all other subnet
   * properties are ignored.
   *
   * @default false
   */
  readonly reserved?: boolean;
}

/**
 * Define an AWS Virtual Private Cloud
 *
 * See the package-level documentation of this package for an overview
 * of the various dimensions in which you can configure your VPC.
 *
 * For example:
 *
 * ```ts
 * const vpc = new ec2.Vpc(this, 'TheVPC', {
 *   cidr: "10.0.0.0/16"
 * })
 *
 * // Iterate the private subnets
 * const selection = vpc.selectSubnets({
 *   subnetType: ec2.SubnetType.PRIVATE
 * });
 *
 * for (const subnet of selection.subnets) {
 *   // ...
 * }
 * ```
 *
 * @resource AWS::EC2::VPC
 */
export class Vpc extends VpcBase {
  /**
   * The default CIDR range used when creating VPCs.
   * This can be overridden using VpcProps when creating a VPCNetwork resource.
   * e.g. new VpcResource(this, { cidr: '192.168.0.0./16' })
   */
  public static readonly DEFAULT_CIDR_RANGE: string = '10.0.0.0/16';

  /**
   * The default subnet configuration
   *
   * 1 Public and 1 Private subnet per AZ evenly split
   */
  public static readonly DEFAULT_SUBNETS: SubnetConfiguration[] = [
    {
      subnetType: SubnetType.PUBLIC,
      name: defaultSubnetName(SubnetType.PUBLIC),
    },
    {
      subnetType: SubnetType.PRIVATE,
      name: defaultSubnetName(SubnetType.PRIVATE),
    },
  ];

  /**
   * Import an exported VPC
   */
  public static fromVpcAttributes(scope: Construct, id: string, attrs: VpcAttributes): IVpc {
    return new ImportedVpc(scope, id, attrs, false);
  }

  /**
   * Import an existing VPC from by querying the AWS environment this stack is deployed to.
   *
   * This function only needs to be used to use VPCs not defined in your CDK
   * application. If you are looking to share a VPC between stacks, you can
   * pass the `Vpc` object between stacks and use it as normal.
   *
   * Calling this method will lead to a lookup when the CDK CLI is executed.
   * You can therefore not use any values that will only be available at
   * CloudFormation execution time (i.e., Tokens).
   *
   * The VPC information will be cached in `cdk.context.json` and the same VPC
   * will be used on future runs. To refresh the lookup, you will have to
   * evict the value from the cache using the `cdk context` command. See
   * https://docs.aws.amazon.com/cdk/latest/guide/context.html for more information.
   */
  public static fromLookup(scope: Construct, id: string, options: VpcLookupOptions): IVpc {
    if (Token.isUnresolved(options.vpcId)
      || Token.isUnresolved(options.vpcName)
      || Object.values(options.tags || {}).some(Token.isUnresolved)
      || Object.keys(options.tags || {}).some(Token.isUnresolved)) {
      throw new Error('All arguments to Vpc.fromLookup() must be concrete (no Tokens)');
    }

    const filter: {[key: string]: string} = makeTagFilter(options.tags);

    // We give special treatment to some tags
    if (options.vpcId) { filter['vpc-id'] = options.vpcId; }
    if (options.vpcName) { filter['tag:Name'] = options.vpcName; }
    if (options.isDefault !== undefined) {
      filter.isDefault = options.isDefault ? 'true' : 'false';
    }

    const attributes: cxapi.VpcContextResponse = ContextProvider.getValue(scope, {
      provider: cxapi.VPC_PROVIDER,
      props: {
        filter,
        returnAsymmetricSubnets: true,
        subnetGroupNameTag: options.subnetGroupNameTag,
      } as cxapi.VpcContextQuery,
      dummyValue: undefined,
    }).value;

    return new LookedUpVpc(scope, id, attributes || DUMMY_VPC_PROPS, attributes === undefined);

    /**
     * Prefixes all keys in the argument with `tag:`.`
     */
    function makeTagFilter(tags: { [name: string]: string } | undefined): { [name: string]: string } {
      const result: { [name: string]: string } = {};
      for (const [name, value] of Object.entries(tags || {})) {
        result[`tag:${name}`] = value;
      }
      return result;
    }
  }

  /**
   * Identifier for this VPC
   */
  public readonly vpcId: string;

  /**
   * @attribute
   */
  public readonly vpcCidrBlock: string;

  /**
   * @attribute
   */
  public readonly vpcDefaultNetworkAcl: string;

  /**
   * @attribute
   */
  public readonly vpcCidrBlockAssociations: string[];

  /**
   * @attribute
   */
  public readonly vpcDefaultSecurityGroup: string;

  /**
   * @attribute
   */
  public readonly vpcIpv6CidrBlocks: string[];

  /**
   * List of public subnets in this VPC
   */
  public readonly publicSubnets: ISubnet[] = [];

  /**
   * List of private subnets in this VPC
   */
  public readonly privateSubnets: ISubnet[] = [];

  /**
   * List of isolated subnets in this VPC
   */
  public readonly isolatedSubnets: ISubnet[] = [];

  /**
   * AZs for this VPC
   */
  public readonly availabilityZones: string[];

  public readonly internetConnectivityEstablished: IDependable;

  /**
   * The VPC resource
   */
  private readonly resource: CfnVPC;

  /**
   * The NetworkBuilder
   */
  private networkBuilder: NetworkBuilder;

  /**
   * Subnet configurations for this VPC
   */
  private subnetConfiguration: SubnetConfiguration[] = [];

  private readonly _internetConnectivityEstablished = new ConcreteDependable();

  /**
   * Vpc creates a VPC that spans a whole region.
   * It will automatically divide the provided VPC CIDR range, and create public and private subnets per Availability Zone.
   * Network routing for the public subnets will be configured to allow outbound access directly via an Internet Gateway.
   * Network routing for the private subnets will be configured to allow outbound access via a set of resilient NAT Gateways (one per AZ).
   */
  constructor(scope: Construct, id: string, props: VpcProps = {}) {
    super(scope, id);

    const stack = Stack.of(this);

    // Can't have enabledDnsHostnames without enableDnsSupport
    if (props.enableDnsHostnames && !props.enableDnsSupport) {
      throw new Error('To use DNS Hostnames, DNS Support must be enabled, however, it was explicitly disabled.');
    }

    const cidrBlock = ifUndefined(props.cidr, Vpc.DEFAULT_CIDR_RANGE);
    if (Token.isUnresolved(cidrBlock)) {
      throw new Error('\'cidr\' property must be a concrete CIDR string, got a Token (we need to parse it for automatic subdivision)');
    }

    this.networkBuilder = new NetworkBuilder(cidrBlock);

    const enableDnsHostnames = props.enableDnsHostnames == null ? true : props.enableDnsHostnames;
    const enableDnsSupport = props.enableDnsSupport == null ? true : props.enableDnsSupport;
    const instanceTenancy = props.defaultInstanceTenancy || 'default';
    this.internetConnectivityEstablished = this._internetConnectivityEstablished;

    // Define a VPC using the provided CIDR range
    this.resource = new CfnVPC(this, 'Resource', {
      cidrBlock,
      enableDnsHostnames,
      enableDnsSupport,
      instanceTenancy,
    });

    this.vpcDefaultNetworkAcl = this.resource.attrDefaultNetworkAcl;
    this.vpcCidrBlockAssociations = this.resource.attrCidrBlockAssociations;
    this.vpcCidrBlock = this.resource.attrCidrBlock;
    this.vpcDefaultSecurityGroup = this.resource.attrDefaultSecurityGroup;
    this.vpcIpv6CidrBlocks = this.resource.attrIpv6CidrBlocks;

    this.node.applyAspect(new Tag(NAME_TAG, this.node.path));

    this.availabilityZones = stack.availabilityZones;

    const maxAZs = props.maxAzs !== undefined ? props.maxAzs : 3;
    this.availabilityZones = this.availabilityZones.slice(0, maxAZs);

    this.vpcId = this.resource.ref;

    this.subnetConfiguration = ifUndefined(props.subnetConfiguration, Vpc.DEFAULT_SUBNETS);

    const natGatewayPlacement = props.natGatewaySubnets || { subnetType: SubnetType.PUBLIC };
    const natGatewayCount = determineNatGatewayCount(props.natGateways, this.subnetConfiguration, this.availabilityZones.length);

    // subnetConfiguration must be set before calling createSubnets
    this.createSubnets();

    const allowOutbound = this.subnetConfiguration.filter(
      subnet => (subnet.subnetType !== SubnetType.ISOLATED)).length > 0;

    // Create an Internet Gateway and attach it if necessary
    if (allowOutbound) {
      const igw = new CfnInternetGateway(this, 'IGW', {
      });
      this._internetConnectivityEstablished.add(igw);
      const att = new CfnVPCGatewayAttachment(this, 'VPCGW', {
        internetGatewayId: igw.ref,
        vpcId: this.resource.ref,
      });

      (this.publicSubnets as PublicSubnet[]).forEach(publicSubnet => {
        publicSubnet.addDefaultInternetRoute(igw.ref, att);
      });

      // if gateways are needed create them
      if (natGatewayCount > 0) {
        const provider = props.natGatewayProvider || NatProvider.gateway();
        this.createNatGateways(provider, natGatewayCount, natGatewayPlacement);
      }
    }

    if (props.vpnGateway && this.publicSubnets.length === 0 && this.privateSubnets.length === 0 && this.isolatedSubnets.length === 0) {
      throw new Error('Can not enable the VPN gateway while the VPC has no subnets at all');
    }

    if ((props.vpnConnections || props.vpnGatewayAsn) && props.vpnGateway === false) {
      throw new Error('Cannot specify `vpnConnections` or `vpnGatewayAsn` when `vpnGateway` is set to false.');
    }

    if (props.vpnGateway || props.vpnConnections || props.vpnGatewayAsn) {
      this.enableVpnGateway({
        amazonSideAsn: props.vpnGatewayAsn,
        type: VpnConnectionType.IPSEC_1,
        vpnRoutePropagation: props.vpnRoutePropagation,
      });

<<<<<<< HEAD
      const attachment = new CfnVPCGatewayAttachment(this, 'VPCVPNGW', {
        vpcId: this.vpcId,
        vpnGatewayId: vpnGateway.ref,
      });

      this.vpnGatewayId = vpnGateway.ref;

      // Propagate routes on route tables associated with the right subnets
      const vpnRoutePropagation = props.vpnRoutePropagation ?? [{}];
      const routeTableIds = allRouteTableIds(flatten(vpnRoutePropagation.map(s => this.selectSubnets(s).subnets)));
      const routePropagation = new CfnVPNGatewayRoutePropagation(this, 'RoutePropagation', {
        routeTableIds,
        vpnGatewayId: this.vpnGatewayId,
      });

      // The AWS::EC2::VPNGatewayRoutePropagation resource cannot use the VPN gateway
      // until it has successfully attached to the VPC.
      // See https://docs.aws.amazon.com/AWSCloudFormation/latest/UserGuide/aws-resource-ec2-vpn-gatewayrouteprop.html
      routePropagation.node.addDependency(attachment);

=======
>>>>>>> 404681df
      const vpnConnections = props.vpnConnections || {};
      for (const [connectionId, connection] of Object.entries(vpnConnections)) {
        this.addVpnConnection(connectionId, connection);
      }
    }

    // Allow creation of gateway endpoints on VPC instantiation as those can be
    // immediately functional without further configuration. This is not the case
    // for interface endpoints where the security group must be configured.
    if (props.gatewayEndpoints) {
      const gatewayEndpoints = props.gatewayEndpoints || {};
      for (const [endpointId, endpoint] of Object.entries(gatewayEndpoints)) {
        this.addGatewayEndpoint(endpointId, endpoint);
      }
    }

    // Add flow logs to the VPC
    if (props.flowLogs) {
      const flowLogs = props.flowLogs || {};
      for (const [flowLogId, flowLog] of Object.entries(flowLogs)) {
        this.addFlowLog(flowLogId, flowLog);
      }
    }
  }

  /**
   * Adds a new S3 gateway endpoint to this VPC
   *
   * @deprecated use `addGatewayEndpoint()` instead
   */
  public addS3Endpoint(id: string, subnets?: SubnetSelection[]): GatewayVpcEndpoint {
    return new GatewayVpcEndpoint(this, id, {
      service: GatewayVpcEndpointAwsService.S3,
      vpc: this,
      subnets,
    });
  }

  /**
   * Adds a new DynamoDB gateway endpoint to this VPC
   *
   * @deprecated use `addGatewayEndpoint()` instead
   */
  public addDynamoDbEndpoint(id: string, subnets?: SubnetSelection[]): GatewayVpcEndpoint {
    return new GatewayVpcEndpoint(this, id, {
      service: GatewayVpcEndpointAwsService.DYNAMODB,
      vpc: this,
      subnets,
    });
  }

  private createNatGateways(provider: NatProvider, natCount: number, placement: SubnetSelection): void {
    const natSubnets: PublicSubnet[] = this.selectSubnetObjects(placement) as PublicSubnet[];
    for (const sub of natSubnets) {
      if (this.publicSubnets.indexOf(sub) === -1) {
        throw new Error(`natGatewayPlacement ${placement} contains non public subnet ${sub}`);
      }
    }

    provider.configureNat({
      vpc: this,
      natSubnets: natSubnets.slice(0, natCount),
      privateSubnets: this.privateSubnets as PrivateSubnet[],
    });
  }

  /**
   * createSubnets creates the subnets specified by the subnet configuration
   * array or creates the `DEFAULT_SUBNETS` configuration
   */
  private createSubnets() {
    const remainingSpaceSubnets: SubnetConfiguration[] = [];

    for (const subnet of this.subnetConfiguration) {
      if (subnet.cidrMask === undefined) {
        remainingSpaceSubnets.push(subnet);
        continue;
      }
      this.createSubnetResources(subnet, subnet.cidrMask);
    }

    const totalRemaining = remainingSpaceSubnets.length * this.availabilityZones.length;
    const cidrMaskForRemaing = this.networkBuilder.maskForRemainingSubnets(totalRemaining);
    for (const subnet of remainingSpaceSubnets) {
      this.createSubnetResources(subnet, cidrMaskForRemaing);
    }
  }

  private createSubnetResources(subnetConfig: SubnetConfiguration, cidrMask: number) {
    this.availabilityZones.forEach((zone, index) => {
      if (subnetConfig.reserved === true) {
        // For reserved subnets, just allocate ip space but do not create any resources
        this.networkBuilder.addSubnet(cidrMask);
        return;
      }

      const name = subnetId(subnetConfig.name, index);
      const subnetProps: SubnetProps = {
        availabilityZone: zone,
        vpcId: this.vpcId,
        cidrBlock: this.networkBuilder.addSubnet(cidrMask),
        mapPublicIpOnLaunch: (subnetConfig.subnetType === SubnetType.PUBLIC),
      };

      let subnet: Subnet;
      switch (subnetConfig.subnetType) {
        case SubnetType.PUBLIC:
          const publicSubnet = new PublicSubnet(this, name, subnetProps);
          this.publicSubnets.push(publicSubnet);
          subnet = publicSubnet;
          break;
        case SubnetType.PRIVATE:
          const privateSubnet = new PrivateSubnet(this, name, subnetProps);
          this.privateSubnets.push(privateSubnet);
          subnet = privateSubnet;
          break;
        case SubnetType.ISOLATED:
          const isolatedSubnet = new PrivateSubnet(this, name, subnetProps);
          this.isolatedSubnets.push(isolatedSubnet);
          subnet = isolatedSubnet;
          break;
        default:
          throw new Error(`Unrecognized subnet type: ${subnetConfig.subnetType}`);
      }

      // These values will be used to recover the config upon provider import
      const includeResourceTypes = [CfnSubnet.CFN_RESOURCE_TYPE_NAME];
      subnet.node.applyAspect(new Tag(SUBNETNAME_TAG, subnetConfig.name, {includeResourceTypes}));
      subnet.node.applyAspect(new Tag(SUBNETTYPE_TAG, subnetTypeTagValue(subnetConfig.subnetType), {includeResourceTypes}));
    });
  }
}

const SUBNETTYPE_TAG = 'aws-cdk:subnet-type';
const SUBNETNAME_TAG = 'aws-cdk:subnet-name';

function subnetTypeTagValue(type: SubnetType) {
  switch (type) {
    case SubnetType.PUBLIC: return 'Public';
    case SubnetType.PRIVATE: return 'Private';
    case SubnetType.ISOLATED: return 'Isolated';
  }
}

/**
 * Specify configuration parameters for a VPC subnet
 */
export interface SubnetProps {

  /**
   * The availability zone for the subnet
   */
  readonly availabilityZone: string;

  /**
   * The VPC which this subnet is part of
   */
  readonly vpcId: string;

  /**
   * The CIDR notation for this subnet
   */
  readonly cidrBlock: string;

  /**
   * Controls if a public IP is associated to an instance at launch
   *
   * @default true in Subnet.Public, false in Subnet.Private or Subnet.Isolated.
   */
  readonly mapPublicIpOnLaunch?: boolean;
}

/**
 * Represents a new VPC subnet resource
 *
 * @resource AWS::EC2::Subnet
 */
export class Subnet extends Resource implements ISubnet {

  public static isVpcSubnet(x: any): x is Subnet {
    return VPC_SUBNET_SYMBOL in x;
  }

  public static fromSubnetAttributes(scope: Construct, id: string, attrs: SubnetAttributes): ISubnet {
    return new ImportedSubnet(scope, id, attrs);
  }

  /**
   * Import existing subnet from id.
   */
  // tslint:disable:no-shadowed-variable
  public static fromSubnetId(scope: Construct, id: string, subnetId: string): ISubnet {
    return this.fromSubnetAttributes(scope, id, { subnetId });
  }
  // tslint:enable:no-shadowed-variable

  /**
   * The Availability Zone the subnet is located in
   */
  public readonly availabilityZone: string;

  /**
   * The subnetId for this particular subnet
   */
  public readonly subnetId: string;

  /**
   * @attribute
   */
  public readonly subnetVpcId: string;

  /**
   * @attribute
   */
  public readonly subnetAvailabilityZone: string;

  /**
   * @attribute
   */
  public readonly subnetIpv6CidrBlocks: string[];

  /**
   * @attribute
   */
  public readonly subnetNetworkAclAssociationId: string;

  /**
   * Parts of this VPC subnet
   */
  public readonly dependencyElements: IDependable[] = [];

  /**
   * The routeTableId attached to this subnet.
   */
  public readonly routeTable: IRouteTable;

  public readonly internetConnectivityEstablished: IDependable;

  private readonly _internetConnectivityEstablished = new ConcreteDependable();

  private _networkAcl: INetworkAcl;

  constructor(scope: Construct, id: string, props: SubnetProps) {
    super(scope, id);

    Object.defineProperty(this, VPC_SUBNET_SYMBOL, { value: true });

    this.node.applyAspect(new Tag(NAME_TAG, this.node.path));

    this.availabilityZone = props.availabilityZone;
    const subnet = new CfnSubnet(this, 'Subnet', {
      vpcId: props.vpcId,
      cidrBlock: props.cidrBlock,
      availabilityZone: props.availabilityZone,
      mapPublicIpOnLaunch: props.mapPublicIpOnLaunch,
    });
    this.subnetId = subnet.ref;
    this.subnetVpcId = subnet.attrVpcId;
    this.subnetAvailabilityZone = subnet.attrAvailabilityZone;
    this.subnetIpv6CidrBlocks = subnet.attrIpv6CidrBlocks;

    // subnet.attrNetworkAclAssociationId is the default ACL after the subnet
    // was just created. However, the ACL can be replaced at a later time.
    this._networkAcl = NetworkAcl.fromNetworkAclId(this, 'Acl', subnet.attrNetworkAclAssociationId);
    this.subnetNetworkAclAssociationId = Lazy.stringValue({ produce: () => this._networkAcl.networkAclId });
    this.node.defaultChild = subnet;

    const table = new CfnRouteTable(this, 'RouteTable', {
      vpcId: props.vpcId,
    });
    this.routeTable = { routeTableId: table.ref };

    // Associate the public route table for this subnet, to this subnet
    new CfnSubnetRouteTableAssociation(this, 'RouteTableAssociation', {
      subnetId: this.subnetId,
      routeTableId: table.ref,
    });

    this.internetConnectivityEstablished = this._internetConnectivityEstablished;
  }

  /**
   * Create a default route that points to a passed IGW, with a dependency
   * on the IGW's attachment to the VPC.
   *
   * @param gatewayId the logical ID (ref) of the gateway attached to your VPC
   * @param gatewayAttachment the gateway attachment construct to be added as a dependency
   */
  public addDefaultInternetRoute(gatewayId: string, gatewayAttachment: IDependable) {
    const route = new CfnRoute(this, 'DefaultRoute', {
      routeTableId: this.routeTable.routeTableId,
      destinationCidrBlock: '0.0.0.0/0',
      gatewayId,
    });
    route.node.addDependency(gatewayAttachment);

    // Since the 'route' depends on the gateway attachment, just
    // depending on the route is enough.
    this._internetConnectivityEstablished.add(route);
  }

  /**
   * Network ACL associated with this Subnet
   *
   * Upon creation, this is the default ACL which allows all traffic, except
   * explicit DENY entries that you add.
   *
   * You can replace it with a custom ACL which denies all traffic except
   * the explic it ALLOW entries that you add by creating a `NetworkAcl`
   * object and calling `associateNetworkAcl()`.
   */
  public get networkAcl(): INetworkAcl {
    return this._networkAcl;
  }

  /**
   * Adds an entry to this subnets route table that points to the passed NATGatwayId
   * @param natGatewayId The ID of the NAT gateway
   */
  public addDefaultNatRoute(natGatewayId: string) {
    this.addRoute('DefaultRoute', {
      routerType: RouterType.NAT_GATEWAY,
      routerId: natGatewayId,
      enablesInternetConnectivity: true,
    });
  }

  /**
   * Adds an entry to this subnets route table
   */
  public addRoute(id: string, options: AddRouteOptions) {
    if (options.destinationCidrBlock && options.destinationIpv6CidrBlock) {
      throw new Error('Cannot specify both \'destinationCidrBlock\' and \'destinationIpv6CidrBlock\'');
    }

    const route = new CfnRoute(this, id, {
      routeTableId: this.routeTable.routeTableId,
      destinationCidrBlock: options.destinationCidrBlock || (options.destinationIpv6CidrBlock === undefined ? '0.0.0.0/0' : undefined),
      destinationIpv6CidrBlock: options.destinationIpv6CidrBlock,
      [routerTypeToPropName(options.routerType)]: options.routerId,
    });

    if (options.enablesInternetConnectivity) {
      this._internetConnectivityEstablished.add(route);
    }
  }

  public associateNetworkAcl(id: string, networkAcl: INetworkAcl) {
    this._networkAcl = networkAcl;

    const scope = Construct.isConstruct(networkAcl) ? networkAcl : this;
    const other = Construct.isConstruct(networkAcl) ? this : networkAcl;
    new SubnetNetworkAclAssociation(scope, id + other.node.uniqueId, {
      networkAcl,
      subnet: this,
    });
  }
}

/**
 * Options for adding a new route to a subnet
 */
export interface AddRouteOptions {
  /**
   * IPv4 range this route applies to
   *
   * @default '0.0.0.0/0'
   */
  readonly destinationCidrBlock?: string;

  /**
   * IPv6 range this route applies to
   *
   * @default - Uses IPv6
   */
  readonly destinationIpv6CidrBlock?: string;

  /**
   * What type of router to route this traffic to
   */
  readonly routerType: RouterType;

  /**
   * The ID of the router
   *
   * Can be an instance ID, gateway ID, etc, depending on the router type.
   */
  readonly routerId: string;

  /**
   * Whether this route will enable internet connectivity
   *
   * If true, this route will be added before any AWS resources that depend
   * on internet connectivity in the VPC will be created.
   *
   * @default false
   */
  readonly enablesInternetConnectivity?: boolean;
}

/**
 * Type of router used in route
 */
export enum RouterType {
  /**
   * Egress-only Internet Gateway
   */
  EGRESS_ONLY_INTERNET_GATEWAY = 'EgressOnlyInternetGateway',

  /**
   * Internet Gateway
   */
  GATEWAY = 'Gateway',

  /**
   * Instance
   */
  INSTANCE = 'Instance',

  /**
   * NAT Gateway
   */
  NAT_GATEWAY = 'NatGateway',

  /**
   * Network Interface
   */
  NETWORK_INTERFACE = 'NetworkInterface',

  /**
   * VPC peering connection
   */
  VPC_PEERING_CONNECTION = 'VpcPeeringConnection',
}

function routerTypeToPropName(routerType: RouterType) {
  return ({
    [RouterType.EGRESS_ONLY_INTERNET_GATEWAY]: 'egressOnlyInternetGatewayId',
    [RouterType.GATEWAY]: 'gatewayId',
    [RouterType.INSTANCE]: 'instanceId',
    [RouterType.NAT_GATEWAY]: 'natGatewayId',
    [RouterType.NETWORK_INTERFACE]: 'networkInterfaceId',
    [RouterType.VPC_PEERING_CONNECTION]: 'vpcPeeringConnectionId',
  })[routerType];
}

// tslint:disable-next-line:no-empty-interface
export interface PublicSubnetProps extends SubnetProps {

}

export interface IPublicSubnet extends ISubnet { }

export interface PublicSubnetAttributes extends SubnetAttributes { }

/**
 * Represents a public VPC subnet resource
 */
export class PublicSubnet extends Subnet implements IPublicSubnet {

  public static fromPublicSubnetAttributes(scope: Construct, id: string, attrs: PublicSubnetAttributes): IPublicSubnet {
    return new ImportedSubnet(scope, id, attrs);
  }

  constructor(scope: Construct, id: string, props: PublicSubnetProps) {
    super(scope, id, props);
  }

  /**
   * Creates a new managed NAT gateway attached to this public subnet.
   * Also adds the EIP for the managed NAT.
   * @returns A ref to the the NAT Gateway ID
   */
  public addNatGateway() {
    // Create a NAT Gateway in this public subnet
    const ngw = new CfnNatGateway(this, 'NATGateway', {
      subnetId: this.subnetId,
      allocationId: new CfnEIP(this, 'EIP', {
        domain: 'vpc',
      }).attrAllocationId,
    });
    return ngw;
  }
}

// tslint:disable-next-line:no-empty-interface
export interface PrivateSubnetProps extends SubnetProps {

}

export interface IPrivateSubnet extends ISubnet { }

export interface PrivateSubnetAttributes extends SubnetAttributes { }

/**
 * Represents a private VPC subnet resource
 */
export class PrivateSubnet extends Subnet implements IPrivateSubnet {

  public static fromPrivateSubnetAttributes(scope: Construct, id: string, attrs: PrivateSubnetAttributes): IPrivateSubnet {
    return new ImportedSubnet(scope, id, attrs);
  }

  constructor(scope: Construct, id: string, props: PrivateSubnetProps) {
    super(scope, id, props);
  }
}

function ifUndefined<T>(value: T | undefined, defaultValue: T): T {
  return value !== undefined ? value : defaultValue;
}

class ImportedVpc extends VpcBase {
  public readonly vpcId: string;
  public readonly publicSubnets: ISubnet[];
  public readonly privateSubnets: ISubnet[];
  public readonly isolatedSubnets: ISubnet[];
  public readonly availabilityZones: string[];
  public readonly internetConnectivityEstablished: IDependable = new ConcreteDependable();
  private readonly cidr?: string | undefined;

  constructor(scope: Construct, id: string, props: VpcAttributes, isIncomplete: boolean) {
    super(scope, id);

    this.vpcId = props.vpcId;
    this.cidr = props.vpcCidrBlock;
    this.availabilityZones = props.availabilityZones;
    this._vpnGatewayId = props.vpnGatewayId;
    this.incompleteSubnetDefinition = isIncomplete;

    // tslint:disable:max-line-length
    const pub = new ImportSubnetGroup(props.publicSubnetIds, props.publicSubnetNames, props.publicSubnetRouteTableIds, SubnetType.PUBLIC, this.availabilityZones, 'publicSubnetIds', 'publicSubnetNames', 'publicSubnetRouteTableIds');
    const priv = new ImportSubnetGroup(props.privateSubnetIds, props.privateSubnetNames, props.privateSubnetRouteTableIds, SubnetType.PRIVATE, this.availabilityZones, 'privateSubnetIds', 'privateSubnetNames', 'privateSubnetRouteTableIds');
    const iso = new ImportSubnetGroup(props.isolatedSubnetIds, props.isolatedSubnetNames, props.isolatedSubnetRouteTableIds, SubnetType.ISOLATED, this.availabilityZones, 'isolatedSubnetIds', 'isolatedSubnetNames', 'isolatedSubnetRouteTableIds');
    // tslint:enable:max-line-length

    this.publicSubnets = pub.import(this);
    this.privateSubnets = priv.import(this);
    this.isolatedSubnets = iso.import(this);
  }

  public get vpcCidrBlock(): string {
    if (this.cidr === undefined) {
      throw new Error('Cannot perform this operation: \'vpcCidrBlock\' was not supplied when creating this VPC');
    }
    return this.cidr;
  }
}

class LookedUpVpc extends VpcBase {
  public readonly vpcId: string;
  public readonly vpnGatewayId: string | undefined;
  public readonly internetConnectivityEstablished: IDependable = new ConcreteDependable();
  public readonly availabilityZones: string[];
  public readonly publicSubnets: ISubnet[];
  public readonly privateSubnets: ISubnet[];
  public readonly isolatedSubnets: ISubnet[];
  private readonly cidr?: string | undefined;

  constructor(scope: Construct, id: string, props: cxapi.VpcContextResponse, isIncomplete: boolean) {
    super(scope, id);

    this.vpcId = props.vpcId;
    this.cidr = props.vpcCidrBlock;
    this._vpnGatewayId = props.vpnGatewayId;
    this.incompleteSubnetDefinition = isIncomplete;

    const subnetGroups = props.subnetGroups || [];
    const availabilityZones = Array.from(new Set<string>(flatMap(subnetGroups, subnetGroup => {
      return subnetGroup.subnets.map(subnet => subnet.availabilityZone);
    })));
    availabilityZones.sort((az1, az2) => az1.localeCompare(az2));
    this.availabilityZones = availabilityZones;

    this.publicSubnets = this.extractSubnetsOfType(subnetGroups, cxapi.VpcSubnetGroupType.PUBLIC);
    this.privateSubnets = this.extractSubnetsOfType(subnetGroups, cxapi.VpcSubnetGroupType.PRIVATE);
    this.isolatedSubnets = this.extractSubnetsOfType(subnetGroups, cxapi.VpcSubnetGroupType.ISOLATED);
  }

  public get vpcCidrBlock(): string {
    if (this.cidr === undefined) {
      // Value might be cached from an old CLI version, so bumping the CX API protocol to
      // force the value to exist would not have helped.
      throw new Error('Cannot perform this operation: \'vpcCidrBlock\' was not found when looking up this VPC. Use a newer version of the CDK CLI and clear the old context value.');
    }
    return this.cidr;
  }

  private extractSubnetsOfType(subnetGroups: cxapi.VpcSubnetGroup[], subnetGroupType: cxapi.VpcSubnetGroupType): ISubnet[] {
    return flatMap(subnetGroups.filter(subnetGroup => subnetGroup.type === subnetGroupType),
      subnetGroup => this.subnetGroupToSubnets(subnetGroup));
  }

  private subnetGroupToSubnets(subnetGroup: cxapi.VpcSubnetGroup): ISubnet[] {
    const ret = new Array<ISubnet>();
    for (let i = 0; i < subnetGroup.subnets.length; i++) {
      const vpcSubnet = subnetGroup.subnets[i];
      ret.push(Subnet.fromSubnetAttributes(this, `${subnetGroup.name}Subnet${i + 1}`, {
        availabilityZone: vpcSubnet.availabilityZone,
        subnetId: vpcSubnet.subnetId,
        routeTableId: vpcSubnet.routeTableId,
      }));
    }
    return ret;
  }
}

function flatMap<T, U>(xs: T[], fn: (x: T) => U[]): U[] {
  const ret = new Array<U>();
  for (const x of xs) {
    ret.push(...fn(x));
  }
  return ret;
}

class CompositeDependable implements IDependable {
  private readonly dependables = new Array<IDependable>();

  constructor() {
    const self = this;
    DependableTrait.implement(this, {
      get dependencyRoots() {
        const ret = new Array<IConstruct>();
        for (const dep of self.dependables) {
          ret.push(...DependableTrait.get(dep).dependencyRoots);
        }
        return ret;
      },
    });
  }

  /**
   * Add a construct to the dependency roots
   */
  public add(dep: IDependable) {
    this.dependables.push(dep);
  }
}

/**
 * Invoke a function on a value (for its side effect) and return the value
 */
function tap<T>(x: T, fn: (x: T) => void): T {
  fn(x);
  return x;
}

class ImportedSubnet extends Resource implements ISubnet, IPublicSubnet, IPrivateSubnet {
  public readonly internetConnectivityEstablished: IDependable = new ConcreteDependable();
  public readonly subnetId: string;
  public readonly routeTable: IRouteTable;
  private readonly _availabilityZone?: string;

  constructor(scope: Construct, id: string, attrs: SubnetAttributes) {
    super(scope, id);

    if (!attrs.routeTableId) {
      const ref = Token.isUnresolved(attrs.subnetId)
        ? `at '${scope.node.path}/${id}'`
        : `'${attrs.subnetId}'`;
      // tslint:disable-next-line: max-line-length
      scope.node.addWarning(`No routeTableId was provided to the subnet ${ref}. Attempting to read its .routeTable.routeTableId will return null/undefined. (More info: https://github.com/aws/aws-cdk/pull/3171)`);
    }

    this._availabilityZone = attrs.availabilityZone;
    this.subnetId = attrs.subnetId;
    this.routeTable = {
      // Forcing routeTableId to pretend non-null to maintain backwards-compatibility. See https://github.com/aws/aws-cdk/pull/3171
      routeTableId: attrs.routeTableId!,
    };
  }

  public get availabilityZone(): string {
    if (!this._availabilityZone) {
      // tslint:disable-next-line: max-line-length
      throw new Error("You cannot reference a Subnet's availability zone if it was not supplied. Add the availabilityZone when importing using Subnet.fromSubnetAttributes()");
    }
    return this._availabilityZone;
  }

  public associateNetworkAcl(id: string, networkAcl: INetworkAcl): void {
    const scope = Construct.isConstruct(networkAcl) ? networkAcl : this;
    const other = Construct.isConstruct(networkAcl) ? this : networkAcl;
    new SubnetNetworkAclAssociation(scope, id + other.node.uniqueId, {
      networkAcl,
      subnet: this,
    });
  }
}

/**
 * Determine (and validate) the NAT gateway count w.r.t. the rest of the subnet configuration
 *
 * We have the following requirements:
 *
 * - NatGatewayCount = 0 ==> there are no private subnets
 * - NatGatewayCount > 0 ==> there must be public subnets
 *
 * Do we want to require that there are private subnets if there are NatGateways?
 * They seem pointless but I see no reason to prevent it.
 */
function determineNatGatewayCount(requestedCount: number | undefined, subnetConfig: SubnetConfiguration[], azCount: number) {
  const hasPrivateSubnets = subnetConfig.some(c => c.subnetType === SubnetType.PRIVATE);
  const hasPublicSubnets = subnetConfig.some(c => c.subnetType === SubnetType.PUBLIC);

  const count = requestedCount !== undefined ? Math.min(requestedCount, azCount) : (hasPrivateSubnets ? azCount : 0);

  if (count === 0 && hasPrivateSubnets) {
    // tslint:disable-next-line:max-line-length
    throw new Error('If you do not want NAT gateways (natGateways=0), make sure you don\'t configure any PRIVATE subnets in \'subnetConfiguration\' (make them PUBLIC or ISOLATED instead)');
  }

  if (count > 0 && !hasPublicSubnets) {
    // tslint:disable-next-line:max-line-length
    throw new Error(`If you configure PRIVATE subnets in 'subnetConfiguration', you must also configure PUBLIC subnets to put the NAT gateways into (got ${JSON.stringify(subnetConfig)}.`);
  }

  return count;
}

/**
 * There are returned when the provider has not supplied props yet
 *
 * It's only used for testing and on the first run-through.
 */
const DUMMY_VPC_PROPS: cxapi.VpcContextResponse = {
  availabilityZones: [],
  vpcCidrBlock: '1.2.3.4/5',
  isolatedSubnetIds: undefined,
  isolatedSubnetNames: undefined,
  isolatedSubnetRouteTableIds: undefined,
  privateSubnetIds: undefined,
  privateSubnetNames: undefined,
  privateSubnetRouteTableIds: undefined,
  publicSubnetIds: undefined,
  publicSubnetNames: undefined,
  publicSubnetRouteTableIds: undefined,
  subnetGroups: [
    {
      name: 'Public',
      type: cxapi.VpcSubnetGroupType.PUBLIC,
      subnets: [
        {
          availabilityZone: 'dummy1a',
          subnetId: 's-12345',
          routeTableId: 'rtb-12345s',
          cidr: '1.2.3.4/5',
        },
        {
          availabilityZone: 'dummy1b',
          subnetId: 's-67890',
          routeTableId: 'rtb-67890s',
          cidr: '1.2.3.4/5',
        },
      ],
    },
    {
      name: 'Private',
      type: cxapi.VpcSubnetGroupType.PRIVATE,
      subnets: [
        {
          availabilityZone: 'dummy1a',
          subnetId: 'p-12345',
          routeTableId: 'rtb-12345p',
          cidr: '1.2.3.4/5',
        },
        {
          availabilityZone: 'dummy1b',
          subnetId: 'p-67890',
          routeTableId: 'rtb-57890p',
          cidr: '1.2.3.4/5',
        },
      ],
    },
  ],
  vpcId: 'vpc-12345',
};<|MERGE_RESOLUTION|>--- conflicted
+++ resolved
@@ -372,7 +372,7 @@
 
     // Propagate routes on route tables associated with the right subnets
     const vpnRoutePropagation = options.vpnRoutePropagation ?? [{}];
-    const routeTableIds = allRouteTableIds(...vpnRoutePropagation.map(s => this.selectSubnets(s)));
+    const routeTableIds = allRouteTableIds(flatten(vpnRoutePropagation.map(s => this.selectSubnets(s).subnets)));
 
     if (routeTableIds.length === 0) {
       this.node.addError(`enableVpnGateway: no subnets matching selection: '${JSON.stringify(vpnRoutePropagation)}'. Select other subnets to add routes to.`);
@@ -1198,29 +1198,6 @@
         vpnRoutePropagation: props.vpnRoutePropagation,
       });
 
-<<<<<<< HEAD
-      const attachment = new CfnVPCGatewayAttachment(this, 'VPCVPNGW', {
-        vpcId: this.vpcId,
-        vpnGatewayId: vpnGateway.ref,
-      });
-
-      this.vpnGatewayId = vpnGateway.ref;
-
-      // Propagate routes on route tables associated with the right subnets
-      const vpnRoutePropagation = props.vpnRoutePropagation ?? [{}];
-      const routeTableIds = allRouteTableIds(flatten(vpnRoutePropagation.map(s => this.selectSubnets(s).subnets)));
-      const routePropagation = new CfnVPNGatewayRoutePropagation(this, 'RoutePropagation', {
-        routeTableIds,
-        vpnGatewayId: this.vpnGatewayId,
-      });
-
-      // The AWS::EC2::VPNGatewayRoutePropagation resource cannot use the VPN gateway
-      // until it has successfully attached to the VPC.
-      // See https://docs.aws.amazon.com/AWSCloudFormation/latest/UserGuide/aws-resource-ec2-vpn-gatewayrouteprop.html
-      routePropagation.node.addDependency(attachment);
-
-=======
->>>>>>> 404681df
       const vpnConnections = props.vpnConnections || {};
       for (const [connectionId, connection] of Object.entries(vpnConnections)) {
         this.addVpnConnection(connectionId, connection);
