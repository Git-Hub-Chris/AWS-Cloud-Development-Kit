import { ConcreteDependable, Construct, ContextProvider, DependableTrait, IConstruct,
  IDependable, IResource, Lazy, Resource, Stack, Tag, Token } from '@aws-cdk/core';
import * as cxapi from '@aws-cdk/cx-api';
import {
  CfnEIP, CfnInternetGateway, CfnNatGateway, CfnRoute, CfnRouteTable, CfnSubnet,
  CfnSubnetRouteTableAssociation, CfnVPC, CfnVPCGatewayAttachment, CfnVPNGatewayRoutePropagation } from './ec2.generated';
import { NatProvider } from './nat';
import { INetworkAcl, NetworkAcl, SubnetNetworkAclAssociation } from './network-acl';
import { NetworkBuilder } from './network-util';
import { allRouteTableIds, defaultSubnetName, ImportSubnetGroup, subnetGroupNameFromConstructId, subnetId  } from './util';
import { GatewayVpcEndpoint, GatewayVpcEndpointAwsService, GatewayVpcEndpointOptions, InterfaceVpcEndpoint, InterfaceVpcEndpointOptions } from './vpc-endpoint';
import { FlowLog, FlowLogOptions, FlowLogResourceType } from './vpc-flow-logs';
import { VpcLookupOptions } from './vpc-lookup';
import { EnableVpnGatewayOptions, VpnConnection, VpnConnectionOptions, VpnConnectionType, VpnGateway } from './vpn';

const VPC_SUBNET_SYMBOL = Symbol.for('@aws-cdk/aws-ec2.VpcSubnet');

export interface ISubnet extends IResource {
  /**
   * The Availability Zone the subnet is located in
   */
  readonly availabilityZone: string;

  /**
   * The subnetId for this particular subnet
   * @attribute
   */
  readonly subnetId: string;

  /**
   * Dependable that can be depended upon to force internet connectivity established on the VPC
   */
  readonly internetConnectivityEstablished: IDependable;

  /**
   * The route table for this subnet
   */
  readonly routeTable: IRouteTable;

  /**
   * Associate a Network ACL with this subnet
   *
   * @param acl The Network ACL to associate
   */
  associateNetworkAcl(id: string, acl: INetworkAcl): void;
}

/**
 * An abstract route table
 */
export interface IRouteTable {
  /**
   * Route table ID
   */
  readonly routeTableId: string;
}

export interface IVpc extends IResource {
  /**
   * Identifier for this VPC
   * @attribute
   */
  readonly vpcId: string;

  /**
   * CIDR range for this VPC
   *
   * @attribute
   */
  readonly vpcCidrBlock: string;

  /**
   * List of public subnets in this VPC
   */
  readonly publicSubnets: ISubnet[];

  /**
   * List of private subnets in this VPC
   */
  readonly privateSubnets: ISubnet[];

  /**
   * List of isolated subnets in this VPC
   */
  readonly isolatedSubnets: ISubnet[];

  /**
   * AZs for this VPC
   */
  readonly availabilityZones: string[];

  /**
   * Identifier for the VPN gateway
   */
  readonly vpnGatewayId?: string;
  /**
   * Dependable that can be depended upon to force internet connectivity established on the VPC
   */
  readonly internetConnectivityEstablished: IDependable;

  /**
   * Return information on the subnets appropriate for the given selection strategy
   *
   * Requires that at least one subnet is matched, throws a descriptive
   * error message otherwise.
   */
  selectSubnets(selection?: SubnetSelection): SelectedSubnets;

  /**
   * Adds a VPN Gateway to this VPC
   */
  enableVpnGateway(options: EnableVpnGatewayOptions): void;

  /**
   * Adds a new VPN connection to this VPC
   */
  addVpnConnection(id: string, options: VpnConnectionOptions): VpnConnection;

  /**
   * Adds a new gateway endpoint to this VPC
   */
  addGatewayEndpoint(id: string, options: GatewayVpcEndpointOptions): GatewayVpcEndpoint

  /**
   * Adds a new interface endpoint to this VPC
   */
  addInterfaceEndpoint(id: string, options: InterfaceVpcEndpointOptions): InterfaceVpcEndpoint

  /**
   * Adds a new Flow Log to this VPC
   */
  addFlowLog(id: string, options?: FlowLogOptions): FlowLog
}

/**
 * The type of Subnet
 */
export enum SubnetType {
  /**
   * Isolated Subnets do not route traffic to the Internet (in this VPC).
   *
   * This can be good for subnets with RDS or Elasticache instances,
   * or which route Internet traffic through a peer VPC.
   */
  ISOLATED = 'Isolated',

  /**
   * Subnet that routes to the internet, but not vice versa.
   *
   * Instances in a private subnet can connect to the Internet, but will not
   * allow connections to be initiated from the Internet. Internet traffic will
   * be routed via a NAT Gateway.
   *
   * Normally a Private subnet will use a NAT gateway in the same AZ, but
   * if `natGateways` is used to reduce the number of NAT gateways, a NAT
   * gateway from another AZ will be used instead.
   */
  PRIVATE = 'Private',

  /**
   * Subnet connected to the Internet
   *
   * Instances in a Public subnet can connect to the Internet and can be
   * connected to from the Internet as long as they are launched with public
   * IPs (controlled on the AutoScalingGroup or other constructs that launch
   * instances).
   *
   * Public subnets route outbound traffic via an Internet Gateway.
   */
  PUBLIC = 'Public'
}

/**
 * Customize subnets that are selected for placement of ENIs
 *
 * Constructs that allow customization of VPC placement use parameters of this
 * type to provide placement settings.
 *
 * By default, the instances are placed in the private subnets.
 */
export interface SubnetSelection {
  /**
   * Select all subnets of the given type
   *
   * At most one of `subnetType` and `subnetGroupName` can be supplied.
   *
   * @default SubnetType.PRIVATE (or ISOLATED or PUBLIC if there are no PRIVATE subnets)
   */
  readonly subnetType?: SubnetType;

  /**
   * Select subnets only in the given AZs.
   *
   * @default no filtering on AZs is done
   */
  readonly availabilityZones?: string[];

  /**
   * Select the subnet group with the given name
   *
   * Select the subnet group with the given name. This only needs
   * to be used if you have multiple subnet groups of the same type
   * and you need to distinguish between them. Otherwise, prefer
   * `subnetType`.
   *
   * This field does not select individual subnets, it selects all subnets that
   * share the given subnet group name. This is the name supplied in
   * `subnetConfiguration`.
   *
   * At most one of `subnetType` and `subnetGroupName` can be supplied.
   *
   * @default - Selection by type instead of by name
   */
  readonly subnetGroupName?: string;

  /**
   * Alias for `subnetGroupName`
   *
   * Select the subnet group with the given name. This only needs
   * to be used if you have multiple subnet groups of the same type
   * and you need to distinguish between them.
   *
   * @deprecated Use `subnetGroupName` instead
   */
  readonly subnetName?: string;

  /**
   * If true, return at most one subnet per AZ
   *
   * @default false
   */
  readonly onePerAz?: boolean;

  /**
   * Explicitly select individual subnets
   *
   * Use this if you don't want to automatically use all subnets in
   * a group, but have a need to control selection down to
   * individual subnets.
   *
   * Cannot be specified together with `subnetType` or `subnetGroupName`.
   *
   * @default - Use all subnets in a selected group (all private subnets by default)
   */
  readonly subnets?: ISubnet[]
}

/**
 * Result of selecting a subset of subnets from a VPC
 */
export interface SelectedSubnets {
  /**
   * The subnet IDs
   */
  readonly subnetIds: string[];

  /**
   * The respective AZs of each subnet
   */
  readonly availabilityZones: string[];

  /**
   * Dependency representing internet connectivity for these subnets
   */
  readonly internetConnectivityEstablished: IDependable;

  /**
   * Selected subnet objects
   */
  readonly subnets: ISubnet[];

  /**
   * Whether any of the given subnets are from the VPC's public subnets.
   */
  readonly hasPublic: boolean;
}

/**
 * A new or imported VPC
 */
abstract class VpcBase extends Resource implements IVpc {

  /**
   * Identifier for this VPC
   */
  public abstract readonly vpcId: string;

  /**
   * CIDR range for this VPC
   */
  public abstract readonly vpcCidrBlock: string;

  /**
   * List of public subnets in this VPC
   */
  public abstract readonly publicSubnets: ISubnet[];

  /**
   * List of private subnets in this VPC
   */
  public abstract readonly privateSubnets: ISubnet[];

  /**
   * List of isolated subnets in this VPC
   */
  public abstract readonly isolatedSubnets: ISubnet[];

  /**
   * AZs for this VPC
   */
  public abstract readonly availabilityZones: string[];

  /**
   * Dependencies for internet connectivity
   */
  public abstract readonly internetConnectivityEstablished: IDependable;

  /**
   * Dependencies for NAT connectivity
   *
   * @deprecated - This value is no longer used.
   */
  protected readonly natDependencies = new Array<IConstruct>();

  /**
   * If this is set to true, don't error out on trying to select subnets
   */
  protected incompleteSubnetDefinition: boolean = false;

  /**
   * Mutable private field for the vpnGatewayId
   */
  protected mutableVpnGatewayId?: string;
  // NOTE: Would have preferred to name this _mutableVpnGatewayId but jsii requires that
  // to be marked @internal and I don't want that.

  /**
   * Returns IDs of selected subnets
   */
  public selectSubnets(selection: SubnetSelection = {}): SelectedSubnets {
    const subnets = this.selectSubnetObjects(selection);
    const pubs = new Set(this.publicSubnets);

    return {
      subnetIds: subnets.map(s => s.subnetId),
      availabilityZones: subnets.map(s => s.availabilityZone),
      internetConnectivityEstablished: tap(new CompositeDependable(), d => subnets.forEach(s => d.add(s.internetConnectivityEstablished))),
      subnets,
      hasPublic: subnets.some(s => pubs.has(s)),
    };
  }

  /**
   * Adds a VPN Gateway to this VPC
   */
  public enableVpnGateway(options: EnableVpnGatewayOptions): void {
    if (this.vpnGatewayId) {
      throw new Error('The VPN Gateway has already been enabled.');
    }

    const vpnGateway = new VpnGateway(this, 'VpnGateway', {
      amazonSideAsn: options.amazonSideAsn,
      type: VpnConnectionType.IPSEC_1
    });

    this.mutableVpnGatewayId = vpnGateway.gatewayId;

    const attachment = new CfnVPCGatewayAttachment(this, 'VPCVPNGW', {
      vpcId: this.vpcId,
      vpnGatewayId: this.mutableVpnGatewayId,
    });

    // Propagate routes on route tables associated with the right subnets
    const vpnRoutePropagation = options.vpnRoutePropagation ?? [{}];
    const routeTableIds = allRouteTableIds(...vpnRoutePropagation.map(s => this.selectSubnets(s)));
    const routePropagation = new CfnVPNGatewayRoutePropagation(this, 'RoutePropagation', {
      routeTableIds,
      vpnGatewayId: this.mutableVpnGatewayId
    });
    // The AWS::EC2::VPNGatewayRoutePropagation resource cannot use the VPN gateway
    // until it has successfully attached to the VPC.
    // See https://docs.aws.amazon.com/AWSCloudFormation/latest/UserGuide/aws-resource-ec2-vpn-gatewayrouteprop.html
    routePropagation.node.addDependency(attachment);
  }

  /**
   * Adds a new VPN connection to this VPC
   */
  public addVpnConnection(id: string, options: VpnConnectionOptions): VpnConnection {
    return new VpnConnection(this, id, {
      vpc: this,
      ...options,
    });
  }

  /**
   * Adds a new interface endpoint to this VPC
   */
  public addInterfaceEndpoint(id: string, options: InterfaceVpcEndpointOptions): InterfaceVpcEndpoint {
    return new InterfaceVpcEndpoint(this, id, {
      vpc: this,
      ...options,
    });
  }

  /**
   * Adds a new gateway endpoint to this VPC
   */
  public addGatewayEndpoint(id: string, options: GatewayVpcEndpointOptions): GatewayVpcEndpoint {
    return new GatewayVpcEndpoint(this, id, {
      vpc: this,
      ...options,
    });
  }

  /**
   * Adds a new flow log to this VPC
   */
  public addFlowLog(id: string, options?: FlowLogOptions): FlowLog {
    return new FlowLog(this, id, {
      resourceType: FlowLogResourceType.fromVpc(this),
      ...options,
    });
  }

  /**
   * Returns the id of the VPN Gateway (if enabled)
   */
  public get vpnGatewayId(): string | undefined {
    return this.mutableVpnGatewayId;
  }

  /**
   * Return the subnets appropriate for the placement strategy
   */
  protected selectSubnetObjects(selection: SubnetSelection = {}): ISubnet[] {
    selection = this.reifySelectionDefaults(selection);

    if (selection.subnets !== undefined) {
      return selection.subnets;
    }

    let subnets;

    if (selection.subnetGroupName !== undefined) { // Select by name
      subnets = this.selectSubnetObjectsByName(selection.subnetGroupName);

    } else { // Or specify by type
      const type = selection.subnetType || SubnetType.PRIVATE;
      subnets = this.selectSubnetObjectsByType(type);
    }

    if (selection.availabilityZones !== undefined) { // Filter by AZs, if specified
      subnets = retainByAZ(subnets, selection.availabilityZones);
    }

    if (!!selection.onePerAz && subnets.length > 0) { // Ensure one per AZ if specified
      subnets = retainOnePerAz(subnets);
    }

    return subnets;
  }

  private selectSubnetObjectsByName(groupName: string) {
    const allSubnets =  [...this.publicSubnets, ...this.privateSubnets, ...this.isolatedSubnets];
    const subnets = allSubnets.filter(s => subnetGroupNameFromConstructId(s) === groupName);

    if (subnets.length === 0 && !this.incompleteSubnetDefinition) {
      const names = Array.from(new Set(allSubnets.map(subnetGroupNameFromConstructId)));
      throw new Error(`There are no subnet groups with name '${groupName}' in this VPC. Available names: ${names}`);
    }

    return subnets;
  }

  private selectSubnetObjectsByType(subnetType: SubnetType) {
    const allSubnets = {
      [SubnetType.ISOLATED]: this.isolatedSubnets,
      [SubnetType.PRIVATE]: this.privateSubnets,
      [SubnetType.PUBLIC]: this.publicSubnets,
    };

    const subnets = allSubnets[subnetType];

    // Force merge conflict here with https://github.com/aws/aws-cdk/pull/4089
    // see ImportedVpc

    if (subnets.length === 0 && !this.incompleteSubnetDefinition) {
      const availableTypes = Object.entries(allSubnets).filter(([_, subs]) => subs.length > 0).map(([typeName, _]) => typeName);
      throw new Error(`There are no '${subnetType}' subnet groups in this VPC. Available types: ${availableTypes}`);
    }

    return subnets;
  }

  /**
   * Validate the fields in a SubnetSelection object, and reify defaults if necessary
   *
   * In case of default selection, select the first type of PRIVATE, ISOLATED,
   * PUBLIC (in that order) that has any subnets.
   */
  private reifySelectionDefaults(placement: SubnetSelection): SubnetSelection {
    if (placement.subnetName !== undefined) {
      if (placement.subnetGroupName !== undefined) {
        throw new Error('Please use only \'subnetGroupName\' (\'subnetName\' is deprecated and has the same behavior)');
      }
      placement = {...placement, subnetGroupName: placement.subnetName };
    }

    const exclusiveSelections: Array<keyof SubnetSelection> = ['subnets', 'subnetType', 'subnetGroupName'];
    const providedSelections = exclusiveSelections.filter(key => placement[key] !== undefined);
    if (providedSelections.length > 1) {
      throw new Error(`Only one of '${providedSelections}' can be supplied to subnet selection.`);
    }

    if (placement.subnetType === undefined && placement.subnetGroupName === undefined && placement.subnets === undefined) {
      // Return default subnet type based on subnets that actually exist
      if (this.privateSubnets.length > 0) {
        return {
          subnetType: SubnetType.PRIVATE,
          onePerAz: placement.onePerAz,
          availabilityZones: placement.availabilityZones};
      }
      if (this.isolatedSubnets.length > 0) {
        return {
          subnetType: SubnetType.ISOLATED,
          onePerAz: placement.onePerAz,
          availabilityZones: placement.availabilityZones };
      }
      return {
        subnetType: SubnetType.PUBLIC,
        onePerAz: placement.onePerAz,
        availabilityZones: placement.availabilityZones };
    }

    return placement;
  }
}

function retainByAZ(subnets: ISubnet[], azs: string[]): ISubnet[] {
  return subnets.filter(s => azs.includes(s.availabilityZone));
}

function retainOnePerAz(subnets: ISubnet[]): ISubnet[] {
  const azsSeen = new Set<string>();
  return subnets.filter(subnet => {
    if (azsSeen.has(subnet.availabilityZone)) { return false; }
    azsSeen.add(subnet.availabilityZone);
    return true;
  });
}

/**
 * Properties that reference an external Vpc
 */
export interface VpcAttributes {
  /**
   * VPC's identifier
   */
  readonly vpcId: string;

  /**
   * VPC's CIDR range
   *
   * @default - Retrieving the CIDR from the VPC will fail
   */
  readonly vpcCidrBlock?: string;

  /**
   * List of availability zones for the subnets in this VPC.
   */
  readonly availabilityZones: string[];

  /**
   * List of public subnet IDs
   *
   * Must be undefined or match the availability zones in length and order.
   */
  readonly publicSubnetIds?: string[];

  /**
   * List of names for the public subnets
   *
   * Must be undefined or have a name for every public subnet group.
   */
  readonly publicSubnetNames?: string[];

  /**
   * List of IDs of routing tables for the public subnets.
   *
   * Must be undefined or have a name for every public subnet group.
   */
  readonly publicSubnetRouteTableIds?: string[];

  /**
   * List of private subnet IDs
   *
   * Must be undefined or match the availability zones in length and order.
   */
  readonly privateSubnetIds?: string[];

  /**
   * List of names for the private subnets
   *
   * Must be undefined or have a name for every private subnet group.
   */
  readonly privateSubnetNames?: string[];

  /**
   * List of IDs of routing tables for the private subnets.
   *
   * Must be undefined or have a name for every private subnet group.
   */
  readonly privateSubnetRouteTableIds?: string[];

  /**
   * List of isolated subnet IDs
   *
   * Must be undefined or match the availability zones in length and order.
   */
  readonly isolatedSubnetIds?: string[];

  /**
   * List of names for the isolated subnets
   *
   * Must be undefined or have a name for every isolated subnet group.
   */
  readonly isolatedSubnetNames?: string[];

  /**
   * List of IDs of routing tables for the isolated subnets.
   *
   * Must be undefined or have a name for every isolated subnet group.
   */
  readonly isolatedSubnetRouteTableIds?: string[];

  /**
   * VPN gateway's identifier
   */
  readonly vpnGatewayId?: string;
}

export interface SubnetAttributes {
  /**
   * The Availability Zone the subnet is located in
   *
   * @default - No AZ information, cannot use AZ selection features
   */
  readonly availabilityZone?: string;

  /**
   * The subnetId for this particular subnet
   */
  readonly subnetId: string;

  /**
   * The ID of the route table for this particular subnet
   *
   * @default - No route table information, cannot create VPC endpoints
   */
  readonly routeTableId?: string;
}

/**
 * Name tag constant
 */
const NAME_TAG: string = 'Name';

/**
 * Configuration for Vpc
 */
export interface VpcProps {

  /**
   * The CIDR range to use for the VPC, e.g. '10.0.0.0/16'.
   *
   * Should be a minimum of /28 and maximum size of /16. The range will be
   * split across all subnets per Availability Zone.
   *
   * @default Vpc.DEFAULT_CIDR_RANGE
   */
  readonly cidr?: string;

  /**
   * Indicates whether the instances launched in the VPC get public DNS hostnames.
   *
   * If this attribute is true, instances in the VPC get public DNS hostnames,
   * but only if the enableDnsSupport attribute is also set to true.
   *
   * @default true
   */
  readonly enableDnsHostnames?: boolean;

  /**
   * Indicates whether the DNS resolution is supported for the VPC.
   *
   * If this attribute is false, the Amazon-provided DNS server in the VPC that
   * resolves public DNS hostnames to IP addresses is not enabled. If this
   * attribute is true, queries to the Amazon provided DNS server at the
   * 169.254.169.253 IP address, or the reserved IP address at the base of the
   * VPC IPv4 network range plus two will succeed.
   *
   * @default true
   */
  readonly enableDnsSupport?: boolean;

  /**
   * The default tenancy of instances launched into the VPC.
   *
   * By setting this to dedicated tenancy, instances will be launched on
   * hardware dedicated to a single AWS customer, unless specifically specified
   * at instance launch time. Please note, not all instance types are usable
   * with Dedicated tenancy.
   *
   * @default DefaultInstanceTenancy.Default (shared) tenancy
   */
  readonly defaultInstanceTenancy?: DefaultInstanceTenancy;

  /**
   * Define the maximum number of AZs to use in this region
   *
   * If the region has more AZs than you want to use (for example, because of
   * EIP limits), pick a lower number here. The AZs will be sorted and picked
   * from the start of the list.
   *
   * If you pick a higher number than the number of AZs in the region, all AZs
   * in the region will be selected. To use "all AZs" available to your
   * account, use a high number (such as 99).
   *
   * Be aware that environment-agnostic stacks will be created with access to
   * only 2 AZs, so to use more than 2 AZs, be sure to specify the account and
   * region on your stack.
   *
   * @default 3
   */
  readonly maxAzs?: number;

  /**
   * The number of NAT Gateways/Instances to create.
   *
   * The type of NAT gateway or instance will be determined by the
   * `natGatewayProvider` parameter.
   *
   * You can set this number lower than the number of Availability Zones in your
   * VPC in order to save on NAT cost. Be aware you may be charged for
   * cross-AZ data traffic instead.
   *
   * @default - One NAT gateway/instance per Availability Zone
   */
  readonly natGateways?: number;

  /**
   * Configures the subnets which will have NAT Gateways/Instances
   *
   * You can pick a specific group of subnets by specifying the group name;
   * the picked subnets must be public subnets.
   *
   * Only necessary if you have more than one public subnet group.
   *
   * @default - All public subnets.
   */
  readonly natGatewaySubnets?: SubnetSelection;

  /**
   * What type of NAT provider to use
   *
   * Select between NAT gateways or NAT instances. NAT gateways
   * may not be available in all AWS regions.
   *
   * @default NatProvider.gateway()
   * @experimental
   */
  readonly natGatewayProvider?: NatProvider;

  /**
   * Configure the subnets to build for each AZ
   *
   * Each entry in this list configures a Subnet Group; each group will contain a
   * subnet for each Availability Zone.
   *
   * For example, if you want 1 public subnet, 1 private subnet, and 1 isolated
   * subnet in each AZ provide the following:
   *
   * ```ts
   * new ec2.Vpc(this, 'VPC', {
   *   subnetConfiguration: [
   *      {
   *        cidrMask: 24,
   *        name: 'ingress',
   *        subnetType: ec2.SubnetType.PUBLIC,
   *      },
   *      {
   *        cidrMask: 24,
   *        name: 'application',
   *        subnetType: ec2.SubnetType.PRIVATE,
   *      },
   *      {
   *        cidrMask: 28,
   *        name: 'rds',
   *        subnetType: ec2.SubnetType.ISOLATED,
   *      }
   *   ]
   * });
   * ```
   *
   * @default - The VPC CIDR will be evenly divided between 1 public and 1
   * private subnet per AZ.
   */
  readonly subnetConfiguration?: SubnetConfiguration[];

  /**
   * Indicates whether a VPN gateway should be created and attached to this VPC.
   *
   * @default - true when vpnGatewayAsn or vpnConnections is specified
   */
  readonly vpnGateway?: boolean;

  /**
   * The private Autonomous System Number (ASN) for the VPN gateway.
   *
   * @default - Amazon default ASN.
   */
  readonly vpnGatewayAsn?: number;

  /**
   * VPN connections to this VPC.
   *
   * @default - No connections.
   */
  readonly vpnConnections?: { [id: string]: VpnConnectionOptions }

  /**
   * Where to propagate VPN routes.
   *
   * @default - On the route tables associated with private subnets. If no
   * private subnets exists, isolated subnets are used. If no isolated subnets
   * exists, public subnets are used.
   */
  readonly vpnRoutePropagation?: SubnetSelection[]

  /**
   * Gateway endpoints to add to this VPC.
   *
   * @default - None.
   */
  readonly gatewayEndpoints?: { [id: string]: GatewayVpcEndpointOptions }

  /**
   * Flow logs to add to this VPC.
   *
   * @default - No flow logs.
   */
  readonly flowLogs?: { [id: string]: FlowLogOptions }
}

/**
 * The default tenancy of instances launched into the VPC.
 */
export enum DefaultInstanceTenancy {
  /**
   * Instances can be launched with any tenancy.
   */
  DEFAULT = 'default',

  /**
   * Any instance launched into the VPC automatically has dedicated tenancy, unless you launch it with the default tenancy.
   */
  DEDICATED = 'dedicated'
}

/**
 * Specify configuration parameters for a single subnet group in a VPC.
 */
export interface SubnetConfiguration {
  /**
   * The number of leading 1 bits in the routing mask.
   *
   * The number of available IP addresses in each subnet of this group
   * will be equal to `2^(32 - cidrMask) - 2`.
   *
   * Valid values are `16--28`.
   *
   * @default - Available IP space is evenly divided across subnets.
   */
  readonly cidrMask?: number;

  /**
   * The type of Subnet to configure.
   *
   * The Subnet type will control the ability to route and connect to the
   * Internet.
   */
  readonly subnetType: SubnetType;

  /**
   * Logical name for the subnet group.
   *
   * This name can be used when selecting VPC subnets to distinguish
   * between different subnet groups of the same type.
   */
  readonly name: string;

  /**
   * Controls if subnet IP space needs to be reserved.
   *
   * When true, the IP space for the subnet is reserved but no actual
   * resources are provisioned. This space is only dependent on the
   * number of availibility zones and on `cidrMask` - all other subnet
   * properties are ignored.
   *
   * @default false
   */
  readonly reserved?: boolean;
}

/**
 * Define an AWS Virtual Private Cloud
 *
 * See the package-level documentation of this package for an overview
 * of the various dimensions in which you can configure your VPC.
 *
 * For example:
 *
 * ```ts
 * const vpc = new ec2.Vpc(this, 'TheVPC', {
 *   cidr: "10.0.0.0/16"
 * })
 *
 * // Iterate the private subnets
 * const selection = vpc.selectSubnets({
 *   subnetType: ec2.SubnetType.PRIVATE
 * });
 *
 * for (const subnet of selection.subnets) {
 *   // ...
 * }
 * ```
 *
 * @resource AWS::EC2::VPC
 */
export class Vpc extends VpcBase {
  /**
   * The default CIDR range used when creating VPCs.
   * This can be overridden using VpcProps when creating a VPCNetwork resource.
   * e.g. new VpcResource(this, { cidr: '192.168.0.0./16' })
   */
  public static readonly DEFAULT_CIDR_RANGE: string = '10.0.0.0/16';

  /**
   * The default subnet configuration
   *
   * 1 Public and 1 Private subnet per AZ evenly split
   */
  public static readonly DEFAULT_SUBNETS: SubnetConfiguration[] = [
    {
      subnetType: SubnetType.PUBLIC,
      name: defaultSubnetName(SubnetType.PUBLIC),
    },
    {
      subnetType: SubnetType.PRIVATE,
      name: defaultSubnetName(SubnetType.PRIVATE),
    },
  ];

  /**
   * Import an exported VPC
   */
  public static fromVpcAttributes(scope: Construct, id: string, attrs: VpcAttributes): IVpc {
    return new ImportedVpc(scope, id, attrs, false);
  }

  /**
   * Import an existing VPC from by querying the AWS environment this stack is deployed to.
   *
   * This function only needs to be used to use VPCs not defined in your CDK
   * application. If you are looking to share a VPC between stacks, you can
   * pass the `Vpc` object between stacks and use it as normal.
   *
   * Calling this method will lead to a lookup when the CDK CLI is executed.
   * You can therefore not use any values that will only be available at
   * CloudFormation execution time (i.e., Tokens).
   *
   * The VPC information will be cached in `cdk.context.json` and the same VPC
   * will be used on future runs. To refresh the lookup, you will have to
   * evict the value from the cache using the `cdk context` command. See
   * https://docs.aws.amazon.com/cdk/latest/guide/context.html for more information.
   */
  public static fromLookup(scope: Construct, id: string, options: VpcLookupOptions): IVpc {
    if (Token.isUnresolved(options.vpcId)
      || Token.isUnresolved(options.vpcName)
      || Object.values(options.tags || {}).some(Token.isUnresolved)
      || Object.keys(options.tags || {}).some(Token.isUnresolved)) {
      throw new Error('All arguments to Vpc.fromLookup() must be concrete (no Tokens)');
    }

    const filter: {[key: string]: string} = makeTagFilter(options.tags);

    // We give special treatment to some tags
    if (options.vpcId) { filter['vpc-id'] = options.vpcId; }
    if (options.vpcName) { filter['tag:Name'] = options.vpcName; }
    if (options.isDefault !== undefined) {
      filter.isDefault = options.isDefault ? 'true' : 'false';
    }

    const attributes: cxapi.VpcContextResponse = ContextProvider.getValue(scope, {
      provider: cxapi.VPC_PROVIDER,
      props: {
        filter,
        returnAsymmetricSubnets: true,
        subnetGroupNameTag: options.subnetGroupNameTag,
      } as cxapi.VpcContextQuery,
      dummyValue: undefined,
    }).value;

    return new LookedUpVpc(scope, id, attributes || DUMMY_VPC_PROPS, attributes === undefined);

    /**
     * Prefixes all keys in the argument with `tag:`.`
     */
    function makeTagFilter(tags: { [name: string]: string } | undefined): { [name: string]: string } {
      const result: { [name: string]: string } = {};
      for (const [name, value] of Object.entries(tags || {})) {
        result[`tag:${name}`] = value;
      }
      return result;
    }
  }

  /**
   * Identifier for this VPC
   */
  public readonly vpcId: string;

  /**
   * @attribute
   */
  public readonly vpcCidrBlock: string;

  /**
   * @attribute
   */
  public readonly vpcDefaultNetworkAcl: string;

  /**
   * @attribute
   */
  public readonly vpcCidrBlockAssociations: string[];

  /**
   * @attribute
   */
  public readonly vpcDefaultSecurityGroup: string;

  /**
   * @attribute
   */
  public readonly vpcIpv6CidrBlocks: string[];

  /**
   * List of public subnets in this VPC
   */
  public readonly publicSubnets: ISubnet[] = [];

  /**
   * List of private subnets in this VPC
   */
  public readonly privateSubnets: ISubnet[] = [];

  /**
   * List of isolated subnets in this VPC
   */
  public readonly isolatedSubnets: ISubnet[] = [];

  /**
   * AZs for this VPC
   */
  public readonly availabilityZones: string[];

  public readonly internetConnectivityEstablished: IDependable;

  /**
   * The VPC resource
   */
  private readonly resource: CfnVPC;

  /**
   * The NetworkBuilder
   */
  private networkBuilder: NetworkBuilder;

  /**
   * Subnet configurations for this VPC
   */
  private subnetConfiguration: SubnetConfiguration[] = [];

  private readonly _internetConnectivityEstablished = new ConcreteDependable();

  /**
   * Vpc creates a VPC that spans a whole region.
   * It will automatically divide the provided VPC CIDR range, and create public and private subnets per Availability Zone.
   * Network routing for the public subnets will be configured to allow outbound access directly via an Internet Gateway.
   * Network routing for the private subnets will be configured to allow outbound access via a set of resilient NAT Gateways (one per AZ).
   */
  constructor(scope: Construct, id: string, props: VpcProps = {}) {
    super(scope, id);

    const stack = Stack.of(this);

    // Can't have enabledDnsHostnames without enableDnsSupport
    if (props.enableDnsHostnames && !props.enableDnsSupport) {
      throw new Error('To use DNS Hostnames, DNS Support must be enabled, however, it was explicitly disabled.');
    }

    const cidrBlock = ifUndefined(props.cidr, Vpc.DEFAULT_CIDR_RANGE);
    if (Token.isUnresolved(cidrBlock)) {
      throw new Error('\'cidr\' property must be a concrete CIDR string, got a Token (we need to parse it for automatic subdivision)');
    }

    this.networkBuilder = new NetworkBuilder(cidrBlock);

    const enableDnsHostnames = props.enableDnsHostnames == null ? true : props.enableDnsHostnames;
    const enableDnsSupport = props.enableDnsSupport == null ? true : props.enableDnsSupport;
    const instanceTenancy = props.defaultInstanceTenancy || 'default';
    this.internetConnectivityEstablished = this._internetConnectivityEstablished;

    // Define a VPC using the provided CIDR range
    this.resource = new CfnVPC(this, 'Resource', {
      cidrBlock,
      enableDnsHostnames,
      enableDnsSupport,
      instanceTenancy,
    });

    this.vpcDefaultNetworkAcl = this.resource.attrDefaultNetworkAcl;
    this.vpcCidrBlockAssociations = this.resource.attrCidrBlockAssociations;
    this.vpcCidrBlock = this.resource.attrCidrBlock;
    this.vpcDefaultSecurityGroup = this.resource.attrDefaultSecurityGroup;
    this.vpcIpv6CidrBlocks = this.resource.attrIpv6CidrBlocks;

    this.node.applyAspect(new Tag(NAME_TAG, this.node.path));

    this.availabilityZones = stack.availabilityZones;

    const maxAZs = props.maxAzs !== undefined ? props.maxAzs : 3;
    this.availabilityZones = this.availabilityZones.slice(0, maxAZs);

    this.vpcId = this.resource.ref;

    this.subnetConfiguration = ifUndefined(props.subnetConfiguration, Vpc.DEFAULT_SUBNETS);

    const natGatewayPlacement = props.natGatewaySubnets || { subnetType: SubnetType.PUBLIC };
    const natGatewayCount = determineNatGatewayCount(props.natGateways, this.subnetConfiguration, this.availabilityZones.length);

    // subnetConfiguration must be set before calling createSubnets
    this.createSubnets();

    const allowOutbound = this.subnetConfiguration.filter(
      subnet => (subnet.subnetType !== SubnetType.ISOLATED)).length > 0;

    // Create an Internet Gateway and attach it if necessary
    if (allowOutbound) {
      const igw = new CfnInternetGateway(this, 'IGW', {
      });
      this._internetConnectivityEstablished.add(igw);
      const att = new CfnVPCGatewayAttachment(this, 'VPCGW', {
        internetGatewayId: igw.ref,
        vpcId: this.resource.ref,
      });

      (this.publicSubnets as PublicSubnet[]).forEach(publicSubnet => {
        publicSubnet.addDefaultInternetRoute(igw.ref, att);
      });

      // if gateways are needed create them
      if (natGatewayCount > 0) {
        const provider = props.natGatewayProvider || NatProvider.gateway();
        this.createNatGateways(provider, natGatewayCount, natGatewayPlacement);
      }
    }

    if (props.vpnGateway && this.publicSubnets.length === 0 && this.privateSubnets.length === 0 && this.isolatedSubnets.length === 0) {
      throw new Error('Can not enable the VPN gateway while the VPC has no subnets at all');
    }

    if ((props.vpnConnections || props.vpnGatewayAsn) && props.vpnGateway === false) {
      throw new Error('Cannot specify `vpnConnections` or `vpnGatewayAsn` when `vpnGateway` is set to false.');
    }

    if (props.vpnGateway || props.vpnConnections || props.vpnGatewayAsn) {
      this.enableVpnGateway({
        amazonSideAsn: props.vpnGatewayAsn,
        type: VpnConnectionType.IPSEC_1,
<<<<<<< HEAD
        vpnRoutePropagation: props.vpnRoutePropagation
      });

=======
      });

      const attachment = new CfnVPCGatewayAttachment(this, 'VPCVPNGW', {
        vpcId: this.vpcId,
        vpnGatewayId: vpnGateway.ref,
      });

      this.vpnGatewayId = vpnGateway.ref;

      // Propagate routes on route tables associated with the right subnets
      const vpnRoutePropagation = props.vpnRoutePropagation ?? [{}];
      const routeTableIds = allRouteTableIds(...vpnRoutePropagation.map(s => this.selectSubnets(s)));
      const routePropagation = new CfnVPNGatewayRoutePropagation(this, 'RoutePropagation', {
        routeTableIds,
        vpnGatewayId: this.vpnGatewayId,
      });

      // The AWS::EC2::VPNGatewayRoutePropagation resource cannot use the VPN gateway
      // until it has successfully attached to the VPC.
      // See https://docs.aws.amazon.com/AWSCloudFormation/latest/UserGuide/aws-resource-ec2-vpn-gatewayrouteprop.html
      routePropagation.node.addDependency(attachment);

>>>>>>> 46ddf88c
      const vpnConnections = props.vpnConnections || {};
      for (const [connectionId, connection] of Object.entries(vpnConnections)) {
        this.addVpnConnection(connectionId, connection);
      }
    }

    // Allow creation of gateway endpoints on VPC instantiation as those can be
    // immediately functional without further configuration. This is not the case
    // for interface endpoints where the security group must be configured.
    if (props.gatewayEndpoints) {
      const gatewayEndpoints = props.gatewayEndpoints || {};
      for (const [endpointId, endpoint] of Object.entries(gatewayEndpoints)) {
        this.addGatewayEndpoint(endpointId, endpoint);
      }
    }

    // Add flow logs to the VPC
    if (props.flowLogs) {
      const flowLogs = props.flowLogs || {};
      for (const [flowLogId, flowLog] of Object.entries(flowLogs)) {
        this.addFlowLog(flowLogId, flowLog);
      }
    }
  }

  /**
   * Adds a new S3 gateway endpoint to this VPC
   *
   * @deprecated use `addGatewayEndpoint()` instead
   */
  public addS3Endpoint(id: string, subnets?: SubnetSelection[]): GatewayVpcEndpoint {
    return new GatewayVpcEndpoint(this, id, {
      service: GatewayVpcEndpointAwsService.S3,
      vpc: this,
      subnets,
    });
  }

  /**
   * Adds a new DynamoDB gateway endpoint to this VPC
   *
   * @deprecated use `addGatewayEndpoint()` instead
   */
  public addDynamoDbEndpoint(id: string, subnets?: SubnetSelection[]): GatewayVpcEndpoint {
    return new GatewayVpcEndpoint(this, id, {
      service: GatewayVpcEndpointAwsService.DYNAMODB,
      vpc: this,
      subnets,
    });
  }

  private createNatGateways(provider: NatProvider, natCount: number, placement: SubnetSelection): void {
    const natSubnets: PublicSubnet[] = this.selectSubnetObjects(placement) as PublicSubnet[];
    for (const sub of natSubnets) {
      if (this.publicSubnets.indexOf(sub) === -1) {
        throw new Error(`natGatewayPlacement ${placement} contains non public subnet ${sub}`);
      }
    }

    provider.configureNat({
      vpc: this,
      natSubnets: natSubnets.slice(0, natCount),
      privateSubnets: this.privateSubnets as PrivateSubnet[],
    });
  }

  /**
   * createSubnets creates the subnets specified by the subnet configuration
   * array or creates the `DEFAULT_SUBNETS` configuration
   */
  private createSubnets() {
    const remainingSpaceSubnets: SubnetConfiguration[] = [];

    for (const subnet of this.subnetConfiguration) {
      if (subnet.cidrMask === undefined) {
        remainingSpaceSubnets.push(subnet);
        continue;
      }
      this.createSubnetResources(subnet, subnet.cidrMask);
    }

    const totalRemaining = remainingSpaceSubnets.length * this.availabilityZones.length;
    const cidrMaskForRemaing = this.networkBuilder.maskForRemainingSubnets(totalRemaining);
    for (const subnet of remainingSpaceSubnets) {
      this.createSubnetResources(subnet, cidrMaskForRemaing);
    }
  }

  private createSubnetResources(subnetConfig: SubnetConfiguration, cidrMask: number) {
    this.availabilityZones.forEach((zone, index) => {
      if (subnetConfig.reserved === true) {
        // For reserved subnets, just allocate ip space but do not create any resources
        this.networkBuilder.addSubnet(cidrMask);
        return;
      }

      const name = subnetId(subnetConfig.name, index);
      const subnetProps: SubnetProps = {
        availabilityZone: zone,
        vpcId: this.vpcId,
        cidrBlock: this.networkBuilder.addSubnet(cidrMask),
        mapPublicIpOnLaunch: (subnetConfig.subnetType === SubnetType.PUBLIC),
      };

      let subnet: Subnet;
      switch (subnetConfig.subnetType) {
        case SubnetType.PUBLIC:
          const publicSubnet = new PublicSubnet(this, name, subnetProps);
          this.publicSubnets.push(publicSubnet);
          subnet = publicSubnet;
          break;
        case SubnetType.PRIVATE:
          const privateSubnet = new PrivateSubnet(this, name, subnetProps);
          this.privateSubnets.push(privateSubnet);
          subnet = privateSubnet;
          break;
        case SubnetType.ISOLATED:
          const isolatedSubnet = new PrivateSubnet(this, name, subnetProps);
          this.isolatedSubnets.push(isolatedSubnet);
          subnet = isolatedSubnet;
          break;
        default:
          throw new Error(`Unrecognized subnet type: ${subnetConfig.subnetType}`);
      }

      // These values will be used to recover the config upon provider import
      const includeResourceTypes = [CfnSubnet.CFN_RESOURCE_TYPE_NAME];
      subnet.node.applyAspect(new Tag(SUBNETNAME_TAG, subnetConfig.name, {includeResourceTypes}));
      subnet.node.applyAspect(new Tag(SUBNETTYPE_TAG, subnetTypeTagValue(subnetConfig.subnetType), {includeResourceTypes}));
    });
  }
}

const SUBNETTYPE_TAG = 'aws-cdk:subnet-type';
const SUBNETNAME_TAG = 'aws-cdk:subnet-name';

function subnetTypeTagValue(type: SubnetType) {
  switch (type) {
    case SubnetType.PUBLIC: return 'Public';
    case SubnetType.PRIVATE: return 'Private';
    case SubnetType.ISOLATED: return 'Isolated';
  }
}

/**
 * Specify configuration parameters for a VPC subnet
 */
export interface SubnetProps {

  /**
   * The availability zone for the subnet
   */
  readonly availabilityZone: string;

  /**
   * The VPC which this subnet is part of
   */
  readonly vpcId: string;

  /**
   * The CIDR notation for this subnet
   */
  readonly cidrBlock: string;

  /**
   * Controls if a public IP is associated to an instance at launch
   *
   * @default true in Subnet.Public, false in Subnet.Private or Subnet.Isolated.
   */
  readonly mapPublicIpOnLaunch?: boolean;
}

/**
 * Represents a new VPC subnet resource
 *
 * @resource AWS::EC2::Subnet
 */
export class Subnet extends Resource implements ISubnet {

  public static isVpcSubnet(x: any): x is Subnet {
    return VPC_SUBNET_SYMBOL in x;
  }

  public static fromSubnetAttributes(scope: Construct, id: string, attrs: SubnetAttributes): ISubnet {
    return new ImportedSubnet(scope, id, attrs);
  }

  /**
   * Import existing subnet from id.
   */
  // tslint:disable:no-shadowed-variable
  public static fromSubnetId(scope: Construct, id: string, subnetId: string): ISubnet {
    return this.fromSubnetAttributes(scope, id, { subnetId });
  }
  // tslint:enable:no-shadowed-variable

  /**
   * The Availability Zone the subnet is located in
   */
  public readonly availabilityZone: string;

  /**
   * The subnetId for this particular subnet
   */
  public readonly subnetId: string;

  /**
   * @attribute
   */
  public readonly subnetVpcId: string;

  /**
   * @attribute
   */
  public readonly subnetAvailabilityZone: string;

  /**
   * @attribute
   */
  public readonly subnetIpv6CidrBlocks: string[];

  /**
   * @attribute
   */
  public readonly subnetNetworkAclAssociationId: string;

  /**
   * Parts of this VPC subnet
   */
  public readonly dependencyElements: IDependable[] = [];

  /**
   * The routeTableId attached to this subnet.
   */
  public readonly routeTable: IRouteTable;

  public readonly internetConnectivityEstablished: IDependable;

  private readonly _internetConnectivityEstablished = new ConcreteDependable();

  private _networkAcl: INetworkAcl;

  constructor(scope: Construct, id: string, props: SubnetProps) {
    super(scope, id);

    Object.defineProperty(this, VPC_SUBNET_SYMBOL, { value: true });

    this.node.applyAspect(new Tag(NAME_TAG, this.node.path));

    this.availabilityZone = props.availabilityZone;
    const subnet = new CfnSubnet(this, 'Subnet', {
      vpcId: props.vpcId,
      cidrBlock: props.cidrBlock,
      availabilityZone: props.availabilityZone,
      mapPublicIpOnLaunch: props.mapPublicIpOnLaunch,
    });
    this.subnetId = subnet.ref;
    this.subnetVpcId = subnet.attrVpcId;
    this.subnetAvailabilityZone = subnet.attrAvailabilityZone;
    this.subnetIpv6CidrBlocks = subnet.attrIpv6CidrBlocks;

    // subnet.attrNetworkAclAssociationId is the default ACL after the subnet
    // was just created. However, the ACL can be replaced at a later time.
    this._networkAcl = NetworkAcl.fromNetworkAclId(this, 'Acl', subnet.attrNetworkAclAssociationId);
    this.subnetNetworkAclAssociationId = Lazy.stringValue({ produce: () => this._networkAcl.networkAclId });
    this.node.defaultChild = subnet;

    const table = new CfnRouteTable(this, 'RouteTable', {
      vpcId: props.vpcId,
    });
    this.routeTable = { routeTableId: table.ref };

    // Associate the public route table for this subnet, to this subnet
    new CfnSubnetRouteTableAssociation(this, 'RouteTableAssociation', {
      subnetId: this.subnetId,
      routeTableId: table.ref,
    });

    this.internetConnectivityEstablished = this._internetConnectivityEstablished;
  }

  /**
   * Create a default route that points to a passed IGW, with a dependency
   * on the IGW's attachment to the VPC.
   *
   * @param gatewayId the logical ID (ref) of the gateway attached to your VPC
   * @param gatewayAttachment the gateway attachment construct to be added as a dependency
   */
  public addDefaultInternetRoute(gatewayId: string, gatewayAttachment: IDependable) {
    const route = new CfnRoute(this, 'DefaultRoute', {
      routeTableId: this.routeTable.routeTableId,
      destinationCidrBlock: '0.0.0.0/0',
      gatewayId,
    });
    route.node.addDependency(gatewayAttachment);

    // Since the 'route' depends on the gateway attachment, just
    // depending on the route is enough.
    this._internetConnectivityEstablished.add(route);
  }

  /**
   * Network ACL associated with this Subnet
   *
   * Upon creation, this is the default ACL which allows all traffic, except
   * explicit DENY entries that you add.
   *
   * You can replace it with a custom ACL which denies all traffic except
   * the explic it ALLOW entries that you add by creating a `NetworkAcl`
   * object and calling `associateNetworkAcl()`.
   */
  public get networkAcl(): INetworkAcl {
    return this._networkAcl;
  }

  /**
   * Adds an entry to this subnets route table that points to the passed NATGatwayId
   * @param natGatewayId The ID of the NAT gateway
   */
  public addDefaultNatRoute(natGatewayId: string) {
    this.addRoute('DefaultRoute', {
      routerType: RouterType.NAT_GATEWAY,
      routerId: natGatewayId,
      enablesInternetConnectivity: true,
    });
  }

  /**
   * Adds an entry to this subnets route table
   */
  public addRoute(id: string, options: AddRouteOptions) {
    if (options.destinationCidrBlock && options.destinationIpv6CidrBlock) {
      throw new Error('Cannot specify both \'destinationCidrBlock\' and \'destinationIpv6CidrBlock\'');
    }

    const route = new CfnRoute(this, id, {
      routeTableId: this.routeTable.routeTableId,
      destinationCidrBlock: options.destinationCidrBlock || (options.destinationIpv6CidrBlock === undefined ? '0.0.0.0/0' : undefined),
      destinationIpv6CidrBlock: options.destinationIpv6CidrBlock,
      [routerTypeToPropName(options.routerType)]: options.routerId,
    });

    if (options.enablesInternetConnectivity) {
      this._internetConnectivityEstablished.add(route);
    }
  }

  public associateNetworkAcl(id: string, networkAcl: INetworkAcl) {
    this._networkAcl = networkAcl;

    const scope = Construct.isConstruct(networkAcl) ? networkAcl : this;
    const other = Construct.isConstruct(networkAcl) ? this : networkAcl;
    new SubnetNetworkAclAssociation(scope, id + other.node.uniqueId, {
      networkAcl,
      subnet: this,
    });
  }
}

/**
 * Options for adding a new route to a subnet
 */
export interface AddRouteOptions {
  /**
   * IPv4 range this route applies to
   *
   * @default '0.0.0.0/0'
   */
  readonly destinationCidrBlock?: string;

  /**
   * IPv6 range this route applies to
   *
   * @default - Uses IPv6
   */
  readonly destinationIpv6CidrBlock?: string;

  /**
   * What type of router to route this traffic to
   */
  readonly routerType: RouterType;

  /**
   * The ID of the router
   *
   * Can be an instance ID, gateway ID, etc, depending on the router type.
   */
  readonly routerId: string;

  /**
   * Whether this route will enable internet connectivity
   *
   * If true, this route will be added before any AWS resources that depend
   * on internet connectivity in the VPC will be created.
   *
   * @default false
   */
  readonly enablesInternetConnectivity?: boolean;
}

/**
 * Type of router used in route
 */
export enum RouterType {
  /**
   * Egress-only Internet Gateway
   */
  EGRESS_ONLY_INTERNET_GATEWAY = 'EgressOnlyInternetGateway',

  /**
   * Internet Gateway
   */
  GATEWAY = 'Gateway',

  /**
   * Instance
   */
  INSTANCE = 'Instance',

  /**
   * NAT Gateway
   */
  NAT_GATEWAY = 'NatGateway',

  /**
   * Network Interface
   */
  NETWORK_INTERFACE = 'NetworkInterface',

  /**
   * VPC peering connection
   */
  VPC_PEERING_CONNECTION = 'VpcPeeringConnection',
}

function routerTypeToPropName(routerType: RouterType) {
  return ({
    [RouterType.EGRESS_ONLY_INTERNET_GATEWAY]: 'egressOnlyInternetGatewayId',
    [RouterType.GATEWAY]: 'gatewayId',
    [RouterType.INSTANCE]: 'instanceId',
    [RouterType.NAT_GATEWAY]: 'natGatewayId',
    [RouterType.NETWORK_INTERFACE]: 'networkInterfaceId',
    [RouterType.VPC_PEERING_CONNECTION]: 'vpcPeeringConnectionId',
  })[routerType];
}

// tslint:disable-next-line:no-empty-interface
export interface PublicSubnetProps extends SubnetProps {

}

export interface IPublicSubnet extends ISubnet { }

export interface PublicSubnetAttributes extends SubnetAttributes { }

/**
 * Represents a public VPC subnet resource
 */
export class PublicSubnet extends Subnet implements IPublicSubnet {

  public static fromPublicSubnetAttributes(scope: Construct, id: string, attrs: PublicSubnetAttributes): IPublicSubnet {
    return new ImportedSubnet(scope, id, attrs);
  }

  constructor(scope: Construct, id: string, props: PublicSubnetProps) {
    super(scope, id, props);
  }

  /**
   * Creates a new managed NAT gateway attached to this public subnet.
   * Also adds the EIP for the managed NAT.
   * @returns A ref to the the NAT Gateway ID
   */
  public addNatGateway() {
    // Create a NAT Gateway in this public subnet
    const ngw = new CfnNatGateway(this, 'NATGateway', {
      subnetId: this.subnetId,
      allocationId: new CfnEIP(this, 'EIP', {
        domain: 'vpc',
      }).attrAllocationId,
    });
    return ngw;
  }
}

// tslint:disable-next-line:no-empty-interface
export interface PrivateSubnetProps extends SubnetProps {

}

export interface IPrivateSubnet extends ISubnet { }

export interface PrivateSubnetAttributes extends SubnetAttributes { }

/**
 * Represents a private VPC subnet resource
 */
export class PrivateSubnet extends Subnet implements IPrivateSubnet {

  public static fromPrivateSubnetAttributes(scope: Construct, id: string, attrs: PrivateSubnetAttributes): IPrivateSubnet {
    return new ImportedSubnet(scope, id, attrs);
  }

  constructor(scope: Construct, id: string, props: PrivateSubnetProps) {
    super(scope, id, props);
  }
}

function ifUndefined<T>(value: T | undefined, defaultValue: T): T {
  return value !== undefined ? value : defaultValue;
}

class ImportedVpc extends VpcBase {
  public readonly vpcId: string;
  public readonly publicSubnets: ISubnet[];
  public readonly privateSubnets: ISubnet[];
  public readonly isolatedSubnets: ISubnet[];
  public readonly availabilityZones: string[];
  public readonly internetConnectivityEstablished: IDependable = new ConcreteDependable();
  private readonly cidr?: string | undefined;

  constructor(scope: Construct, id: string, props: VpcAttributes, isIncomplete: boolean) {
    super(scope, id);

    this.vpcId = props.vpcId;
    this.cidr = props.vpcCidrBlock;
    this.availabilityZones = props.availabilityZones;
    this.mutableVpnGatewayId = props.vpnGatewayId;
    this.incompleteSubnetDefinition = isIncomplete;

    // tslint:disable:max-line-length
    const pub = new ImportSubnetGroup(props.publicSubnetIds, props.publicSubnetNames, props.publicSubnetRouteTableIds, SubnetType.PUBLIC, this.availabilityZones, 'publicSubnetIds', 'publicSubnetNames', 'publicSubnetRouteTableIds');
    const priv = new ImportSubnetGroup(props.privateSubnetIds, props.privateSubnetNames, props.privateSubnetRouteTableIds, SubnetType.PRIVATE, this.availabilityZones, 'privateSubnetIds', 'privateSubnetNames', 'privateSubnetRouteTableIds');
    const iso = new ImportSubnetGroup(props.isolatedSubnetIds, props.isolatedSubnetNames, props.isolatedSubnetRouteTableIds, SubnetType.ISOLATED, this.availabilityZones, 'isolatedSubnetIds', 'isolatedSubnetNames', 'isolatedSubnetRouteTableIds');
    // tslint:enable:max-line-length

    this.publicSubnets = pub.import(this);
    this.privateSubnets = priv.import(this);
    this.isolatedSubnets = iso.import(this);
  }

  public get vpcCidrBlock(): string {
    if (this.cidr === undefined) {
      throw new Error('Cannot perform this operation: \'vpcCidrBlock\' was not supplied when creating this VPC');
    }
    return this.cidr;
  }
}

class LookedUpVpc extends VpcBase {
  public readonly vpcId: string;
  public readonly vpnGatewayId: string | undefined;
  public readonly internetConnectivityEstablished: IDependable = new ConcreteDependable();
  public readonly availabilityZones: string[];
  public readonly publicSubnets: ISubnet[];
  public readonly privateSubnets: ISubnet[];
  public readonly isolatedSubnets: ISubnet[];
  private readonly cidr?: string | undefined;

  constructor(scope: Construct, id: string, props: cxapi.VpcContextResponse, isIncomplete: boolean) {
    super(scope, id);

    this.vpcId = props.vpcId;
    this.cidr = props.vpcCidrBlock;
    this.mutableVpnGatewayId = props.vpnGatewayId;
    this.incompleteSubnetDefinition = isIncomplete;

    const subnetGroups = props.subnetGroups || [];
    const availabilityZones = Array.from(new Set<string>(flatMap(subnetGroups, subnetGroup => {
      return subnetGroup.subnets.map(subnet => subnet.availabilityZone);
    })));
    availabilityZones.sort((az1, az2) => az1.localeCompare(az2));
    this.availabilityZones = availabilityZones;

    this.publicSubnets = this.extractSubnetsOfType(subnetGroups, cxapi.VpcSubnetGroupType.PUBLIC);
    this.privateSubnets = this.extractSubnetsOfType(subnetGroups, cxapi.VpcSubnetGroupType.PRIVATE);
    this.isolatedSubnets = this.extractSubnetsOfType(subnetGroups, cxapi.VpcSubnetGroupType.ISOLATED);
  }

  public get vpcCidrBlock(): string {
    if (this.cidr === undefined) {
      // Value might be cached from an old CLI version, so bumping the CX API protocol to
      // force the value to exist would not have helped.
      throw new Error('Cannot perform this operation: \'vpcCidrBlock\' was not found when looking up this VPC. Use a newer version of the CDK CLI and clear the old context value.');
    }
    return this.cidr;
  }

  private extractSubnetsOfType(subnetGroups: cxapi.VpcSubnetGroup[], subnetGroupType: cxapi.VpcSubnetGroupType): ISubnet[] {
    return flatMap(subnetGroups.filter(subnetGroup => subnetGroup.type === subnetGroupType),
      subnetGroup => this.subnetGroupToSubnets(subnetGroup));
  }

  private subnetGroupToSubnets(subnetGroup: cxapi.VpcSubnetGroup): ISubnet[] {
    const ret = new Array<ISubnet>();
    for (let i = 0; i < subnetGroup.subnets.length; i++) {
      const vpcSubnet = subnetGroup.subnets[i];
      ret.push(Subnet.fromSubnetAttributes(this, `${subnetGroup.name}Subnet${i + 1}`, {
        availabilityZone: vpcSubnet.availabilityZone,
        subnetId: vpcSubnet.subnetId,
        routeTableId: vpcSubnet.routeTableId,
      }));
    }
    return ret;
  }
}

function flatMap<T, U>(xs: T[], fn: (x: T) => U[]): U[] {
  const ret = new Array<U>();
  for (const x of xs) {
    ret.push(...fn(x));
  }
  return ret;
}

class CompositeDependable implements IDependable {
  private readonly dependables = new Array<IDependable>();

  constructor() {
    const self = this;
    DependableTrait.implement(this, {
      get dependencyRoots() {
        const ret = new Array<IConstruct>();
        for (const dep of self.dependables) {
          ret.push(...DependableTrait.get(dep).dependencyRoots);
        }
        return ret;
      },
    });
  }

  /**
   * Add a construct to the dependency roots
   */
  public add(dep: IDependable) {
    this.dependables.push(dep);
  }
}

/**
 * Invoke a function on a value (for its side effect) and return the value
 */
function tap<T>(x: T, fn: (x: T) => void): T {
  fn(x);
  return x;
}

class ImportedSubnet extends Resource implements ISubnet, IPublicSubnet, IPrivateSubnet {
  public readonly internetConnectivityEstablished: IDependable = new ConcreteDependable();
  public readonly subnetId: string;
  public readonly routeTable: IRouteTable;
  private readonly _availabilityZone?: string;

  constructor(scope: Construct, id: string, attrs: SubnetAttributes) {
    super(scope, id);

    if (!attrs.routeTableId) {
      const ref = Token.isUnresolved(attrs.subnetId)
        ? `at '${scope.node.path}/${id}'`
        : `'${attrs.subnetId}'`;
      // tslint:disable-next-line: max-line-length
      scope.node.addWarning(`No routeTableId was provided to the subnet ${ref}. Attempting to read its .routeTable.routeTableId will return null/undefined. (More info: https://github.com/aws/aws-cdk/pull/3171)`);
    }

    this._availabilityZone = attrs.availabilityZone;
    this.subnetId = attrs.subnetId;
    this.routeTable = {
      // Forcing routeTableId to pretend non-null to maintain backwards-compatibility. See https://github.com/aws/aws-cdk/pull/3171
      routeTableId: attrs.routeTableId!,
    };
  }

  public get availabilityZone(): string {
    if (!this._availabilityZone) {
      // tslint:disable-next-line: max-line-length
      throw new Error("You cannot reference a Subnet's availability zone if it was not supplied. Add the availabilityZone when importing using Subnet.fromSubnetAttributes()");
    }
    return this._availabilityZone;
  }

  public associateNetworkAcl(id: string, networkAcl: INetworkAcl): void {
    const scope = Construct.isConstruct(networkAcl) ? networkAcl : this;
    const other = Construct.isConstruct(networkAcl) ? this : networkAcl;
    new SubnetNetworkAclAssociation(scope, id + other.node.uniqueId, {
      networkAcl,
      subnet: this,
    });
  }
}

/**
 * Determine (and validate) the NAT gateway count w.r.t. the rest of the subnet configuration
 *
 * We have the following requirements:
 *
 * - NatGatewayCount = 0 ==> there are no private subnets
 * - NatGatewayCount > 0 ==> there must be public subnets
 *
 * Do we want to require that there are private subnets if there are NatGateways?
 * They seem pointless but I see no reason to prevent it.
 */
function determineNatGatewayCount(requestedCount: number | undefined, subnetConfig: SubnetConfiguration[], azCount: number) {
  const hasPrivateSubnets = subnetConfig.some(c => c.subnetType === SubnetType.PRIVATE);
  const hasPublicSubnets = subnetConfig.some(c => c.subnetType === SubnetType.PUBLIC);

  const count = requestedCount !== undefined ? Math.min(requestedCount, azCount) : (hasPrivateSubnets ? azCount : 0);

  if (count === 0 && hasPrivateSubnets) {
    // tslint:disable-next-line:max-line-length
    throw new Error('If you do not want NAT gateways (natGateways=0), make sure you don\'t configure any PRIVATE subnets in \'subnetConfiguration\' (make them PUBLIC or ISOLATED instead)');
  }

  if (count > 0 && !hasPublicSubnets) {
    // tslint:disable-next-line:max-line-length
    throw new Error(`If you configure PRIVATE subnets in 'subnetConfiguration', you must also configure PUBLIC subnets to put the NAT gateways into (got ${JSON.stringify(subnetConfig)}.`);
  }

  return count;
}

/**
 * There are returned when the provider has not supplied props yet
 *
 * It's only used for testing and on the first run-through.
 */
const DUMMY_VPC_PROPS: cxapi.VpcContextResponse = {
  availabilityZones: [],
  vpcCidrBlock: '1.2.3.4/5',
  isolatedSubnetIds: undefined,
  isolatedSubnetNames: undefined,
  isolatedSubnetRouteTableIds: undefined,
  privateSubnetIds: undefined,
  privateSubnetNames: undefined,
  privateSubnetRouteTableIds: undefined,
  publicSubnetIds: undefined,
  publicSubnetNames: undefined,
  publicSubnetRouteTableIds: undefined,
  subnetGroups: [
    {
      name: 'Public',
      type: cxapi.VpcSubnetGroupType.PUBLIC,
      subnets: [
        {
          availabilityZone: 'dummy-1a',
          subnetId: 's-12345',
          routeTableId: 'rtb-12345s',
          cidr: '1.2.3.4/5',
        },
        {
          availabilityZone: 'dummy-1b',
          subnetId: 's-67890',
          routeTableId: 'rtb-67890s',
          cidr: '1.2.3.4/5',
        },
      ],
    },
    {
      name: 'Private',
      type: cxapi.VpcSubnetGroupType.PRIVATE,
      subnets: [
        {
          availabilityZone: 'dummy-1a',
          subnetId: 'p-12345',
          routeTableId: 'rtb-12345p',
          cidr: '1.2.3.4/5',
        },
        {
          availabilityZone: 'dummy-1b',
          subnetId: 'p-67890',
          routeTableId: 'rtb-57890p',
          cidr: '1.2.3.4/5',
        },
      ],
    },
  ],
  vpcId: 'vpc-12345',
};<|MERGE_RESOLUTION|>--- conflicted
+++ resolved
@@ -3,7 +3,7 @@
 import * as cxapi from '@aws-cdk/cx-api';
 import {
   CfnEIP, CfnInternetGateway, CfnNatGateway, CfnRoute, CfnRouteTable, CfnSubnet,
-  CfnSubnetRouteTableAssociation, CfnVPC, CfnVPCGatewayAttachment, CfnVPNGatewayRoutePropagation } from './ec2.generated';
+  CfnSubnetRouteTableAssociation, CfnVPC, CfnVPCGatewayAttachment, CfnVPNGateway, CfnVPNGatewayRoutePropagation } from './ec2.generated';
 import { NatProvider } from './nat';
 import { INetworkAcl, NetworkAcl, SubnetNetworkAclAssociation } from './network-acl';
 import { NetworkBuilder } from './network-util';
@@ -11,7 +11,7 @@
 import { GatewayVpcEndpoint, GatewayVpcEndpointAwsService, GatewayVpcEndpointOptions, InterfaceVpcEndpoint, InterfaceVpcEndpointOptions } from './vpc-endpoint';
 import { FlowLog, FlowLogOptions, FlowLogResourceType } from './vpc-flow-logs';
 import { VpcLookupOptions } from './vpc-lookup';
-import { EnableVpnGatewayOptions, VpnConnection, VpnConnectionOptions, VpnConnectionType, VpnGateway } from './vpn';
+import { VpnConnection, VpnConnectionOptions, VpnConnectionType } from './vpn';
 
 const VPC_SUBNET_SYMBOL = Symbol.for('@aws-cdk/aws-ec2.VpcSubnet');
 
@@ -311,6 +311,11 @@
   public abstract readonly availabilityZones: string[];
 
   /**
+   * Identifier for the VPN gateway
+   */
+  public abstract readonly vpnGatewayId?: string;
+
+  /**
    * Dependencies for internet connectivity
    */
   public abstract readonly internetConnectivityEstablished: IDependable;
@@ -360,7 +365,7 @@
 
     const vpnGateway = new VpnGateway(this, 'VpnGateway', {
       amazonSideAsn: options.amazonSideAsn,
-      type: VpnConnectionType.IPSEC_1
+      type: VpnConnectionType.IPSEC_1,
     });
 
     this.mutableVpnGatewayId = vpnGateway.gatewayId;
@@ -375,7 +380,7 @@
     const routeTableIds = allRouteTableIds(...vpnRoutePropagation.map(s => this.selectSubnets(s)));
     const routePropagation = new CfnVPNGatewayRoutePropagation(this, 'RoutePropagation', {
       routeTableIds,
-      vpnGatewayId: this.mutableVpnGatewayId
+      vpnGatewayId: this.mutableVpnGatewayId,
     });
     // The AWS::EC2::VPNGatewayRoutePropagation resource cannot use the VPN gateway
     // until it has successfully attached to the VPC.
@@ -1076,6 +1081,11 @@
    */
   public readonly availabilityZones: string[];
 
+  /**
+   * Identifier for the VPN gateway
+   */
+  public readonly vpnGatewayId?: string;
+
   public readonly internetConnectivityEstablished: IDependable;
 
   /**
@@ -1190,34 +1200,9 @@
       this.enableVpnGateway({
         amazonSideAsn: props.vpnGatewayAsn,
         type: VpnConnectionType.IPSEC_1,
-<<<<<<< HEAD
-        vpnRoutePropagation: props.vpnRoutePropagation
+        vpnRoutePropagation: props.vpnRoutePropagation,
       });
 
-=======
-      });
-
-      const attachment = new CfnVPCGatewayAttachment(this, 'VPCVPNGW', {
-        vpcId: this.vpcId,
-        vpnGatewayId: vpnGateway.ref,
-      });
-
-      this.vpnGatewayId = vpnGateway.ref;
-
-      // Propagate routes on route tables associated with the right subnets
-      const vpnRoutePropagation = props.vpnRoutePropagation ?? [{}];
-      const routeTableIds = allRouteTableIds(...vpnRoutePropagation.map(s => this.selectSubnets(s)));
-      const routePropagation = new CfnVPNGatewayRoutePropagation(this, 'RoutePropagation', {
-        routeTableIds,
-        vpnGatewayId: this.vpnGatewayId,
-      });
-
-      // The AWS::EC2::VPNGatewayRoutePropagation resource cannot use the VPN gateway
-      // until it has successfully attached to the VPC.
-      // See https://docs.aws.amazon.com/AWSCloudFormation/latest/UserGuide/aws-resource-ec2-vpn-gatewayrouteprop.html
-      routePropagation.node.addDependency(attachment);
-
->>>>>>> 46ddf88c
       const vpnConnections = props.vpnConnections || {};
       for (const [connectionId, connection] of Object.entries(vpnConnections)) {
         this.addVpnConnection(connectionId, connection);
@@ -1736,6 +1721,7 @@
   public readonly privateSubnets: ISubnet[];
   public readonly isolatedSubnets: ISubnet[];
   public readonly availabilityZones: string[];
+  public readonly vpnGatewayId?: string;
   public readonly internetConnectivityEstablished: IDependable = new ConcreteDependable();
   private readonly cidr?: string | undefined;
 
