--- conflicted
+++ resolved
@@ -1,10 +1,6 @@
-<<<<<<< HEAD
 import * as cxschema from '@aws-cdk/cloud-assembly-schema';
-import { Annotations, ContextProvider, IResource, Lazy, Resource, ResourceProps, Stack, Token } from '@aws-cdk/core';
+import { Annotations, ContextProvider, IResource, Lazy, Names, Resource, ResourceProps, Stack, Token } from '@aws-cdk/core';
 import * as cxapi from '@aws-cdk/cx-api';
-=======
-import { Annotations, IResource, Lazy, Names, Resource, ResourceProps, Stack, Token } from '@aws-cdk/core';
->>>>>>> 5e433b1d
 import { Construct } from 'constructs';
 import { Connections } from './connections';
 import { CfnSecurityGroup, CfnSecurityGroupEgress, CfnSecurityGroupIngress } from './ec2.generated';
