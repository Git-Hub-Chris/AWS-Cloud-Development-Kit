--- conflicted
+++ resolved
@@ -492,7 +492,71 @@
 
 ```
 
-<<<<<<< HEAD
+## VPC Flow Logs
+VPC Flow Logs is a feature that enables you to capture information about the IP traffic going to and from network interfaces in your VPC. Flow log data can be published to Amazon CloudWatch Logs and Amazon S3. After you've created a flow log, you can retrieve and view its data in the chosen destination. (https://docs.aws.amazon.com/vpc/latest/userguide/flow-logs.html).
+
+By default a flow log will be created with CloudWatch Logs as the destination.
+
+You can create a flow log like this:
+
+```ts
+new ec2.FlowLog(this, 'FlowLog', {
+  resourceType: ec2.FlowLogResourceType.fromVpc(vpc)
+})
+```
+Or you can add a Flow Log to a VPC by using the addFlowLog method like this:
+
+```ts
+const vpc = new ec2.Vpc(this, 'Vpc');
+
+vpc.addFlowLog('FlowLog');
+```
+
+You can also add multiple flow logs with different destinations.
+
+```ts
+const vpc = new ec2.Vpc(this, 'Vpc');
+
+vpc.addFlowLog('FlowLogS3', {
+  destination: ec2.FlowLogDestination.toS3()
+});
+
+vpc.addFlowLog('FlowLogCloudWatch', {
+  trafficType: ec2.FlowLogTrafficType.REJECT
+});
+```
+
+By default the CDK will create the necessary resources for the destination. For the CloudWatch Logs destination
+it will create a CloudWatch Logs Log Group as well as the IAM role with the necessary permissions to publish to
+the log group. In the case of an S3 destination, it will create the S3 bucket.
+
+If you want to customize any of the destination resources you can provide your own as part of the `destination`.
+
+*CloudWatch Logs*
+```ts
+const logGroup = new logs.LogGroup(this, 'MyCustomLogGroup');
+
+const role = new iam.Role(this, 'MyCustomRole', {
+  assumedBy: new iam.ServicePrincipal('vpc-flow-logs.amazonaws.com')
+});
+
+new ec2.FlowLog(this, 'FlowLog', {
+  resourceType: ec2.FlowLogResourceType.fromVpc(vpc),
+  destination: ec2.FlowLogDestination.toCloudWatchLogs(logGroup, role)
+});
+```
+
+*S3*
+```ts
+
+const bucket = new s3.Bucket(this, 'MyCustomBucket');
+
+new ec2.FlowLog(this, 'FlowLog', {
+  resourceType: ec2.FlowLogResourceType.fromVpc(vpc),
+  destination: ec2.FlowLogDestination.toS3(bucket)
+});
+```
+
 ## User Data
 User data enables you to run a script when your instances start up.  In order to configure these scripts you can add commands directly to the script
  or you can use the UserData's convenience functions to aid in the creation of your script.
@@ -512,70 +576,4 @@
   arguments: '--verbose -y'
 });
 asset.grantRead( instance.role );
-``` 
-=======
-## VPC Flow Logs
-VPC Flow Logs is a feature that enables you to capture information about the IP traffic going to and from network interfaces in your VPC. Flow log data can be published to Amazon CloudWatch Logs and Amazon S3. After you've created a flow log, you can retrieve and view its data in the chosen destination. (https://docs.aws.amazon.com/vpc/latest/userguide/flow-logs.html).
-
-By default a flow log will be created with CloudWatch Logs as the destination.
-
-You can create a flow log like this:
-
-```ts
-new ec2.FlowLog(this, 'FlowLog', {
-  resourceType: ec2.FlowLogResourceType.fromVpc(vpc)
-})
-```
-Or you can add a Flow Log to a VPC by using the addFlowLog method like this:
-
-```ts
-const vpc = new ec2.Vpc(this, 'Vpc');
-
-vpc.addFlowLog('FlowLog');
-```
-
-You can also add multiple flow logs with different destinations.
-
-```ts
-const vpc = new ec2.Vpc(this, 'Vpc');
-
-vpc.addFlowLog('FlowLogS3', {
-  destination: ec2.FlowLogDestination.toS3()
-});
-
-vpc.addFlowLog('FlowLogCloudWatch', {
-  trafficType: ec2.FlowLogTrafficType.REJECT
-});
-```
-
-By default the CDK will create the necessary resources for the destination. For the CloudWatch Logs destination
-it will create a CloudWatch Logs Log Group as well as the IAM role with the necessary permissions to publish to
-the log group. In the case of an S3 destination, it will create the S3 bucket.
-
-If you want to customize any of the destination resources you can provide your own as part of the `destination`.
-
-*CloudWatch Logs*
-```ts
-const logGroup = new logs.LogGroup(this, 'MyCustomLogGroup');
-
-const role = new iam.Role(this, 'MyCustomRole', {
-  assumedBy: new iam.ServicePrincipal('vpc-flow-logs.amazonaws.com')
-});
-
-new ec2.FlowLog(this, 'FlowLog', {
-  resourceType: ec2.FlowLogResourceType.fromVpc(vpc),
-  destination: ec2.FlowLogDestination.toCloudWatchLogs(logGroup, role)
-});
-```
-
-*S3*
-```ts
-
-const bucket = new s3.Bucket(this, 'MyCustomBucket');
-
-new ec2.FlowLog(this, 'FlowLog', {
-  resourceType: ec2.FlowLogResourceType.fromVpc(vpc),
-  destination: ec2.FlowLogDestination.toS3(bucket)
-});
-```
->>>>>>> d4a132bf
+``` 