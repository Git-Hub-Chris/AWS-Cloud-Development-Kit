--- conflicted
+++ resolved
@@ -156,14 +156,8 @@
 
     for (const instanceClass of sampleInstanceClassKeys) {
       // WHEN
-<<<<<<< HEAD
-      const key = instanceClass.key;
-      const instanceType = InstanceType.of(key, InstanceSize.NANO);
-=======
       const key = instanceClass.key as keyof (typeof InstanceClass);
       const instanceType = InstanceClass[key];
->>>>>>> 50bbb6ed
-
       // THEN
       expect(instanceType.toString().split('.')[0]).toBe(instanceClass.value);
     }
