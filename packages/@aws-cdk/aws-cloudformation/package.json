{
  "name": "@aws-cdk/aws-cloudformation",
  "version": "0.14.0",
  "description": "CDK Constructs for AWS CloudFormation",
  "main": "lib/index.js",
  "types": "lib/index.d.ts",
  "jsii": {
    "outdir": "dist",
    "targets": {
      "java": {
        "package": "software.amazon.awscdk.services.cloudformation",
        "maven": {
          "groupId": "software.amazon.awscdk",
          "artifactId": "cloudformation"
        }
      },
      "dotnet": {
        "namespace": "Amazon.CDK.AWS.CloudFormation",
        "packageId": "Amazon.CDK.AWS.CloudFormation",
        "signAssembly": true,
        "assemblyOriginatorKeyFile": "../../key.snk"
      },
      "sphinx": {}
    }
  },
  "repository": {
    "type": "git",
    "url": "https://github.com/awslabs/aws-cdk.git"
  },
  "scripts": {
    "build": "cdk-build",
    "watch": "cdk-watch",
    "lint": "cdk-lint",
    "test": "cdk-test",
    "integ": "cdk-integ",
    "pkglint": "pkglint -f",
    "package": "cdk-package"
  },
  "cdk-build": {
    "cloudformation": "AWS::CloudFormation"
  },
  "nyc": {
    "lines": 50,
    "branches": 20
  },
  "keywords": [
    "aws",
    "cdk",
    "constructs",
    "cloudformation"
  ],
  "author": {
    "name": "Amazon Web Services",
    "url": "https://aws.amazon.com",
    "organization": true
  },
  "license": "Apache-2.0",
  "devDependencies": {
<<<<<<< HEAD
    "@aws-cdk/assert": "^0.13.0",
    "@types/lodash": "^4.14.117",
    "cdk-build-tools": "^0.13.0",
    "cdk-integ-tools": "^0.13.0",
    "cfn2ts": "^0.13.0",
=======
    "@aws-cdk/assert": "^0.14.0",
    "@types/lodash": "^4.14.116",
    "cdk-build-tools": "^0.14.0",
    "cdk-integ-tools": "^0.14.0",
    "cfn2ts": "^0.14.0",
>>>>>>> e283711c
    "lodash": "^4.17.11",
    "pkglint": "^0.14.0"
  },
  "dependencies": {
    "@aws-cdk/aws-codepipeline-api": "^0.14.0",
    "@aws-cdk/aws-iam": "^0.14.0",
    "@aws-cdk/aws-lambda": "^0.14.0",
    "@aws-cdk/aws-sns": "^0.14.0",
    "@aws-cdk/cdk": "^0.14.0"
  },
  "homepage": "https://github.com/awslabs/aws-cdk"
}<|MERGE_RESOLUTION|>--- conflicted
+++ resolved
@@ -56,19 +56,11 @@
   },
   "license": "Apache-2.0",
   "devDependencies": {
-<<<<<<< HEAD
-    "@aws-cdk/assert": "^0.13.0",
-    "@types/lodash": "^4.14.117",
-    "cdk-build-tools": "^0.13.0",
-    "cdk-integ-tools": "^0.13.0",
-    "cfn2ts": "^0.13.0",
-=======
     "@aws-cdk/assert": "^0.14.0",
     "@types/lodash": "^4.14.116",
     "cdk-build-tools": "^0.14.0",
     "cdk-integ-tools": "^0.14.0",
     "cfn2ts": "^0.14.0",
->>>>>>> e283711c
     "lodash": "^4.17.11",
     "pkglint": "^0.14.0"
   },
