{
  "name": "@aws-cdk/aws-cloudformation",
  "version": "1.9.0",
  "description": "CDK Constructs for AWS CloudFormation",
  "main": "lib/index.js",
  "types": "lib/index.d.ts",
  "jsii": {
    "outdir": "dist",
    "targets": {
      "java": {
        "package": "software.amazon.awscdk.services.cloudformation",
        "maven": {
          "groupId": "software.amazon.awscdk",
          "artifactId": "cloudformation",
          "versionSuffix": ".DEVPREVIEW"
        }
      },
      "dotnet": {
        "namespace": "Amazon.CDK.AWS.CloudFormation",
        "packageId": "Amazon.CDK.AWS.CloudFormation",
        "signAssembly": true,
        "assemblyOriginatorKeyFile": "../../key.snk",
        "versionSuffix": "-devpreview",
        "iconUrl": "https://raw.githubusercontent.com/aws/aws-cdk/master/logo/default-256-dark.png"
      },
      "python": {
        "distName": "aws-cdk.aws-cloudformation",
        "module": "aws_cdk.aws_cloudformation"
      }
    }
  },
  "repository": {
    "type": "git",
    "url": "https://github.com/aws/aws-cdk.git",
    "directory": "packages/@aws-cdk/aws-cloudformation"
  },
  "scripts": {
    "build": "cdk-build",
    "watch": "cdk-watch",
    "lint": "cdk-lint",
    "test": "cdk-test",
    "integ": "cdk-integ",
    "pkglint": "pkglint -f",
    "package": "cdk-package",
    "awslint": "cdk-awslint",
    "cfn2ts": "cfn2ts",
    "build+test+package": "npm run build+test && npm run package",
    "build+test": "npm run build && npm test"
  },
  "cdk-build": {
    "cloudformation": "AWS::CloudFormation"
  },
  "keywords": [
    "aws",
    "cdk",
    "constructs",
    "cloudformation"
  ],
  "author": {
    "name": "Amazon Web Services",
    "url": "https://aws.amazon.com",
    "organization": true
  },
  "license": "Apache-2.0",
  "devDependencies": {
    "@aws-cdk/assert": "^1.9.0",
    "@aws-cdk/aws-events": "^1.9.0",
    "@aws-cdk/aws-ssm": "^1.9.0",
<<<<<<< HEAD
    "@aws-cdk/aws-s3-assets": "^1.9.0",
    "@aws-cdk/aws-sns-subscriptions": "^1.9.0",
    "@aws-cdk/aws-sqs": "^1.9.0",
    "@types/aws-lambda": "^8.10.31",
=======
    "@types/aws-lambda": "^8.10.33",
>>>>>>> 3c252c43
    "cdk-build-tools": "file:../../../tools/cdk-build-tools",
    "cdk-integ-tools": "file:../../../tools/cdk-integ-tools",
    "cfn2ts": "file:../../../tools/cfn2ts",
    "pkglint": "file:../../../tools/pkglint"
  },
  "dependencies": {
    "@aws-cdk/aws-iam": "^1.9.0",
    "@aws-cdk/aws-lambda": "^1.9.0",
    "@aws-cdk/cx-api": "^1.9.0",
    "@aws-cdk/aws-s3": "^1.9.0",
    "@aws-cdk/aws-sns": "^1.9.0",
    "@aws-cdk/core": "^1.9.0"
  },
  "homepage": "https://github.com/aws/aws-cdk",
  "peerDependencies": {
    "@aws-cdk/aws-iam": "^1.9.0",
    "@aws-cdk/cx-api": "^1.9.0",
    "@aws-cdk/aws-s3": "^1.9.0",
    "@aws-cdk/aws-lambda": "^1.9.0",
    "@aws-cdk/aws-sns": "^1.9.0",
    "@aws-cdk/core": "^1.9.0"
  },
  "engines": {
    "node": ">= 10.3.0"
  },
  "awslint": {
    "exclude": [
      "construct-ctor:@aws-cdk/aws-cloudformation.PipelineCloudFormationAction.<initializer>",
      "construct-ctor:@aws-cdk/aws-cloudformation.PipelineCloudFormationDeployAction.<initializer>",
      "construct-ctor-props-optional:@aws-cdk/aws-cloudformation.AwsCustomResource",
      "no-unused-type:@aws-cdk/aws-cloudformation.CloudFormationCapabilities",
      "props-physical-name:@aws-cdk/aws-cloudformation.CustomResourceProps"
    ]
  },
  "stability": "stable"
}<|MERGE_RESOLUTION|>--- conflicted
+++ resolved
@@ -66,14 +66,10 @@
     "@aws-cdk/assert": "^1.9.0",
     "@aws-cdk/aws-events": "^1.9.0",
     "@aws-cdk/aws-ssm": "^1.9.0",
-<<<<<<< HEAD
     "@aws-cdk/aws-s3-assets": "^1.9.0",
     "@aws-cdk/aws-sns-subscriptions": "^1.9.0",
     "@aws-cdk/aws-sqs": "^1.9.0",
-    "@types/aws-lambda": "^8.10.31",
-=======
     "@types/aws-lambda": "^8.10.33",
->>>>>>> 3c252c43
     "cdk-build-tools": "file:../../../tools/cdk-build-tools",
     "cdk-integ-tools": "file:../../../tools/cdk-integ-tools",
     "cfn2ts": "file:../../../tools/cfn2ts",
