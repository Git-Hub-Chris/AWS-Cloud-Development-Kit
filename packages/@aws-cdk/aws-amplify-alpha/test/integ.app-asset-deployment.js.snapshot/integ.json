{
  "version": "35.0.0",
  "testCases": {
    "cdk-amplify-app-integ-test/DefaultTest": {
      "stacks": [
        "cdk-amplify-app-asset-deployment"
      ],
<<<<<<< HEAD
=======
      "diffAssets": true,
>>>>>>> 2f26f78a
      "assertionStack": "cdk-amplify-app-integ-test/DefaultTest/DeployAssert",
      "assertionStackName": "cdkamplifyappintegtestDefaultTestDeployAssert8ED3E8A4"
    }
  }
}<|MERGE_RESOLUTION|>--- conflicted
+++ resolved
@@ -5,10 +5,7 @@
       "stacks": [
         "cdk-amplify-app-asset-deployment"
       ],
-<<<<<<< HEAD
-=======
       "diffAssets": true,
->>>>>>> 2f26f78a
       "assertionStack": "cdk-amplify-app-integ-test/DefaultTest/DeployAssert",
       "assertionStackName": "cdkamplifyappintegtestDefaultTestDeployAssert8ED3E8A4"
     }
