{
  "version": "tree-0.1",
  "tree": {
    "id": "App",
    "path": "",
    "children": {
      "cdk-amplify-app-asset-deployment": {
        "id": "cdk-amplify-app-asset-deployment",
        "path": "cdk-amplify-app-asset-deployment",
        "children": {
          "SampleAsset": {
            "id": "SampleAsset",
            "path": "cdk-amplify-app-asset-deployment/SampleAsset",
            "children": {
              "Stage": {
                "id": "Stage",
                "path": "cdk-amplify-app-asset-deployment/SampleAsset/Stage",
                "constructInfo": {
                  "fqn": "aws-cdk-lib.AssetStaging",
                  "version": "0.0.0"
                }
              },
              "AssetBucket": {
                "id": "AssetBucket",
                "path": "cdk-amplify-app-asset-deployment/SampleAsset/AssetBucket",
                "constructInfo": {
                  "fqn": "aws-cdk-lib.aws_s3.BucketBase",
                  "version": "0.0.0"
                }
              }
            },
            "constructInfo": {
              "fqn": "aws-cdk-lib.aws_s3_assets.Asset",
              "version": "0.0.0"
            }
          },
          "App": {
            "id": "App",
            "path": "cdk-amplify-app-asset-deployment/App",
            "children": {
              "Role": {
                "id": "Role",
                "path": "cdk-amplify-app-asset-deployment/App/Role",
                "children": {
                  "ImportRole": {
                    "id": "ImportRole",
                    "path": "cdk-amplify-app-asset-deployment/App/Role/ImportRole",
                    "constructInfo": {
                      "fqn": "aws-cdk-lib.Resource",
                      "version": "0.0.0"
                    }
                  },
                  "Resource": {
                    "id": "Resource",
                    "path": "cdk-amplify-app-asset-deployment/App/Role/Resource",
                    "attributes": {
                      "aws:cdk:cloudformation:type": "AWS::IAM::Role",
                      "aws:cdk:cloudformation:props": {
                        "assumeRolePolicyDocument": {
                          "Statement": [
                            {
                              "Action": "sts:AssumeRole",
                              "Effect": "Allow",
                              "Principal": {
                                "Service": "amplify.amazonaws.com"
                              }
                            }
                          ],
                          "Version": "2012-10-17"
                        }
                      }
                    },
                    "constructInfo": {
                      "fqn": "aws-cdk-lib.aws_iam.CfnRole",
                      "version": "0.0.0"
                    }
                  }
                },
                "constructInfo": {
                  "fqn": "aws-cdk-lib.aws_iam.Role",
                  "version": "0.0.0"
                }
              },
              "Resource": {
                "id": "Resource",
                "path": "cdk-amplify-app-asset-deployment/App/Resource",
                "attributes": {
                  "aws:cdk:cloudformation:type": "AWS::Amplify::App",
                  "aws:cdk:cloudformation:props": {
                    "basicAuthConfig": {
                      "enableBasicAuth": false
                    },
                    "iamServiceRole": {
                      "Fn::GetAtt": [
                        "AppRole1AF9B530",
                        "Arn"
                      ]
                    },
                    "name": "App",
                    "platform": "WEB"
                  }
                },
                "constructInfo": {
                  "fqn": "aws-cdk-lib.aws_amplify.CfnApp",
                  "version": "0.0.0"
                }
              },
              "main": {
                "id": "main",
                "path": "cdk-amplify-app-asset-deployment/App/main",
                "children": {
                  "Resource": {
                    "id": "Resource",
                    "path": "cdk-amplify-app-asset-deployment/App/main/Resource",
                    "attributes": {
                      "aws:cdk:cloudformation:type": "AWS::Amplify::Branch",
                      "aws:cdk:cloudformation:props": {
                        "appId": {
                          "Fn::GetAtt": [
                            "AppF1B96344",
                            "AppId"
                          ]
                        },
                        "branchName": "main",
                        "enableAutoBuild": true,
                        "enablePullRequestPreview": true
                      }
                    },
                    "constructInfo": {
                      "fqn": "aws-cdk-lib.aws_amplify.CfnBranch",
                      "version": "0.0.0"
                    }
                  },
                  "DeploymentResource": {
                    "id": "DeploymentResource",
                    "path": "cdk-amplify-app-asset-deployment/App/main/DeploymentResource",
                    "children": {
                      "Default": {
                        "id": "Default",
                        "path": "cdk-amplify-app-asset-deployment/App/main/DeploymentResource/Default",
                        "constructInfo": {
                          "fqn": "aws-cdk-lib.CfnResource",
                          "version": "0.0.0"
                        }
                      }
                    },
                    "constructInfo": {
                      "fqn": "aws-cdk-lib.CustomResource",
                      "version": "0.0.0"
                    }
                  }
                },
                "constructInfo": {
                  "fqn": "aws-cdk-lib.Resource",
                  "version": "0.0.0"
                }
              }
            },
            "constructInfo": {
              "fqn": "aws-cdk-lib.Resource",
              "version": "0.0.0"
            }
          },
          "com.amazonaws.cdk.custom-resources.amplify-asset-deployment-provider": {
            "id": "com.amazonaws.cdk.custom-resources.amplify-asset-deployment-provider",
            "path": "cdk-amplify-app-asset-deployment/com.amazonaws.cdk.custom-resources.amplify-asset-deployment-provider",
            "children": {
              "amplify-asset-deployment-on-event": {
                "id": "amplify-asset-deployment-on-event",
                "path": "cdk-amplify-app-asset-deployment/com.amazonaws.cdk.custom-resources.amplify-asset-deployment-provider/amplify-asset-deployment-on-event",
                "children": {
                  "ServiceRole": {
                    "id": "ServiceRole",
                    "path": "cdk-amplify-app-asset-deployment/com.amazonaws.cdk.custom-resources.amplify-asset-deployment-provider/amplify-asset-deployment-on-event/ServiceRole",
                    "children": {
                      "ImportServiceRole": {
                        "id": "ImportServiceRole",
                        "path": "cdk-amplify-app-asset-deployment/com.amazonaws.cdk.custom-resources.amplify-asset-deployment-provider/amplify-asset-deployment-on-event/ServiceRole/ImportServiceRole",
                        "constructInfo": {
                          "fqn": "aws-cdk-lib.Resource",
                          "version": "0.0.0"
                        }
                      },
                      "Resource": {
                        "id": "Resource",
                        "path": "cdk-amplify-app-asset-deployment/com.amazonaws.cdk.custom-resources.amplify-asset-deployment-provider/amplify-asset-deployment-on-event/ServiceRole/Resource",
                        "attributes": {
                          "aws:cdk:cloudformation:type": "AWS::IAM::Role",
                          "aws:cdk:cloudformation:props": {
                            "assumeRolePolicyDocument": {
                              "Statement": [
                                {
                                  "Action": "sts:AssumeRole",
                                  "Effect": "Allow",
                                  "Principal": {
                                    "Service": "lambda.amazonaws.com"
                                  }
                                }
                              ],
                              "Version": "2012-10-17"
                            },
                            "managedPolicyArns": [
                              {
                                "Fn::Join": [
                                  "",
                                  [
                                    "arn:",
                                    {
                                      "Ref": "AWS::Partition"
                                    },
                                    ":iam::aws:policy/service-role/AWSLambdaBasicExecutionRole"
                                  ]
                                ]
                              }
                            ]
                          }
                        },
                        "constructInfo": {
                          "fqn": "aws-cdk-lib.aws_iam.CfnRole",
                          "version": "0.0.0"
                        }
                      },
                      "DefaultPolicy": {
                        "id": "DefaultPolicy",
                        "path": "cdk-amplify-app-asset-deployment/com.amazonaws.cdk.custom-resources.amplify-asset-deployment-provider/amplify-asset-deployment-on-event/ServiceRole/DefaultPolicy",
                        "children": {
                          "Resource": {
                            "id": "Resource",
                            "path": "cdk-amplify-app-asset-deployment/com.amazonaws.cdk.custom-resources.amplify-asset-deployment-provider/amplify-asset-deployment-on-event/ServiceRole/DefaultPolicy/Resource",
                            "attributes": {
                              "aws:cdk:cloudformation:type": "AWS::IAM::Policy",
                              "aws:cdk:cloudformation:props": {
                                "policyDocument": {
                                  "Statement": [
                                    {
                                      "Action": [
                                        "amplify:ListJobs",
                                        "amplify:StartDeployment",
                                        "s3:GetObject",
                                        "s3:GetSignedUrl"
                                      ],
                                      "Effect": "Allow",
                                      "Resource": "*"
                                    }
                                  ],
                                  "Version": "2012-10-17"
                                },
                                "policyName": "amplifyassetdeploymentoneventServiceRoleDefaultPolicy2DF60B3E",
                                "roles": [
                                  {
                                    "Ref": "amplifyassetdeploymentoneventServiceRoleB6658CD9"
                                  }
                                ]
                              }
                            },
                            "constructInfo": {
                              "fqn": "aws-cdk-lib.aws_iam.CfnPolicy",
                              "version": "0.0.0"
                            }
                          }
                        },
                        "constructInfo": {
                          "fqn": "aws-cdk-lib.aws_iam.Policy",
                          "version": "0.0.0"
                        }
                      }
                    },
                    "constructInfo": {
                      "fqn": "aws-cdk-lib.aws_iam.Role",
                      "version": "0.0.0"
                    }
                  },
                  "Code": {
                    "id": "Code",
                    "path": "cdk-amplify-app-asset-deployment/com.amazonaws.cdk.custom-resources.amplify-asset-deployment-provider/amplify-asset-deployment-on-event/Code",
                    "children": {
                      "Stage": {
                        "id": "Stage",
                        "path": "cdk-amplify-app-asset-deployment/com.amazonaws.cdk.custom-resources.amplify-asset-deployment-provider/amplify-asset-deployment-on-event/Code/Stage",
                        "constructInfo": {
                          "fqn": "aws-cdk-lib.AssetStaging",
                          "version": "0.0.0"
                        }
                      },
                      "AssetBucket": {
                        "id": "AssetBucket",
                        "path": "cdk-amplify-app-asset-deployment/com.amazonaws.cdk.custom-resources.amplify-asset-deployment-provider/amplify-asset-deployment-on-event/Code/AssetBucket",
                        "constructInfo": {
                          "fqn": "aws-cdk-lib.aws_s3.BucketBase",
                          "version": "0.0.0"
                        }
                      }
                    },
                    "constructInfo": {
                      "fqn": "aws-cdk-lib.aws_s3_assets.Asset",
                      "version": "0.0.0"
                    }
                  },
                  "Resource": {
                    "id": "Resource",
                    "path": "cdk-amplify-app-asset-deployment/com.amazonaws.cdk.custom-resources.amplify-asset-deployment-provider/amplify-asset-deployment-on-event/Resource",
                    "attributes": {
                      "aws:cdk:cloudformation:type": "AWS::Lambda::Function",
                      "aws:cdk:cloudformation:props": {
                        "code": {
                          "s3Bucket": {
                            "Fn::Sub": "cdk-hnb659fds-assets-${AWS::AccountId}-${AWS::Region}"
                          },
                          "s3Key": "85f7bb0ac0b4da3571afd49c891d631f4f07c0ef710a02046d3a9abd8d9d4604.zip"
                        },
                        "environment": {
                          "variables": {
                            "AWS_NODEJS_CONNECTION_REUSE_ENABLED": "1"
                          }
                        },
                        "handler": "index.onEvent",
                        "role": {
                          "Fn::GetAtt": [
                            "amplifyassetdeploymentoneventServiceRoleB6658CD9",
                            "Arn"
                          ]
                        },
                        "runtime": "nodejs18.x"
                      }
                    },
                    "constructInfo": {
                      "fqn": "aws-cdk-lib.aws_lambda.CfnFunction",
                      "version": "0.0.0"
                    }
                  }
                },
                "constructInfo": {
                  "fqn": "aws-cdk-lib.aws_lambda_nodejs.NodejsFunction",
                  "version": "0.0.0"
                }
              },
              "amplify-asset-deployment-is-complete": {
                "id": "amplify-asset-deployment-is-complete",
                "path": "cdk-amplify-app-asset-deployment/com.amazonaws.cdk.custom-resources.amplify-asset-deployment-provider/amplify-asset-deployment-is-complete",
                "children": {
                  "ServiceRole": {
                    "id": "ServiceRole",
                    "path": "cdk-amplify-app-asset-deployment/com.amazonaws.cdk.custom-resources.amplify-asset-deployment-provider/amplify-asset-deployment-is-complete/ServiceRole",
                    "children": {
                      "ImportServiceRole": {
                        "id": "ImportServiceRole",
                        "path": "cdk-amplify-app-asset-deployment/com.amazonaws.cdk.custom-resources.amplify-asset-deployment-provider/amplify-asset-deployment-is-complete/ServiceRole/ImportServiceRole",
                        "constructInfo": {
                          "fqn": "aws-cdk-lib.Resource",
                          "version": "0.0.0"
                        }
                      },
                      "Resource": {
                        "id": "Resource",
                        "path": "cdk-amplify-app-asset-deployment/com.amazonaws.cdk.custom-resources.amplify-asset-deployment-provider/amplify-asset-deployment-is-complete/ServiceRole/Resource",
                        "attributes": {
                          "aws:cdk:cloudformation:type": "AWS::IAM::Role",
                          "aws:cdk:cloudformation:props": {
                            "assumeRolePolicyDocument": {
                              "Statement": [
                                {
                                  "Action": "sts:AssumeRole",
                                  "Effect": "Allow",
                                  "Principal": {
                                    "Service": "lambda.amazonaws.com"
                                  }
                                }
                              ],
                              "Version": "2012-10-17"
                            },
                            "managedPolicyArns": [
                              {
                                "Fn::Join": [
                                  "",
                                  [
                                    "arn:",
                                    {
                                      "Ref": "AWS::Partition"
                                    },
                                    ":iam::aws:policy/service-role/AWSLambdaBasicExecutionRole"
                                  ]
                                ]
                              }
                            ]
                          }
                        },
                        "constructInfo": {
                          "fqn": "aws-cdk-lib.aws_iam.CfnRole",
                          "version": "0.0.0"
                        }
                      },
                      "DefaultPolicy": {
                        "id": "DefaultPolicy",
                        "path": "cdk-amplify-app-asset-deployment/com.amazonaws.cdk.custom-resources.amplify-asset-deployment-provider/amplify-asset-deployment-is-complete/ServiceRole/DefaultPolicy",
                        "children": {
                          "Resource": {
                            "id": "Resource",
                            "path": "cdk-amplify-app-asset-deployment/com.amazonaws.cdk.custom-resources.amplify-asset-deployment-provider/amplify-asset-deployment-is-complete/ServiceRole/DefaultPolicy/Resource",
                            "attributes": {
                              "aws:cdk:cloudformation:type": "AWS::IAM::Policy",
                              "aws:cdk:cloudformation:props": {
                                "policyDocument": {
                                  "Statement": [
                                    {
                                      "Action": "amplify:GetJob*",
                                      "Effect": "Allow",
                                      "Resource": "*"
                                    }
                                  ],
                                  "Version": "2012-10-17"
                                },
                                "policyName": "amplifyassetdeploymentiscompleteServiceRoleDefaultPolicyC0D08321",
                                "roles": [
                                  {
                                    "Ref": "amplifyassetdeploymentiscompleteServiceRole007B2AB6"
                                  }
                                ]
                              }
                            },
                            "constructInfo": {
                              "fqn": "aws-cdk-lib.aws_iam.CfnPolicy",
                              "version": "0.0.0"
                            }
                          }
                        },
                        "constructInfo": {
                          "fqn": "aws-cdk-lib.aws_iam.Policy",
                          "version": "0.0.0"
                        }
                      }
                    },
                    "constructInfo": {
                      "fqn": "aws-cdk-lib.aws_iam.Role",
                      "version": "0.0.0"
                    }
                  },
                  "Code": {
                    "id": "Code",
                    "path": "cdk-amplify-app-asset-deployment/com.amazonaws.cdk.custom-resources.amplify-asset-deployment-provider/amplify-asset-deployment-is-complete/Code",
                    "children": {
                      "Stage": {
                        "id": "Stage",
                        "path": "cdk-amplify-app-asset-deployment/com.amazonaws.cdk.custom-resources.amplify-asset-deployment-provider/amplify-asset-deployment-is-complete/Code/Stage",
                        "constructInfo": {
                          "fqn": "aws-cdk-lib.AssetStaging",
                          "version": "0.0.0"
                        }
                      },
                      "AssetBucket": {
                        "id": "AssetBucket",
                        "path": "cdk-amplify-app-asset-deployment/com.amazonaws.cdk.custom-resources.amplify-asset-deployment-provider/amplify-asset-deployment-is-complete/Code/AssetBucket",
                        "constructInfo": {
                          "fqn": "aws-cdk-lib.aws_s3.BucketBase",
                          "version": "0.0.0"
                        }
                      }
                    },
                    "constructInfo": {
                      "fqn": "aws-cdk-lib.aws_s3_assets.Asset",
                      "version": "0.0.0"
                    }
                  },
                  "Resource": {
                    "id": "Resource",
                    "path": "cdk-amplify-app-asset-deployment/com.amazonaws.cdk.custom-resources.amplify-asset-deployment-provider/amplify-asset-deployment-is-complete/Resource",
                    "attributes": {
                      "aws:cdk:cloudformation:type": "AWS::Lambda::Function",
                      "aws:cdk:cloudformation:props": {
                        "code": {
                          "s3Bucket": {
                            "Fn::Sub": "cdk-hnb659fds-assets-${AWS::AccountId}-${AWS::Region}"
                          },
                          "s3Key": "85f7bb0ac0b4da3571afd49c891d631f4f07c0ef710a02046d3a9abd8d9d4604.zip"
                        },
                        "environment": {
                          "variables": {
                            "AWS_NODEJS_CONNECTION_REUSE_ENABLED": "1"
                          }
                        },
                        "handler": "index.isComplete",
                        "role": {
                          "Fn::GetAtt": [
                            "amplifyassetdeploymentiscompleteServiceRole007B2AB6",
                            "Arn"
                          ]
                        },
                        "runtime": "nodejs18.x"
                      }
                    },
                    "constructInfo": {
                      "fqn": "aws-cdk-lib.aws_lambda.CfnFunction",
                      "version": "0.0.0"
                    }
                  }
                },
                "constructInfo": {
                  "fqn": "aws-cdk-lib.aws_lambda_nodejs.NodejsFunction",
                  "version": "0.0.0"
                }
              },
              "amplify-asset-deployment-handler-provider": {
                "id": "amplify-asset-deployment-handler-provider",
                "path": "cdk-amplify-app-asset-deployment/com.amazonaws.cdk.custom-resources.amplify-asset-deployment-provider/amplify-asset-deployment-handler-provider",
                "children": {
                  "framework-onEvent": {
                    "id": "framework-onEvent",
                    "path": "cdk-amplify-app-asset-deployment/com.amazonaws.cdk.custom-resources.amplify-asset-deployment-provider/amplify-asset-deployment-handler-provider/framework-onEvent",
                    "children": {
                      "ServiceRole": {
                        "id": "ServiceRole",
                        "path": "cdk-amplify-app-asset-deployment/com.amazonaws.cdk.custom-resources.amplify-asset-deployment-provider/amplify-asset-deployment-handler-provider/framework-onEvent/ServiceRole",
                        "children": {
                          "ImportServiceRole": {
                            "id": "ImportServiceRole",
                            "path": "cdk-amplify-app-asset-deployment/com.amazonaws.cdk.custom-resources.amplify-asset-deployment-provider/amplify-asset-deployment-handler-provider/framework-onEvent/ServiceRole/ImportServiceRole",
                            "constructInfo": {
                              "fqn": "aws-cdk-lib.Resource",
                              "version": "0.0.0"
                            }
                          },
                          "Resource": {
                            "id": "Resource",
                            "path": "cdk-amplify-app-asset-deployment/com.amazonaws.cdk.custom-resources.amplify-asset-deployment-provider/amplify-asset-deployment-handler-provider/framework-onEvent/ServiceRole/Resource",
                            "attributes": {
                              "aws:cdk:cloudformation:type": "AWS::IAM::Role",
                              "aws:cdk:cloudformation:props": {
                                "assumeRolePolicyDocument": {
                                  "Statement": [
                                    {
                                      "Action": "sts:AssumeRole",
                                      "Effect": "Allow",
                                      "Principal": {
                                        "Service": "lambda.amazonaws.com"
                                      }
                                    }
                                  ],
                                  "Version": "2012-10-17"
                                },
                                "managedPolicyArns": [
                                  {
                                    "Fn::Join": [
                                      "",
                                      [
                                        "arn:",
                                        {
                                          "Ref": "AWS::Partition"
                                        },
                                        ":iam::aws:policy/service-role/AWSLambdaBasicExecutionRole"
                                      ]
                                    ]
                                  }
                                ]
                              }
                            },
                            "constructInfo": {
                              "fqn": "aws-cdk-lib.aws_iam.CfnRole",
                              "version": "0.0.0"
                            }
                          },
                          "DefaultPolicy": {
                            "id": "DefaultPolicy",
                            "path": "cdk-amplify-app-asset-deployment/com.amazonaws.cdk.custom-resources.amplify-asset-deployment-provider/amplify-asset-deployment-handler-provider/framework-onEvent/ServiceRole/DefaultPolicy",
                            "children": {
                              "Resource": {
                                "id": "Resource",
                                "path": "cdk-amplify-app-asset-deployment/com.amazonaws.cdk.custom-resources.amplify-asset-deployment-provider/amplify-asset-deployment-handler-provider/framework-onEvent/ServiceRole/DefaultPolicy/Resource",
                                "attributes": {
                                  "aws:cdk:cloudformation:type": "AWS::IAM::Policy",
                                  "aws:cdk:cloudformation:props": {
                                    "policyDocument": {
                                      "Statement": [
                                        {
                                          "Action": "lambda:InvokeFunction",
                                          "Effect": "Allow",
                                          "Resource": [
                                            {
                                              "Fn::GetAtt": [
                                                "amplifyassetdeploymentiscomplete236D9453",
                                                "Arn"
                                              ]
                                            },
                                            {
                                              "Fn::GetAtt": [
                                                "amplifyassetdeploymentonevent974704DA",
                                                "Arn"
                                              ]
                                            },
                                            {
                                              "Fn::Join": [
                                                "",
                                                [
                                                  {
                                                    "Fn::GetAtt": [
                                                      "amplifyassetdeploymentiscomplete236D9453",
                                                      "Arn"
                                                    ]
                                                  },
                                                  ":*"
                                                ]
                                              ]
                                            },
                                            {
                                              "Fn::Join": [
                                                "",
                                                [
                                                  {
                                                    "Fn::GetAtt": [
                                                      "amplifyassetdeploymentonevent974704DA",
                                                      "Arn"
                                                    ]
                                                  },
                                                  ":*"
                                                ]
                                              ]
                                            }
                                          ]
                                        },
                                        {
                                          "Action": "states:StartExecution",
                                          "Effect": "Allow",
                                          "Resource": {
                                            "Ref": "amplifyassetdeploymenthandlerproviderwaiterstatemachineB3C2FCBE"
                                          }
                                        }
                                      ],
                                      "Version": "2012-10-17"
                                    },
                                    "policyName": "amplifyassetdeploymenthandlerproviderframeworkonEventServiceRoleDefaultPolicy1E166D14",
                                    "roles": [
                                      {
                                        "Ref": "amplifyassetdeploymenthandlerproviderframeworkonEventServiceRole8F19D99F"
                                      }
                                    ]
                                  }
                                },
                                "constructInfo": {
                                  "fqn": "aws-cdk-lib.aws_iam.CfnPolicy",
                                  "version": "0.0.0"
                                }
                              }
                            },
                            "constructInfo": {
                              "fqn": "aws-cdk-lib.aws_iam.Policy",
                              "version": "0.0.0"
                            }
                          }
                        },
                        "constructInfo": {
                          "fqn": "aws-cdk-lib.aws_iam.Role",
                          "version": "0.0.0"
                        }
                      },
                      "Code": {
                        "id": "Code",
                        "path": "cdk-amplify-app-asset-deployment/com.amazonaws.cdk.custom-resources.amplify-asset-deployment-provider/amplify-asset-deployment-handler-provider/framework-onEvent/Code",
                        "children": {
                          "Stage": {
                            "id": "Stage",
                            "path": "cdk-amplify-app-asset-deployment/com.amazonaws.cdk.custom-resources.amplify-asset-deployment-provider/amplify-asset-deployment-handler-provider/framework-onEvent/Code/Stage",
                            "constructInfo": {
                              "fqn": "aws-cdk-lib.AssetStaging",
                              "version": "0.0.0"
                            }
                          },
                          "AssetBucket": {
                            "id": "AssetBucket",
                            "path": "cdk-amplify-app-asset-deployment/com.amazonaws.cdk.custom-resources.amplify-asset-deployment-provider/amplify-asset-deployment-handler-provider/framework-onEvent/Code/AssetBucket",
                            "constructInfo": {
                              "fqn": "aws-cdk-lib.aws_s3.BucketBase",
                              "version": "0.0.0"
                            }
                          }
                        },
                        "constructInfo": {
                          "fqn": "aws-cdk-lib.aws_s3_assets.Asset",
                          "version": "0.0.0"
                        }
                      },
                      "Resource": {
                        "id": "Resource",
                        "path": "cdk-amplify-app-asset-deployment/com.amazonaws.cdk.custom-resources.amplify-asset-deployment-provider/amplify-asset-deployment-handler-provider/framework-onEvent/Resource",
                        "attributes": {
                          "aws:cdk:cloudformation:type": "AWS::Lambda::Function",
                          "aws:cdk:cloudformation:props": {
                            "code": {
                              "s3Bucket": {
                                "Fn::Sub": "cdk-hnb659fds-assets-${AWS::AccountId}-${AWS::Region}"
                              },
                              "s3Key": "f6b251c5210167bd7ded2b4d904eed879427f3c53b8bdda0eb09eaa49c6d1db9.zip"
                            },
                            "description": "AWS CDK resource provider framework - onEvent (cdk-amplify-app-asset-deployment/com.amazonaws.cdk.custom-resources.amplify-asset-deployment-provider/amplify-asset-deployment-handler-provider)",
                            "environment": {
                              "variables": {
                                "USER_ON_EVENT_FUNCTION_ARN": {
                                  "Fn::GetAtt": [
                                    "amplifyassetdeploymentonevent974704DA",
                                    "Arn"
                                  ]
                                },
                                "USER_IS_COMPLETE_FUNCTION_ARN": {
                                  "Fn::GetAtt": [
                                    "amplifyassetdeploymentiscomplete236D9453",
                                    "Arn"
                                  ]
                                },
                                "WAITER_STATE_MACHINE_ARN": {
                                  "Ref": "amplifyassetdeploymenthandlerproviderwaiterstatemachineB3C2FCBE"
                                }
                              }
                            },
                            "handler": "framework.onEvent",
                            "role": {
                              "Fn::GetAtt": [
                                "amplifyassetdeploymenthandlerproviderframeworkonEventServiceRole8F19D99F",
                                "Arn"
                              ]
                            },
                            "runtime": "nodejs18.x",
                            "timeout": 900
                          }
                        },
                        "constructInfo": {
                          "fqn": "aws-cdk-lib.aws_lambda.CfnFunction",
                          "version": "0.0.0"
                        }
                      }
                    },
                    "constructInfo": {
                      "fqn": "aws-cdk-lib.aws_lambda.Function",
                      "version": "0.0.0"
                    }
                  },
                  "framework-isComplete": {
                    "id": "framework-isComplete",
                    "path": "cdk-amplify-app-asset-deployment/com.amazonaws.cdk.custom-resources.amplify-asset-deployment-provider/amplify-asset-deployment-handler-provider/framework-isComplete",
                    "children": {
                      "ServiceRole": {
                        "id": "ServiceRole",
                        "path": "cdk-amplify-app-asset-deployment/com.amazonaws.cdk.custom-resources.amplify-asset-deployment-provider/amplify-asset-deployment-handler-provider/framework-isComplete/ServiceRole",
                        "children": {
                          "ImportServiceRole": {
                            "id": "ImportServiceRole",
                            "path": "cdk-amplify-app-asset-deployment/com.amazonaws.cdk.custom-resources.amplify-asset-deployment-provider/amplify-asset-deployment-handler-provider/framework-isComplete/ServiceRole/ImportServiceRole",
                            "constructInfo": {
                              "fqn": "aws-cdk-lib.Resource",
                              "version": "0.0.0"
                            }
                          },
                          "Resource": {
                            "id": "Resource",
                            "path": "cdk-amplify-app-asset-deployment/com.amazonaws.cdk.custom-resources.amplify-asset-deployment-provider/amplify-asset-deployment-handler-provider/framework-isComplete/ServiceRole/Resource",
                            "attributes": {
                              "aws:cdk:cloudformation:type": "AWS::IAM::Role",
                              "aws:cdk:cloudformation:props": {
                                "assumeRolePolicyDocument": {
                                  "Statement": [
                                    {
                                      "Action": "sts:AssumeRole",
                                      "Effect": "Allow",
                                      "Principal": {
                                        "Service": "lambda.amazonaws.com"
                                      }
                                    }
                                  ],
                                  "Version": "2012-10-17"
                                },
                                "managedPolicyArns": [
                                  {
                                    "Fn::Join": [
                                      "",
                                      [
                                        "arn:",
                                        {
                                          "Ref": "AWS::Partition"
                                        },
                                        ":iam::aws:policy/service-role/AWSLambdaBasicExecutionRole"
                                      ]
                                    ]
                                  }
                                ]
                              }
                            },
                            "constructInfo": {
                              "fqn": "aws-cdk-lib.aws_iam.CfnRole",
                              "version": "0.0.0"
                            }
                          },
                          "DefaultPolicy": {
                            "id": "DefaultPolicy",
                            "path": "cdk-amplify-app-asset-deployment/com.amazonaws.cdk.custom-resources.amplify-asset-deployment-provider/amplify-asset-deployment-handler-provider/framework-isComplete/ServiceRole/DefaultPolicy",
                            "children": {
                              "Resource": {
                                "id": "Resource",
                                "path": "cdk-amplify-app-asset-deployment/com.amazonaws.cdk.custom-resources.amplify-asset-deployment-provider/amplify-asset-deployment-handler-provider/framework-isComplete/ServiceRole/DefaultPolicy/Resource",
                                "attributes": {
                                  "aws:cdk:cloudformation:type": "AWS::IAM::Policy",
                                  "aws:cdk:cloudformation:props": {
                                    "policyDocument": {
                                      "Statement": [
                                        {
                                          "Action": "lambda:InvokeFunction",
                                          "Effect": "Allow",
                                          "Resource": [
                                            {
                                              "Fn::GetAtt": [
                                                "amplifyassetdeploymentiscomplete236D9453",
                                                "Arn"
                                              ]
                                            },
                                            {
                                              "Fn::GetAtt": [
                                                "amplifyassetdeploymentonevent974704DA",
                                                "Arn"
                                              ]
                                            },
                                            {
                                              "Fn::Join": [
                                                "",
                                                [
                                                  {
                                                    "Fn::GetAtt": [
                                                      "amplifyassetdeploymentiscomplete236D9453",
                                                      "Arn"
                                                    ]
                                                  },
                                                  ":*"
                                                ]
                                              ]
                                            },
                                            {
                                              "Fn::Join": [
                                                "",
                                                [
                                                  {
                                                    "Fn::GetAtt": [
                                                      "amplifyassetdeploymentonevent974704DA",
                                                      "Arn"
                                                    ]
                                                  },
                                                  ":*"
                                                ]
                                              ]
                                            }
                                          ]
                                        }
                                      ],
                                      "Version": "2012-10-17"
                                    },
                                    "policyName": "amplifyassetdeploymenthandlerproviderframeworkisCompleteServiceRoleDefaultPolicy59E7E0EB",
                                    "roles": [
                                      {
                                        "Ref": "amplifyassetdeploymenthandlerproviderframeworkisCompleteServiceRoleDDB7490E"
                                      }
                                    ]
                                  }
                                },
                                "constructInfo": {
                                  "fqn": "aws-cdk-lib.aws_iam.CfnPolicy",
                                  "version": "0.0.0"
                                }
                              }
                            },
                            "constructInfo": {
                              "fqn": "aws-cdk-lib.aws_iam.Policy",
                              "version": "0.0.0"
                            }
                          }
                        },
                        "constructInfo": {
                          "fqn": "aws-cdk-lib.aws_iam.Role",
                          "version": "0.0.0"
                        }
                      },
                      "Code": {
                        "id": "Code",
                        "path": "cdk-amplify-app-asset-deployment/com.amazonaws.cdk.custom-resources.amplify-asset-deployment-provider/amplify-asset-deployment-handler-provider/framework-isComplete/Code",
                        "children": {
                          "Stage": {
                            "id": "Stage",
                            "path": "cdk-amplify-app-asset-deployment/com.amazonaws.cdk.custom-resources.amplify-asset-deployment-provider/amplify-asset-deployment-handler-provider/framework-isComplete/Code/Stage",
                            "constructInfo": {
                              "fqn": "aws-cdk-lib.AssetStaging",
                              "version": "0.0.0"
                            }
                          },
                          "AssetBucket": {
                            "id": "AssetBucket",
                            "path": "cdk-amplify-app-asset-deployment/com.amazonaws.cdk.custom-resources.amplify-asset-deployment-provider/amplify-asset-deployment-handler-provider/framework-isComplete/Code/AssetBucket",
                            "constructInfo": {
                              "fqn": "aws-cdk-lib.aws_s3.BucketBase",
                              "version": "0.0.0"
                            }
                          }
                        },
                        "constructInfo": {
                          "fqn": "aws-cdk-lib.aws_s3_assets.Asset",
                          "version": "0.0.0"
                        }
                      },
                      "Resource": {
                        "id": "Resource",
                        "path": "cdk-amplify-app-asset-deployment/com.amazonaws.cdk.custom-resources.amplify-asset-deployment-provider/amplify-asset-deployment-handler-provider/framework-isComplete/Resource",
                        "attributes": {
                          "aws:cdk:cloudformation:type": "AWS::Lambda::Function",
                          "aws:cdk:cloudformation:props": {
                            "code": {
                              "s3Bucket": {
                                "Fn::Sub": "cdk-hnb659fds-assets-${AWS::AccountId}-${AWS::Region}"
                              },
                              "s3Key": "f6b251c5210167bd7ded2b4d904eed879427f3c53b8bdda0eb09eaa49c6d1db9.zip"
                            },
                            "description": "AWS CDK resource provider framework - isComplete (cdk-amplify-app-asset-deployment/com.amazonaws.cdk.custom-resources.amplify-asset-deployment-provider/amplify-asset-deployment-handler-provider)",
                            "environment": {
                              "variables": {
                                "USER_ON_EVENT_FUNCTION_ARN": {
                                  "Fn::GetAtt": [
                                    "amplifyassetdeploymentonevent974704DA",
                                    "Arn"
                                  ]
                                },
                                "USER_IS_COMPLETE_FUNCTION_ARN": {
                                  "Fn::GetAtt": [
                                    "amplifyassetdeploymentiscomplete236D9453",
                                    "Arn"
                                  ]
                                }
                              }
                            },
                            "handler": "framework.isComplete",
                            "role": {
                              "Fn::GetAtt": [
                                "amplifyassetdeploymenthandlerproviderframeworkisCompleteServiceRoleDDB7490E",
                                "Arn"
                              ]
                            },
                            "runtime": "nodejs18.x",
                            "timeout": 900
                          }
                        },
                        "constructInfo": {
                          "fqn": "aws-cdk-lib.aws_lambda.CfnFunction",
                          "version": "0.0.0"
                        }
                      }
                    },
                    "constructInfo": {
                      "fqn": "aws-cdk-lib.aws_lambda.Function",
                      "version": "0.0.0"
                    }
                  },
                  "framework-onTimeout": {
                    "id": "framework-onTimeout",
                    "path": "cdk-amplify-app-asset-deployment/com.amazonaws.cdk.custom-resources.amplify-asset-deployment-provider/amplify-asset-deployment-handler-provider/framework-onTimeout",
                    "children": {
                      "ServiceRole": {
                        "id": "ServiceRole",
                        "path": "cdk-amplify-app-asset-deployment/com.amazonaws.cdk.custom-resources.amplify-asset-deployment-provider/amplify-asset-deployment-handler-provider/framework-onTimeout/ServiceRole",
                        "children": {
                          "ImportServiceRole": {
                            "id": "ImportServiceRole",
                            "path": "cdk-amplify-app-asset-deployment/com.amazonaws.cdk.custom-resources.amplify-asset-deployment-provider/amplify-asset-deployment-handler-provider/framework-onTimeout/ServiceRole/ImportServiceRole",
                            "constructInfo": {
                              "fqn": "aws-cdk-lib.Resource",
                              "version": "0.0.0"
                            }
                          },
                          "Resource": {
                            "id": "Resource",
                            "path": "cdk-amplify-app-asset-deployment/com.amazonaws.cdk.custom-resources.amplify-asset-deployment-provider/amplify-asset-deployment-handler-provider/framework-onTimeout/ServiceRole/Resource",
                            "attributes": {
                              "aws:cdk:cloudformation:type": "AWS::IAM::Role",
                              "aws:cdk:cloudformation:props": {
                                "assumeRolePolicyDocument": {
                                  "Statement": [
                                    {
                                      "Action": "sts:AssumeRole",
                                      "Effect": "Allow",
                                      "Principal": {
                                        "Service": "lambda.amazonaws.com"
                                      }
                                    }
                                  ],
                                  "Version": "2012-10-17"
                                },
                                "managedPolicyArns": [
                                  {
                                    "Fn::Join": [
                                      "",
                                      [
                                        "arn:",
                                        {
                                          "Ref": "AWS::Partition"
                                        },
                                        ":iam::aws:policy/service-role/AWSLambdaBasicExecutionRole"
                                      ]
                                    ]
                                  }
                                ]
                              }
                            },
                            "constructInfo": {
                              "fqn": "aws-cdk-lib.aws_iam.CfnRole",
                              "version": "0.0.0"
                            }
                          },
                          "DefaultPolicy": {
                            "id": "DefaultPolicy",
                            "path": "cdk-amplify-app-asset-deployment/com.amazonaws.cdk.custom-resources.amplify-asset-deployment-provider/amplify-asset-deployment-handler-provider/framework-onTimeout/ServiceRole/DefaultPolicy",
                            "children": {
                              "Resource": {
                                "id": "Resource",
                                "path": "cdk-amplify-app-asset-deployment/com.amazonaws.cdk.custom-resources.amplify-asset-deployment-provider/amplify-asset-deployment-handler-provider/framework-onTimeout/ServiceRole/DefaultPolicy/Resource",
                                "attributes": {
                                  "aws:cdk:cloudformation:type": "AWS::IAM::Policy",
                                  "aws:cdk:cloudformation:props": {
                                    "policyDocument": {
                                      "Statement": [
                                        {
                                          "Action": "lambda:InvokeFunction",
                                          "Effect": "Allow",
                                          "Resource": [
                                            {
                                              "Fn::GetAtt": [
                                                "amplifyassetdeploymentiscomplete236D9453",
                                                "Arn"
                                              ]
                                            },
                                            {
                                              "Fn::GetAtt": [
                                                "amplifyassetdeploymentonevent974704DA",
                                                "Arn"
                                              ]
                                            },
                                            {
                                              "Fn::Join": [
                                                "",
                                                [
                                                  {
                                                    "Fn::GetAtt": [
                                                      "amplifyassetdeploymentiscomplete236D9453",
                                                      "Arn"
                                                    ]
                                                  },
                                                  ":*"
                                                ]
                                              ]
                                            },
                                            {
                                              "Fn::Join": [
                                                "",
                                                [
                                                  {
                                                    "Fn::GetAtt": [
                                                      "amplifyassetdeploymentonevent974704DA",
                                                      "Arn"
                                                    ]
                                                  },
                                                  ":*"
                                                ]
                                              ]
                                            }
                                          ]
                                        }
                                      ],
                                      "Version": "2012-10-17"
                                    },
                                    "policyName": "amplifyassetdeploymenthandlerproviderframeworkonTimeoutServiceRoleDefaultPolicy9257A1F3",
                                    "roles": [
                                      {
                                        "Ref": "amplifyassetdeploymenthandlerproviderframeworkonTimeoutServiceRoleE3CF0B81"
                                      }
                                    ]
                                  }
                                },
                                "constructInfo": {
                                  "fqn": "aws-cdk-lib.aws_iam.CfnPolicy",
                                  "version": "0.0.0"
                                }
                              }
                            },
                            "constructInfo": {
                              "fqn": "aws-cdk-lib.aws_iam.Policy",
                              "version": "0.0.0"
                            }
                          }
                        },
                        "constructInfo": {
                          "fqn": "aws-cdk-lib.aws_iam.Role",
                          "version": "0.0.0"
                        }
                      },
                      "Code": {
                        "id": "Code",
                        "path": "cdk-amplify-app-asset-deployment/com.amazonaws.cdk.custom-resources.amplify-asset-deployment-provider/amplify-asset-deployment-handler-provider/framework-onTimeout/Code",
                        "children": {
                          "Stage": {
                            "id": "Stage",
                            "path": "cdk-amplify-app-asset-deployment/com.amazonaws.cdk.custom-resources.amplify-asset-deployment-provider/amplify-asset-deployment-handler-provider/framework-onTimeout/Code/Stage",
                            "constructInfo": {
                              "fqn": "aws-cdk-lib.AssetStaging",
                              "version": "0.0.0"
                            }
                          },
                          "AssetBucket": {
                            "id": "AssetBucket",
                            "path": "cdk-amplify-app-asset-deployment/com.amazonaws.cdk.custom-resources.amplify-asset-deployment-provider/amplify-asset-deployment-handler-provider/framework-onTimeout/Code/AssetBucket",
                            "constructInfo": {
                              "fqn": "aws-cdk-lib.aws_s3.BucketBase",
                              "version": "0.0.0"
                            }
                          }
                        },
                        "constructInfo": {
                          "fqn": "aws-cdk-lib.aws_s3_assets.Asset",
                          "version": "0.0.0"
                        }
                      },
                      "Resource": {
                        "id": "Resource",
                        "path": "cdk-amplify-app-asset-deployment/com.amazonaws.cdk.custom-resources.amplify-asset-deployment-provider/amplify-asset-deployment-handler-provider/framework-onTimeout/Resource",
                        "attributes": {
                          "aws:cdk:cloudformation:type": "AWS::Lambda::Function",
                          "aws:cdk:cloudformation:props": {
                            "code": {
                              "s3Bucket": {
                                "Fn::Sub": "cdk-hnb659fds-assets-${AWS::AccountId}-${AWS::Region}"
                              },
                              "s3Key": "f6b251c5210167bd7ded2b4d904eed879427f3c53b8bdda0eb09eaa49c6d1db9.zip"
                            },
                            "description": "AWS CDK resource provider framework - onTimeout (cdk-amplify-app-asset-deployment/com.amazonaws.cdk.custom-resources.amplify-asset-deployment-provider/amplify-asset-deployment-handler-provider)",
                            "environment": {
                              "variables": {
                                "USER_ON_EVENT_FUNCTION_ARN": {
                                  "Fn::GetAtt": [
                                    "amplifyassetdeploymentonevent974704DA",
                                    "Arn"
                                  ]
                                },
                                "USER_IS_COMPLETE_FUNCTION_ARN": {
                                  "Fn::GetAtt": [
                                    "amplifyassetdeploymentiscomplete236D9453",
                                    "Arn"
                                  ]
                                }
                              }
                            },
                            "handler": "framework.onTimeout",
                            "role": {
                              "Fn::GetAtt": [
                                "amplifyassetdeploymenthandlerproviderframeworkonTimeoutServiceRoleE3CF0B81",
                                "Arn"
                              ]
                            },
                            "runtime": "nodejs18.x",
                            "timeout": 900
                          }
                        },
                        "constructInfo": {
                          "fqn": "aws-cdk-lib.aws_lambda.CfnFunction",
                          "version": "0.0.0"
                        }
                      }
                    },
                    "constructInfo": {
                      "fqn": "aws-cdk-lib.aws_lambda.Function",
                      "version": "0.0.0"
                    }
                  },
                  "waiter-state-machine": {
                    "id": "waiter-state-machine",
                    "path": "cdk-amplify-app-asset-deployment/com.amazonaws.cdk.custom-resources.amplify-asset-deployment-provider/amplify-asset-deployment-handler-provider/waiter-state-machine",
                    "children": {
                      "Role": {
                        "id": "Role",
                        "path": "cdk-amplify-app-asset-deployment/com.amazonaws.cdk.custom-resources.amplify-asset-deployment-provider/amplify-asset-deployment-handler-provider/waiter-state-machine/Role",
                        "children": {
                          "ImportRole": {
                            "id": "ImportRole",
                            "path": "cdk-amplify-app-asset-deployment/com.amazonaws.cdk.custom-resources.amplify-asset-deployment-provider/amplify-asset-deployment-handler-provider/waiter-state-machine/Role/ImportRole",
                            "constructInfo": {
                              "fqn": "aws-cdk-lib.Resource",
                              "version": "0.0.0"
                            }
                          },
                          "Resource": {
                            "id": "Resource",
                            "path": "cdk-amplify-app-asset-deployment/com.amazonaws.cdk.custom-resources.amplify-asset-deployment-provider/amplify-asset-deployment-handler-provider/waiter-state-machine/Role/Resource",
                            "attributes": {
                              "aws:cdk:cloudformation:type": "AWS::IAM::Role",
                              "aws:cdk:cloudformation:props": {
                                "assumeRolePolicyDocument": {
                                  "Statement": [
                                    {
                                      "Action": "sts:AssumeRole",
                                      "Effect": "Allow",
                                      "Principal": {
                                        "Service": "states.amazonaws.com"
                                      }
                                    }
                                  ],
                                  "Version": "2012-10-17"
                                }
                              }
                            },
                            "constructInfo": {
                              "fqn": "aws-cdk-lib.aws_iam.CfnRole",
                              "version": "0.0.0"
                            }
                          },
                          "DefaultPolicy": {
                            "id": "DefaultPolicy",
                            "path": "cdk-amplify-app-asset-deployment/com.amazonaws.cdk.custom-resources.amplify-asset-deployment-provider/amplify-asset-deployment-handler-provider/waiter-state-machine/Role/DefaultPolicy",
                            "children": {
                              "Resource": {
                                "id": "Resource",
                                "path": "cdk-amplify-app-asset-deployment/com.amazonaws.cdk.custom-resources.amplify-asset-deployment-provider/amplify-asset-deployment-handler-provider/waiter-state-machine/Role/DefaultPolicy/Resource",
                                "attributes": {
                                  "aws:cdk:cloudformation:type": "AWS::IAM::Policy",
                                  "aws:cdk:cloudformation:props": {
                                    "policyDocument": {
                                      "Statement": [
                                        {
                                          "Action": "lambda:InvokeFunction",
                                          "Effect": "Allow",
                                          "Resource": [
                                            {
                                              "Fn::GetAtt": [
                                                "amplifyassetdeploymenthandlerproviderframeworkisComplete2A696873",
                                                "Arn"
                                              ]
                                            },
                                            {
                                              "Fn::GetAtt": [
                                                "amplifyassetdeploymenthandlerproviderframeworkonTimeoutF14D3B70",
                                                "Arn"
                                              ]
                                            },
                                            {
                                              "Fn::Join": [
                                                "",
                                                [
                                                  {
                                                    "Fn::GetAtt": [
                                                      "amplifyassetdeploymenthandlerproviderframeworkisComplete2A696873",
                                                      "Arn"
                                                    ]
                                                  },
                                                  ":*"
                                                ]
                                              ]
                                            },
                                            {
                                              "Fn::Join": [
                                                "",
                                                [
                                                  {
                                                    "Fn::GetAtt": [
                                                      "amplifyassetdeploymenthandlerproviderframeworkonTimeoutF14D3B70",
                                                      "Arn"
                                                    ]
                                                  },
                                                  ":*"
                                                ]
                                              ]
                                            }
                                          ]
                                        },
                                        {
                                          "Action": [
                                            "logs:CreateLogDelivery",
                                            "logs:CreateLogStream",
                                            "logs:DeleteLogDelivery",
                                            "logs:DescribeLogGroups",
                                            "logs:DescribeResourcePolicies",
                                            "logs:GetLogDelivery",
                                            "logs:ListLogDeliveries",
                                            "logs:PutLogEvents",
                                            "logs:PutResourcePolicy",
                                            "logs:UpdateLogDelivery"
                                          ],
                                          "Effect": "Allow",
                                          "Resource": "*"
                                        }
                                      ],
                                      "Version": "2012-10-17"
                                    },
                                    "policyName": "amplifyassetdeploymenthandlerproviderwaiterstatemachineRoleDefaultPolicyAE36E156",
                                    "roles": [
                                      {
                                        "Ref": "amplifyassetdeploymenthandlerproviderwaiterstatemachineRole014FC0BB"
                                      }
                                    ]
                                  }
                                },
                                "constructInfo": {
                                  "fqn": "aws-cdk-lib.aws_iam.CfnPolicy",
                                  "version": "0.0.0"
                                }
                              }
                            },
                            "constructInfo": {
                              "fqn": "aws-cdk-lib.aws_iam.Policy",
                              "version": "0.0.0"
                            }
                          }
                        },
                        "constructInfo": {
                          "fqn": "aws-cdk-lib.aws_iam.Role",
                          "version": "0.0.0"
                        }
                      },
                      "LogGroup": {
                        "id": "LogGroup",
                        "path": "cdk-amplify-app-asset-deployment/com.amazonaws.cdk.custom-resources.amplify-asset-deployment-provider/amplify-asset-deployment-handler-provider/waiter-state-machine/LogGroup",
                        "children": {
                          "Resource": {
                            "id": "Resource",
                            "path": "cdk-amplify-app-asset-deployment/com.amazonaws.cdk.custom-resources.amplify-asset-deployment-provider/amplify-asset-deployment-handler-provider/waiter-state-machine/LogGroup/Resource",
                            "attributes": {
                              "aws:cdk:cloudformation:type": "AWS::Logs::LogGroup",
                              "aws:cdk:cloudformation:props": {
                                "logGroupName": {
                                  "Fn::Join": [
                                    "",
                                    [
                                      "/aws/vendedlogs/states/waiter-state-machine-",
                                      {
                                        "Ref": "amplifyassetdeploymenthandlerproviderframeworkisComplete2A696873"
                                      },
                                      "-c8a1a2319ce23755893c80671b62fe53abf53d6f98"
                                    ]
                                  ]
                                },
                                "retentionInDays": 731
                              }
                            },
                            "constructInfo": {
                              "fqn": "aws-cdk-lib.aws_logs.CfnLogGroup",
                              "version": "0.0.0"
                            }
                          }
                        },
                        "constructInfo": {
                          "fqn": "aws-cdk-lib.aws_logs.LogGroup",
                          "version": "0.0.0"
                        }
                      },
                      "Resource": {
                        "id": "Resource",
                        "path": "cdk-amplify-app-asset-deployment/com.amazonaws.cdk.custom-resources.amplify-asset-deployment-provider/amplify-asset-deployment-handler-provider/waiter-state-machine/Resource",
                        "attributes": {
                          "aws:cdk:cloudformation:type": "AWS::StepFunctions::StateMachine",
                          "aws:cdk:cloudformation:props": {
                            "definitionString": {
                              "Fn::Join": [
                                "",
                                [
                                  "{\"StartAt\":\"framework-isComplete-task\",\"States\":{\"framework-isComplete-task\":{\"End\":true,\"Retry\":[{\"ErrorEquals\":[\"States.ALL\"],\"IntervalSeconds\":5,\"MaxAttempts\":60,\"BackoffRate\":1}],\"Catch\":[{\"ErrorEquals\":[\"States.ALL\"],\"Next\":\"framework-onTimeout-task\"}],\"Type\":\"Task\",\"Resource\":\"",
                                  {
                                    "Fn::GetAtt": [
                                      "amplifyassetdeploymenthandlerproviderframeworkisComplete2A696873",
                                      "Arn"
                                    ]
                                  },
                                  "\"},\"framework-onTimeout-task\":{\"End\":true,\"Type\":\"Task\",\"Resource\":\"",
                                  {
                                    "Fn::GetAtt": [
                                      "amplifyassetdeploymenthandlerproviderframeworkonTimeoutF14D3B70",
                                      "Arn"
                                    ]
                                  },
                                  "\"}}}"
                                ]
                              ]
                            },
                            "loggingConfiguration": {
                              "destinations": [
                                {
                                  "cloudWatchLogsLogGroup": {
                                    "logGroupArn": {
                                      "Fn::GetAtt": [
                                        "amplifyassetdeploymenthandlerproviderwaiterstatemachineLogGroupC4BDAC97",
                                        "Arn"
                                      ]
                                    }
                                  }
                                }
                              ],
                              "includeExecutionData": false,
                              "level": "ERROR"
                            },
                            "roleArn": {
                              "Fn::GetAtt": [
                                "amplifyassetdeploymenthandlerproviderwaiterstatemachineRole014FC0BB",
                                "Arn"
                              ]
                            }
                          }
                        },
                        "constructInfo": {
                          "fqn": "aws-cdk-lib.aws_stepfunctions.CfnStateMachine",
                          "version": "0.0.0"
                        }
                      }
                    },
                    "constructInfo": {
                      "fqn": "aws-cdk-lib.custom_resources.WaiterStateMachine",
                      "version": "0.0.0"
                    }
                  }
                },
                "constructInfo": {
                  "fqn": "aws-cdk-lib.custom_resources.Provider",
                  "version": "0.0.0"
                }
              },
              "cdkamplifyappassetdeploymentcomamazonawscdkcustomresourcesamplifyassetdeploymentprovideramplifyassetdeploymenthandlerproviderframeworkonEventC3C43E44Arn": {
                "id": "cdkamplifyappassetdeploymentcomamazonawscdkcustomresourcesamplifyassetdeploymentprovideramplifyassetdeploymenthandlerproviderframeworkonEventC3C43E44Arn",
                "path": "cdk-amplify-app-asset-deployment/com.amazonaws.cdk.custom-resources.amplify-asset-deployment-provider/cdkamplifyappassetdeploymentcomamazonawscdkcustomresourcesamplifyassetdeploymentprovideramplifyassetdeploymenthandlerproviderframeworkonEventC3C43E44Arn",
                "constructInfo": {
                  "fqn": "aws-cdk-lib.CfnOutput",
                  "version": "0.0.0"
                }
              }
            },
            "constructInfo": {
              "fqn": "aws-cdk-lib.NestedStack",
              "version": "0.0.0"
            }
          },
          "com.amazonaws.cdk.custom-resources.amplify-asset-deployment-provider.NestedStack": {
            "id": "com.amazonaws.cdk.custom-resources.amplify-asset-deployment-provider.NestedStack",
            "path": "cdk-amplify-app-asset-deployment/com.amazonaws.cdk.custom-resources.amplify-asset-deployment-provider.NestedStack",
            "children": {
              "com.amazonaws.cdk.custom-resources.amplify-asset-deployment-provider.NestedStackResource": {
                "id": "com.amazonaws.cdk.custom-resources.amplify-asset-deployment-provider.NestedStackResource",
                "path": "cdk-amplify-app-asset-deployment/com.amazonaws.cdk.custom-resources.amplify-asset-deployment-provider.NestedStack/com.amazonaws.cdk.custom-resources.amplify-asset-deployment-provider.NestedStackResource",
                "attributes": {
                  "aws:cdk:cloudformation:type": "AWS::CloudFormation::Stack",
                  "aws:cdk:cloudformation:props": {
                    "templateUrl": {
                      "Fn::Join": [
                        "",
                        [
                          "https://s3.",
                          {
                            "Ref": "AWS::Region"
                          },
                          ".",
                          {
                            "Ref": "AWS::URLSuffix"
                          },
                          "/",
                          {
                            "Fn::Sub": "cdk-hnb659fds-assets-${AWS::AccountId}-${AWS::Region}"
                          },
<<<<<<< HEAD
                          "/cdaba89a96e3396f2c6e83b79694b6d37797dac240b5862bd96d55b1e9f0b315.json"
=======
                          "/963f6a7bb688471949dbb1c80446a990f2def6f1bf3e170d28af7c460048e1b6.json"
>>>>>>> 0f077c0a
                        ]
                      ]
                    }
                  }
                },
                "constructInfo": {
                  "fqn": "aws-cdk-lib.CfnStack",
                  "version": "0.0.0"
                }
              }
            },
            "constructInfo": {
              "fqn": "constructs.Construct",
              "version": "10.3.0"
            }
          },
          "BootstrapVersion": {
            "id": "BootstrapVersion",
            "path": "cdk-amplify-app-asset-deployment/BootstrapVersion",
            "constructInfo": {
              "fqn": "aws-cdk-lib.CfnParameter",
              "version": "0.0.0"
            }
          },
          "CheckBootstrapVersion": {
            "id": "CheckBootstrapVersion",
            "path": "cdk-amplify-app-asset-deployment/CheckBootstrapVersion",
            "constructInfo": {
              "fqn": "aws-cdk-lib.CfnRule",
              "version": "0.0.0"
            }
          }
        },
        "constructInfo": {
          "fqn": "aws-cdk-lib.Stack",
          "version": "0.0.0"
        }
      },
      "cdk-amplify-app-integ-test": {
        "id": "cdk-amplify-app-integ-test",
        "path": "cdk-amplify-app-integ-test",
        "children": {
          "DefaultTest": {
            "id": "DefaultTest",
            "path": "cdk-amplify-app-integ-test/DefaultTest",
            "children": {
              "Default": {
                "id": "Default",
                "path": "cdk-amplify-app-integ-test/DefaultTest/Default",
                "constructInfo": {
                  "fqn": "constructs.Construct",
                  "version": "10.3.0"
                }
              },
              "DeployAssert": {
                "id": "DeployAssert",
                "path": "cdk-amplify-app-integ-test/DefaultTest/DeployAssert",
                "children": {
                  "BootstrapVersion": {
                    "id": "BootstrapVersion",
                    "path": "cdk-amplify-app-integ-test/DefaultTest/DeployAssert/BootstrapVersion",
                    "constructInfo": {
                      "fqn": "aws-cdk-lib.CfnParameter",
                      "version": "0.0.0"
                    }
                  },
                  "CheckBootstrapVersion": {
                    "id": "CheckBootstrapVersion",
                    "path": "cdk-amplify-app-integ-test/DefaultTest/DeployAssert/CheckBootstrapVersion",
                    "constructInfo": {
                      "fqn": "aws-cdk-lib.CfnRule",
                      "version": "0.0.0"
                    }
                  }
                },
                "constructInfo": {
                  "fqn": "aws-cdk-lib.Stack",
                  "version": "0.0.0"
                }
              }
            },
            "constructInfo": {
              "fqn": "@aws-cdk/integ-tests-alpha.IntegTestCase",
              "version": "0.0.0"
            }
          }
        },
        "constructInfo": {
          "fqn": "@aws-cdk/integ-tests-alpha.IntegTest",
          "version": "0.0.0"
        }
      },
      "Tree": {
        "id": "Tree",
        "path": "Tree",
        "constructInfo": {
          "fqn": "constructs.Construct",
          "version": "10.3.0"
        }
      }
    },
    "constructInfo": {
      "fqn": "aws-cdk-lib.App",
      "version": "0.0.0"
    }
  }
}<|MERGE_RESOLUTION|>--- conflicted
+++ resolved
@@ -1454,11 +1454,7 @@
                           {
                             "Fn::Sub": "cdk-hnb659fds-assets-${AWS::AccountId}-${AWS::Region}"
                           },
-<<<<<<< HEAD
-                          "/cdaba89a96e3396f2c6e83b79694b6d37797dac240b5862bd96d55b1e9f0b315.json"
-=======
                           "/963f6a7bb688471949dbb1c80446a990f2def6f1bf3e170d28af7c460048e1b6.json"
->>>>>>> 0f077c0a
                         ]
                       ]
                     }
