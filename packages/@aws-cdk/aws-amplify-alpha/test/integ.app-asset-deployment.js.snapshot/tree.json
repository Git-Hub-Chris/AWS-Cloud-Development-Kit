--- conflicted
+++ resolved
@@ -1454,11 +1454,7 @@
                           {
                             "Fn::Sub": "cdk-hnb659fds-assets-${AWS::AccountId}-${AWS::Region}"
                           },
-<<<<<<< HEAD
-                          "/7c12c9d291100c0429f4ae97f67a246e636a4518cdecac72f68c6f85b8184c87.json"
-=======
                           "/1163c3d0f1120a3cfb57d0d94150e38a75c6edff4b18c40af2ae7ca095958c9a.json"
->>>>>>> 730fe63e
                         ]
                       ]
                     }
