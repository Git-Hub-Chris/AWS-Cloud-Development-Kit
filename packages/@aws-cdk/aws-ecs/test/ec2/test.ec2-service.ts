--- conflicted
+++ resolved
@@ -530,11 +530,7 @@
         taskDefinition
       });
 
-<<<<<<< HEAD
-      service.addPlacementStrategies(PlacementStrategy.packedBy(BinPackResource.Memory));
-=======
-      service.placePackedBy(BinPackResource.MEMORY);
->>>>>>> 2ceec6c0
+      service.addPlacementStrategies(PlacementStrategy.packedBy(BinPackResource.MEMORY));
 
       // THEN
       expect(stack).to(haveResource("AWS::ECS::Service", {
@@ -568,11 +564,7 @@
 
       // THEN
       test.throws(() => {
-<<<<<<< HEAD
-        service.addPlacementStrategies(PlacementStrategy.packedBy(BinPackResource.Memory));
-=======
-        service.placePackedBy(BinPackResource.MEMORY);
->>>>>>> 2ceec6c0
+        service.addPlacementStrategies(PlacementStrategy.packedBy(BinPackResource.MEMORY));
       });
 
       test.done();
