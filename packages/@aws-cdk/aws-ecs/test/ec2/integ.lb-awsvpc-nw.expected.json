{
  "Resources": {
    "Vpc8378EB38": {
      "Type": "AWS::EC2::VPC",
      "Properties": {
        "CidrBlock": "10.0.0.0/16",
        "EnableDnsHostnames": true,
        "EnableDnsSupport": true,
        "InstanceTenancy": "default",
        "Tags": [
          {
            "Key": "Name",
            "Value": "aws-ecs-integ/Vpc"
          }
        ]
      }
    },
    "VpcPublicSubnet1Subnet5C2D37C4": {
      "Type": "AWS::EC2::Subnet",
      "Properties": {
        "CidrBlock": "10.0.0.0/18",
        "VpcId": {
          "Ref": "Vpc8378EB38"
        },
        "AvailabilityZone": "test-region-1a",
        "MapPublicIpOnLaunch": true,
        "Tags": [
          {
            "Key": "Name",
            "Value": "aws-ecs-integ/Vpc/PublicSubnet1"
          },
          {
            "Key": "aws-cdk:subnet-name",
            "Value": "Public"
          },
          {
            "Key": "aws-cdk:subnet-type",
            "Value": "Public"
          }
        ]
      }
    },
    "VpcPublicSubnet1RouteTable6C95E38E": {
      "Type": "AWS::EC2::RouteTable",
      "Properties": {
        "VpcId": {
          "Ref": "Vpc8378EB38"
        },
        "Tags": [
          {
            "Key": "Name",
            "Value": "aws-ecs-integ/Vpc/PublicSubnet1"
          }
        ]
      }
    },
    "VpcPublicSubnet1RouteTableAssociation97140677": {
      "Type": "AWS::EC2::SubnetRouteTableAssociation",
      "Properties": {
        "RouteTableId": {
          "Ref": "VpcPublicSubnet1RouteTable6C95E38E"
        },
        "SubnetId": {
          "Ref": "VpcPublicSubnet1Subnet5C2D37C4"
        }
      }
    },
    "VpcPublicSubnet1DefaultRoute3DA9E72A": {
      "Type": "AWS::EC2::Route",
      "Properties": {
        "RouteTableId": {
          "Ref": "VpcPublicSubnet1RouteTable6C95E38E"
        },
        "DestinationCidrBlock": "0.0.0.0/0",
        "GatewayId": {
          "Ref": "VpcIGWD7BA715C"
        }
      },
      "DependsOn": [
        "VpcVPCGWBF912B6E"
      ]
    },
    "VpcPublicSubnet1EIPD7E02669": {
      "Type": "AWS::EC2::EIP",
      "Properties": {
        "Domain": "vpc"
      }
    },
    "VpcPublicSubnet1NATGateway4D7517AA": {
      "Type": "AWS::EC2::NatGateway",
      "Properties": {
        "AllocationId": {
          "Fn::GetAtt": [
            "VpcPublicSubnet1EIPD7E02669",
            "AllocationId"
          ]
        },
        "SubnetId": {
          "Ref": "VpcPublicSubnet1Subnet5C2D37C4"
        },
        "Tags": [
          {
            "Key": "Name",
            "Value": "aws-ecs-integ/Vpc/PublicSubnet1"
          }
        ]
      }
    },
    "VpcPublicSubnet2Subnet691E08A3": {
      "Type": "AWS::EC2::Subnet",
      "Properties": {
        "CidrBlock": "10.0.64.0/18",
        "VpcId": {
          "Ref": "Vpc8378EB38"
        },
        "AvailabilityZone": "test-region-1b",
        "MapPublicIpOnLaunch": true,
        "Tags": [
          {
            "Key": "Name",
            "Value": "aws-ecs-integ/Vpc/PublicSubnet2"
          },
          {
            "Key": "aws-cdk:subnet-name",
            "Value": "Public"
          },
          {
            "Key": "aws-cdk:subnet-type",
            "Value": "Public"
          }
        ]
      }
    },
    "VpcPublicSubnet2RouteTable94F7E489": {
      "Type": "AWS::EC2::RouteTable",
      "Properties": {
        "VpcId": {
          "Ref": "Vpc8378EB38"
        },
        "Tags": [
          {
            "Key": "Name",
            "Value": "aws-ecs-integ/Vpc/PublicSubnet2"
          }
        ]
      }
    },
    "VpcPublicSubnet2RouteTableAssociationDD5762D8": {
      "Type": "AWS::EC2::SubnetRouteTableAssociation",
      "Properties": {
        "RouteTableId": {
          "Ref": "VpcPublicSubnet2RouteTable94F7E489"
        },
        "SubnetId": {
          "Ref": "VpcPublicSubnet2Subnet691E08A3"
        }
      }
    },
    "VpcPublicSubnet2DefaultRoute97F91067": {
      "Type": "AWS::EC2::Route",
      "Properties": {
        "RouteTableId": {
          "Ref": "VpcPublicSubnet2RouteTable94F7E489"
        },
        "DestinationCidrBlock": "0.0.0.0/0",
        "GatewayId": {
          "Ref": "VpcIGWD7BA715C"
        }
      },
      "DependsOn": [
        "VpcVPCGWBF912B6E"
      ]
    },
    "VpcPublicSubnet2EIP3C605A87": {
      "Type": "AWS::EC2::EIP",
      "Properties": {
        "Domain": "vpc"
      }
    },
    "VpcPublicSubnet2NATGateway9182C01D": {
      "Type": "AWS::EC2::NatGateway",
      "Properties": {
        "AllocationId": {
          "Fn::GetAtt": [
            "VpcPublicSubnet2EIP3C605A87",
            "AllocationId"
          ]
        },
        "SubnetId": {
          "Ref": "VpcPublicSubnet2Subnet691E08A3"
        },
        "Tags": [
          {
            "Key": "Name",
            "Value": "aws-ecs-integ/Vpc/PublicSubnet2"
          }
        ]
      }
    },
    "VpcPrivateSubnet1Subnet536B997A": {
      "Type": "AWS::EC2::Subnet",
      "Properties": {
        "CidrBlock": "10.0.128.0/18",
        "VpcId": {
          "Ref": "Vpc8378EB38"
        },
        "AvailabilityZone": "test-region-1a",
        "MapPublicIpOnLaunch": false,
        "Tags": [
          {
            "Key": "Name",
            "Value": "aws-ecs-integ/Vpc/PrivateSubnet1"
          },
          {
            "Key": "aws-cdk:subnet-name",
            "Value": "Private"
          },
          {
            "Key": "aws-cdk:subnet-type",
            "Value": "Private"
          }
        ]
      }
    },
    "VpcPrivateSubnet1RouteTableB2C5B500": {
      "Type": "AWS::EC2::RouteTable",
      "Properties": {
        "VpcId": {
          "Ref": "Vpc8378EB38"
        },
        "Tags": [
          {
            "Key": "Name",
            "Value": "aws-ecs-integ/Vpc/PrivateSubnet1"
          }
        ]
      }
    },
    "VpcPrivateSubnet1RouteTableAssociation70C59FA6": {
      "Type": "AWS::EC2::SubnetRouteTableAssociation",
      "Properties": {
        "RouteTableId": {
          "Ref": "VpcPrivateSubnet1RouteTableB2C5B500"
        },
        "SubnetId": {
          "Ref": "VpcPrivateSubnet1Subnet536B997A"
        }
      }
    },
    "VpcPrivateSubnet1DefaultRouteBE02A9ED": {
      "Type": "AWS::EC2::Route",
      "Properties": {
        "RouteTableId": {
          "Ref": "VpcPrivateSubnet1RouteTableB2C5B500"
        },
        "DestinationCidrBlock": "0.0.0.0/0",
        "NatGatewayId": {
          "Ref": "VpcPublicSubnet1NATGateway4D7517AA"
        }
      }
    },
    "VpcPrivateSubnet2Subnet3788AAA1": {
      "Type": "AWS::EC2::Subnet",
      "Properties": {
        "CidrBlock": "10.0.192.0/18",
        "VpcId": {
          "Ref": "Vpc8378EB38"
        },
        "AvailabilityZone": "test-region-1b",
        "MapPublicIpOnLaunch": false,
        "Tags": [
          {
            "Key": "Name",
            "Value": "aws-ecs-integ/Vpc/PrivateSubnet2"
          },
          {
            "Key": "aws-cdk:subnet-name",
            "Value": "Private"
          },
          {
            "Key": "aws-cdk:subnet-type",
            "Value": "Private"
          }
        ]
      }
    },
    "VpcPrivateSubnet2RouteTableA678073B": {
      "Type": "AWS::EC2::RouteTable",
      "Properties": {
        "VpcId": {
          "Ref": "Vpc8378EB38"
        },
        "Tags": [
          {
            "Key": "Name",
            "Value": "aws-ecs-integ/Vpc/PrivateSubnet2"
          }
        ]
      }
    },
    "VpcPrivateSubnet2RouteTableAssociationA89CAD56": {
      "Type": "AWS::EC2::SubnetRouteTableAssociation",
      "Properties": {
        "RouteTableId": {
          "Ref": "VpcPrivateSubnet2RouteTableA678073B"
        },
        "SubnetId": {
          "Ref": "VpcPrivateSubnet2Subnet3788AAA1"
        }
      }
    },
    "VpcPrivateSubnet2DefaultRoute060D2087": {
      "Type": "AWS::EC2::Route",
      "Properties": {
        "RouteTableId": {
          "Ref": "VpcPrivateSubnet2RouteTableA678073B"
        },
        "DestinationCidrBlock": "0.0.0.0/0",
        "NatGatewayId": {
          "Ref": "VpcPublicSubnet2NATGateway9182C01D"
        }
      }
    },
    "VpcIGWD7BA715C": {
      "Type": "AWS::EC2::InternetGateway",
      "Properties": {
        "Tags": [
          {
            "Key": "Name",
            "Value": "aws-ecs-integ/Vpc"
          }
        ]
      }
    },
    "VpcVPCGWBF912B6E": {
      "Type": "AWS::EC2::VPCGatewayAttachment",
      "Properties": {
        "VpcId": {
          "Ref": "Vpc8378EB38"
        },
        "InternetGatewayId": {
          "Ref": "VpcIGWD7BA715C"
        }
      }
    },
    "EcsCluster97242B84": {
      "Type": "AWS::ECS::Cluster"
    },
    "EcsClusterDefaultAutoScalingGroupInstanceSecurityGroup912E1231": {
      "Type": "AWS::EC2::SecurityGroup",
      "Properties": {
        "GroupDescription": "aws-ecs-integ/EcsCluster/DefaultAutoScalingGroup/InstanceSecurityGroup",
        "SecurityGroupEgress": [
          {
            "CidrIp": "0.0.0.0/0",
            "Description": "Allow all outbound traffic by default",
            "IpProtocol": "-1"
          }
        ],
        "Tags": [
          {
            "Key": "Name",
            "Value": "aws-ecs-integ/EcsCluster/DefaultAutoScalingGroup"
          }
        ],
        "VpcId": {
          "Ref": "Vpc8378EB38"
        }
      }
    },
    "EcsClusterDefaultAutoScalingGroupInstanceRole3C026863": {
      "Type": "AWS::IAM::Role",
      "Properties": {
        "AssumeRolePolicyDocument": {
          "Statement": [
            {
              "Action": "sts:AssumeRole",
              "Effect": "Allow",
              "Principal": {
                "Service": {
                  "Fn::Join": [
                    "",
                    [
                      "ec2.",
                      {
                        "Ref": "AWS::URLSuffix"
                      }
                    ]
                  ]
                }
              }
            }
          ],
          "Version": "2012-10-17"
        }
      }
    },
    "EcsClusterDefaultAutoScalingGroupInstanceRoleDefaultPolicy04DC6C80": {
      "Type": "AWS::IAM::Policy",
      "Properties": {
        "PolicyDocument": {
          "Statement": [
            {
              "Action": [
                "ecs:CreateCluster",
                "ecs:DeregisterContainerInstance",
                "ecs:DiscoverPollEndpoint",
                "ecs:Poll",
                "ecs:RegisterContainerInstance",
                "ecs:StartTelemetrySession",
                "ecs:Submit*",
                "ecr:GetAuthorizationToken",
                "logs:CreateLogStream",
                "logs:PutLogEvents"
              ],
              "Effect": "Allow",
              "Resource": "*"
            }
          ],
          "Version": "2012-10-17"
        },
        "PolicyName": "EcsClusterDefaultAutoScalingGroupInstanceRoleDefaultPolicy04DC6C80",
        "Roles": [
          {
            "Ref": "EcsClusterDefaultAutoScalingGroupInstanceRole3C026863"
          }
        ]
      }
    },
    "EcsClusterDefaultAutoScalingGroupInstanceProfile2CE606B3": {
      "Type": "AWS::IAM::InstanceProfile",
      "Properties": {
        "Roles": [
          {
            "Ref": "EcsClusterDefaultAutoScalingGroupInstanceRole3C026863"
          }
        ]
      }
    },
    "EcsClusterDefaultAutoScalingGroupLaunchConfigB7E376C1": {
      "Type": "AWS::AutoScaling::LaunchConfiguration",
      "Properties": {
        "ImageId": {
          "Ref": "SsmParameterValueawsserviceecsoptimizedamiamazonlinux2recommendedimageidC96584B6F00A464EAD1953AFF4B05118Parameter"
        },
        "InstanceType": "t2.micro",
        "IamInstanceProfile": {
          "Ref": "EcsClusterDefaultAutoScalingGroupInstanceProfile2CE606B3"
        },
        "SecurityGroups": [
          {
            "Fn::GetAtt": [
              "EcsClusterDefaultAutoScalingGroupInstanceSecurityGroup912E1231",
              "GroupId"
            ]
          }
        ],
        "UserData": {
          "Fn::Base64": {
            "Fn::Join": [
              "",
              [
                "#!/bin/bash\necho ECS_CLUSTER=",
                {
                  "Ref": "EcsCluster97242B84"
                },
                " >> /etc/ecs/ecs.config\nsudo iptables --insert FORWARD 1 --in-interface docker+ --destination 169.254.169.254/32 --jump DROP\nsudo service iptables save\necho ECS_AWSVPC_BLOCK_IMDS=true >> /etc/ecs/ecs.config"
              ]
            ]
          }
        }
      },
      "DependsOn": [
        "EcsClusterDefaultAutoScalingGroupInstanceRoleDefaultPolicy04DC6C80",
        "EcsClusterDefaultAutoScalingGroupInstanceRole3C026863"
      ]
    },
    "EcsClusterDefaultAutoScalingGroupASGC1A785DB": {
      "Type": "AWS::AutoScaling::AutoScalingGroup",
      "Properties": {
        "MaxSize": "1",
        "MinSize": "1",
        "DesiredCapacity": "1",
        "LaunchConfigurationName": {
          "Ref": "EcsClusterDefaultAutoScalingGroupLaunchConfigB7E376C1"
        },
        "Tags": [
          {
            "Key": "Name",
            "PropagateAtLaunch": true,
            "Value": "aws-ecs-integ/EcsCluster/DefaultAutoScalingGroup"
          }
        ],
        "VPCZoneIdentifier": [
          {
            "Ref": "VpcPrivateSubnet1Subnet536B997A"
          },
          {
            "Ref": "VpcPrivateSubnet2Subnet3788AAA1"
          }
        ]
      },
      "UpdatePolicy": {
        "AutoScalingReplacingUpdate": {
          "WillReplace": true
        },
        "AutoScalingScheduledAction": {
          "IgnoreUnmodifiedGroupSizeProperties": true
        }
      }
    },
    "EcsClusterDefaultAutoScalingGroupDrainECSHookFunctionServiceRole94543EDA": {
      "Type": "AWS::IAM::Role",
      "Properties": {
        "AssumeRolePolicyDocument": {
          "Statement": [
            {
              "Action": "sts:AssumeRole",
              "Effect": "Allow",
              "Principal": {
                "Service": "lambda.amazonaws.com"
              }
            }
          ],
          "Version": "2012-10-17"
        },
        "ManagedPolicyArns": [
          {
            "Fn::Join": [
              "",
              [
                "arn:",
                {
                  "Ref": "AWS::Partition"
                },
                ":iam::aws:policy/service-role/AWSLambdaBasicExecutionRole"
              ]
            ]
          }
        ]
      }
    },
    "EcsClusterDefaultAutoScalingGroupDrainECSHookFunctionServiceRoleDefaultPolicyA45BF396": {
      "Type": "AWS::IAM::Policy",
      "Properties": {
        "PolicyDocument": {
          "Statement": [
            {
              "Action": [
                "ec2:DescribeInstances",
                "ec2:DescribeInstanceAttribute",
                "ec2:DescribeInstanceStatus",
                "ec2:DescribeHosts"
              ],
              "Effect": "Allow",
              "Resource": "*"
            },
            {
              "Action": "autoscaling:CompleteLifecycleAction",
              "Effect": "Allow",
              "Resource": {
                "Fn::Join": [
                  "",
                  [
                    "arn:",
                    {
                      "Ref": "AWS::Partition"
                    },
                    ":autoscaling:",
                    {
                      "Ref": "AWS::Region"
                    },
                    ":",
                    {
                      "Ref": "AWS::AccountId"
                    },
                    ":autoScalingGroup:*:autoScalingGroupName/",
                    {
                      "Ref": "EcsClusterDefaultAutoScalingGroupASGC1A785DB"
                    }
                  ]
                ]
              }
            },
            {
              "Action": [
                "ecs:DescribeContainerInstances",
                "ecs:DescribeTasks"
              ],
              "Effect": "Allow",
              "Resource": "*"
            },
            {
              "Action": [
                "ecs:ListContainerInstances",
                "ecs:SubmitContainerStateChange",
                "ecs:SubmitTaskStateChange"
              ],
              "Effect": "Allow",
              "Resource": {
                "Fn::GetAtt": [
                  "EcsCluster97242B84",
                  "Arn"
                ]
              }
            },
            {
              "Action": [
                "ecs:UpdateContainerInstancesState",
                "ecs:ListTasks"
              ],
              "Condition": {
                "ArnEquals": {
                  "ecs:cluster": {
                    "Fn::GetAtt": [
                      "EcsCluster97242B84",
                      "Arn"
                    ]
                  }
                }
              },
              "Effect": "Allow",
              "Resource": "*"
            }
          ],
          "Version": "2012-10-17"
        },
        "PolicyName": "EcsClusterDefaultAutoScalingGroupDrainECSHookFunctionServiceRoleDefaultPolicyA45BF396",
        "Roles": [
          {
            "Ref": "EcsClusterDefaultAutoScalingGroupDrainECSHookFunctionServiceRole94543EDA"
          }
        ]
      }
    },
    "EcsClusterDefaultAutoScalingGroupDrainECSHookFunctionE17A5F5E": {
      "Type": "AWS::Lambda::Function",
      "Properties": {
        "Code": {
          "ZipFile": "import boto3, json, os, time\n\necs = boto3.client('ecs')\nautoscaling = boto3.client('autoscaling')\n\n\ndef lambda_handler(event, context):\n  print(json.dumps(event))\n  cluster = os.environ['CLUSTER']\n  snsTopicArn = event['Records'][0]['Sns']['TopicArn']\n  lifecycle_event = json.loads(event['Records'][0]['Sns']['Message'])\n  instance_id = lifecycle_event.get('EC2InstanceId')\n  if not instance_id:\n    print('Got event without EC2InstanceId: %s', json.dumps(event))\n    return\n\n  instance_arn = container_instance_arn(cluster, instance_id)\n  print('Instance %s has container instance ARN %s' % (lifecycle_event['EC2InstanceId'], instance_arn))\n\n  if not instance_arn:\n    return\n\n  while has_tasks(cluster, instance_arn):\n    time.sleep(10)\n\n  try:\n    print('Terminating instance %s' % instance_id)\n    autoscaling.complete_lifecycle_action(\n        LifecycleActionResult='CONTINUE',\n        **pick(lifecycle_event, 'LifecycleHookName', 'LifecycleActionToken', 'AutoScalingGroupName'))\n  except Exception as e:\n    # Lifecycle action may have already completed.\n    print(str(e))\n\n\ndef container_instance_arn(cluster, instance_id):\n  \"\"\"Turn an instance ID into a container instance ARN.\"\"\"\n  arns = ecs.list_container_instances(cluster=cluster, filter='ec2InstanceId==' + instance_id)['containerInstanceArns']\n  if not arns:\n    return None\n  return arns[0]\n\n\ndef has_tasks(cluster, instance_arn):\n  \"\"\"Return True if the instance is running tasks for the given cluster.\"\"\"\n  instances = ecs.describe_container_instances(cluster=cluster, containerInstances=[instance_arn])['containerInstances']\n  if not instances:\n    return False\n  instance = instances[0]\n\n  if instance['status'] == 'ACTIVE':\n    # Start draining, then try again later\n    set_container_instance_to_draining(cluster, instance_arn)\n    return True\n\n  tasks = instance['runningTasksCount'] + instance['pendingTasksCount']\n  print('Instance %s has %s tasks' % (instance_arn, tasks))\n\n  return tasks > 0\n\n\ndef set_container_instance_to_draining(cluster, instance_arn):\n  ecs.update_container_instances_state(\n      cluster=cluster,\n      containerInstances=[instance_arn], status='DRAINING')\n\n\ndef pick(dct, *keys):\n  \"\"\"Pick a subset of a dict.\"\"\"\n  return {k: v for k, v in dct.items() if k in keys}\n"
        },
        "Handler": "index.lambda_handler",
        "Role": {
          "Fn::GetAtt": [
            "EcsClusterDefaultAutoScalingGroupDrainECSHookFunctionServiceRole94543EDA",
            "Arn"
          ]
        },
        "Runtime": "python3.6",
        "Environment": {
          "Variables": {
            "CLUSTER": {
              "Ref": "EcsCluster97242B84"
            }
          }
        },
        "Tags": [
          {
            "Key": "Name",
            "Value": "aws-ecs-integ/EcsCluster/DefaultAutoScalingGroup"
          }
        ],
        "Timeout": 310
      },
      "DependsOn": [
        "EcsClusterDefaultAutoScalingGroupDrainECSHookFunctionServiceRoleDefaultPolicyA45BF396",
        "EcsClusterDefaultAutoScalingGroupDrainECSHookFunctionServiceRole94543EDA"
      ]
    },
    "EcsClusterDefaultAutoScalingGroupDrainECSHookFunctionAllowInvokeawsecsintegEcsClusterDefaultAutoScalingGroupLifecycleHookDrainHookTopic7A89925AFDCBEE50": {
      "Type": "AWS::Lambda::Permission",
      "Properties": {
        "Action": "lambda:InvokeFunction",
        "FunctionName": {
          "Fn::GetAtt": [
            "EcsClusterDefaultAutoScalingGroupDrainECSHookFunctionE17A5F5E",
            "Arn"
          ]
        },
        "Principal": "sns.amazonaws.com",
        "SourceArn": {
          "Ref": "EcsClusterDefaultAutoScalingGroupLifecycleHookDrainHookTopicACD2D4A4"
        }
      }
    },
    "EcsClusterDefaultAutoScalingGroupDrainECSHookFunctionTopic8F34E394": {
      "Type": "AWS::SNS::Subscription",
      "Properties": {
        "Protocol": "lambda",
        "TopicArn": {
          "Ref": "EcsClusterDefaultAutoScalingGroupLifecycleHookDrainHookTopicACD2D4A4"
        },
        "Endpoint": {
          "Fn::GetAtt": [
            "EcsClusterDefaultAutoScalingGroupDrainECSHookFunctionE17A5F5E",
            "Arn"
          ]
        }
      }
    },
    "EcsClusterDefaultAutoScalingGroupLifecycleHookDrainHookRoleA38EC83B": {
      "Type": "AWS::IAM::Role",
      "Properties": {
        "AssumeRolePolicyDocument": {
          "Statement": [
            {
              "Action": "sts:AssumeRole",
              "Effect": "Allow",
              "Principal": {
                "Service": "autoscaling.amazonaws.com"
              }
            }
          ],
          "Version": "2012-10-17"
        }
      }
    },
    "EcsClusterDefaultAutoScalingGroupLifecycleHookDrainHookRoleDefaultPolicy75002F88": {
      "Type": "AWS::IAM::Policy",
      "Properties": {
        "PolicyDocument": {
          "Statement": [
            {
              "Action": "sns:Publish",
              "Effect": "Allow",
              "Resource": {
                "Ref": "EcsClusterDefaultAutoScalingGroupLifecycleHookDrainHookTopicACD2D4A4"
              }
            }
          ],
          "Version": "2012-10-17"
        },
        "PolicyName": "EcsClusterDefaultAutoScalingGroupLifecycleHookDrainHookRoleDefaultPolicy75002F88",
        "Roles": [
          {
            "Ref": "EcsClusterDefaultAutoScalingGroupLifecycleHookDrainHookRoleA38EC83B"
          }
        ]
      }
    },
    "EcsClusterDefaultAutoScalingGroupLifecycleHookDrainHookTopicACD2D4A4": {
      "Type": "AWS::SNS::Topic"
    },
    "EcsClusterDefaultAutoScalingGroupLifecycleHookDrainHookFFA63029": {
      "Type": "AWS::AutoScaling::LifecycleHook",
      "Properties": {
        "AutoScalingGroupName": {
          "Ref": "EcsClusterDefaultAutoScalingGroupASGC1A785DB"
        },
        "LifecycleTransition": "autoscaling:EC2_INSTANCE_TERMINATING",
        "DefaultResult": "CONTINUE",
        "HeartbeatTimeout": 300,
        "NotificationTargetARN": {
          "Ref": "EcsClusterDefaultAutoScalingGroupLifecycleHookDrainHookTopicACD2D4A4"
        },
        "RoleARN": {
          "Fn::GetAtt": [
            "EcsClusterDefaultAutoScalingGroupLifecycleHookDrainHookRoleA38EC83B",
            "Arn"
          ]
        }
      },
      "DependsOn": [
        "EcsClusterDefaultAutoScalingGroupLifecycleHookDrainHookRoleDefaultPolicy75002F88",
        "EcsClusterDefaultAutoScalingGroupLifecycleHookDrainHookRoleA38EC83B"
      ]
    },
    "TaskDefTaskRole1EDB4A67": {
      "Type": "AWS::IAM::Role",
      "Properties": {
        "AssumeRolePolicyDocument": {
          "Statement": [
            {
              "Action": "sts:AssumeRole",
              "Effect": "Allow",
              "Principal": {
                "Service": "ecs-tasks.amazonaws.com"
              }
            }
          ],
          "Version": "2012-10-17"
        }
      }
    },
    "TaskDef54694570": {
      "Type": "AWS::ECS::TaskDefinition",
      "Properties": {
        "ContainerDefinitions": [
          {
            "Essential": true,
            "Image": "amazon/amazon-ecs-sample",
            "Memory": 256,
            "Name": "web",
            "PortMappings": [
              {
                "ContainerPort": 80,
                "Protocol": "tcp"
              }
            ]
          }
        ],
        "Family": "awsecsintegTaskDef6FDFB69A",
        "NetworkMode": "awsvpc",
        "RequiresCompatibilities": [
          "EC2"
        ],
        "TaskRoleArn": {
          "Fn::GetAtt": [
            "TaskDefTaskRole1EDB4A67",
            "Arn"
          ]
        }
      }
    },
    "ServiceD69D759B": {
      "Type": "AWS::ECS::Service",
      "Properties": {
        "TaskDefinition": {
          "Ref": "TaskDef54694570"
        },
        "Cluster": {
          "Ref": "EcsCluster97242B84"
        },
        "DeploymentConfiguration": {
          "MaximumPercent": 200,
          "MinimumHealthyPercent": 50
        },
        "DesiredCount": 1,
        "HealthCheckGracePeriodSeconds": 60,
        "LaunchType": "EC2",
        "LoadBalancers": [
          {
            "ContainerName": "web",
            "ContainerPort": 80,
            "TargetGroupArn": {
              "Ref": "LBPublicListenerECSGroupD6A32205"
            }
          }
        ],
        "NetworkConfiguration": {
          "AwsvpcConfiguration": {
            "AssignPublicIp": "DISABLED",
            "SecurityGroups": [
              {
                "Fn::GetAtt": [
                  "ServiceSecurityGroupC96ED6A7",
                  "GroupId"
                ]
              }
            ],
            "Subnets": [
              {
                "Ref": "VpcPrivateSubnet1Subnet536B997A"
              },
              {
                "Ref": "VpcPrivateSubnet2Subnet3788AAA1"
              }
            ]
          }
        },
<<<<<<< HEAD
        "SchedulingStrategy": "REPLICA",
        "PropagateTags": "SERVICE",
        "EnableECSManagedTags": true,
        "ServiceRegistries": []
=======
        "SchedulingStrategy": "REPLICA"
>>>>>>> 6dcae29a
      },
      "DependsOn": [
        "LBPublicListenerECSGroupD6A32205",
        "LBPublicListener6E1F3D94"
      ]
    },
    "ServiceSecurityGroupC96ED6A7": {
      "Type": "AWS::EC2::SecurityGroup",
      "Properties": {
        "GroupDescription": "aws-ecs-integ/Service/SecurityGroup",
        "SecurityGroupEgress": [
          {
            "CidrIp": "0.0.0.0/0",
            "Description": "Allow all outbound traffic by default",
            "IpProtocol": "-1"
          }
        ],
        "VpcId": {
          "Ref": "Vpc8378EB38"
        }
      }
    },
    "ServiceSecurityGroupfromawsecsintegLBSecurityGroupC30F5EB480CD1B9463": {
      "Type": "AWS::EC2::SecurityGroupIngress",
      "Properties": {
        "IpProtocol": "tcp",
        "Description": "Load balancer to target",
        "FromPort": 80,
        "GroupId": {
          "Fn::GetAtt": [
            "ServiceSecurityGroupC96ED6A7",
            "GroupId"
          ]
        },
        "SourceSecurityGroupId": {
          "Fn::GetAtt": [
            "LBSecurityGroup8A41EA2B",
            "GroupId"
          ]
        },
        "ToPort": 80
      }
    },
    "LB8A12904C": {
      "Type": "AWS::ElasticLoadBalancingV2::LoadBalancer",
      "Properties": {
        "Scheme": "internet-facing",
        "SecurityGroups": [
          {
            "Fn::GetAtt": [
              "LBSecurityGroup8A41EA2B",
              "GroupId"
            ]
          }
        ],
        "Subnets": [
          {
            "Ref": "VpcPublicSubnet1Subnet5C2D37C4"
          },
          {
            "Ref": "VpcPublicSubnet2Subnet691E08A3"
          }
        ],
        "Type": "application"
      },
      "DependsOn": [
        "VpcPublicSubnet1DefaultRoute3DA9E72A",
        "VpcPublicSubnet2DefaultRoute97F91067"
      ]
    },
    "LBSecurityGroup8A41EA2B": {
      "Type": "AWS::EC2::SecurityGroup",
      "Properties": {
        "GroupDescription": "Automatically created Security Group for ELB awsecsintegLBC73915FE",
        "SecurityGroupIngress": [
          {
            "CidrIp": "0.0.0.0/0",
            "Description": "Allow from anyone on port 80",
            "FromPort": 80,
            "IpProtocol": "tcp",
            "ToPort": 80
          }
        ],
        "VpcId": {
          "Ref": "Vpc8378EB38"
        }
      }
    },
    "LBSecurityGrouptoawsecsintegServiceSecurityGroup48EE4368807B287D7F": {
      "Type": "AWS::EC2::SecurityGroupEgress",
      "Properties": {
        "GroupId": {
          "Fn::GetAtt": [
            "LBSecurityGroup8A41EA2B",
            "GroupId"
          ]
        },
        "IpProtocol": "tcp",
        "Description": "Load balancer to target",
        "DestinationSecurityGroupId": {
          "Fn::GetAtt": [
            "ServiceSecurityGroupC96ED6A7",
            "GroupId"
          ]
        },
        "FromPort": 80,
        "ToPort": 80
      }
    },
    "LBPublicListener6E1F3D94": {
      "Type": "AWS::ElasticLoadBalancingV2::Listener",
      "Properties": {
        "DefaultActions": [
          {
            "TargetGroupArn": {
              "Ref": "LBPublicListenerECSGroupD6A32205"
            },
            "Type": "forward"
          }
        ],
        "LoadBalancerArn": {
          "Ref": "LB8A12904C"
        },
        "Port": 80,
        "Protocol": "HTTP"
      }
    },
    "LBPublicListenerECSGroupD6A32205": {
      "Type": "AWS::ElasticLoadBalancingV2::TargetGroup",
      "Properties": {
        "Port": 80,
        "Protocol": "HTTP",
        "TargetType": "ip",
        "VpcId": {
          "Ref": "Vpc8378EB38"
        }
      }
    }
  },
  "Parameters": {
    "SsmParameterValueawsserviceecsoptimizedamiamazonlinux2recommendedimageidC96584B6F00A464EAD1953AFF4B05118Parameter": {
      "Type": "AWS::SSM::Parameter::Value<String>",
      "Default": "/aws/service/ecs/optimized-ami/amazon-linux-2/recommended/image_id"
    }
  },
  "Outputs": {
    "LoadBalancerDNS": {
      "Value": {
        "Fn::GetAtt": [
          "LB8A12904C",
          "DNSName"
        ]
      }
    }
  }
}<|MERGE_RESOLUTION|>--- conflicted
+++ resolved
@@ -858,14 +858,10 @@
             ]
           }
         },
-<<<<<<< HEAD
         "SchedulingStrategy": "REPLICA",
         "PropagateTags": "SERVICE",
         "EnableECSManagedTags": true,
         "ServiceRegistries": []
-=======
-        "SchedulingStrategy": "REPLICA"
->>>>>>> 6dcae29a
       },
       "DependsOn": [
         "LBPublicListenerECSGroupD6A32205",
