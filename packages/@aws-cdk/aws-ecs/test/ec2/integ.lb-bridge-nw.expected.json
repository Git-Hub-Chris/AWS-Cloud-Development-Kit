{
  "Resources": {
    "Vpc8378EB38": {
      "Type": "AWS::EC2::VPC",
      "Properties": {
        "CidrBlock": "10.0.0.0/16",
        "EnableDnsHostnames": true,
        "EnableDnsSupport": true,
        "InstanceTenancy": "default",
        "Tags": [
          {
            "Key": "Name",
            "Value": "aws-ecs-integ-ecs/Vpc"
          }
        ]
      }
    },
    "VpcPublicSubnet1Subnet5C2D37C4": {
      "Type": "AWS::EC2::Subnet",
      "Properties": {
        "CidrBlock": "10.0.0.0/18",
        "VpcId": {
          "Ref": "Vpc8378EB38"
        },
        "AvailabilityZone": "test-region-1a",
        "MapPublicIpOnLaunch": true,
        "Tags": [
          {
            "Key": "Name",
            "Value": "aws-ecs-integ-ecs/Vpc/PublicSubnet1"
          },
          {
            "Key": "aws-cdk:subnet-name",
            "Value": "Public"
          },
          {
            "Key": "aws-cdk:subnet-type",
            "Value": "Public"
          }
        ]
      }
    },
    "VpcPublicSubnet1RouteTable6C95E38E": {
      "Type": "AWS::EC2::RouteTable",
      "Properties": {
        "VpcId": {
          "Ref": "Vpc8378EB38"
        },
        "Tags": [
          {
            "Key": "Name",
            "Value": "aws-ecs-integ-ecs/Vpc/PublicSubnet1"
          }
        ]
      }
    },
    "VpcPublicSubnet1RouteTableAssociation97140677": {
      "Type": "AWS::EC2::SubnetRouteTableAssociation",
      "Properties": {
        "RouteTableId": {
          "Ref": "VpcPublicSubnet1RouteTable6C95E38E"
        },
        "SubnetId": {
          "Ref": "VpcPublicSubnet1Subnet5C2D37C4"
        }
      }
    },
    "VpcPublicSubnet1DefaultRoute3DA9E72A": {
      "Type": "AWS::EC2::Route",
      "Properties": {
        "RouteTableId": {
          "Ref": "VpcPublicSubnet1RouteTable6C95E38E"
        },
        "DestinationCidrBlock": "0.0.0.0/0",
        "GatewayId": {
          "Ref": "VpcIGWD7BA715C"
        }
      },
      "DependsOn": [
        "VpcVPCGWBF912B6E"
      ]
    },
    "VpcPublicSubnet1EIPD7E02669": {
      "Type": "AWS::EC2::EIP",
      "Properties": {
        "Domain": "vpc"
      }
    },
    "VpcPublicSubnet1NATGateway4D7517AA": {
      "Type": "AWS::EC2::NatGateway",
      "Properties": {
        "AllocationId": {
          "Fn::GetAtt": [
            "VpcPublicSubnet1EIPD7E02669",
            "AllocationId"
          ]
        },
        "SubnetId": {
          "Ref": "VpcPublicSubnet1Subnet5C2D37C4"
        },
        "Tags": [
          {
            "Key": "Name",
            "Value": "aws-ecs-integ-ecs/Vpc/PublicSubnet1"
          }
        ]
      }
    },
    "VpcPublicSubnet2Subnet691E08A3": {
      "Type": "AWS::EC2::Subnet",
      "Properties": {
        "CidrBlock": "10.0.64.0/18",
        "VpcId": {
          "Ref": "Vpc8378EB38"
        },
        "AvailabilityZone": "test-region-1b",
        "MapPublicIpOnLaunch": true,
        "Tags": [
          {
            "Key": "Name",
            "Value": "aws-ecs-integ-ecs/Vpc/PublicSubnet2"
          },
          {
            "Key": "aws-cdk:subnet-name",
            "Value": "Public"
          },
          {
            "Key": "aws-cdk:subnet-type",
            "Value": "Public"
          }
        ]
      }
    },
    "VpcPublicSubnet2RouteTable94F7E489": {
      "Type": "AWS::EC2::RouteTable",
      "Properties": {
        "VpcId": {
          "Ref": "Vpc8378EB38"
        },
        "Tags": [
          {
            "Key": "Name",
            "Value": "aws-ecs-integ-ecs/Vpc/PublicSubnet2"
          }
        ]
      }
    },
    "VpcPublicSubnet2RouteTableAssociationDD5762D8": {
      "Type": "AWS::EC2::SubnetRouteTableAssociation",
      "Properties": {
        "RouteTableId": {
          "Ref": "VpcPublicSubnet2RouteTable94F7E489"
        },
        "SubnetId": {
          "Ref": "VpcPublicSubnet2Subnet691E08A3"
        }
      }
    },
    "VpcPublicSubnet2DefaultRoute97F91067": {
      "Type": "AWS::EC2::Route",
      "Properties": {
        "RouteTableId": {
          "Ref": "VpcPublicSubnet2RouteTable94F7E489"
        },
        "DestinationCidrBlock": "0.0.0.0/0",
        "GatewayId": {
          "Ref": "VpcIGWD7BA715C"
        }
      },
      "DependsOn": [
        "VpcVPCGWBF912B6E"
      ]
    },
    "VpcPublicSubnet2EIP3C605A87": {
      "Type": "AWS::EC2::EIP",
      "Properties": {
        "Domain": "vpc"
      }
    },
    "VpcPublicSubnet2NATGateway9182C01D": {
      "Type": "AWS::EC2::NatGateway",
      "Properties": {
        "AllocationId": {
          "Fn::GetAtt": [
            "VpcPublicSubnet2EIP3C605A87",
            "AllocationId"
          ]
        },
        "SubnetId": {
          "Ref": "VpcPublicSubnet2Subnet691E08A3"
        },
        "Tags": [
          {
            "Key": "Name",
            "Value": "aws-ecs-integ-ecs/Vpc/PublicSubnet2"
          }
        ]
      }
    },
    "VpcPrivateSubnet1Subnet536B997A": {
      "Type": "AWS::EC2::Subnet",
      "Properties": {
        "CidrBlock": "10.0.128.0/18",
        "VpcId": {
          "Ref": "Vpc8378EB38"
        },
        "AvailabilityZone": "test-region-1a",
        "MapPublicIpOnLaunch": false,
        "Tags": [
          {
            "Key": "Name",
            "Value": "aws-ecs-integ-ecs/Vpc/PrivateSubnet1"
          },
          {
            "Key": "aws-cdk:subnet-name",
            "Value": "Private"
          },
          {
            "Key": "aws-cdk:subnet-type",
            "Value": "Private"
          }
        ]
      }
    },
    "VpcPrivateSubnet1RouteTableB2C5B500": {
      "Type": "AWS::EC2::RouteTable",
      "Properties": {
        "VpcId": {
          "Ref": "Vpc8378EB38"
        },
        "Tags": [
          {
            "Key": "Name",
            "Value": "aws-ecs-integ-ecs/Vpc/PrivateSubnet1"
          }
        ]
      }
    },
    "VpcPrivateSubnet1RouteTableAssociation70C59FA6": {
      "Type": "AWS::EC2::SubnetRouteTableAssociation",
      "Properties": {
        "RouteTableId": {
          "Ref": "VpcPrivateSubnet1RouteTableB2C5B500"
        },
        "SubnetId": {
          "Ref": "VpcPrivateSubnet1Subnet536B997A"
        }
      }
    },
    "VpcPrivateSubnet1DefaultRouteBE02A9ED": {
      "Type": "AWS::EC2::Route",
      "Properties": {
        "RouteTableId": {
          "Ref": "VpcPrivateSubnet1RouteTableB2C5B500"
        },
        "DestinationCidrBlock": "0.0.0.0/0",
        "NatGatewayId": {
          "Ref": "VpcPublicSubnet1NATGateway4D7517AA"
        }
      }
    },
    "VpcPrivateSubnet2Subnet3788AAA1": {
      "Type": "AWS::EC2::Subnet",
      "Properties": {
        "CidrBlock": "10.0.192.0/18",
        "VpcId": {
          "Ref": "Vpc8378EB38"
        },
        "AvailabilityZone": "test-region-1b",
        "MapPublicIpOnLaunch": false,
        "Tags": [
          {
            "Key": "Name",
            "Value": "aws-ecs-integ-ecs/Vpc/PrivateSubnet2"
          },
          {
            "Key": "aws-cdk:subnet-name",
            "Value": "Private"
          },
          {
            "Key": "aws-cdk:subnet-type",
            "Value": "Private"
          }
        ]
      }
    },
    "VpcPrivateSubnet2RouteTableA678073B": {
      "Type": "AWS::EC2::RouteTable",
      "Properties": {
        "VpcId": {
          "Ref": "Vpc8378EB38"
        },
        "Tags": [
          {
            "Key": "Name",
            "Value": "aws-ecs-integ-ecs/Vpc/PrivateSubnet2"
          }
        ]
      }
    },
    "VpcPrivateSubnet2RouteTableAssociationA89CAD56": {
      "Type": "AWS::EC2::SubnetRouteTableAssociation",
      "Properties": {
        "RouteTableId": {
          "Ref": "VpcPrivateSubnet2RouteTableA678073B"
        },
        "SubnetId": {
          "Ref": "VpcPrivateSubnet2Subnet3788AAA1"
        }
      }
    },
    "VpcPrivateSubnet2DefaultRoute060D2087": {
      "Type": "AWS::EC2::Route",
      "Properties": {
        "RouteTableId": {
          "Ref": "VpcPrivateSubnet2RouteTableA678073B"
        },
        "DestinationCidrBlock": "0.0.0.0/0",
        "NatGatewayId": {
          "Ref": "VpcPublicSubnet2NATGateway9182C01D"
        }
      }
    },
    "VpcIGWD7BA715C": {
      "Type": "AWS::EC2::InternetGateway",
      "Properties": {
        "Tags": [
          {
            "Key": "Name",
            "Value": "aws-ecs-integ-ecs/Vpc"
          }
        ]
      }
    },
    "VpcVPCGWBF912B6E": {
      "Type": "AWS::EC2::VPCGatewayAttachment",
      "Properties": {
        "VpcId": {
          "Ref": "Vpc8378EB38"
        },
        "InternetGatewayId": {
          "Ref": "VpcIGWD7BA715C"
        }
      }
    },
    "EcsCluster97242B84": {
      "Type": "AWS::ECS::Cluster"
    },
    "EcsClusterDefaultAutoScalingGroupInstanceSecurityGroup912E1231": {
      "Type": "AWS::EC2::SecurityGroup",
      "Properties": {
        "GroupDescription": "aws-ecs-integ-ecs/EcsCluster/DefaultAutoScalingGroup/InstanceSecurityGroup",
        "SecurityGroupEgress": [
          {
            "CidrIp": "0.0.0.0/0",
            "Description": "Allow all outbound traffic by default",
            "IpProtocol": "-1"
          }
        ],
        "SecurityGroupIngress": [],
        "Tags": [
          {
            "Key": "Name",
            "Value": "aws-ecs-integ-ecs/EcsCluster/DefaultAutoScalingGroup"
          }
        ],
        "VpcId": {
          "Ref": "Vpc8378EB38"
        }
      }
    },
    "EcsClusterDefaultAutoScalingGroupInstanceSecurityGroupfromawsecsintegecsLBSecurityGroup7DA9012980800B834EB8": {
      "Type": "AWS::EC2::SecurityGroupIngress",
      "Properties": {
        "IpProtocol": "tcp",
        "Description": "Load balancer to target",
        "FromPort": 8080,
        "GroupId": {
          "Fn::GetAtt": [
            "EcsClusterDefaultAutoScalingGroupInstanceSecurityGroup912E1231",
            "GroupId"
          ]
        },
        "SourceSecurityGroupId": {
          "Fn::GetAtt": [
            "LBSecurityGroup8A41EA2B",
            "GroupId"
          ]
        },
        "ToPort": 8080
      }
    },
    "EcsClusterDefaultAutoScalingGroupInstanceRole3C026863": {
      "Type": "AWS::IAM::Role",
      "Properties": {
        "AssumeRolePolicyDocument": {
          "Statement": [
            {
              "Action": "sts:AssumeRole",
              "Effect": "Allow",
              "Principal": {
                "Service": {
                  "Fn::Join": [
                    "",
                    [
                      "ec2.",
                      {
                        "Ref": "AWS::URLSuffix"
                      }
                    ]
                  ]
                }
              }
            }
          ],
          "Version": "2012-10-17"
        }
      }
    },
    "EcsClusterDefaultAutoScalingGroupInstanceRoleDefaultPolicy04DC6C80": {
      "Type": "AWS::IAM::Policy",
      "Properties": {
        "PolicyDocument": {
          "Statement": [
            {
              "Action": [
                "ecs:CreateCluster",
                "ecs:DeregisterContainerInstance",
                "ecs:DiscoverPollEndpoint",
                "ecs:Poll",
                "ecs:RegisterContainerInstance",
                "ecs:StartTelemetrySession",
                "ecs:Submit*",
                "ecr:GetAuthorizationToken",
                "logs:CreateLogStream",
                "logs:PutLogEvents"
              ],
              "Effect": "Allow",
              "Resource": "*"
            }
          ],
          "Version": "2012-10-17"
        },
        "PolicyName": "EcsClusterDefaultAutoScalingGroupInstanceRoleDefaultPolicy04DC6C80",
        "Roles": [
          {
            "Ref": "EcsClusterDefaultAutoScalingGroupInstanceRole3C026863"
          }
        ]
      }
    },
    "EcsClusterDefaultAutoScalingGroupInstanceProfile2CE606B3": {
      "Type": "AWS::IAM::InstanceProfile",
      "Properties": {
        "Roles": [
          {
            "Ref": "EcsClusterDefaultAutoScalingGroupInstanceRole3C026863"
          }
        ]
      }
    },
    "EcsClusterDefaultAutoScalingGroupLaunchConfigB7E376C1": {
      "Type": "AWS::AutoScaling::LaunchConfiguration",
      "Properties": {
        "ImageId": "ami-1234",
        "InstanceType": "t2.micro",
        "IamInstanceProfile": {
          "Ref": "EcsClusterDefaultAutoScalingGroupInstanceProfile2CE606B3"
        },
        "SecurityGroups": [
          {
            "Fn::GetAtt": [
              "EcsClusterDefaultAutoScalingGroupInstanceSecurityGroup912E1231",
              "GroupId"
            ]
          }
        ],
        "UserData": {
          "Fn::Base64": {
            "Fn::Join": [
              "",
              [
                "#!/bin/bash\necho ECS_CLUSTER=",
                {
                  "Ref": "EcsCluster97242B84"
                },
                " >> /etc/ecs/ecs.config\nsudo iptables --insert FORWARD 1 --in-interface docker+ --destination 169.254.169.254/32 --jump DROP\nsudo service iptables save\necho ECS_AWSVPC_BLOCK_IMDS=true >> /etc/ecs/ecs.config"
              ]
            ]
          }
        }
      },
      "DependsOn": [
        "EcsClusterDefaultAutoScalingGroupInstanceRoleDefaultPolicy04DC6C80",
        "EcsClusterDefaultAutoScalingGroupInstanceRole3C026863"
      ]
    },
    "EcsClusterDefaultAutoScalingGroupASGC1A785DB": {
      "Type": "AWS::AutoScaling::AutoScalingGroup",
      "Properties": {
        "MaxSize": "1",
        "MinSize": "1",
        "DesiredCapacity": "1",
        "LaunchConfigurationName": {
          "Ref": "EcsClusterDefaultAutoScalingGroupLaunchConfigB7E376C1"
        },
        "Tags": [
          {
            "Key": "Name",
            "PropagateAtLaunch": true,
            "Value": "aws-ecs-integ-ecs/EcsCluster/DefaultAutoScalingGroup"
          }
        ],
        "VPCZoneIdentifier": [
          {
            "Ref": "VpcPrivateSubnet1Subnet536B997A"
          },
          {
            "Ref": "VpcPrivateSubnet2Subnet3788AAA1"
          }
        ]
      },
      "UpdatePolicy": {
        "AutoScalingReplacingUpdate": {
          "WillReplace": true
        },
        "AutoScalingScheduledAction": {
          "IgnoreUnmodifiedGroupSizeProperties": true
        }
      }
    },
    "EcsClusterDefaultAutoScalingGroupDrainECSHookTopicC705BD25": {
      "Type": "AWS::SNS::Topic"
    },
    "EcsClusterDefaultAutoScalingGroupDrainECSHookFunctionServiceRole94543EDA": {
      "Type": "AWS::IAM::Role",
      "Properties": {
        "AssumeRolePolicyDocument": {
          "Statement": [
            {
              "Action": "sts:AssumeRole",
              "Effect": "Allow",
              "Principal": {
                "Service": {
                  "Fn::Join": [
                    "",
                    [
                      "lambda.",
                      {
                        "Ref": "AWS::URLSuffix"
                      }
                    ]
                  ]
                }
              }
            }
          ],
          "Version": "2012-10-17"
        },
        "ManagedPolicyArns": [
          {
            "Fn::Join": [
              "",
              [
                "arn:",
                {
                  "Ref": "AWS::Partition"
                },
                ":iam::aws:policy/service-role/AWSLambdaBasicExecutionRole"
              ]
            ]
          }
        ]
      }
    },
    "EcsClusterDefaultAutoScalingGroupDrainECSHookFunctionServiceRoleDefaultPolicyA45BF396": {
      "Type": "AWS::IAM::Policy",
      "Properties": {
        "PolicyDocument": {
          "Statement": [
            {
              "Action": [
                "autoscaling:CompleteLifecycleAction",
                "ec2:DescribeInstances",
                "ec2:DescribeInstanceAttribute",
                "ec2:DescribeInstanceStatus",
                "ec2:DescribeHosts"
              ],
              "Effect": "Allow",
              "Resource": "*"
            },
            {
              "Action": [
                "ecs:ListContainerInstances",
                "ecs:SubmitContainerStateChange",
                "ecs:SubmitTaskStateChange",
                "ecs:DescribeContainerInstances",
                "ecs:UpdateContainerInstancesState",
                "ecs:ListTasks",
                "ecs:DescribeTasks"
              ],
              "Effect": "Allow",
              "Resource": "*"
            }
          ],
          "Version": "2012-10-17"
        },
        "PolicyName": "EcsClusterDefaultAutoScalingGroupDrainECSHookFunctionServiceRoleDefaultPolicyA45BF396",
        "Roles": [
          {
            "Ref": "EcsClusterDefaultAutoScalingGroupDrainECSHookFunctionServiceRole94543EDA"
          }
        ]
      }
    },
    "EcsClusterDefaultAutoScalingGroupDrainECSHookFunctionE17A5F5E": {
      "Type": "AWS::Lambda::Function",
      "Properties": {
        "Code": {
          "ZipFile": "import boto3, json, os, time\n\necs = boto3.client('ecs')\nautoscaling = boto3.client('autoscaling')\n\n\ndef lambda_handler(event, context):\n  print(json.dumps(event))\n  cluster = os.environ['CLUSTER']\n  snsTopicArn = event['Records'][0]['Sns']['TopicArn']\n  lifecycle_event = json.loads(event['Records'][0]['Sns']['Message'])\n  instance_id = lifecycle_event.get('EC2InstanceId')\n  if not instance_id:\n    print('Got event without EC2InstanceId: %s', json.dumps(event))\n    return\n\n  instance_arn = container_instance_arn(cluster, instance_id)\n  print('Instance %s has container instance ARN %s' % (lifecycle_event['EC2InstanceId'], instance_arn))\n\n  if not instance_arn:\n    return\n\n  while has_tasks(cluster, instance_arn):\n    time.sleep(10)\n\n  try:\n    print('Terminating instance %s' % instance_id)\n    autoscaling.complete_lifecycle_action(\n        LifecycleActionResult='CONTINUE',\n        **pick(lifecycle_event, 'LifecycleHookName', 'LifecycleActionToken', 'AutoScalingGroupName'))\n  except Exception as e:\n    # Lifecycle action may have already completed.\n    print(str(e))\n\n\ndef container_instance_arn(cluster, instance_id):\n  \"\"\"Turn an instance ID into a container instance ARN.\"\"\"\n  arns = ecs.list_container_instances(cluster=cluster, filter='ec2InstanceId==' + instance_id)['containerInstanceArns']\n  if not arns:\n    return None\n  return arns[0]\n\n\ndef has_tasks(cluster, instance_arn):\n  \"\"\"Return True if the instance is running tasks for the given cluster.\"\"\"\n  instances = ecs.describe_container_instances(cluster=cluster, containerInstances=[instance_arn])['containerInstances']\n  if not instances:\n    return False\n  instance = instances[0]\n\n  if instance['status'] == 'ACTIVE':\n    # Start draining, then try again later\n    set_container_instance_to_draining(cluster, instance_arn)\n    return True\n\n  tasks = instance['runningTasksCount'] + instance['pendingTasksCount']\n  print('Instance %s has %s tasks' % (instance_arn, tasks))\n\n  return tasks > 0\n\n\ndef set_container_instance_to_draining(cluster, instance_arn):\n  ecs.update_container_instances_state(\n      cluster=cluster,\n      containerInstances=[instance_arn], status='DRAINING')\n\n\ndef pick(dct, *keys):\n  \"\"\"Pick a subset of a dict.\"\"\"\n  return {k: v for k, v in dct.items() if k in keys}\n"
        },
        "Handler": "index.lambda_handler",
        "Role": {
          "Fn::GetAtt": [
            "EcsClusterDefaultAutoScalingGroupDrainECSHookFunctionServiceRole94543EDA",
            "Arn"
          ]
        },
        "Runtime": "python3.6",
        "Environment": {
          "Variables": {
            "CLUSTER": {
              "Ref": "EcsCluster97242B84"
            }
          }
        },
        "Tags": [
          {
            "Key": "Name",
            "Value": "aws-ecs-integ-ecs/EcsCluster/DefaultAutoScalingGroup"
          }
        ],
        "Timeout": 310
      },
      "DependsOn": [
        "EcsClusterDefaultAutoScalingGroupDrainECSHookFunctionServiceRoleDefaultPolicyA45BF396",
        "EcsClusterDefaultAutoScalingGroupDrainECSHookFunctionServiceRole94543EDA"
      ]
    },
    "EcsClusterDefaultAutoScalingGroupDrainECSHookFunctionTopicSubscriptionDA5F8A10": {
      "Type": "AWS::SNS::Subscription",
      "Properties": {
<<<<<<< HEAD
=======
        "Protocol": "lambda",
        "TopicArn": {
          "Ref": "EcsClusterDefaultAutoScalingGroupDrainECSHookTopicC705BD25"
        },
>>>>>>> e6f3f485
        "Endpoint": {
          "Fn::GetAtt": [
            "EcsClusterDefaultAutoScalingGroupDrainECSHookFunctionE17A5F5E",
            "Arn"
          ]
<<<<<<< HEAD
        },
        "Protocol": "lambda",
        "TopicArn": {
          "Ref": "EcsClusterDefaultAutoScalingGroupDrainECSHookTopicC705BD25"
=======
>>>>>>> e6f3f485
        }
      }
    },
    "EcsClusterDefaultAutoScalingGroupDrainECSHookFunctionTopicE6B1EBA6": {
      "Type": "AWS::Lambda::Permission",
      "Properties": {
        "Action": "lambda:InvokeFunction",
        "FunctionName": {
          "Ref": "EcsClusterDefaultAutoScalingGroupDrainECSHookFunctionE17A5F5E"
        },
        "Principal": "sns.amazonaws.com",
        "SourceArn": {
          "Ref": "EcsClusterDefaultAutoScalingGroupDrainECSHookTopicC705BD25"
        }
      }
    },
    "EcsClusterDefaultAutoScalingGroupLifecycleHookDrainHookRoleA38EC83B": {
      "Type": "AWS::IAM::Role",
      "Properties": {
        "AssumeRolePolicyDocument": {
          "Statement": [
            {
              "Action": "sts:AssumeRole",
              "Effect": "Allow",
              "Principal": {
                "Service": {
                  "Fn::Join": [
                    "",
                    [
                      "autoscaling.",
                      {
                        "Ref": "AWS::URLSuffix"
                      }
                    ]
                  ]
                }
              }
            }
          ],
          "Version": "2012-10-17"
        }
      }
    },
    "EcsClusterDefaultAutoScalingGroupLifecycleHookDrainHookRoleDefaultPolicy75002F88": {
      "Type": "AWS::IAM::Policy",
      "Properties": {
        "PolicyDocument": {
          "Statement": [
            {
              "Action": "sns:Publish",
              "Effect": "Allow",
              "Resource": {
                "Ref": "EcsClusterDefaultAutoScalingGroupDrainECSHookTopicC705BD25"
              }
            }
          ],
          "Version": "2012-10-17"
        },
        "PolicyName": "EcsClusterDefaultAutoScalingGroupLifecycleHookDrainHookRoleDefaultPolicy75002F88",
        "Roles": [
          {
            "Ref": "EcsClusterDefaultAutoScalingGroupLifecycleHookDrainHookRoleA38EC83B"
          }
        ]
      }
    },
    "EcsClusterDefaultAutoScalingGroupLifecycleHookDrainHookFFA63029": {
      "Type": "AWS::AutoScaling::LifecycleHook",
      "Properties": {
        "AutoScalingGroupName": {
          "Ref": "EcsClusterDefaultAutoScalingGroupASGC1A785DB"
        },
        "LifecycleTransition": "autoscaling:EC2_INSTANCE_TERMINATING",
        "DefaultResult": "CONTINUE",
        "HeartbeatTimeout": 300,
        "NotificationTargetARN": {
          "Ref": "EcsClusterDefaultAutoScalingGroupDrainECSHookTopicC705BD25"
        },
        "RoleARN": {
          "Fn::GetAtt": [
            "EcsClusterDefaultAutoScalingGroupLifecycleHookDrainHookRoleA38EC83B",
            "Arn"
          ]
        }
      },
      "DependsOn": [
        "EcsClusterDefaultAutoScalingGroupLifecycleHookDrainHookRoleDefaultPolicy75002F88",
        "EcsClusterDefaultAutoScalingGroupLifecycleHookDrainHookRoleA38EC83B"
      ]
    },
    "TaskDefTaskRole1EDB4A67": {
      "Type": "AWS::IAM::Role",
      "Properties": {
        "AssumeRolePolicyDocument": {
          "Statement": [
            {
              "Action": "sts:AssumeRole",
              "Effect": "Allow",
              "Principal": {
                "Service": {
                  "Fn::Join": [
                    "",
                    [
                      "ecs-tasks.",
                      {
                        "Ref": "AWS::URLSuffix"
                      }
                    ]
                  ]
                }
              }
            }
          ],
          "Version": "2012-10-17"
        }
      }
    },
    "TaskDef54694570": {
      "Type": "AWS::ECS::TaskDefinition",
      "Properties": {
        "ContainerDefinitions": [
          {
            "Essential": true,
            "Image": "amazon/amazon-ecs-sample",
            "Links": [],
            "LinuxParameters": {
              "Capabilities": {
                "Add": [],
                "Drop": []
              },
              "Devices": [],
              "Tmpfs": []
            },
            "Memory": 256,
            "MountPoints": [],
            "Name": "web",
            "PortMappings": [
              {
                "ContainerPort": 80,
                "HostPort": 8080,
                "Protocol": "tcp"
              }
            ],
            "Ulimits": [],
            "VolumesFrom": []
          }
        ],
        "Family": "awsecsintegecsTaskDef8DD0C801",
        "NetworkMode": "bridge",
        "PlacementConstraints": [],
        "RequiresCompatibilities": [
          "EC2"
        ],
        "TaskRoleArn": {
          "Fn::GetAtt": [
            "TaskDefTaskRole1EDB4A67",
            "Arn"
          ]
        },
        "Volumes": []
      }
    },
    "ServiceD69D759B": {
      "Type": "AWS::ECS::Service",
      "Properties": {
        "TaskDefinition": {
          "Ref": "TaskDef54694570"
        },
        "Cluster": {
          "Ref": "EcsCluster97242B84"
        },
        "DeploymentConfiguration": {
          "MaximumPercent": 200,
          "MinimumHealthyPercent": 50
        },
        "DesiredCount": 1,
        "LaunchType": "EC2",
        "LoadBalancers": [
          {
            "ContainerName": "web",
            "ContainerPort": 80,
            "TargetGroupArn": {
              "Ref": "LBPublicListenerECSGroupD6A32205"
            }
          }
        ],
        "PlacementConstraints": [],
        "PlacementStrategies": [],
        "SchedulingStrategy": "REPLICA"
      },
      "DependsOn": [
        "LBPublicListenerECSGroupD6A32205",
        "LBPublicListener6E1F3D94"
      ]
    },
    "LB8A12904C": {
      "Type": "AWS::ElasticLoadBalancingV2::LoadBalancer",
      "Properties": {
        "LoadBalancerAttributes": [],
        "Scheme": "internet-facing",
        "SecurityGroups": [
          {
            "Fn::GetAtt": [
              "LBSecurityGroup8A41EA2B",
              "GroupId"
            ]
          }
        ],
        "Subnets": [
          {
            "Ref": "VpcPublicSubnet1Subnet5C2D37C4"
          },
          {
            "Ref": "VpcPublicSubnet2Subnet691E08A3"
          }
        ],
        "Type": "application"
      },
      "DependsOn": [
        "VpcPublicSubnet1DefaultRoute3DA9E72A",
        "VpcPublicSubnet2DefaultRoute97F91067"
      ]
    },
    "LBSecurityGroup8A41EA2B": {
      "Type": "AWS::EC2::SecurityGroup",
      "Properties": {
        "GroupDescription": "Automatically created Security Group for ELB awsecsintegecsLB84BFA683",
        "SecurityGroupEgress": [],
        "SecurityGroupIngress": [
          {
            "CidrIp": "0.0.0.0/0",
            "Description": "Allow from anyone on port 80",
            "FromPort": 80,
            "IpProtocol": "tcp",
            "ToPort": 80
          }
        ],
        "VpcId": {
          "Ref": "Vpc8378EB38"
        }
      }
    },
    "LBSecurityGrouptoawsecsintegecsEcsClusterDefaultAutoScalingGroupInstanceSecurityGroupE3116410808033398DFA": {
      "Type": "AWS::EC2::SecurityGroupEgress",
      "Properties": {
        "GroupId": {
          "Fn::GetAtt": [
            "LBSecurityGroup8A41EA2B",
            "GroupId"
          ]
        },
        "IpProtocol": "tcp",
        "Description": "Load balancer to target",
        "DestinationSecurityGroupId": {
          "Fn::GetAtt": [
            "EcsClusterDefaultAutoScalingGroupInstanceSecurityGroup912E1231",
            "GroupId"
          ]
        },
        "FromPort": 8080,
        "ToPort": 8080
      }
    },
    "LBPublicListener6E1F3D94": {
      "Type": "AWS::ElasticLoadBalancingV2::Listener",
      "Properties": {
        "DefaultActions": [
          {
            "TargetGroupArn": {
              "Ref": "LBPublicListenerECSGroupD6A32205"
            },
            "Type": "forward"
          }
        ],
        "LoadBalancerArn": {
          "Ref": "LB8A12904C"
        },
        "Port": 80,
        "Protocol": "HTTP",
        "Certificates": []
      }
    },
    "LBPublicListenerECSGroupD6A32205": {
      "Type": "AWS::ElasticLoadBalancingV2::TargetGroup",
      "Properties": {
        "Port": 80,
        "Protocol": "HTTP",
        "TargetGroupAttributes": [],
        "Targets": [],
        "TargetType": "instance",
        "VpcId": {
          "Ref": "Vpc8378EB38"
        }
      }
    }
  },
  "Outputs": {
    "LoadBalancerDNS": {
      "Value": {
        "Fn::GetAtt": [
          "LB8A12904C",
          "DNSName"
        ]
      }
    }
  }
}<|MERGE_RESOLUTION|>--- conflicted
+++ resolved
@@ -650,25 +650,15 @@
     "EcsClusterDefaultAutoScalingGroupDrainECSHookFunctionTopicSubscriptionDA5F8A10": {
       "Type": "AWS::SNS::Subscription",
       "Properties": {
-<<<<<<< HEAD
-=======
         "Protocol": "lambda",
         "TopicArn": {
           "Ref": "EcsClusterDefaultAutoScalingGroupDrainECSHookTopicC705BD25"
         },
->>>>>>> e6f3f485
         "Endpoint": {
           "Fn::GetAtt": [
             "EcsClusterDefaultAutoScalingGroupDrainECSHookFunctionE17A5F5E",
             "Arn"
           ]
-<<<<<<< HEAD
-        },
-        "Protocol": "lambda",
-        "TopicArn": {
-          "Ref": "EcsClusterDefaultAutoScalingGroupDrainECSHookTopicC705BD25"
-=======
->>>>>>> e6f3f485
         }
       }
     },
