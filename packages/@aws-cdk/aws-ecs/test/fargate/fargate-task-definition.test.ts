import '@aws-cdk/assert-internal/jest';
import * as iam from '@aws-cdk/aws-iam';
import * as cdk from '@aws-cdk/core';
import * as ecs from '../../lib';

describe('fargate task definition', () => {
  describe('When creating a Fargate TaskDefinition', () => {
    test('with only required properties set, it correctly sets default properties', () => {
      // GIVEN
      const stack = new cdk.Stack();
      new ecs.FargateTaskDefinition(stack, 'FargateTaskDef');

      // THEN
      expect(stack).toHaveResourceLike('AWS::ECS::TaskDefinition', {
        Family: 'FargateTaskDef',
        NetworkMode: ecs.NetworkMode.AWS_VPC,
        RequiresCompatibilities: ['FARGATE'],
        Cpu: '256',
        Memory: '512',
      });


    });

    test('support lazy cpu and memory values', () => {
      // GIVEN
      const stack = new cdk.Stack();

      new ecs.FargateTaskDefinition(stack, 'FargateTaskDef', {
        cpu: cdk.Lazy.number({ produce: () => 128 }),
        memoryLimitMiB: cdk.Lazy.number({ produce: () => 1024 }),
      });

      // THEN
      expect(stack).toHaveResourceLike('AWS::ECS::TaskDefinition', {
        Cpu: '128',
        Memory: '1024',
      });


    });

    test('with all properties set', () => {
      // GIVEN
      const stack = new cdk.Stack();
      const taskDefinition = new ecs.FargateTaskDefinition(stack, 'FargateTaskDef', {
        cpu: 128,
        executionRole: new iam.Role(stack, 'ExecutionRole', {
          path: '/',
          assumedBy: new iam.CompositePrincipal(
            new iam.ServicePrincipal('ecs.amazonaws.com'),
            new iam.ServicePrincipal('ecs-tasks.amazonaws.com'),
          ),
        }),
        family: 'myApp',
        memoryLimitMiB: 1024,
        taskRole: new iam.Role(stack, 'TaskRole', {
          assumedBy: new iam.ServicePrincipal('ecs-tasks.amazonaws.com'),
        }),
        ephemeralStorageGiB: 21,
      });

      taskDefinition.addVolume({
        host: {
          sourcePath: '/tmp/cache',
        },
        name: 'scratch',
      });

      // THEN
      expect(stack).toHaveResourceLike('AWS::ECS::TaskDefinition', {
        Cpu: '128',
        ExecutionRoleArn: {
          'Fn::GetAtt': [
            'ExecutionRole605A040B',
            'Arn',
          ],
        },
        EphemeralStorage: {
          SizeInGiB: 21,
        },
        Family: 'myApp',
        Memory: '1024',
        NetworkMode: 'awsvpc',
        RequiresCompatibilities: [
          ecs.LaunchType.FARGATE,
        ],
        TaskRoleArn: {
          'Fn::GetAtt': [
            'TaskRole30FC0FBB',
            'Arn',
          ],
        },
        Volumes: [
          {
            Host: {
              SourcePath: '/tmp/cache',
            },
            Name: 'scratch',
          },
        ],
      });


    });

    test('throws when adding placement constraint', () => {
      // GIVEN
      const stack = new cdk.Stack();
      const taskDefinition = new ecs.FargateTaskDefinition(stack, 'FargateTaskDef');

      // THEN
      expect(() => {
        taskDefinition.addPlacementConstraint(ecs.PlacementConstraint.memberOf('attribute:ecs.instance-type =~ t2.*'));
      }).toThrow(/Cannot set placement constraints on tasks that run on Fargate/);


    });

    test('throws when adding inference accelerators', () => {
      // GIVEN
      const stack = new cdk.Stack();
      const taskDefinition = new ecs.FargateTaskDefinition(stack, 'FargateTaskDef');

      const inferenceAccelerator = {
        deviceName: 'device1',
        deviceType: 'eia2.medium',
      };

      // THEN
      expect(() => {
        taskDefinition.addInferenceAccelerator(inferenceAccelerator);
      }).toThrow(/Cannot use inference accelerators on tasks that run on Fargate/);


<<<<<<< HEAD
    });
  });
=======
      test.done();
    },

    'throws when ephemeral storage request is too high'(test: Test) {
      // GIVEN
      const stack = new cdk.Stack();
      test.throws(() => {
        new ecs.FargateTaskDefinition(stack, 'FargateTaskDef', {
          ephemeralStorageGiB: 201,
        });
      }, /Ephemeral storage size must be between 21GiB and 200GiB/);

      // THEN
      test.done();
    },

    'throws when ephemeral storage request is too low'(test: Test) {
      // GIVEN
      const stack = new cdk.Stack();
      test.throws(() => {
        new ecs.FargateTaskDefinition(stack, 'FargateTaskDef', {
          ephemeralStorageGiB: 20,
        });
      }, /Ephemeral storage size must be between 21GiB and 200GiB/);

      // THEN
      test.done();
    },
  },
>>>>>>> f1bf935c

  describe('When importing from an existing Fargate TaskDefinition', () => {
    test('can succeed using TaskDefinition Arn', () => {
      // GIVEN
      const stack = new cdk.Stack();
      const expectTaskDefinitionArn = 'TD_ARN';

      // WHEN
      const taskDefinition = ecs.FargateTaskDefinition.fromFargateTaskDefinitionArn(stack, 'FARGATE_TD_ID', expectTaskDefinitionArn);

      // THEN
      expect(taskDefinition.taskDefinitionArn).toEqual(expectTaskDefinitionArn);

    });

    test('can succeed using attributes', () => {
      // GIVEN
      const stack = new cdk.Stack();
      const expectTaskDefinitionArn = 'TD_ARN';
      const expectNetworkMode = ecs.NetworkMode.AWS_VPC;
      const expectTaskRole = new iam.Role(stack, 'TaskRole', {
        assumedBy: new iam.ServicePrincipal('ecs-tasks.amazonaws.com'),
      });

      // WHEN
      const taskDefinition = ecs.FargateTaskDefinition.fromFargateTaskDefinitionAttributes(stack, 'TD_ID', {
        taskDefinitionArn: expectTaskDefinitionArn,
        networkMode: expectNetworkMode,
        taskRole: expectTaskRole,
      });

      // THEN
      expect(taskDefinition.taskDefinitionArn).toEqual(expectTaskDefinitionArn);
      expect(taskDefinition.compatibility).toEqual(ecs.Compatibility.FARGATE);
      expect(taskDefinition.isFargateCompatible).toEqual(true);
      expect(taskDefinition.isEc2Compatible).toEqual(false);
      expect(taskDefinition.networkMode).toEqual(expectNetworkMode);
      expect(taskDefinition.taskRole).toEqual(expectTaskRole);


    });

    test('returns a Fargate TaskDefinition that will throw an error when trying to access its networkMode but its networkMode is undefined', () => {
      // GIVEN
      const stack = new cdk.Stack();
      const expectTaskDefinitionArn = 'TD_ARN';
      const expectTaskRole = new iam.Role(stack, 'TaskRole', {
        assumedBy: new iam.ServicePrincipal('ecs-tasks.amazonaws.com'),
      });

      // WHEN
      const taskDefinition = ecs.FargateTaskDefinition.fromFargateTaskDefinitionAttributes(stack, 'TD_ID', {
        taskDefinitionArn: expectTaskDefinitionArn,
        taskRole: expectTaskRole,
      });

      // THEN
      expect(() => {
        taskDefinition.networkMode;
      }).toThrow('This operation requires the networkMode in ImportedTaskDefinition to be defined. ' +
        'Add the \'networkMode\' in ImportedTaskDefinitionProps to instantiate ImportedTaskDefinition');


    });

    test('returns a Fargate TaskDefinition that will throw an error when trying to access its taskRole but its taskRole is undefined', () => {
      // GIVEN
      const stack = new cdk.Stack();
      const expectTaskDefinitionArn = 'TD_ARN';
      const expectNetworkMode = ecs.NetworkMode.AWS_VPC;

      // WHEN
      const taskDefinition = ecs.FargateTaskDefinition.fromFargateTaskDefinitionAttributes(stack, 'TD_ID', {
        taskDefinitionArn: expectTaskDefinitionArn,
        networkMode: expectNetworkMode,
      });

      // THEN
      expect(() => {
        taskDefinition.taskRole;
      }).toThrow('This operation requires the taskRole in ImportedTaskDefinition to be defined. ' +
        'Add the \'taskRole\' in ImportedTaskDefinitionProps to instantiate ImportedTaskDefinition');


    });
  });
});<|MERGE_RESOLUTION|>--- conflicted
+++ resolved
@@ -133,40 +133,32 @@
       }).toThrow(/Cannot use inference accelerators on tasks that run on Fargate/);
 
 
-<<<<<<< HEAD
-    });
-  });
-=======
-      test.done();
-    },
-
-    'throws when ephemeral storage request is too high'(test: Test) {
-      // GIVEN
-      const stack = new cdk.Stack();
-      test.throws(() => {
+    });
+
+    test('throws when ephemeral storage request is too high', () => {
+      // GIVEN
+      const stack = new cdk.Stack();
+      expect(() => {
         new ecs.FargateTaskDefinition(stack, 'FargateTaskDef', {
           ephemeralStorageGiB: 201,
         });
-      }, /Ephemeral storage size must be between 21GiB and 200GiB/);
-
-      // THEN
-      test.done();
-    },
-
-    'throws when ephemeral storage request is too low'(test: Test) {
-      // GIVEN
-      const stack = new cdk.Stack();
-      test.throws(() => {
+      }).toThrow(/Ephemeral storage size must be between 21GiB and 200GiB/);
+
+      // THEN
+    });
+
+    test('throws when ephemeral storage request is too low', () => {
+      // GIVEN
+      const stack = new cdk.Stack();
+      expect(() => {
         new ecs.FargateTaskDefinition(stack, 'FargateTaskDef', {
           ephemeralStorageGiB: 20,
         });
-      }, /Ephemeral storage size must be between 21GiB and 200GiB/);
-
-      // THEN
-      test.done();
-    },
-  },
->>>>>>> f1bf935c
+      }).toThrow(/Ephemeral storage size must be between 21GiB and 200GiB/);
+
+      // THEN
+    });
+  });
 
   describe('When importing from an existing Fargate TaskDefinition', () => {
     test('can succeed using TaskDefinition Arn', () => {
