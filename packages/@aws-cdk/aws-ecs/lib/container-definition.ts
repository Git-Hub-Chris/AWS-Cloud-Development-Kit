import iam = require('@aws-cdk/aws-iam');
import secretsmanager = require('@aws-cdk/aws-secretsmanager');
import ssm = require('@aws-cdk/aws-ssm');
import cdk = require('@aws-cdk/core');
import { NetworkMode, TaskDefinition } from './base/task-definition';
import { ContainerImage, ContainerImageConfig } from './container-image';
import { CfnTaskDefinition } from './ecs.generated';
import { LinuxParameters } from './linux-parameters';
import { LogDriver, LogDriverConfig } from './log-drivers/log-driver';

/**
 * A secret environment variable.
 */
export abstract class Secret {
  /**
   * Creates an environment variable value from a parameter stored in AWS
   * Systems Manager Parameter Store.
   */
  public static fromSsmParameter(parameter: ssm.IParameter): Secret {
    return {
      arn: parameter.parameterArn,
      grantRead: grantee => parameter.grantRead(grantee),
    };
  }

  /**
   * Creates a environment variable value from a secret stored in AWS Secrets
   * Manager.
   */
  public static fromSecretsManager(secret: secretsmanager.ISecret): Secret {
    return {
      arn: secret.secretArn,
      grantRead: grantee => secret.grantRead(grantee),
    };
  }

  public abstract readonly arn: string;
  public abstract grantRead(grantee: iam.IGrantable): iam.Grant;
}

/*
 * The options for creating a container definition.
 */
export interface ContainerDefinitionOptions {
  /**
   * The image used to start a container.
   *
   * This string is passed directly to the Docker daemon.
   * Images in the Docker Hub registry are available by default.
   * Other repositories are specified with either repository-url/image:tag or repository-url/image@digest.
   * TODO: Update these to specify using classes of IContainerImage
   */
  readonly image: ContainerImage;

  /**
   * The command that is passed to the container.
   *
   * If you provide a shell command as a single string, you have to quote command-line arguments.
   *
   * @default - CMD value built into container image.
   */
  readonly command?: string[];

  /**
   * The minimum number of CPU units to reserve for the container.
   *
   * @default - No minimum CPU units reserved.
   */
  readonly cpu?: number;

  /**
   * Specifies whether networking is disabled within the container.
   *
   * When this parameter is true, networking is disabled within the container.
   *
   * @default false
   */
  readonly disableNetworking?: boolean;

  /**
   * A list of DNS search domains that are presented to the container.
   *
   * @default - No search domains.
   */
  readonly dnsSearchDomains?: string[];

  /**
   * A list of DNS servers that are presented to the container.
   *
   * @default - Default DNS servers.
   */
  readonly dnsServers?: string[];

  /**
   * A key/value map of labels to add to the container.
   *
   * @default - No labels.
   */
  readonly dockerLabels?: { [key: string]: string };

  /**
   * A list of strings to provide custom labels for SELinux and AppArmor multi-level security systems.
   *
   * @default - No security labels.
   */
  readonly dockerSecurityOptions?: string[];

  /**
   * The ENTRYPOINT value to pass to the container.
   *
   * @see https://docs.docker.com/engine/reference/builder/#entrypoint
   *
   * @default - Entry point configured in container.
   */
  readonly entryPoint?: string[];

  /**
   * The environment variables to pass to the container.
   *
   * @default - No environment variables.
   */
  readonly environment?: { [key: string]: string };

  /**
   * The secret environment variables to pass to the container.
   *
   * @default - No secret environment variables.
   */
  readonly secrets?: { [key: string]: Secret };

  /**
   * Specifies whether the container is marked essential.
   *
   * If the essential parameter of a container is marked as true, and that container fails
   * or stops for any reason, all other containers that are part of the task are stopped.
   * If the essential parameter of a container is marked as false, then its failure does not
   * affect the rest of the containers in a task. All tasks must have at least one essential container.
   *
   * If this parameter is omitted, a container is assumed to be essential.
   *
   * @default true
   */
  readonly essential?: boolean;

  /**
   * A list of hostnames and IP address mappings to append to the /etc/hosts file on the container.
   *
   * @default - No extra hosts.
   */
  readonly extraHosts?: { [name: string]: string };

  /**
   * The health check command and associated configuration parameters for the container.
   *
   * @default - Health check configuration from container.
   */
  readonly healthCheck?: HealthCheck;

  /**
   * The hostname to use for your container.
   *
   * @default - Automatic hostname.
   */
  readonly hostname?: string;

  /**
   * The amount (in MiB) of memory to present to the container.
   *
   * If your container attempts to exceed the allocated memory, the container
   * is terminated.
   *
   * At least one of memoryLimitMiB and memoryReservationMiB is required for non-Fargate services.
   *
   * @default - No memory limit.
   */
  readonly memoryLimitMiB?: number;

  /**
   * The soft limit (in MiB) of memory to reserve for the container.
   *
   * When system memory is under heavy contention, Docker attempts to keep the
   * container memory to this soft limit. However, your container can consume more
   * memory when it needs to, up to either the hard limit specified with the memory
   * parameter (if applicable), or all of the available memory on the container
   * instance, whichever comes first.
   *
   * At least one of memoryLimitMiB and memoryReservationMiB is required for non-Fargate services.
   *
   * @default - No memory reserved.
   */
  readonly memoryReservationMiB?: number;

  /**
   * Specifies whether the container is marked as privileged.
   * When this parameter is true, the container is given elevated privileges on the host container instance (similar to the root user).
   *
   * @default false
   */
  readonly privileged?: boolean;

  /**
   * When this parameter is true, the container is given read-only access to its root file system.
   *
   * @default false
   */
  readonly readonlyRootFilesystem?: boolean;

  /**
   * The user name to use inside the container.
   *
   * @default root
   */
  readonly user?: string;

  /**
   * The working directory in which to run commands inside the container.
   *
   * @default /
   */
  readonly workingDirectory?: string;

  /**
   * The log configuration specification for the container.
   *
   * @default - Containers use the same logging driver that the Docker daemon uses.
   */
  readonly logging?: LogDriver;

  /**
   * Linux-specific modifications that are applied to the container, such as Linux kernel capabilities.
   * For more information see [KernelCapabilities](https://docs.aws.amazon.com/AmazonECS/latest/APIReference/API_KernelCapabilities.html).
   *
   * @default - No Linux paramters.
   */
  readonly linuxParameters?: LinuxParameters;

  /**
   * The number of GPUs assigned to the container.
   *
   * @default - No GPUs assigned.
   */
  readonly gpuCount?: number;
}

/**
 * The properties in a container definition.
 */
export interface ContainerDefinitionProps extends ContainerDefinitionOptions {
  /**
   * The name of the task definition that includes this container definition.
   *
   * [disable-awslint:ref-via-interface]
   */
  readonly taskDefinition: TaskDefinition;
}

/**
 * A container definition is used in a task definition to describe the containers that are launched as part of a task.
 */
export class ContainerDefinition extends cdk.Construct {
  /**
   * The Linux-specific modifications that are applied to the container, such as Linux kernel capabilities.
   */
  public readonly linuxParameters?: LinuxParameters;

  /**
   * The mount points for data volumes in your container.
   */
   public readonly mountPoints = new Array<MountPoint>();

  /**
   * The list of port mappings for the container. Port mappings allow containers to access ports
   * on the host container instance to send or receive traffic.
   */
   public readonly portMappings = new Array<PortMapping>();

   /**
    * The data volumes to mount from another container in the same task definition.
    */
   public readonly volumesFrom = new Array<VolumeFrom>();

   /**
    * An array of ulimits to set in the container.
    */
   public readonly ulimits = new Array<Ulimit>();

   /**
    * An array dependencies defined for container startup and shutdown.
    */
   public readonly containerDependencies = new Array<ContainerDependency>();

  /**
   * Specifies whether the container will be marked essential.
   *
   * If the essential parameter of a container is marked as true, and that container
   * fails or stops for any reason, all other containers that are part of the task are
   * stopped. If the essential parameter of a container is marked as false, then its
   * failure does not affect the rest of the containers in a task.
   *
   * If this parameter isomitted, a container is assumed to be essential.
   */
  public readonly essential: boolean;

   /**
    * The name of this container
    */
  public readonly containerName: string;

  /**
   * Whether there was at least one memory limit specified in this definition
   */
  public readonly memoryLimitSpecified: boolean;

  /**
   * The name of the task definition that includes this container definition.
   */
  public readonly taskDefinition: TaskDefinition;

  private environment?: { [key: string]: string };
  /**
   * The configured container links
   */
  private readonly links = new Array<string>();

  private readonly imageConfig: ContainerImageConfig;

  private readonly logDriverConfig?: LogDriverConfig;

  /**
   * Constructs a new instance of the ContainerDefinition class.
   */
  constructor(scope: cdk.Construct, id: string, private readonly props: ContainerDefinitionProps) {
    super(scope, id);
    if (props.memoryLimitMiB !== undefined && props.memoryReservationMiB !== undefined) {
      if (props.memoryLimitMiB < props.memoryReservationMiB) {
        throw new Error(`MemoryLimitMiB should not be less than MemoryReservationMiB.`);
      }
    }
    this.essential = props.essential !== undefined ? props.essential : true;
    this.taskDefinition = props.taskDefinition;
    this.memoryLimitSpecified = props.memoryLimitMiB !== undefined || props.memoryReservationMiB !== undefined;
    this.linuxParameters = props.linuxParameters;
    this.environment = props.environment;
    this.containerName = this.node.id;

    this.imageConfig = props.image.bind(this, this);
    if (props.logging) {
      this.logDriverConfig = props.logging.bind(this, this);
    }
    props.taskDefinition._linkContainer(this);
  }

  /**
   * This method adds a link which allows containers to communicate with each other without the need for port mappings.
   *
   * This parameter is only supported if the task definition is using the bridge network mode.
   * Warning: The --link flag is a legacy feature of Docker. It may eventually be removed.
   */
  public addLink(container: ContainerDefinition, alias?: string) {
    if (this.taskDefinition.networkMode !== NetworkMode.BRIDGE) {
      throw new Error(`You must use network mode Bridge to add container links.`);
    }
    if (alias !== undefined) {
      this.links.push(`${container.containerName}:${alias}`);
    } else {
      this.links.push(`${container.containerName}`);
    }
  }

  /**
   * This method adds one or more mount points for data volumes to the container.
   */
  public addMountPoints(...mountPoints: MountPoint[]) {
    this.mountPoints.push(...mountPoints);
  }

  /**
   * This method adds environment variables to the container.
   */
  public addEnvironment(key: string, value: string) {
    this.environment = this.environment || {};
    if (this.environment[key] !== undefined) {
      throw new Error(`Environment variable with the key ${key} has already been defined.`);
    }
    this.environment[key] = value;
  }

  /**
   * This method mounts temporary disk space to the container.
   * This adds the correct container mountPoint and task definition volume.
   */
  public addScratch(scratch: ScratchSpace) {
    const mountPoint = {
      containerPath: scratch.containerPath,
      readOnly: scratch.readOnly,
      sourceVolume: scratch.name
    };

    const volume = {
      host: {
        sourcePath: scratch.sourcePath
      },
      name: scratch.name
    };

    this.taskDefinition.addVolume(volume);
    this.addMountPoints(mountPoint);
  }

  /**
   * This method adds one or more port mappings to the container.
   */
  public addPortMappings(...portMappings: PortMapping[]) {
    this.portMappings.push(...portMappings.map(pm => {
      if (this.taskDefinition.networkMode === NetworkMode.AWS_VPC || this.taskDefinition.networkMode === NetworkMode.HOST) {
        if (pm.containerPort !== pm.hostPort && pm.hostPort !== undefined) {
          throw new Error(`Host port ${pm.hostPort} does not match container port ${pm.containerPort}.`);
        }
      }

      if (this.taskDefinition.networkMode === NetworkMode.BRIDGE) {
        if (pm.hostPort === undefined) {
          pm = {
            ...pm,
            hostPort: 0
          };
        }
      }

      return pm;
    }));
  }

  /**
   * This method adds one or more ulimits to the container.
   */
  public addUlimits(...ulimits: Ulimit[]) {
    this.ulimits.push(...ulimits);
  }

  /**
   * This method adds one or more container dependencies to the container.
   */
  public addContainerDependencies(...containerDependencies: ContainerDependency[]) {
    this.containerDependencies.push(...containerDependencies);
  }

  /**
   * This method adds one or more volumes to the container.
   */
  public addVolumesFrom(...volumesFrom: VolumeFrom[]) {
    this.volumesFrom.push(...volumesFrom);
  }

  /**
   * This method adds the specified statement to the IAM task execution policy in the task definition.
   */
  public addToExecutionPolicy(statement: iam.PolicyStatement) {
    this.taskDefinition.addToExecutionRolePolicy(statement);
  }

  /**
   * Returns the host port for the requested container port if it exists
   *
   * @internal
   */
  public _findPortMapping(containerPort: number, protocol: Protocol): PortMapping | undefined {
    for (const portMapping of this.portMappings) {
      const p = portMapping.protocol || Protocol.TCP;
      const c = portMapping.containerPort;
      if (c === containerPort && p === protocol) {
        return portMapping;
      }
    }
    return undefined;
  }

  /**
   * The inbound rules associated with the security group the task or service will use.
   *
   * This property is only used for tasks that use the awsvpc network mode.
   */
  public get ingressPort(): number {
    if (this.portMappings.length === 0) {
      throw new Error(`Container ${this.containerName} hasn't defined any ports. Call addPortMappings().`);
    }
    const defaultPortMapping = this.portMappings[0];

    if (defaultPortMapping.hostPort !== undefined && defaultPortMapping.hostPort !== 0) {
      return defaultPortMapping.hostPort;
    }

    if (this.taskDefinition.networkMode === NetworkMode.BRIDGE) {
      return 0;
    }
    return defaultPortMapping.containerPort;
  }

  /**
   * The port the container will listen on.
   */
  public get containerPort(): number {
    if (this.portMappings.length === 0) {
      throw new Error(`Container ${this.containerName} hasn't defined any ports. Call addPortMappings().`);
    }
    const defaultPortMapping = this.portMappings[0];
    return defaultPortMapping.containerPort;
  }

  /**
   * Render this container definition to a CloudFormation object
   *
   * @param taskDefinition [disable-awslint:ref-via-interface] (made optional to avoid breaking change)
   */
  public renderContainerDefinition(taskDefinition?: TaskDefinition): CfnTaskDefinition.ContainerDefinitionProperty {
    return {
      command: this.props.command,
      cpu: this.props.cpu,
      disableNetworking: this.props.disableNetworking,
      dependsOn: cdk.Lazy.anyValue({ produce: () => this.containerDependencies.map(renderContainerDependency) }, { omitEmptyArray: true }),
      dnsSearchDomains: this.props.dnsSearchDomains,
      dnsServers: this.props.dnsServers,
      dockerLabels: this.props.dockerLabels,
      dockerSecurityOptions: this.props.dockerSecurityOptions,
      entryPoint: this.props.entryPoint,
      essential: this.essential,
      hostname: this.props.hostname,
      image: this.imageConfig.imageName,
      memory: this.props.memoryLimitMiB,
      memoryReservation: this.props.memoryReservationMiB,
      mountPoints: cdk.Lazy.anyValue({ produce: () => this.mountPoints.map(renderMountPoint) }, { omitEmptyArray: true }),
      name: this.containerName,
      portMappings: cdk.Lazy.anyValue({ produce: () => this.portMappings.map(renderPortMapping) }, { omitEmptyArray: true }),
      privileged: this.props.privileged,
      readonlyRootFilesystem: this.props.readonlyRootFilesystem,
      repositoryCredentials: this.imageConfig.repositoryCredentials,
      ulimits: cdk.Lazy.anyValue({ produce: () => this.ulimits.map(renderUlimit) }, { omitEmptyArray: true }),
      user: this.props.user,
      volumesFrom: cdk.Lazy.anyValue({ produce: () => this.volumesFrom.map(renderVolumeFrom) }, { omitEmptyArray: true }),
      workingDirectory: this.props.workingDirectory,
      logConfiguration: this.logDriverConfig,
<<<<<<< HEAD
      environment: this.environment && renderKV(this.environment, 'name', 'value'),
=======
      environment: this.props.environment && renderKV(this.props.environment, 'name', 'value'),
>>>>>>> d7cfe202
      secrets: this.props.secrets && Object.entries(this.props.secrets)
        .map(([k, v]) => {
          if (taskDefinition) {
            v.grantRead(taskDefinition.obtainExecutionRole());
          }
          return {
            name: k,
            valueFrom: v.arn
          };
        }),
      extraHosts: this.props.extraHosts && renderKV(this.props.extraHosts, 'hostname', 'ipAddress'),
      healthCheck: this.props.healthCheck && renderHealthCheck(this.props.healthCheck),
      links: cdk.Lazy.listValue({ produce: () => this.links }, { omitEmpty: true }),
      linuxParameters: this.linuxParameters && this.linuxParameters.renderLinuxParameters(),
      resourceRequirements: (this.props.gpuCount !== undefined) ? renderResourceRequirements(this.props.gpuCount) : undefined,
    };
  }
}

/**
 * The health check command and associated configuration parameters for the container.
 */
export interface HealthCheck {
  /**
   * A string array representing the command that the container runs to determine if it is healthy.
   * The string array must start with CMD to execute the command arguments directly, or
   * CMD-SHELL to run the command with the container's default shell.
   *
   * For example: [ "CMD-SHELL", "curl -f http://localhost/ || exit 1" ]
   */
  readonly command: string[];

  /**
   * The time period in seconds between each health check execution.
   *
   * You may specify between 5 and 300 seconds.
   *
   * @default Duration.seconds(30)
   */
  readonly interval?: cdk.Duration;

  /**
   * The number of times to retry a failed health check before the container is considered unhealthy.
   *
   * You may specify between 1 and 10 retries.
   *
   * @default 3
   */
  readonly retries?: number;

  /**
   * The optional grace period within which to provide containers time to bootstrap before
   * failed health checks count towards the maximum number of retries.
   *
   * You may specify between 0 and 300 seconds.
   *
   * @default No start period
   */
  readonly startPeriod?: cdk.Duration;

  /**
   * The time period in seconds to wait for a health check to succeed before it is considered a failure.
   *
   * You may specify between 2 and 60 seconds.
   *
   * @default Duration.seconds(5)
   */
  readonly timeout?: cdk.Duration;
}

function renderKV(env: { [key: string]: string }, keyName: string, valueName: string): any {
  const ret = [];
  for (const [key, value] of Object.entries(env)) {
    ret.push({ [keyName]: key, [valueName]: value });
  }
  return ret;
}

function renderHealthCheck(hc: HealthCheck): CfnTaskDefinition.HealthCheckProperty {
  return {
    command: getHealthCheckCommand(hc),
    interval: hc.interval != null ? hc.interval.toSeconds() : 30,
    retries: hc.retries !== undefined ? hc.retries : 3,
    startPeriod: hc.startPeriod && hc.startPeriod.toSeconds(),
    timeout: hc.timeout !== undefined ? hc.timeout.toSeconds() : 5,
  };
}

function getHealthCheckCommand(hc: HealthCheck): string[] {
  const cmd = hc.command;
  const hcCommand = new Array<string>();

  if (cmd.length === 0) {
    throw new Error(`At least one argument must be supplied for health check command.`);
  }

  if (cmd.length === 1) {
    hcCommand.push('CMD-SHELL', cmd[0]);
    return hcCommand;
  }

  if (cmd[0] !== "CMD" && cmd[0] !== 'CMD-SHELL') {
    hcCommand.push('CMD');
  }

  return hcCommand.concat(cmd);
}

function renderResourceRequirements(gpuCount: number): CfnTaskDefinition.ResourceRequirementProperty[] | undefined {
  if (gpuCount === 0) { return undefined; }
  return [{
    type: 'GPU',
    value: gpuCount.toString(),
  }];
}

/**
 * The ulimit settings to pass to the container.
 *
 * NOTE: Does not work for Windows containers.
 */
export interface Ulimit {
  /**
   * The type of the ulimit.
   *
   * For more information, see [UlimitName](https://docs.aws.amazon.com/cdk/api/latest/typescript/api/aws-ecs/ulimitname.html#aws_ecs_UlimitName).
   */
  readonly name: UlimitName,

  /**
   * The soft limit for the ulimit type.
   */
  readonly softLimit: number,

  /**
   * The hard limit for the ulimit type.
   */
  readonly hardLimit: number,
}

/**
 * Type of resource to set a limit on
 */
export enum UlimitName {
  CORE = "core",
  CPU = "cpu",
  DATA = "data",
  FSIZE = "fsize",
  LOCKS = "locks",
  MEMLOCK = "memlock",
  MSGQUEUE = "msgqueue",
  NICE = "nice",
  NOFILE = "nofile",
  NPROC = "nproc",
  RSS = "rss",
  RTPRIO = "rtprio",
  RTTIME = "rttime",
  SIGPENDING = "sigpending",
  STACK = "stack"
}

function renderUlimit(ulimit: Ulimit): CfnTaskDefinition.UlimitProperty {
  return {
    name: ulimit.name,
    softLimit: ulimit.softLimit,
    hardLimit: ulimit.hardLimit,
  };
}
/**
 * The details of a dependency on another container in the task definition.
 *
 * @see https://docs.aws.amazon.com/AmazonECS/latest/APIReference/API_ContainerDependency.html
 */
export interface ContainerDependency {
  /**
   * The container to depend on.
   */
  readonly container: ContainerDefinition;

  /**
   * The state the container needs to be in to satisfy the dependency and proceed with startup.
   * Valid values are ContainerDependencyCondition.START, ContainerDependencyCondition.COMPLETE,
   * ContainerDependencyCondition.SUCCESS and ContainerDependencyCondition.HEALTHY.
   *
   * @default ContainerDependencyCondition.HEALTHY
   */
  readonly condition?: ContainerDependencyCondition;
}

export enum ContainerDependencyCondition {
  /**
   * This condition emulates the behavior of links and volumes today.
   * It validates that a dependent container is started before permitting other containers to start.
   */
  START = 'START',

  /**
   * This condition validates that a dependent container runs to completion (exits) before permitting other containers to start.
   * This can be useful for nonessential containers that run a script and then exit.
   */
  COMPLETE = 'COMPLETE',

  /**
   * This condition is the same as COMPLETE, but it also requires that the container exits with a zero status.
   */
  SUCCESS = 'SUCCESS',

  /**
   * This condition validates that the dependent container passes its Docker health check before permitting other containers to start.
   * This requires that the dependent container has health checks configured. This condition is confirmed only at task startup.
   */
  HEALTHY = 'HEALTHY',
}

function renderContainerDependency(containerDependency: ContainerDependency): CfnTaskDefinition.ContainerDependencyProperty {
  return {
    containerName: containerDependency.container.containerName,
    condition: containerDependency.condition || ContainerDependencyCondition.HEALTHY
  };
}

/**
 * Port mappings allow containers to access ports on the host container instance to send or receive traffic.
 */
export interface PortMapping {
  /**
   * The port number on the container that is bound to the user-specified or automatically assigned host port.
   *
   * If you are using containers in a task with the awsvpc or host network mode, exposed ports should be specified using containerPort.
   * If you are using containers in a task with the bridge network mode and you specify a container port and not a host port,
   * your container automatically receives a host port in the ephemeral port range.
   *
   * For more information, see hostPort.
   * Port mappings that are automatically assigned in this way do not count toward the 100 reserved ports limit of a container instance.
   */
  readonly containerPort: number;

  /**
   * The port number on the container instance to reserve for your container.
   *
   * If you are using containers in a task with the awsvpc or host network mode,
   * the hostPort can either be left blank or set to the same value as the containerPort.
   *
   * If you are using containers in a task with the bridge network mode,
   * you can specify a non-reserved host port for your container port mapping, or
   * you can omit the hostPort (or set it to 0) while specifying a containerPort and
   * your container automatically receives a port in the ephemeral port range for
   * your container instance operating system and Docker version.
   */
  readonly hostPort?: number;

  /**
   * The protocol used for the port mapping. Valid values are Protocol.TCP and Protocol.UDP.
   *
   * @default TCP
   */
  readonly protocol?: Protocol
}

/**
 * Network protocol
 */
export enum Protocol {
  /**
   * TCP
   */
  TCP = "tcp",

  /**
   * UDP
   */
  UDP = "udp",
}

function renderPortMapping(pm: PortMapping): CfnTaskDefinition.PortMappingProperty {
  return {
    containerPort: pm.containerPort,
    hostPort: pm.hostPort,
    protocol: pm.protocol || Protocol.TCP,
  };
}

/**
 * The temporary disk space mounted to the container.
 */
export interface ScratchSpace {
  /**
   * The path on the container to mount the scratch volume at.
   */
  readonly containerPath: string,
  /**
   * Specifies whether to give the container read-only access to the scratch volume.
   *
   * If this value is true, the container has read-only access to the scratch volume.
   * If this value is false, then the container can write to the scratch volume.
   */
  readonly readOnly: boolean,
  readonly sourcePath: string,
  /**
   * The name of the scratch volume to mount. Must be a volume name referenced in the name parameter of task definition volume.
   */
  readonly name: string,
}

/**
 * The details of data volume mount points for a container.
 */
export interface MountPoint {
  /**
   * The path on the container to mount the host volume at.
   */
  readonly containerPath: string,
  /**
   * Specifies whether to give the container read-only access to the volume.
   *
   * If this value is true, the container has read-only access to the volume.
   * If this value is false, then the container can write to the volume.
   */
  readonly readOnly: boolean,
  /**
   * The name of the volume to mount.
   *
   * Must be a volume name referenced in the name parameter of task definition volume.
   */
  readonly sourceVolume: string,
}

function renderMountPoint(mp: MountPoint): CfnTaskDefinition.MountPointProperty {
  return {
    containerPath: mp.containerPath,
    readOnly: mp.readOnly,
    sourceVolume: mp.sourceVolume,
  };
}

/**
 * The details on a data volume from another container in the same task definition.
 */
export interface VolumeFrom {
  /**
   * The name of another container within the same task definition from which to mount volumes.
   */
  readonly sourceContainer: string,

  /**
   * Specifies whether the container has read-only access to the volume.
   *
   * If this value is true, the container has read-only access to the volume.
   * If this value is false, then the container can write to the volume.
   */
  readonly readOnly: boolean,
}

function renderVolumeFrom(vf: VolumeFrom): CfnTaskDefinition.VolumeFromProperty {
  return {
    sourceContainer: vf.sourceContainer,
    readOnly: vf.readOnly,
  };
}<|MERGE_RESOLUTION|>--- conflicted
+++ resolved
@@ -539,11 +539,7 @@
       volumesFrom: cdk.Lazy.anyValue({ produce: () => this.volumesFrom.map(renderVolumeFrom) }, { omitEmptyArray: true }),
       workingDirectory: this.props.workingDirectory,
       logConfiguration: this.logDriverConfig,
-<<<<<<< HEAD
-      environment: this.environment && renderKV(this.environment, 'name', 'value'),
-=======
       environment: this.props.environment && renderKV(this.props.environment, 'name', 'value'),
->>>>>>> d7cfe202
       secrets: this.props.secrets && Object.entries(this.props.secrets)
         .map(([k, v]) => {
           if (taskDefinition) {
