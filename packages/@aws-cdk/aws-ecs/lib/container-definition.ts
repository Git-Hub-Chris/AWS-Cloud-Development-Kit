import iam = require('@aws-cdk/aws-iam');
import secretsmanager = require('@aws-cdk/aws-secretsmanager');
import ssm = require('@aws-cdk/aws-ssm');
import cdk = require('@aws-cdk/core');
import { NetworkMode, TaskDefinition } from './base/task-definition';
import { ContainerImage, ContainerImageConfig } from './container-image';
import { CfnTaskDefinition } from './ecs.generated';
import { LinuxParameters } from './linux-parameters';
import { LogDriver, LogDriverConfig } from './log-drivers/log-driver';

/**
 * A secret environment variable.
 */
export abstract class Secret {
  /**
   * Creates an environment variable value from a parameter stored in AWS
   * Systems Manager Parameter Store.
   */
  public static fromSsmParameter(parameter: ssm.IParameter): Secret {
    return {
      arn: parameter.parameterArn,
      grantRead: grantee => parameter.grantRead(grantee),
    };
  }

  /**
   * Creates a environment variable value from a secret stored in AWS Secrets
   * Manager.
   */
  public static fromSecretsManager(secret: secretsmanager.ISecret): Secret {
    return {
      arn: secret.secretArn,
      grantRead: grantee => secret.grantRead(grantee),
    };
  }

  public abstract readonly arn: string;
  public abstract grantRead(grantee: iam.IGrantable): iam.Grant;
}

/*
 * The options for creating a container definition.
 */
export interface ContainerDefinitionOptions {
  /**
   * The image used to start a container.
   *
   * This string is passed directly to the Docker daemon.
   * Images in the Docker Hub registry are available by default.
   * Other repositories are specified with either repository-url/image:tag or repository-url/image@digest.
   * TODO: Update these to specify using classes of IContainerImage
   */
  readonly image: ContainerImage;

  /**
   * The command that is passed to the container.
   *
   * If you provide a shell command as a single string, you have to quote command-line arguments.
   *
   * @default - CMD value built into container image.
   */
  readonly command?: string[];

  /**
   * The minimum number of CPU units to reserve for the container.
   *
   * @default - No minimum CPU units reserved.
   */
  readonly cpu?: number;

  /**
   * Specifies whether networking is disabled within the container.
   *
   * When this parameter is true, networking is disabled within the container.
   *
   * @default false
   */
  readonly disableNetworking?: boolean;

  /**
   * A list of DNS search domains that are presented to the container.
   *
   * @default - No search domains.
   */
  readonly dnsSearchDomains?: string[];

  /**
   * A list of DNS servers that are presented to the container.
   *
   * @default - Default DNS servers.
   */
  readonly dnsServers?: string[];

  /**
   * A key/value map of labels to add to the container.
   *
   * @default - No labels.
   */
  readonly dockerLabels?: { [key: string]: string };

  /**
   * A list of strings to provide custom labels for SELinux and AppArmor multi-level security systems.
   *
   * @default - No security labels.
   */
  readonly dockerSecurityOptions?: string[];

  /**
   * The ENTRYPOINT value to pass to the container.
   *
   * @see https://docs.docker.com/engine/reference/builder/#entrypoint
   *
   * @default - Entry point configured in container.
   */
  readonly entryPoint?: string[];

  /**
   * The environment variables to pass to the container.
   *
   * @default - No environment variables.
   */
  readonly environment?: { [key: string]: string };

  /**
   * The secret environment variables to pass to the container.
   *
   * @default - No secret environment variables.
   */
  readonly secrets?: { [key: string]: Secret };

  /**
   * Specifies whether the container is marked essential.
   *
   * If the essential parameter of a container is marked as true, and that container fails
   * or stops for any reason, all other containers that are part of the task are stopped.
   * If the essential parameter of a container is marked as false, then its failure does not
   * affect the rest of the containers in a task. All tasks must have at least one essential container.
   *
   * If this parameter is omitted, a container is assumed to be essential.
   *
   * @default true
   */
  readonly essential?: boolean;

  /**
   * A list of hostnames and IP address mappings to append to the /etc/hosts file on the container.
   *
   * @default - No extra hosts.
   */
  readonly extraHosts?: { [name: string]: string };

  /**
   * The health check command and associated configuration parameters for the container.
   *
   * @default - Health check configuration from container.
   */
  readonly healthCheck?: HealthCheck;

  /**
   * The hostname to use for your container.
   *
   * @default - Automatic hostname.
   */
  readonly hostname?: string;

  /**
   * The amount (in MiB) of memory to present to the container.
   *
   * If your container attempts to exceed the allocated memory, the container
   * is terminated.
   *
   * At least one of memoryLimitMiB and memoryReservationMiB is required for non-Fargate services.
   *
   * @default - No memory limit.
   */
  readonly memoryLimitMiB?: number;

  /**
   * The soft limit (in MiB) of memory to reserve for the container.
   *
   * When system memory is under heavy contention, Docker attempts to keep the
   * container memory to this soft limit. However, your container can consume more
   * memory when it needs to, up to either the hard limit specified with the memory
   * parameter (if applicable), or all of the available memory on the container
   * instance, whichever comes first.
   *
   * At least one of memoryLimitMiB and memoryReservationMiB is required for non-Fargate services.
   *
   * @default - No memory reserved.
   */
  readonly memoryReservationMiB?: number;

  /**
   * Specifies whether the container is marked as privileged.
   * When this parameter is true, the container is given elevated privileges on the host container instance (similar to the root user).
   *
   * @default false
   */
  readonly privileged?: boolean;

  /**
   * When this parameter is true, the container is given read-only access to its root file system.
   *
   * @default false
   */
  readonly readonlyRootFilesystem?: boolean;

  /**
   * The user name to use inside the container.
   *
   * @default root
   */
  readonly user?: string;

  /**
   * The working directory in which to run commands inside the container.
   *
   * @default /
   */
  readonly workingDirectory?: string;

  /**
   * The log configuration specification for the container.
   *
   * @default - Containers use the same logging driver that the Docker daemon uses.
   */
  readonly logging?: LogDriver;

  /**
   * Linux-specific modifications that are applied to the container, such as Linux kernel capabilities.
   * For more information see [KernelCapabilities](https://docs.aws.amazon.com/AmazonECS/latest/APIReference/API_KernelCapabilities.html).
   *
   * @default - No Linux paramters.
   */
  readonly linuxParameters?: LinuxParameters;
}

/**
 * The properties in a container definition.
 */
export interface ContainerDefinitionProps extends ContainerDefinitionOptions {
  /**
   * The name of the task definition that includes this container definition.
   *
   * [disable-awslint:ref-via-interface]
   */
  readonly taskDefinition: TaskDefinition;
}

/**
 * A container definition is used in a task definition to describe the containers that are launched as part of a task.
 */
export class ContainerDefinition extends cdk.Construct {
  /**
   * The Linux-specific modifications that are applied to the container, such as Linux kernel capabilities.
   */
  public readonly linuxParameters?: LinuxParameters;

  /**
   * The mount points for data volumes in your container.
   */
   public readonly mountPoints = new Array<MountPoint>();

  /**
   * The list of port mappings for the container. Port mappings allow containers to access ports
   * on the host container instance to send or receive traffic.
   */
   public readonly portMappings = new Array<PortMapping>();

   /**
    * The data volumes to mount from another container in the same task definition.
    */
   public readonly volumesFrom = new Array<VolumeFrom>();

   /**
    * An array of ulimits to set in the container.
    */
   public readonly ulimits = new Array<Ulimit>();

   /**
    * An array dependencies defined for container startup and shutdown.
    */
   public readonly containerDependencies = new Array<ContainerDependency>();

  /**
   * Specifies whether the container will be marked essential.
   *
   * If the essential parameter of a container is marked as true, and that container
   * fails or stops for any reason, all other containers that are part of the task are
   * stopped. If the essential parameter of a container is marked as false, then its
   * failure does not affect the rest of the containers in a task.
   *
   * If this parameter isomitted, a container is assumed to be essential.
   */
  public readonly essential: boolean;

   /**
    * The name of this container
    */
  public readonly containerName: string;

  /**
   * Whether there was at least one memory limit specified in this definition
   */
  public readonly memoryLimitSpecified: boolean;

  /**
   * The name of the task definition that includes this container definition.
   */
  public readonly taskDefinition: TaskDefinition;

  private environment?: { [key: string]: string };
  /**
   * The configured container links
   */
  private readonly links = new Array<string>();

  private readonly imageConfig: ContainerImageConfig;

  private readonly logDriverConfig?: LogDriverConfig;

  /**
   * Constructs a new instance of the ContainerDefinition class.
   */
  constructor(scope: cdk.Construct, id: string, private readonly props: ContainerDefinitionProps) {
    super(scope, id);
    this.essential = props.essential !== undefined ? props.essential : true;
    this.taskDefinition = props.taskDefinition;
    this.memoryLimitSpecified = props.memoryLimitMiB !== undefined || props.memoryReservationMiB !== undefined;
    this.linuxParameters = props.linuxParameters;
<<<<<<< HEAD
    this.environment = props.environment;
=======
    this.containerName = this.node.id;
>>>>>>> 6ce248bb

    this.imageConfig = props.image.bind(this, this);
    if (props.logging) {
      this.logDriverConfig = props.logging.bind(this, this);
    }
    props.taskDefinition._linkContainer(this);
  }

  /**
   * This method adds a link which allows containers to communicate with each other without the need for port mappings.
   *
   * This parameter is only supported if the task definition is using the bridge network mode.
   * Warning: The --link flag is a legacy feature of Docker. It may eventually be removed.
   */
  public addLink(container: ContainerDefinition, alias?: string) {
    if (this.taskDefinition.networkMode !== NetworkMode.BRIDGE) {
      throw new Error(`You must use network mode Bridge to add container links.`);
    }
    if (alias !== undefined) {
      this.links.push(`${container.containerName}:${alias}`);
    } else {
      this.links.push(`${container.containerName}`);
    }
  }

  /**
   * This method adds one or more mount points for data volumes to the container.
   */
  public addMountPoints(...mountPoints: MountPoint[]) {
    this.mountPoints.push(...mountPoints);
  }

  /**
   * This method adds environment variables to the container.
   */
  public addEnvironment(key: string, value: string) {
    this.environment = this.environment || {};
    if (this.environment[key] !== undefined) {
      throw new Error(`Environment variable with the key ${key} has already been defined.`);
    }
    this.environment[key] = value;
  }

  /**
   * This method mounts temporary disk space to the container.
   * This adds the correct container mountPoint and task definition volume.
   */
  public addScratch(scratch: ScratchSpace) {
    const mountPoint = {
      containerPath: scratch.containerPath,
      readOnly: scratch.readOnly,
      sourceVolume: scratch.name
    };

    const volume = {
      host: {
        sourcePath: scratch.sourcePath
      },
      name: scratch.name
    };

    this.taskDefinition.addVolume(volume);
    this.addMountPoints(mountPoint);
  }

  /**
   * This method adds one or more port mappings to the container.
   */
  public addPortMappings(...portMappings: PortMapping[]) {
    this.portMappings.push(...portMappings.map(pm => {
      if (this.taskDefinition.networkMode === NetworkMode.AWS_VPC || this.taskDefinition.networkMode === NetworkMode.HOST) {
        if (pm.containerPort !== pm.hostPort && pm.hostPort !== undefined) {
          throw new Error(`Host port ${pm.hostPort} does not match container port ${pm.containerPort}.`);
        }
      }

      if (this.taskDefinition.networkMode === NetworkMode.BRIDGE) {
        if (pm.hostPort === undefined) {
          pm = {
            ...pm,
            hostPort: 0
          };
        }
      }

      return pm;
    }));
  }

  /**
   * This method adds one or more ulimits to the container.
   */
  public addUlimits(...ulimits: Ulimit[]) {
    this.ulimits.push(...ulimits);
  }

  /**
   * This method adds one or more container dependencies to the container.
   */
  public addContainerDependencies(...containerDependencies: ContainerDependency[]) {
    this.containerDependencies.push(...containerDependencies);
  }

  /**
   * This method adds one or more volumes to the container.
   */
  public addVolumesFrom(...volumesFrom: VolumeFrom[]) {
    this.volumesFrom.push(...volumesFrom);
  }

  /**
   * This method adds the specified statement to the IAM task execution policy in the task definition.
   */
  public addToExecutionPolicy(statement: iam.PolicyStatement) {
    this.taskDefinition.addToExecutionRolePolicy(statement);
  }

  /**
   * The inbound rules associated with the security group the task or service will use.
   *
   * This property is only used for tasks that use the awsvpc network mode.
   */
  public get ingressPort(): number {
    if (this.portMappings.length === 0) {
      throw new Error(`Container ${this.containerName} hasn't defined any ports. Call addPortMappings().`);
    }
    const defaultPortMapping = this.portMappings[0];

    if (defaultPortMapping.hostPort !== undefined && defaultPortMapping.hostPort !== 0) {
      return defaultPortMapping.hostPort;
    }

    if (this.taskDefinition.networkMode === NetworkMode.BRIDGE) {
      return 0;
    }
    return defaultPortMapping.containerPort;
  }

  /**
   * The port the container will listen on.
   */
  public get containerPort(): number {
    if (this.portMappings.length === 0) {
      throw new Error(`Container ${this.containerName} hasn't defined any ports. Call addPortMappings().`);
    }
    const defaultPortMapping = this.portMappings[0];
    return defaultPortMapping.containerPort;
  }

  /**
   * Render this container definition to a CloudFormation object
   *
   * @param taskDefinition [disable-awslint:ref-via-interface] (made optional to avoid breaking change)
   */
  public renderContainerDefinition(taskDefinition?: TaskDefinition): CfnTaskDefinition.ContainerDefinitionProperty {
    return {
      command: this.props.command,
      cpu: this.props.cpu,
      disableNetworking: this.props.disableNetworking,
      dependsOn: cdk.Lazy.anyValue({ produce: () => renderArray(this.containerDependencies, renderContainerDependency) }),
      dnsSearchDomains: this.props.dnsSearchDomains,
      dnsServers: this.props.dnsServers,
      dockerLabels: this.props.dockerLabels,
      dockerSecurityOptions: this.props.dockerSecurityOptions,
      entryPoint: this.props.entryPoint,
      essential: this.essential,
      hostname: this.props.hostname,
      image: this.imageConfig.imageName,
      memory: this.props.memoryLimitMiB,
      memoryReservation: this.props.memoryReservationMiB,
      mountPoints: cdk.Lazy.anyValue({ produce: () => renderArray(this.mountPoints, renderMountPoint) }),
      name: this.containerName,
      portMappings: cdk.Lazy.anyValue({ produce: () => renderArray(this.portMappings, renderPortMapping) }),
      privileged: this.props.privileged,
      readonlyRootFilesystem: this.props.readonlyRootFilesystem,
      repositoryCredentials: this.imageConfig.repositoryCredentials,
      ulimits: cdk.Lazy.anyValue({ produce: () => renderArray(this.ulimits, renderUlimit) }),
      user: this.props.user,
      volumesFrom: cdk.Lazy.anyValue({ produce: () => renderArray(this.volumesFrom, renderVolumeFrom) }),
      workingDirectory: this.props.workingDirectory,
      logConfiguration: this.logDriverConfig,
      environment: this.environment && renderKV(this.environment, 'name', 'value'),
      secrets: this.props.secrets && Object.entries(this.props.secrets)
        .map(([k, v]) => {
          if (taskDefinition) {
            v.grantRead(taskDefinition.obtainExecutionRole());
          }
          return {
            name: k,
            valueFrom: v.arn
          };
        }),
      extraHosts: this.props.extraHosts && renderKV(this.props.extraHosts, 'hostname', 'ipAddress'),
      healthCheck: this.props.healthCheck && renderHealthCheck(this.props.healthCheck),
      links: cdk.Lazy.listValue({ produce: () => renderArray(this.links, l => l) }),
      linuxParameters: this.linuxParameters && this.linuxParameters.renderLinuxParameters(),
    };
  }
}

/**
 * The health check command and associated configuration parameters for the container.
 */
export interface HealthCheck {
  /**
   * A string array representing the command that the container runs to determine if it is healthy.
   * The string array must start with CMD to execute the command arguments directly, or
   * CMD-SHELL to run the command with the container's default shell.
   *
   * For example: [ "CMD-SHELL", "curl -f http://localhost/ || exit 1" ]
   */
  readonly command: string[];

  /**
   * The time period in seconds between each health check execution.
   *
   * You may specify between 5 and 300 seconds.
   *
   * @default Duration.seconds(30)
   */
  readonly interval?: cdk.Duration;

  /**
   * The number of times to retry a failed health check before the container is considered unhealthy.
   *
   * You may specify between 1 and 10 retries.
   *
   * @default 3
   */
  readonly retries?: number;

  /**
   * The optional grace period within which to provide containers time to bootstrap before
   * failed health checks count towards the maximum number of retries.
   *
   * You may specify between 0 and 300 seconds.
   *
   * @default No start period
   */
  readonly startPeriod?: cdk.Duration;

  /**
   * The time period in seconds to wait for a health check to succeed before it is considered a failure.
   *
   * You may specify between 2 and 60 seconds.
   *
   * @default Duration.seconds(5)
   */
  readonly timeout?: cdk.Duration;
}

function renderArray<T1, T2>(array: ReadonlyArray<T1>, render: (value: T1) => T2): T2[] | undefined {
  if (array.length < 1) {
    return undefined;
  }
  return array.map(render);
}

function renderKV(env: { [key: string]: string }, keyName: string, valueName: string): any {
  const ret = [];
  for (const [key, value] of Object.entries(env)) {
    ret.push({ [keyName]: key, [valueName]: value });
  }
  return ret;
}

function renderHealthCheck(hc: HealthCheck): CfnTaskDefinition.HealthCheckProperty {
  return {
    command: getHealthCheckCommand(hc),
    interval: hc.interval != null ? hc.interval.toSeconds() : 30,
    retries: hc.retries !== undefined ? hc.retries : 3,
    startPeriod: hc.startPeriod && hc.startPeriod.toSeconds(),
    timeout: hc.timeout !== undefined ? hc.timeout.toSeconds() : 5,
  };
}

function getHealthCheckCommand(hc: HealthCheck): string[] {
  const cmd = hc.command;
  const hcCommand = new Array<string>();

  if (cmd.length === 0) {
    throw new Error(`At least one argument must be supplied for health check command.`);
  }

  if (cmd.length === 1) {
    hcCommand.push('CMD-SHELL', cmd[0]);
    return hcCommand;
  }

  if (cmd[0] !== "CMD" && cmd[0] !== 'CMD-SHELL') {
    hcCommand.push('CMD');
  }

  return hcCommand.concat(cmd);
}

/**
 * The ulimit settings to pass to the container.
 *
 * NOTE: Does not work for Windows containers.
 */
export interface Ulimit {
  /**
   * The type of the ulimit.
   *
   * For more information, see [UlimitName](https://docs.aws.amazon.com/cdk/api/latest/typescript/api/aws-ecs/ulimitname.html#aws_ecs_UlimitName).
   */
  readonly name: UlimitName,

  /**
   * The soft limit for the ulimit type.
   */
  readonly softLimit: number,

  /**
   * The hard limit for the ulimit type.
   */
  readonly hardLimit: number,
}

/**
 * Type of resource to set a limit on
 */
export enum UlimitName {
  CORE = "core",
  CPU = "cpu",
  DATA = "data",
  FSIZE = "fsize",
  LOCKS = "locks",
  MEMLOCK = "memlock",
  MSGQUEUE = "msgqueue",
  NICE = "nice",
  NOFILE = "nofile",
  NPROC = "nproc",
  RSS = "rss",
  RTPRIO = "rtprio",
  RTTIME = "rttime",
  SIGPENDING = "sigpending",
  STACK = "stack"
}

function renderUlimit(ulimit: Ulimit): CfnTaskDefinition.UlimitProperty {
  return {
    name: ulimit.name,
    softLimit: ulimit.softLimit,
    hardLimit: ulimit.hardLimit,
  };
}
/**
 * The details of a dependency on another container in the task definition.
 *
 * @see https://docs.aws.amazon.com/AmazonECS/latest/APIReference/API_ContainerDependency.html
 */
export interface ContainerDependency {
  /**
   * The container to depend on.
   */
  readonly container: ContainerDefinition;

  /**
   * The state the container needs to be in to satisfy the dependency and proceed with startup.
   * Valid values are ContainerDependencyCondition.START, ContainerDependencyCondition.COMPLETE,
   * ContainerDependencyCondition.SUCCESS and ContainerDependencyCondition.HEALTHY.
   *
   * @default ContainerDependencyCondition.HEALTHY
   */
  readonly condition?: ContainerDependencyCondition;
}

export enum ContainerDependencyCondition {
  /**
   * This condition emulates the behavior of links and volumes today.
   * It validates that a dependent container is started before permitting other containers to start.
   */
  START = 'START',

  /**
   * This condition validates that a dependent container runs to completion (exits) before permitting other containers to start.
   * This can be useful for nonessential containers that run a script and then exit.
   */
  COMPLETE = 'COMPLETE',

  /**
   * This condition is the same as COMPLETE, but it also requires that the container exits with a zero status.
   */
  SUCCESS = 'SUCCESS',

  /**
   * This condition validates that the dependent container passes its Docker health check before permitting other containers to start.
   * This requires that the dependent container has health checks configured. This condition is confirmed only at task startup.
   */
  HEALTHY = 'HEALTHY',
}

function renderContainerDependency(containerDependency: ContainerDependency): CfnTaskDefinition.ContainerDependencyProperty {
  return {
    containerName: containerDependency.container.containerName,
    condition: containerDependency.condition || ContainerDependencyCondition.HEALTHY
  };
}

/**
 * Port mappings allow containers to access ports on the host container instance to send or receive traffic.
 */
export interface PortMapping {
  /**
   * The port number on the container that is bound to the user-specified or automatically assigned host port.
   *
   * If you are using containers in a task with the awsvpc or host network mode, exposed ports should be specified using containerPort.
   * If you are using containers in a task with the bridge network mode and you specify a container port and not a host port,
   * your container automatically receives a host port in the ephemeral port range.
   *
   * For more information, see hostPort.
   * Port mappings that are automatically assigned in this way do not count toward the 100 reserved ports limit of a container instance.
   */
  readonly containerPort: number;

  /**
   * The port number on the container instance to reserve for your container.
   *
   * If you are using containers in a task with the awsvpc or host network mode,
   * the hostPort can either be left blank or set to the same value as the containerPort.
   *
   * If you are using containers in a task with the bridge network mode,
   * you can specify a non-reserved host port for your container port mapping, or
   * you can omit the hostPort (or set it to 0) while specifying a containerPort and
   * your container automatically receives a port in the ephemeral port range for
   * your container instance operating system and Docker version.
   */
  readonly hostPort?: number;

  /**
   * The protocol used for the port mapping. Valid values are Protocol.TCP and Protocol.UDP.
   *
   * @default TCP
   */
  readonly protocol?: Protocol
}

/**
 * Network protocol
 */
export enum Protocol {
  /**
   * TCP
   */
  TCP = "tcp",

  /**
   * UDP
   */
  UDP = "udp",
}

function renderPortMapping(pm: PortMapping): CfnTaskDefinition.PortMappingProperty {
  return {
    containerPort: pm.containerPort,
    hostPort: pm.hostPort,
    protocol: pm.protocol || Protocol.TCP,
  };
}

/**
 * The temporary disk space mounted to the container.
 */
export interface ScratchSpace {
  /**
   * The path on the container to mount the scratch volume at.
   */
  readonly containerPath: string,
  /**
   * Specifies whether to give the container read-only access to the scratch volume.
   *
   * If this value is true, the container has read-only access to the scratch volume.
   * If this value is false, then the container can write to the scratch volume.
   */
  readonly readOnly: boolean,
  readonly sourcePath: string,
  /**
   * The name of the scratch volume to mount. Must be a volume name referenced in the name parameter of task definition volume.
   */
  readonly name: string,
}

/**
 * The details of data volume mount points for a container.
 */
export interface MountPoint {
  /**
   * The path on the container to mount the host volume at.
   */
  readonly containerPath: string,
  /**
   * Specifies whether to give the container read-only access to the volume.
   *
   * If this value is true, the container has read-only access to the volume.
   * If this value is false, then the container can write to the volume.
   */
  readonly readOnly: boolean,
  /**
   * The name of the volume to mount.
   *
   * Must be a volume name referenced in the name parameter of task definition volume.
   */
  readonly sourceVolume: string,
}

function renderMountPoint(mp: MountPoint): CfnTaskDefinition.MountPointProperty {
  return {
    containerPath: mp.containerPath,
    readOnly: mp.readOnly,
    sourceVolume: mp.sourceVolume,
  };
}

/**
 * The details on a data volume from another container in the same task definition.
 */
export interface VolumeFrom {
  /**
   * The name of another container within the same task definition from which to mount volumes.
   */
  readonly sourceContainer: string,

  /**
   * Specifies whether the container has read-only access to the volume.
   *
   * If this value is true, the container has read-only access to the volume.
   * If this value is false, then the container can write to the volume.
   */
  readonly readOnly: boolean,
}

function renderVolumeFrom(vf: VolumeFrom): CfnTaskDefinition.VolumeFromProperty {
  return {
    sourceContainer: vf.sourceContainer,
    readOnly: vf.readOnly,
  };
}<|MERGE_RESOLUTION|>--- conflicted
+++ resolved
@@ -328,11 +328,8 @@
     this.taskDefinition = props.taskDefinition;
     this.memoryLimitSpecified = props.memoryLimitMiB !== undefined || props.memoryReservationMiB !== undefined;
     this.linuxParameters = props.linuxParameters;
-<<<<<<< HEAD
     this.environment = props.environment;
-=======
     this.containerName = this.node.id;
->>>>>>> 6ce248bb
 
     this.imageConfig = props.image.bind(this, this);
     if (props.logging) {
