import * as autoscaling from '@aws-cdk/aws-autoscaling';
import * as hooks from '@aws-cdk/aws-autoscaling-hooktargets';
import * as iam from '@aws-cdk/aws-iam';
import * as kms from '@aws-cdk/aws-kms';
import * as lambda from '@aws-cdk/aws-lambda';
import * as cdk from '@aws-cdk/core';
<<<<<<< HEAD
import * as fs from 'fs';
import * as path from 'path';

=======
import { Construct } from 'constructs';
import { ICluster } from '../cluster';
>>>>>>> 29aa223f

// Reference for the source in this package:
//
// https://github.com/aws-samples/ecs-refarch-cloudformation/blob/master/infrastructure/lifecyclehook.yaml

export interface InstanceDrainHookOpts {
  /**
   * The AutoScalingGroup to install the instance draining hook for
   */
  autoScalingGroup: autoscaling.IAutoScalingGroup;

  /**
   * How many seconds to give tasks to drain before the instance is terminated anyway
   *
   * Must be between 0 and 15 minutes.
   *
   * @default Duration.minutes(15)
   */
  drainTime?: cdk.Duration;

  /**
   * The InstanceDrainHook creates an SNS topic for the lifecycle hook of the ASG. If provided, then this
   * key will be used to encrypt the contents of that SNS Topic.
   * See [SNS Data Encryption](https://docs.aws.amazon.com/sns/latest/dg/sns-data-encryption.html) for more information.
   *
   * @default The SNS Topic will not be encrypted.
   */
  topicEncryptionKey?: kms.IKey;
}

/**
 * Properties for instance draining hook
 */
export interface InstanceDrainHookProps extends InstanceDrainHookOpts {
  /**
   * The cluster name on which tasks have been scheduled
   */
  clusterName: string;
}

/**
 * A hook to drain instances from ECS traffic before they're terminated
 */
export class InstanceDrainHook extends cdk.Construct {

  /**
   * Constructs a new instance of the InstanceDrainHook class.
   */
  constructor(scope: Construct, id: string, props: InstanceDrainHookProps) {
    super(scope, id);

    const drainTime = props.drainTime || cdk.Duration.minutes(5);
    const clusterArn = cdk.Stack.of(this).formatArn({
      service: 'ecs',
      resource: 'cluster',
      resourceName: props.clusterName,
    });

    // Invoke Lambda via SNS Topic
    const fn = new lambda.Function(this, 'Function', {
      code: lambda.Code.fromInline(fs.readFileSync(path.join(__dirname, 'lambda-source', 'index.py'), { encoding: 'utf-8' })),
      handler: 'index.lambda_handler',
      runtime: lambda.Runtime.PYTHON_3_6,
      // Timeout: some extra margin for additional API calls made by the Lambda,
      // up to a maximum of 15 minutes.
      timeout: cdk.Duration.seconds(Math.min(drainTime.toSeconds() + 10, 900)),
      environment: {
        CLUSTER: props.clusterName,
      },
    });

    // Hook everything up: ASG -> Topic, Topic -> Lambda
    props.autoScalingGroup.addLifecycleHook('DrainHook', {
      lifecycleTransition: autoscaling.LifecycleTransition.INSTANCE_TERMINATING,
      defaultResult: autoscaling.DefaultResult.CONTINUE,
      notificationTarget: new hooks.FunctionHook(fn, props.topicEncryptionKey),
      heartbeatTimeout: drainTime,
    });

    // Describe actions cannot be restricted and restrict the CompleteLifecycleAction to the ASG arn
    // https://docs.aws.amazon.com/autoscaling/ec2/userguide/control-access-using-iam.html
    fn.addToRolePolicy(new iam.PolicyStatement({
      actions: [
        'ec2:DescribeInstances',
        'ec2:DescribeInstanceAttribute',
        'ec2:DescribeInstanceStatus',
        'ec2:DescribeHosts',
      ],
      resources: ['*'],
    }));

    // Restrict to the ASG
    fn.addToRolePolicy(new iam.PolicyStatement({
      actions: ['autoscaling:CompleteLifecycleAction'],
      resources: [props.autoScalingGroup.autoScalingGroupArn],
    }));

    fn.addToRolePolicy(new iam.PolicyStatement({
      actions: ['ecs:DescribeContainerInstances', 'ecs:DescribeTasks'],
      resources: ['*'],
      conditions: {
        ArnEquals: { 'ecs:cluster': clusterArn },
      },
    }));

    // Restrict to the ECS Cluster
    fn.addToRolePolicy(new iam.PolicyStatement({
      actions: [
        'ecs:ListContainerInstances',
        'ecs:SubmitContainerStateChange',
        'ecs:SubmitTaskStateChange',
      ],
      resources: [clusterArn],
    }));

    // Restrict the container-instance operations to the ECS Cluster
    fn.addToRolePolicy(new iam.PolicyStatement({
      actions: [
        'ecs:UpdateContainerInstancesState',
        'ecs:ListTasks',
      ],
      conditions: {
        ArnEquals: {'ecs:cluster': clusterArn},
      },
      resources: ['*'],
    }));
  }
}<|MERGE_RESOLUTION|>--- conflicted
+++ resolved
@@ -4,14 +4,10 @@
 import * as kms from '@aws-cdk/aws-kms';
 import * as lambda from '@aws-cdk/aws-lambda';
 import * as cdk from '@aws-cdk/core';
-<<<<<<< HEAD
 import * as fs from 'fs';
 import * as path from 'path';
-
-=======
 import { Construct } from 'constructs';
 import { ICluster } from '../cluster';
->>>>>>> 29aa223f
 
 // Reference for the source in this package:
 //
