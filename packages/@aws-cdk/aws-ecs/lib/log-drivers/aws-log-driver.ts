import * as logs from '@aws-cdk/aws-logs';
<<<<<<< HEAD
import { Stack } from '@aws-cdk/core';
import { Construct } from 'constructs';
=======
>>>>>>> b6e3e517
import { ContainerDefinition } from '../container-definition';
import { LogDriver, LogDriverConfig } from './log-driver';
import { removeEmpty } from './utils';

/**
 * awslogs provides two modes for delivering messages from the container to the log driver
 */
export enum AwsLogDriverMode {

  /**
   * (default) direct, blocking delivery from container to driver.
   */
  BLOCKING = 'blocking',

  /**
   * The non-blocking message delivery mode prevents applications from blocking due to logging back pressure.
   * Applications are likely to fail in unexpected ways when STDERR or STDOUT streams block.
   */
  NON_BLOCKING = 'non-blocking'
}

/**
 * Specifies the awslogs log driver configuration options.
 */
export interface AwsLogDriverProps {
  /**
   * Prefix for the log streams
   *
   * The awslogs-stream-prefix option allows you to associate a log stream
   * with the specified prefix, the container name, and the ID of the Amazon
   * ECS task to which the container belongs. If you specify a prefix with
   * this option, then the log stream takes the following format:
   *
   *     prefix-name/container-name/ecs-task-id
   */
  readonly streamPrefix: string;

  /**
   * The log group to log to
   *
   * @default - A log group is automatically created.
   */
  readonly logGroup?: logs.ILogGroup;

  /**
   * The number of days log events are kept in CloudWatch Logs when the log
   * group is automatically created by this construct.
   *
   * @default - Logs never expire.
   */
  readonly logRetention?: logs.RetentionDays;

  /**
   * This option defines a multiline start pattern in Python strftime format.
   *
   * A log message consists of a line that matches the pattern and any
   * following lines that don’t match the pattern. Thus the matched line is
   * the delimiter between log messages.
   *
   * @default - No multiline matching.
   */
  readonly datetimeFormat?: string;

  /**
   * This option defines a multiline start pattern using a regular expression.
   *
   * A log message consists of a line that matches the pattern and any
   * following lines that don’t match the pattern. Thus the matched line is
   * the delimiter between log messages.
   *
   * This option is ignored if datetimeFormat is also configured.
   *
   * @default - No multiline matching.
   */
  readonly multilinePattern?: string;

  /**
   * The delivery mode of log messages from the container to awslogs.
   *
   * @default - AwsLogDriverMode.BLOCKING
   */
  readonly mode?: AwsLogDriverMode;
}

/**
 * A log driver that sends log information to CloudWatch Logs.
 */
export class AwsLogDriver extends LogDriver {
  /**
   * The log group to send log streams to.
   *
   * Only available after the LogDriver has been bound to a ContainerDefinition.
   */
  public logGroup?: logs.ILogGroup;

  /**
   * Constructs a new instance of the AwsLogDriver class.
   *
   * @param props the awslogs log driver configuration options.
   */
  constructor(private readonly props: AwsLogDriverProps) {
    super();

    if (props.logGroup && props.logRetention) {
      throw new Error('Cannot specify both `logGroup` and `logRetentionDays`.');
    }
  }

  /**
   * Called when the log driver is configured on a container
   */
  public bind(scope: Construct, containerDefinition: ContainerDefinition): LogDriverConfig {
    this.logGroup = this.props.logGroup || new logs.LogGroup(scope, 'LogGroup', {
      retention: this.props.logRetention || Infinity,
    });

    this.logGroup.grantWrite(containerDefinition.taskDefinition.obtainExecutionRole());

    return {
      logDriver: 'awslogs',
      options: removeEmpty({
        'awslogs-group': this.logGroup.logGroupName,
        'awslogs-stream-prefix': this.props.streamPrefix,
        'awslogs-region': this.logGroup.env.region,
        'awslogs-datetime-format': this.props.datetimeFormat,
        'awslogs-multiline-pattern': this.props.multilinePattern,
        'mode': this.props.mode,
      }),
    };
  }
}<|MERGE_RESOLUTION|>--- conflicted
+++ resolved
@@ -1,9 +1,4 @@
 import * as logs from '@aws-cdk/aws-logs';
-<<<<<<< HEAD
-import { Stack } from '@aws-cdk/core';
-import { Construct } from 'constructs';
-=======
->>>>>>> b6e3e517
 import { ContainerDefinition } from '../container-definition';
 import { LogDriver, LogDriverConfig } from './log-driver';
 import { removeEmpty } from './utils';
