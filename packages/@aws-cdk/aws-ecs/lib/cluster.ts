--- conflicted
+++ resolved
@@ -104,15 +104,10 @@
       physicalName: props.clusterName,
     });
 
-<<<<<<< HEAD
     let clusterSettings = undefined;
     if (props.containerInsights !== undefined) {
       clusterSettings = [{ name: 'containerInsights', value: props.containerInsights ? 'enabled' : 'disabled' }];
     }
-=======
-    const containerInsights = props.containerInsights !== undefined ? props.containerInsights : false;
-    const clusterSettings = containerInsights ? [{ name: 'containerInsights', value: 'enabled' }] : undefined;
->>>>>>> a176044f
 
     const cluster = new CfnCluster(this, 'Resource', {
       clusterName: this.physicalName,
