import autoscaling = require('@aws-cdk/aws-autoscaling');
import cloudwatch = require ('@aws-cdk/aws-cloudwatch');
import ec2 = require('@aws-cdk/aws-ec2');
import iam = require('@aws-cdk/aws-iam');
import cloudmap = require('@aws-cdk/aws-servicediscovery');
<<<<<<< HEAD
import { Construct, Duration, IResource, Resource, SSMParameterProvider, Stack } from '@aws-cdk/cdk';
=======
import { Construct, Context, IResource, Resource, Stack } from '@aws-cdk/cdk';
>>>>>>> 849b6931
import { InstanceDrainHook } from './drain-hook/instance-drain-hook';
import { CfnCluster } from './ecs.generated';

/**
 * Properties to define an ECS cluster
 */
export interface ClusterProps {
  /**
   * A name for the cluster.
   *
   * @default CloudFormation-generated name
   */
  readonly clusterName?: string;

  /**
   * The VPC where your ECS instances will be running or your ENIs will be deployed
   */
  readonly vpc: ec2.IVpc;
}

/**
 * A container cluster that runs on your EC2 instances
 */
export class Cluster extends Resource implements ICluster {
  /**
   * Import an existing cluster
   */
  public static fromClusterAttributes(scope: Construct, id: string, attrs: ClusterAttributes): ICluster {
    return new ImportedCluster(scope, id, attrs);
  }

  /**
   * Connections manager for the EC2 cluster
   */
  public readonly connections: ec2.Connections = new ec2.Connections();

  /**
   * The VPC this cluster was created in.
   */
  public readonly vpc: ec2.IVpc;

  /**
   * The ARN of this cluster
   */
  public readonly clusterArn: string;

  /**
   * The name of this cluster
   */
  public readonly clusterName: string;

  /**
   * The service discovery namespace created in this cluster
   */
  private _defaultNamespace?: cloudmap.INamespace;

  /**
   * Whether the cluster has EC2 capacity associated with it
   */
  private _hasEc2Capacity: boolean = false;

  constructor(scope: Construct, id: string, props: ClusterProps) {
    super(scope, id);

    const cluster = new CfnCluster(this, 'Resource', {clusterName: props.clusterName});

    this.vpc = props.vpc;
    this.clusterArn = cluster.clusterArn;
    this.clusterName = cluster.clusterName;
  }

  /**
   * Add an AWS Cloud Map DNS namespace for this cluster.
   * NOTE: HttpNamespaces are not supported, as ECS always requires a DNSConfig when registering an instance to a Cloud
   * Map service.
   */
  public addDefaultCloudMapNamespace(options: NamespaceOptions): cloudmap.INamespace {
    if (this._defaultNamespace !== undefined) {
      throw new Error("Can only add default namespace once.");
    }

    const namespaceType = options.type === undefined || options.type === NamespaceType.PrivateDns
      ? cloudmap.NamespaceType.DnsPrivate
      : cloudmap.NamespaceType.DnsPublic;

    const sdNamespace = namespaceType === cloudmap.NamespaceType.DnsPrivate ?
      new cloudmap.PrivateDnsNamespace(this, 'DefaultServiceDiscoveryNamespace', {
        name: options.name,
        vpc: this.vpc
      }) :
      new cloudmap.PublicDnsNamespace(this, 'DefaultServiceDiscoveryNamespace', {
        name: options.name,
      });

    this._defaultNamespace = sdNamespace;

    return sdNamespace;
  }

  /**
   * Getter for namespace added to cluster
   */
  public get defaultNamespace(): cloudmap.INamespace | undefined {
    return this._defaultNamespace;
  }

  /**
   * Add a default-configured AutoScalingGroup running the ECS-optimized AMI to this Cluster
   *
   * Returns the AutoScalingGroup so you can add autoscaling settings to it.
   */
  public addCapacity(id: string, options: AddCapacityOptions): autoscaling.AutoScalingGroup {
    const autoScalingGroup = new autoscaling.AutoScalingGroup(this, id, {
      ...options,
      vpc: this.vpc,
      machineImage: options.machineImage || new EcsOptimizedAmi(),
      updateType: options.updateType || autoscaling.UpdateType.ReplacingUpdate,
      instanceType: options.instanceType,
    });

    this.addAutoScalingGroup(autoScalingGroup, options);

    return autoScalingGroup;
  }

  /**
   * Add compute capacity to this ECS cluster in the form of an AutoScalingGroup
   * @param autoScalingGroup the ASG to add to this cluster.
   * [disable-awslint:ref-via-interface] is needed in order to install the ECS
   * agent by updating the ASGs user data.
   */
  public addAutoScalingGroup(autoScalingGroup: autoscaling.AutoScalingGroup, options: AddAutoScalingGroupCapacityOptions = {}) {
    this._hasEc2Capacity = true;
    this.connections.connections.addSecurityGroup(...autoScalingGroup.connections.securityGroups);

    // Tie instances to cluster
    autoScalingGroup.addUserData(`echo ECS_CLUSTER=${this.clusterName} >> /etc/ecs/ecs.config`);

    if (!options.containersAccessInstanceRole) {
      // Deny containers access to instance metadata service
      // Source: https://docs.aws.amazon.com/AmazonECS/latest/developerguide/instance_IAM_role.html
      autoScalingGroup.addUserData('sudo iptables --insert FORWARD 1 --in-interface docker+ --destination 169.254.169.254/32 --jump DROP');
      autoScalingGroup.addUserData('sudo service iptables save');
      // The following is only for AwsVpc networking mode, but doesn't hurt for the other modes.
      autoScalingGroup.addUserData('echo ECS_AWSVPC_BLOCK_IMDS=true >> /etc/ecs/ecs.config');
    }

    // ECS instances must be able to do these things
    // Source: https://docs.aws.amazon.com/AmazonECS/latest/developerguide/instance_IAM_role.html
    autoScalingGroup.addToRolePolicy(new iam.PolicyStatement().addActions(
      "ecs:CreateCluster",
      "ecs:DeregisterContainerInstance",
      "ecs:DiscoverPollEndpoint",
      "ecs:Poll",
      "ecs:RegisterContainerInstance",
      "ecs:StartTelemetrySession",
      "ecs:Submit*",
      "ecr:GetAuthorizationToken",
      "logs:CreateLogStream",
      "logs:PutLogEvents"
    ).addAllResources());

    // 0 disables, otherwise forward to underlying implementation which picks the sane default
    if (!options.taskDrainTime || options.taskDrainTime.toSeconds() !== 0) {
      new InstanceDrainHook(autoScalingGroup, 'DrainECSHook', {
        autoScalingGroup,
        cluster: this,
        drainTime: options.taskDrainTime
      });
    }
  }

  /**
   * Whether the cluster has EC2 capacity associated with it
   */
  public get hasEc2Capacity(): boolean {
    return this._hasEc2Capacity;
  }

  /**
   * Metric for cluster CPU reservation
   *
   * @default average over 5 minutes
   */
  public metricCpuReservation(props?: cloudwatch.MetricOptions): cloudwatch.Metric {
    return this.metric('CPUReservation', props);
  }

  /**
   * Metric for cluster Memory reservation
   *
   * @default average over 5 minutes
   */
  public metricMemoryReservation(props?: cloudwatch.MetricOptions): cloudwatch.Metric {
    return this.metric('MemoryReservation', props );
  }

  /**
   * Return the given named metric for this Cluster
   */
  public metric(metricName: string, props?: cloudwatch.MetricOptions): cloudwatch.Metric {
    return new cloudwatch.Metric({
      namespace: 'AWS/ECS',
      metricName,
      dimensions: { ClusterName: this.clusterName },
      ...props
    });
  }
}

export interface EcsOptimizedAmiProps {
  /**
   * What generation of Amazon Linux to use
   *
   * @default AmazonLinuxGeneration.AmazonLinux if hwType equal to AmiHardwareType.Standard else AmazonLinuxGeneration.AmazonLinux2
   */
  readonly generation?: ec2.AmazonLinuxGeneration;

  /**
   * What ECS Optimized AMI type to use
   *
   * @default AmiHardwareType.Standard
   */
  readonly hwType?: AmiHardwareType;
}

/**
 * Construct a Linux machine image from the latest ECS Optimized AMI published in SSM
 */
export class EcsOptimizedAmi implements ec2.IMachineImageSource {
  private readonly generation: ec2.AmazonLinuxGeneration;
  private readonly hwType: AmiHardwareType;

  private readonly amiParameterName: string;

  constructor(props?: EcsOptimizedAmiProps) {
    this.hwType = (props && props.hwType) || AmiHardwareType.Standard;
    if (props && props.generation) {      // generation defined in the props object
      if (props.generation === ec2.AmazonLinuxGeneration.AmazonLinux && this.hwType !== AmiHardwareType.Standard) {
        throw new Error(`Amazon Linux does not support special hardware type. Use Amazon Linux 2 instead`);
      } else {
        this.generation = props.generation;
      }
    } else {                              // generation not defined in props object
      if (this.hwType === AmiHardwareType.Standard) {    // default to Amazon Linux v1 if no HW is standard
        this.generation = ec2.AmazonLinuxGeneration.AmazonLinux;
      } else {                                         // default to Amazon Linux v2 if special HW
        this.generation = ec2.AmazonLinuxGeneration.AmazonLinux2;
      }
    }

    // set the SSM parameter name
    this.amiParameterName = "/aws/service/ecs/optimized-ami/"
                          + ( this.generation === ec2.AmazonLinuxGeneration.AmazonLinux ? "amazon-linux/" : "" )
                          + ( this.generation === ec2.AmazonLinuxGeneration.AmazonLinux2 ? "amazon-linux-2/" : "" )
                          + ( this.hwType === AmiHardwareType.Gpu ? "gpu/" : "" )
                          + ( this.hwType === AmiHardwareType.Arm ? "arm64/" : "" )
                          + "recommended";
  }

  /**
   * Return the correct image
   */
  public getImage(scope: Construct): ec2.MachineImage {
    const json = Context.getSsmParameter(scope, this.amiParameterName, { defaultValue: "{\"image_id\": \"\"}" });
    const ami = JSON.parse(json).image_id;
    return new ec2.MachineImage(ami, new ec2.LinuxOS());
  }
}

/**
 * An ECS cluster
 */
export interface ICluster extends IResource {
  /**
   * Name of the cluster
   * @attribute
   */
  readonly clusterName: string;

  /**
   * The ARN of this cluster
   * @attribute
   */
  readonly clusterArn: string;

  /**
   * VPC that the cluster instances are running in
   */
  readonly vpc: ec2.IVpc;

  /**
   * Connections manager of the cluster instances
   */
  readonly connections: ec2.Connections;

  /**
   * Whether the cluster has EC2 capacity associated with it
   */
  readonly hasEc2Capacity: boolean;

  /**
   * Getter for Cloudmap namespace created in the cluster
   */
  readonly defaultNamespace?: cloudmap.INamespace;
}

/**
 * Properties to import an ECS cluster
 */
export interface ClusterAttributes {
  /**
   * Name of the cluster
   */
  readonly clusterName: string;

  /**
   * ARN of the cluster
   *
   * @default Derived from clusterName
   */
  readonly clusterArn?: string;

  /**
   * VPC that the cluster instances are running in
   */
  readonly vpc: ec2.IVpc;

  /**
   * Security group of the cluster instances
   */
  readonly securityGroups: ec2.ISecurityGroup[];

  /**
   * Whether the given cluster has EC2 capacity
   *
   * @default true
   */
  readonly hasEc2Capacity?: boolean;

  /**
   * Default namespace properties
   *
   * @default - No default namespace
   */
  readonly defaultNamespace?: cloudmap.INamespace;
}

/**
 * An Cluster that has been imported
 */
class ImportedCluster extends Resource implements ICluster {
  /**
   * Name of the cluster
   */
  public readonly clusterName: string;

  /**
   * ARN of the cluster
   */
  public readonly clusterArn: string;

  /**
   * VPC that the cluster instances are running in
   */
  public readonly vpc: ec2.IVpc;

  /**
   * Security group of the cluster instances
   */
  public readonly connections = new ec2.Connections();

  /**
   * Whether the cluster has EC2 capacity
   */
  public readonly hasEc2Capacity: boolean;

  /**
   * Cloudmap namespace created in the cluster
   */
  private _defaultNamespace?: cloudmap.INamespace;

  constructor(scope: Construct, id: string, props: ClusterAttributes) {
    super(scope, id);
    this.clusterName = props.clusterName;
    this.vpc = props.vpc;
    this.hasEc2Capacity = props.hasEc2Capacity !== false;
    this._defaultNamespace = props.defaultNamespace;

    this.clusterArn = props.clusterArn !== undefined ? props.clusterArn : Stack.of(this).formatArn({
      service: 'ecs',
      resource: 'cluster',
      resourceName: props.clusterName
    });

    let i = 1;
    for (const sgProps of props.securityGroups) {
      this.connections.addSecurityGroup(ec2.SecurityGroup.fromSecurityGroupId(this, `SecurityGroup${i}`, sgProps.securityGroupId));
      i++;
    }
  }

  public get defaultNamespace(): cloudmap.INamespace | undefined {
    return this._defaultNamespace;
  }
}

/**
 * Properties for adding an autoScalingGroup
 */
export interface AddAutoScalingGroupCapacityOptions {
  /**
   * Whether or not the containers can access the instance role
   *
   * @default false
   */
  readonly containersAccessInstanceRole?: boolean;

  /**
   * Give tasks this many seconds to complete when instances are being scaled in.
   *
   * Task draining adds a Lambda and a Lifecycle hook to your AutoScalingGroup
   * that will delay instance termination until all ECS tasks have drained from
   * the instance.
   *
   * Set to 0 to disable task draining.
   *
   * @default Duration.minutes(5)
   */
  readonly taskDrainTime?: Duration;
}

/**
 * Properties for adding autoScalingGroup
 */
export interface AddCapacityOptions extends AddAutoScalingGroupCapacityOptions, autoscaling.CommonAutoScalingGroupProps {
  /**
   * The type of EC2 instance to launch into your Autoscaling Group
   */
  readonly instanceType: ec2.InstanceType;

  /**
   * The machine image for the ECS instances
   *
   * @default - Amazon Linux 1
   */
  readonly machineImage?: ec2.IMachineImageSource;
}

export interface NamespaceOptions {
  /**
   * The domain name for the namespace, such as foo.com
   */
  readonly name: string;

  /**
   * The type of CloudMap Namespace to create in your cluster
   *
   * @default PrivateDns
   */
  readonly type?: NamespaceType;

  /**
   * The Amazon VPC that you want to associate the namespace with. Required for Private DNS namespaces
   *
   * @default VPC of the cluster for Private DNS Namespace, otherwise none
   */
  readonly vpc?: ec2.IVpc;
}

/**
 * The type of CloudMap namespace to create
 */
export enum NamespaceType {
  /**
   * Create a private DNS namespace
   */
  PrivateDns = 'PrivateDns',

  /**
   * Create a public DNS namespace
   */
  PublicDns = 'PublicDns',
}

/**
 * The type of HW for the ECS Optimized AMI
 */
export enum AmiHardwareType {

  /**
   * Create a standard AMI
   */
  Standard = 'Standard',

  /**
   * Create a GPU optimized AMI
   */
  Gpu = 'GPU',

  /**
   * Create a ARM64 optimized AMI
   */
  Arm = 'ARM64',
}<|MERGE_RESOLUTION|>--- conflicted
+++ resolved
@@ -3,11 +3,7 @@
 import ec2 = require('@aws-cdk/aws-ec2');
 import iam = require('@aws-cdk/aws-iam');
 import cloudmap = require('@aws-cdk/aws-servicediscovery');
-<<<<<<< HEAD
-import { Construct, Duration, IResource, Resource, SSMParameterProvider, Stack } from '@aws-cdk/cdk';
-=======
-import { Construct, Context, IResource, Resource, Stack } from '@aws-cdk/cdk';
->>>>>>> 849b6931
+import { Construct, Context, Duration, IResource, Resource, Stack } from '@aws-cdk/cdk';
 import { InstanceDrainHook } from './drain-hook/instance-drain-hook';
 import { CfnCluster } from './ecs.generated';
 
