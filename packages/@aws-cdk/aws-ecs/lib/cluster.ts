--- conflicted
+++ resolved
@@ -275,19 +275,11 @@
 
     // set the SSM parameter name
     this.amiParameterName = "/aws/service/ecs/optimized-ami/"
-<<<<<<< HEAD
                           + ( this.generation === ec2.AmazonLinuxGeneration.AMAZON_LINUX ? "amazon-linux/" : "" )
                           + ( this.generation === ec2.AmazonLinuxGeneration.AMAZON_LINUX_2 ? "amazon-linux-2/" : "" )
                           + ( this.hwType === AmiHardwareType.GPU ? "gpu/" : "" )
                           + ( this.hwType === AmiHardwareType.ARM ? "arm64/" : "" )
-                          + "recommended";
-=======
-                          + ( this.generation === ec2.AmazonLinuxGeneration.AmazonLinux ? "amazon-linux/" : "" )
-                          + ( this.generation === ec2.AmazonLinuxGeneration.AmazonLinux2 ? "amazon-linux-2/" : "" )
-                          + ( this.hwType === AmiHardwareType.Gpu ? "gpu/" : "" )
-                          + ( this.hwType === AmiHardwareType.Arm ? "arm64/" : "" )
                           + "recommended/image_id";
->>>>>>> d9d3a99b
   }
 
   /**
