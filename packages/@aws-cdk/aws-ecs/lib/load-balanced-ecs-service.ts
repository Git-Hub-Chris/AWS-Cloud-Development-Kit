import cdk = require('@aws-cdk/cdk');
import { Ec2Service } from './ec2/ec2-service';
import { Ec2TaskDefinition } from './ec2/ec2-task-definition';
import { LoadBalancedService, LoadBalancedServiceProps } from './load-balanced-service';

/**
 * Properties for a LoadBalancedEc2Service
 */
export interface LoadBalancedEc2ServiceProps extends LoadBalancedServiceProps {
  /**
   * The hard limit (in MiB) of memory to present to the container.
   *
   * If your container attempts to exceed the allocated memory, the container
   * is terminated.
   *
   * At least one of memoryLimitMiB and memoryReservationMiB is required.
   */
  memoryLimitMiB?: number;

  /**
   * The soft limit (in MiB) of memory to reserve for the container.
   *
   * When system memory is under contention, Docker attempts to keep the
   * container memory within the limit. If the container requires more memory,
   * it can consume up to the value specified by the Memory property or all of
   * the available memory on the container instance—whichever comes first.
   *
   * At least one of memoryLimitMiB and memoryReservationMiB is required.
   */
  memoryReservationMiB?: number;
<<<<<<< HEAD
=======

  /**
   * The container port of the application load balancer attached to your EC2 service. Corresponds to container port mapping.
   *
   * @default 80
   */
  containerPort?: number;

  /**
   * Determines whether the Application Load Balancer will be internet-facing
   *
   * @default true
   */
  publicLoadBalancer?: boolean;

  /**
   * Number of desired copies of running tasks
   *
   * @default 1
   */
  desiredCount?: number;

  /**
   * Environment variables to pass to the container
   *
   * @default No environment variables
   */
  environment?: { [key: string]: string };
>>>>>>> ff96f3f8
}

/**
 * A single task running on an ECS cluster fronted by a load balancer
 */
export class LoadBalancedEc2Service extends LoadBalancedService {
  constructor(scope: cdk.Construct, id: string, props: LoadBalancedEc2ServiceProps) {
    super(scope, id, props);

    const taskDefinition = new Ec2TaskDefinition(this, 'TaskDef', {});

    const container = taskDefinition.addContainer('web', {
      image: props.image,
      environment: props.containerEnvironment,
      memoryLimitMiB: props.memoryLimitMiB,
      environment: props.environment,
    });

    container.addPortMappings({
      containerPort: props.containerPort || 80,
    });

    const service = new Ec2Service(this, "Service", {
      cluster: props.cluster,
      desiredCount: props.desiredCount || 1,
      taskDefinition,
    });

    this.addServiceAsTarget(service);
  }
}<|MERGE_RESOLUTION|>--- conflicted
+++ resolved
@@ -1,12 +1,12 @@
 import cdk = require('@aws-cdk/cdk');
 import { Ec2Service } from './ec2/ec2-service';
 import { Ec2TaskDefinition } from './ec2/ec2-task-definition';
-import { LoadBalancedService, LoadBalancedServiceProps } from './load-balanced-service';
+import { LoadBalancedServiceBase, LoadBalancedServiceBaseProps } from './load-balanced-service-base';
 
 /**
  * Properties for a LoadBalancedEc2Service
  */
-export interface LoadBalancedEc2ServiceProps extends LoadBalancedServiceProps {
+export interface LoadBalancedEc2ServiceProps extends LoadBalancedServiceBaseProps {
   /**
    * The hard limit (in MiB) of memory to present to the container.
    *
@@ -28,43 +28,12 @@
    * At least one of memoryLimitMiB and memoryReservationMiB is required.
    */
   memoryReservationMiB?: number;
-<<<<<<< HEAD
-=======
-
-  /**
-   * The container port of the application load balancer attached to your EC2 service. Corresponds to container port mapping.
-   *
-   * @default 80
-   */
-  containerPort?: number;
-
-  /**
-   * Determines whether the Application Load Balancer will be internet-facing
-   *
-   * @default true
-   */
-  publicLoadBalancer?: boolean;
-
-  /**
-   * Number of desired copies of running tasks
-   *
-   * @default 1
-   */
-  desiredCount?: number;
-
-  /**
-   * Environment variables to pass to the container
-   *
-   * @default No environment variables
-   */
-  environment?: { [key: string]: string };
->>>>>>> ff96f3f8
 }
 
 /**
  * A single task running on an ECS cluster fronted by a load balancer
  */
-export class LoadBalancedEc2Service extends LoadBalancedService {
+export class LoadBalancedEc2Service extends LoadBalancedServiceBase {
   constructor(scope: cdk.Construct, id: string, props: LoadBalancedEc2ServiceProps) {
     super(scope, id, props);
 
@@ -72,7 +41,6 @@
 
     const container = taskDefinition.addContainer('web', {
       image: props.image,
-      environment: props.containerEnvironment,
       memoryLimitMiB: props.memoryLimitMiB,
       environment: props.environment,
     });
