import appscaling = require('@aws-cdk/aws-applicationautoscaling');
import cloudwatch = require('@aws-cdk/aws-cloudwatch');
import ec2 = require('@aws-cdk/aws-ec2');
import elbv2 = require('@aws-cdk/aws-elasticloadbalancingv2');
import iam = require('@aws-cdk/aws-iam');
import cloudmap = require('@aws-cdk/aws-servicediscovery');
import { Construct, Duration, Fn, IResource, Lazy, PhysicalName, Resource, ResourceIdentifiers, Stack } from '@aws-cdk/cdk';
import { NetworkMode, TaskDefinition } from '../base/task-definition';
import { ICluster } from '../cluster';
import { CfnService } from '../ecs.generated';
import { ScalableTaskCount } from './scalable-task-count';

export interface IService extends IResource {
  /**
   * ARN of this service
   *
   * @attribute
   */
  readonly serviceArn: string;
}

/**
 * Basic service properties
 */
export interface BaseServiceProps {
  /**
   * Cluster where service will be deployed
   */
  readonly cluster: ICluster;

  /**
   * Number of desired copies of running tasks
   *
   * @default 1
   */
  readonly desiredCount?: number;

  /**
   * A name for the service.
   *
   * @default - CloudFormation-generated name.
   */
  readonly serviceName?: PhysicalName;

  /**
   * The maximum number of tasks, specified as a percentage of the Amazon ECS
   * service's DesiredCount value, that can run in a service during a
   * deployment.
   *
   * @default - 100 if daemon, otherwise 200
   */
  readonly maximumPercent?: number;

  /**
   * The minimum number of tasks, specified as a percentage of
   * the Amazon ECS service's DesiredCount value, that must
   * continue to run and remain healthy during a deployment.
   *
   * @default - 0 if daemon, otherwise 50
   */
  readonly minimumHealthyPercent?: number;

  /**
   * Time after startup to ignore unhealthy load balancer checks.
   *
   * @default ??? FIXME
   */
  readonly healthCheckGracePeriod?: Duration;

  /**
   * Options for enabling AWS Cloud Map service discovery for the service
   *
   * @default - AWS Cloud Map service discovery is not enabled.
   */
  readonly serviceDiscoveryOptions?: ServiceDiscoveryOptions;

  /**
   * Whether the new long ARN format has been enabled on ECS services.
   * NOTE: This assumes customer has opted into the new format for the IAM role used for the service, and is a
   * workaround for a current bug in Cloudformation in which the service name is not correctly returned when long ARN is
   * enabled.
   *
   * Old ARN format: arn:aws:ecs:region:aws_account_id:service/service-name
   * New ARN format: arn:aws:ecs:region:aws_account_id:service/cluster-name/service-name
   *
   * See: https://docs.aws.amazon.com/AmazonECS/latest/userguide/ecs-resource-ids.html
   *
   * @default false
   */
  readonly longArnEnabled?: boolean;
}

/**
 * Base class for Ecs and Fargate services
 */
export abstract class BaseService extends Resource
  implements IService, elbv2.IApplicationLoadBalancerTarget, elbv2.INetworkLoadBalancerTarget {

  /**
   * Manage allowed network traffic for this service
   */
  public readonly connections: ec2.Connections = new ec2.Connections();

  /**
   * ARN of this service
   */
  public readonly serviceArn: string;

  /**
   * Name of this service
   *
   * @attribute
   */
  public readonly serviceName: string;

  /**
   * Name of this service's cluster
   */
  public readonly clusterName: string;

  /**
   * Task definition this service is associated with
   */
  public readonly taskDefinition: TaskDefinition;

  protected cloudmapService?: cloudmap.Service;
  protected cluster: ICluster;
  protected loadBalancers = new Array<CfnService.LoadBalancerProperty>();
  protected networkConfiguration?: CfnService.NetworkConfigurationProperty;
  protected serviceRegistries = new Array<CfnService.ServiceRegistryProperty>();

  private readonly resource: CfnService;
  private scalableTaskCount?: ScalableTaskCount;

  constructor(scope: Construct,
              id: string,
              props: BaseServiceProps,
              additionalProps: any,
              clusterName: string,
              taskDefinition: TaskDefinition) {
    super(scope, id, {
      physicalName: props.serviceName,
    });

    this.taskDefinition = taskDefinition;

    this.resource = new CfnService(this, "Service", {
      desiredCount: props.desiredCount,
      serviceName: this.physicalName,
      loadBalancers: Lazy.anyValue({ produce: () => this.loadBalancers }),
      deploymentConfiguration: {
        maximumPercent: props.maximumPercent || 200,
        minimumHealthyPercent: props.minimumHealthyPercent === undefined ? 50 : props.minimumHealthyPercent
      },
      healthCheckGracePeriodSeconds: props.healthCheckGracePeriod && props.healthCheckGracePeriod.toSeconds(),
      /* role: never specified, supplanted by Service Linked Role */
      networkConfiguration: Lazy.anyValue({ produce: () => this.networkConfiguration }),
      serviceRegistries: Lazy.anyValue({ produce: () => this.serviceRegistries }),
      ...additionalProps
    });

    // This is a workaround for CFN bug that returns the cluster name instead of the service name when long ARN formats
    // are enabled for the principal in a given region.
    const longArnEnabled = props.longArnEnabled !== undefined ? props.longArnEnabled : false;
    const serviceName = longArnEnabled
<<<<<<< HEAD
      ? cdk.Fn.select(2, cdk.Fn.split('/', this.resource.ref))
=======
      ? Fn.select(2, Fn.split('/', this.resource.refAsString))
>>>>>>> 634453dd
      : this.resource.attrName;

    const resourceIdentifiers = new ResourceIdentifiers(this, {
      arn: this.resource.ref,
      name: serviceName,
      arnComponents: {
        service: 'ecs',
        resource: 'service',
        resourceName: `${props.cluster.physicalName}/${this.physicalName}`,
      },
    });
    this.serviceArn = resourceIdentifiers.arn;
    this.serviceName = resourceIdentifiers.name;

    this.clusterName = clusterName;
    this.cluster = props.cluster;

    if (props.serviceDiscoveryOptions) {
      this.enableServiceDiscovery(props.serviceDiscoveryOptions);
    }
  }

  /**
   * Called when the service is attached to an ALB
   *
   * Don't call this function directly. Instead, call listener.addTarget()
   * to add this service to a load balancer.
   */
  public attachToApplicationTargetGroup(targetGroup: elbv2.ApplicationTargetGroup): elbv2.LoadBalancerTargetProps {
    const ret = this.attachToELBv2(targetGroup);

    // Open up security groups. For dynamic port mapping, we won't know the port range
    // in advance so we need to open up all ports.
    const port = this.taskDefinition.defaultContainer!.ingressPort;
    const portRange = port === 0 ? EPHEMERAL_PORT_RANGE : new ec2.TcpPort(port);
    targetGroup.registerConnectable(this, portRange);

    return ret;
  }

  /**
   * Called when the service is attached to an NLB
   *
   * Don't call this function directly. Instead, call listener.addTarget()
   * to add this service to a load balancer.
   */
  public attachToNetworkTargetGroup(targetGroup: elbv2.NetworkTargetGroup): elbv2.LoadBalancerTargetProps {
    return this.attachToELBv2(targetGroup);
  }

  /**
   * Enable autoscaling for the number of tasks in this service
   */
  public autoScaleTaskCount(props: appscaling.EnableScalingProps) {
    if (this.scalableTaskCount) {
      throw new Error('AutoScaling of task count already enabled for this service');
    }

    return this.scalableTaskCount = new ScalableTaskCount(this, 'TaskCount', {
      serviceNamespace: appscaling.ServiceNamespace.ECS,
      resourceId: `service/${this.clusterName}/${this.serviceName}`,
      dimension: 'ecs:service:DesiredCount',
      role: this.makeAutoScalingRole(),
      ...props
    });
  }

  /**
   * Return the given named metric for this Service
   */
  public metric(metricName: string, props?: cloudwatch.MetricOptions): cloudwatch.Metric {
    return new cloudwatch.Metric({
      namespace: 'AWS/ECS',
      metricName,
      dimensions: { ClusterName: this.clusterName, ServiceName: this.serviceName },
      ...props
    });
  }

  /**
   * Metric for cluster Memory utilization
   *
   * @default average over 5 minutes
   */
  public metricMemoryUtilization(props?: cloudwatch.MetricOptions): cloudwatch.Metric {
    return this.metric('MemoryUtilization', props);
  }

  /**
   * Metric for cluster CPU utilization
   *
   * @default average over 5 minutes
   */
  public metricCpuUtilization(props?: cloudwatch.MetricOptions): cloudwatch.Metric {
    return this.metric('CPUUtilization', props);
  }

  /**
   * Set up AWSVPC networking for this construct
   */
  // tslint:disable-next-line:max-line-length
  protected configureAwsVpcNetworking(vpc: ec2.IVpc, assignPublicIp?: boolean, vpcSubnets?: ec2.SubnetSelection, securityGroup?: ec2.ISecurityGroup) {
    if (vpcSubnets === undefined) {
      vpcSubnets = { subnetType: assignPublicIp ? ec2.SubnetType.PUBLIC : ec2.SubnetType.PRIVATE };
    }
    if (securityGroup === undefined) {
      securityGroup = new ec2.SecurityGroup(this, 'SecurityGroup', { vpc });
    }
    this.connections.addSecurityGroup(securityGroup);

    this.networkConfiguration = {
      awsvpcConfiguration: {
        assignPublicIp: assignPublicIp ? 'ENABLED' : 'DISABLED',
        subnets: vpc.selectSubnets(vpcSubnets).subnetIds,
        securityGroups: Lazy.listValue({ produce: () => [securityGroup!.securityGroupId] }),
      }
    };
  }

  private renderServiceRegistry(registry: ServiceRegistry): CfnService.ServiceRegistryProperty {
    return {
      registryArn: registry.arn,
      containerName: registry.containerName,
      containerPort: registry.containerPort,
    };
  }

  /**
   * Shared logic for attaching to an ELBv2
   */
  private attachToELBv2(targetGroup: elbv2.ITargetGroup): elbv2.LoadBalancerTargetProps {
    if (this.taskDefinition.networkMode === NetworkMode.None) {
      throw new Error("Cannot use a load balancer if NetworkMode is None. Use Bridge, Host or AwsVpc instead.");
    }

    this.loadBalancers.push({
      targetGroupArn: targetGroup.targetGroupArn,
      containerName: this.taskDefinition.defaultContainer!.node.id,
      containerPort: this.taskDefinition.defaultContainer!.containerPort,
    });

    // Service creation can only happen after the load balancer has
    // been associated with our target group(s), so add ordering dependency.
    this.resource.node.addDependency(targetGroup.loadBalancerAttached);

    const targetType = this.taskDefinition.networkMode === NetworkMode.AwsVpc ? elbv2.TargetType.Ip : elbv2.TargetType.Instance;
    return { targetType };
  }

  /**
   * Generate the role that will be used for autoscaling this service
   */
  private makeAutoScalingRole(): iam.IRole {
    // Use a Service Linked Role.
    return iam.Role.fromRoleArn(this, 'ScalingRole', Stack.of(this).formatArn({
      service: 'iam',
      resource: 'role/aws-service-role/ecs.application-autoscaling.amazonaws.com',
      resourceName: 'AWSServiceRoleForApplicationAutoScaling_ECSService',
    }));
  }

  /**
   * Associate Service Discovery (Cloud Map) service
   */
  private addServiceRegistry(registry: ServiceRegistry) {
    const sr = this.renderServiceRegistry(registry);
    this.serviceRegistries.push(sr);
  }

  /**
   * Enable CloudMap service discovery for the service
   */
  private enableServiceDiscovery(options: ServiceDiscoveryOptions): cloudmap.Service {
    const sdNamespace = this.cluster.defaultNamespace;
    if (sdNamespace === undefined) {
      throw new Error("Cannot enable service discovery if a Cloudmap Namespace has not been created in the cluster.");
    }

    // Determine DNS type based on network mode
    const networkMode = this.taskDefinition.networkMode;
    if (networkMode === NetworkMode.None) {
      throw new Error("Cannot use a service discovery if NetworkMode is None. Use Bridge, Host or AwsVpc instead.");
    }

    // Bridge or host network mode requires SRV records
    let dnsRecordType = options.dnsRecordType;

    if (networkMode === NetworkMode.Bridge || networkMode === NetworkMode.Host) {
      if (dnsRecordType ===  undefined) {
        dnsRecordType = cloudmap.DnsRecordType.SRV;
      }
      if (dnsRecordType !== cloudmap.DnsRecordType.SRV) {
        throw new Error("SRV records must be used when network mode is Bridge or Host.");
      }
    }

    // Default DNS record type for AwsVpc network mode is A Records
    if (networkMode === NetworkMode.AwsVpc) {
      if (dnsRecordType ===  undefined) {
        dnsRecordType = cloudmap.DnsRecordType.A;
      }
    }

    // If the task definition that your service task specifies uses the AWSVPC network mode and a type SRV DNS record is
    // used, you must specify a containerName and containerPort combination
    const containerName = dnsRecordType === cloudmap.DnsRecordType.SRV ? this.taskDefinition.defaultContainer!.node.id : undefined;
    const containerPort = dnsRecordType === cloudmap.DnsRecordType.SRV ? this.taskDefinition.defaultContainer!.containerPort : undefined;

    const cloudmapService = new cloudmap.Service(this, 'CloudmapService', {
      namespace: sdNamespace,
      name: options.name,
      dnsRecordType: dnsRecordType!,
      customHealthCheck: { failureThreshold: options.failureThreshold || 1 }
    });

    const serviceArn = cloudmapService.serviceArn;

    // add Cloudmap service to the ECS Service's serviceRegistry
    this.addServiceRegistry({
      arn: serviceArn,
      containerName,
      containerPort
    });

    this.cloudmapService = cloudmapService;

    return cloudmapService;
  }
}

/**
 * The port range to open up for dynamic port mapping
 */
const EPHEMERAL_PORT_RANGE = new ec2.TcpPortRange(32768, 65535);

/**
 * Options for enabling service discovery on an ECS service
 */
export interface ServiceDiscoveryOptions {
  /**
   * Name of the cloudmap service to attach to the ECS Service
   *
   * @default CloudFormation-generated name
   */
  readonly name?: string,

  /**
   * The DNS type of the record that you want AWS Cloud Map to create. Supported record types include A or SRV.
   *
   * @default: A
   */
  readonly dnsRecordType?: cloudmap.DnsRecordType.A | cloudmap.DnsRecordType.SRV,

  /**
   * The amount of time, in seconds, that you want DNS resolvers to cache the settings for this record.
   *
   * @default 60
   */
  readonly dnsTtl?: Duration;

  /**
   * The number of 30-second intervals that you want Cloud Map to wait after receiving an
   * UpdateInstanceCustomHealthStatus request before it changes the health status of a service instance.
   * NOTE: This is used for HealthCheckCustomConfig
   */
  readonly failureThreshold?: number,
}

/**
 * Service Registry for ECS service
 */
export interface ServiceRegistry {
  /**
   * Arn of the Cloud Map Service that will register a Cloud Map Instance for your ECS Service
   */
  readonly arn: string;

  /**
   * The container name value, already specified in the task definition, to be used for your service discovery service.
   * If the task definition that your service task specifies uses the bridge or host network mode,
   * you must specify a containerName and containerPort combination from the task definition.
   * If the task definition that your service task specifies uses the awsvpc network mode and a type SRV DNS record is
   * used, you must specify either a containerName and containerPort combination or a port value, but not both.
   */
  readonly containerName?: string;

  /**
   * The container port value, already specified in the task definition, to be used for your service discovery service.
   * If the task definition that your service task specifies uses the bridge or host network mode,
   * you must specify a containerName and containerPort combination from the task definition.
   * If the task definition that your service task specifies uses the awsvpc network mode and a type SRV DNS record is
   * used, you must specify either a containerName and containerPort combination or a port value, but not both.
   */
  readonly containerPort?: number;
}<|MERGE_RESOLUTION|>--- conflicted
+++ resolved
@@ -163,11 +163,7 @@
     // are enabled for the principal in a given region.
     const longArnEnabled = props.longArnEnabled !== undefined ? props.longArnEnabled : false;
     const serviceName = longArnEnabled
-<<<<<<< HEAD
-      ? cdk.Fn.select(2, cdk.Fn.split('/', this.resource.ref))
-=======
-      ? Fn.select(2, Fn.split('/', this.resource.refAsString))
->>>>>>> 634453dd
+      ? Fn.select(2, Fn.split('/', this.resource.ref))
       : this.resource.attrName;
 
     const resourceIdentifiers = new ResourceIdentifiers(this, {
