import appscaling = require('@aws-cdk/aws-applicationautoscaling');
import cloudwatch = require('@aws-cdk/aws-cloudwatch');
import ec2 = require('@aws-cdk/aws-ec2');
import elbv2 = require('@aws-cdk/aws-elasticloadbalancingv2');
import iam = require('@aws-cdk/aws-iam');
import cloudmap = require('@aws-cdk/aws-servicediscovery');
<<<<<<< HEAD
import { Construct, Duration, Fn, IResource, Lazy, Resource, Stack, toSeconds } from '@aws-cdk/cdk';
=======
import { IResource, Lazy, PhysicalName, Resource, ResourceIdentifiers, Stack } from '@aws-cdk/cdk';
import cdk = require('@aws-cdk/cdk');
>>>>>>> c1c43bf2
import { NetworkMode, TaskDefinition } from '../base/task-definition';
import { ICluster } from '../cluster';
import { CfnService } from '../ecs.generated';
import { ScalableTaskCount } from './scalable-task-count';

export interface IService extends IResource {
  /**
   * ARN of this service
   *
   * @attribute
   */
  readonly serviceArn: string;
}

/**
 * Basic service properties
 */
export interface BaseServiceProps {
  /**
   * Cluster where service will be deployed
   */
  readonly cluster: ICluster;

  /**
   * Number of desired copies of running tasks
   *
   * @default 1
   */
  readonly desiredCount?: number;

  /**
   * A name for the service.
   *
   * @default - CloudFormation-generated name.
   */
  readonly serviceName?: PhysicalName;

  /**
   * The maximum number of tasks, specified as a percentage of the Amazon ECS
   * service's DesiredCount value, that can run in a service during a
   * deployment.
   *
   * @default - 100 if daemon, otherwise 200
   */
  readonly maximumPercent?: number;

  /**
   * The minimum number of tasks, specified as a percentage of
   * the Amazon ECS service's DesiredCount value, that must
   * continue to run and remain healthy during a deployment.
   *
   * @default - 0 if daemon, otherwise 50
   */
  readonly minimumHealthyPercent?: number;

  /**
   * Time after startup to ignore unhealthy load balancer checks.
   *
   * @default ??? FIXME
   */
  readonly healthCheckGracePeriod?: Duration;

  /**
   * Options for enabling AWS Cloud Map service discovery for the service
   *
   * @default - AWS Cloud Map service discovery is not enabled.
   */
  readonly serviceDiscoveryOptions?: ServiceDiscoveryOptions;

  /**
   * Whether the new long ARN format has been enabled on ECS services.
   * NOTE: This assumes customer has opted into the new format for the IAM role used for the service, and is a
   * workaround for a current bug in Cloudformation in which the service name is not correctly returned when long ARN is
   * enabled.
   *
   * Old ARN format: arn:aws:ecs:region:aws_account_id:service/service-name
   * New ARN format: arn:aws:ecs:region:aws_account_id:service/cluster-name/service-name
   *
   * See: https://docs.aws.amazon.com/AmazonECS/latest/userguide/ecs-resource-ids.html
   *
   * @default false
   */
  readonly longArnEnabled?: boolean;
}

/**
 * Base class for Ecs and Fargate services
 */
export abstract class BaseService extends Resource
  implements IService, elbv2.IApplicationLoadBalancerTarget, elbv2.INetworkLoadBalancerTarget {

  /**
   * Manage allowed network traffic for this service
   */
  public readonly connections: ec2.Connections = new ec2.Connections();

  /**
   * ARN of this service
   */
  public readonly serviceArn: string;

  /**
   * Name of this service
   *
   * @attribute
   */
  public readonly serviceName: string;

  /**
   * Name of this service's cluster
   */
  public readonly clusterName: string;

  /**
   * Task definition this service is associated with
   */
  public readonly taskDefinition: TaskDefinition;

  protected cloudmapService?: cloudmap.Service;
  protected cluster: ICluster;
  protected loadBalancers = new Array<CfnService.LoadBalancerProperty>();
  protected networkConfiguration?: CfnService.NetworkConfigurationProperty;
  protected serviceRegistries = new Array<CfnService.ServiceRegistryProperty>();

  private readonly resource: CfnService;
  private scalableTaskCount?: ScalableTaskCount;

  constructor(scope: Construct,
              id: string,
              props: BaseServiceProps,
              additionalProps: any,
              clusterName: string,
              taskDefinition: TaskDefinition) {
    super(scope, id, {
      physicalName: props.serviceName,
    });

    this.taskDefinition = taskDefinition;

    this.resource = new CfnService(this, "Service", {
      desiredCount: props.desiredCount,
      serviceName: this.physicalName.value,
      loadBalancers: Lazy.anyValue({ produce: () => this.loadBalancers }),
      deploymentConfiguration: {
        maximumPercent: props.maximumPercent || 200,
        minimumHealthyPercent: props.minimumHealthyPercent === undefined ? 50 : props.minimumHealthyPercent
      },
      healthCheckGracePeriodSeconds: props.healthCheckGracePeriod && props.healthCheckGracePeriod.toSeconds(),
      /* role: never specified, supplanted by Service Linked Role */
      networkConfiguration: Lazy.anyValue({ produce: () => this.networkConfiguration }),
      serviceRegistries: Lazy.anyValue({ produce: () => this.serviceRegistries }),
      ...additionalProps
    });

    // This is a workaround for CFN bug that returns the cluster name instead of the service name when long ARN formats
    // are enabled for the principal in a given region.
    const longArnEnabled = props.longArnEnabled !== undefined ? props.longArnEnabled : false;
<<<<<<< HEAD
    this.serviceName = longArnEnabled
      ? Fn.select(2, Fn.split('/', this.serviceArn))
      : this.resource.serviceName;
=======
    const serviceName = longArnEnabled
      ? cdk.Fn.select(2, cdk.Fn.split('/', this.resource.refAsString))
      : this.resource.attrName;

    const resourceIdentifiers = new ResourceIdentifiers(this, {
      arn: this.resource.refAsString,
      name: serviceName,
      arnComponents: {
        service: 'ecs',
        resource: 'service',
        resourceName: `${props.cluster.physicalName.value}/${this.physicalName.value}`,
      },
    });
    this.serviceArn = resourceIdentifiers.arn;
    this.serviceName = resourceIdentifiers.name;
>>>>>>> c1c43bf2

    this.clusterName = clusterName;
    this.cluster = props.cluster;

    if (props.serviceDiscoveryOptions) {
      this.enableServiceDiscovery(props.serviceDiscoveryOptions);
    }
  }

  /**
   * Called when the service is attached to an ALB
   *
   * Don't call this function directly. Instead, call listener.addTarget()
   * to add this service to a load balancer.
   */
  public attachToApplicationTargetGroup(targetGroup: elbv2.ApplicationTargetGroup): elbv2.LoadBalancerTargetProps {
    const ret = this.attachToELBv2(targetGroup);

    // Open up security groups. For dynamic port mapping, we won't know the port range
    // in advance so we need to open up all ports.
    const port = this.taskDefinition.defaultContainer!.ingressPort;
    const portRange = port === 0 ? EPHEMERAL_PORT_RANGE : new ec2.TcpPort(port);
    targetGroup.registerConnectable(this, portRange);

    return ret;
  }

  /**
   * Called when the service is attached to an NLB
   *
   * Don't call this function directly. Instead, call listener.addTarget()
   * to add this service to a load balancer.
   */
  public attachToNetworkTargetGroup(targetGroup: elbv2.NetworkTargetGroup): elbv2.LoadBalancerTargetProps {
    return this.attachToELBv2(targetGroup);
  }

  /**
   * Enable autoscaling for the number of tasks in this service
   */
  public autoScaleTaskCount(props: appscaling.EnableScalingProps) {
    if (this.scalableTaskCount) {
      throw new Error('AutoScaling of task count already enabled for this service');
    }

    return this.scalableTaskCount = new ScalableTaskCount(this, 'TaskCount', {
      serviceNamespace: appscaling.ServiceNamespace.ECS,
      resourceId: `service/${this.clusterName}/${this.serviceName}`,
      dimension: 'ecs:service:DesiredCount',
      role: this.makeAutoScalingRole(),
      ...props
    });
  }

  /**
   * Return the given named metric for this Service
   */
  public metric(metricName: string, props?: cloudwatch.MetricOptions): cloudwatch.Metric {
    return new cloudwatch.Metric({
      namespace: 'AWS/ECS',
      metricName,
      dimensions: { ClusterName: this.clusterName, ServiceName: this.serviceName },
      ...props
    });
  }

  /**
   * Metric for cluster Memory utilization
   *
   * @default average over 5 minutes
   */
  public metricMemoryUtilization(props?: cloudwatch.MetricOptions): cloudwatch.Metric {
    return this.metric('MemoryUtilization', props);
  }

  /**
   * Metric for cluster CPU utilization
   *
   * @default average over 5 minutes
   */
  public metricCpuUtilization(props?: cloudwatch.MetricOptions): cloudwatch.Metric {
    return this.metric('CPUUtilization', props);
  }

  /**
   * Set up AWSVPC networking for this construct
   */
  // tslint:disable-next-line:max-line-length
  protected configureAwsVpcNetworking(vpc: ec2.IVpc, assignPublicIp?: boolean, vpcSubnets?: ec2.SubnetSelection, securityGroup?: ec2.ISecurityGroup) {
    if (vpcSubnets === undefined) {
      vpcSubnets = { subnetType: assignPublicIp ? ec2.SubnetType.PUBLIC : ec2.SubnetType.PRIVATE };
    }
    if (securityGroup === undefined) {
      securityGroup = new ec2.SecurityGroup(this, 'SecurityGroup', { vpc });
    }
    this.connections.addSecurityGroup(securityGroup);

    this.networkConfiguration = {
      awsvpcConfiguration: {
        assignPublicIp: assignPublicIp ? 'ENABLED' : 'DISABLED',
        subnets: vpc.selectSubnets(vpcSubnets).subnetIds,
        securityGroups: Lazy.listValue({ produce: () => [securityGroup!.securityGroupId] }),
      }
    };
  }

  private renderServiceRegistry(registry: ServiceRegistry): CfnService.ServiceRegistryProperty {
    return {
      registryArn: registry.arn,
      containerName: registry.containerName,
      containerPort: registry.containerPort,
    };
  }

  /**
   * Shared logic for attaching to an ELBv2
   */
  private attachToELBv2(targetGroup: elbv2.ITargetGroup): elbv2.LoadBalancerTargetProps {
    if (this.taskDefinition.networkMode === NetworkMode.None) {
      throw new Error("Cannot use a load balancer if NetworkMode is None. Use Bridge, Host or AwsVpc instead.");
    }

    this.loadBalancers.push({
      targetGroupArn: targetGroup.targetGroupArn,
      containerName: this.taskDefinition.defaultContainer!.node.id,
      containerPort: this.taskDefinition.defaultContainer!.containerPort,
    });

    // Service creation can only happen after the load balancer has
    // been associated with our target group(s), so add ordering dependency.
    this.resource.node.addDependency(targetGroup.loadBalancerAttached);

    const targetType = this.taskDefinition.networkMode === NetworkMode.AwsVpc ? elbv2.TargetType.Ip : elbv2.TargetType.Instance;
    return { targetType };
  }

  /**
   * Generate the role that will be used for autoscaling this service
   */
  private makeAutoScalingRole(): iam.IRole {
    // Use a Service Linked Role.
    return iam.Role.fromRoleArn(this, 'ScalingRole', Stack.of(this).formatArn({
      service: 'iam',
      resource: 'role/aws-service-role/ecs.application-autoscaling.amazonaws.com',
      resourceName: 'AWSServiceRoleForApplicationAutoScaling_ECSService',
    }));
  }

  /**
   * Associate Service Discovery (Cloud Map) service
   */
  private addServiceRegistry(registry: ServiceRegistry) {
    const sr = this.renderServiceRegistry(registry);
    this.serviceRegistries.push(sr);
  }

  /**
   * Enable CloudMap service discovery for the service
   */
  private enableServiceDiscovery(options: ServiceDiscoveryOptions): cloudmap.Service {
    const sdNamespace = this.cluster.defaultNamespace;
    if (sdNamespace === undefined) {
      throw new Error("Cannot enable service discovery if a Cloudmap Namespace has not been created in the cluster.");
    }

    // Determine DNS type based on network mode
    const networkMode = this.taskDefinition.networkMode;
    if (networkMode === NetworkMode.None) {
      throw new Error("Cannot use a service discovery if NetworkMode is None. Use Bridge, Host or AwsVpc instead.");
    }

    // Bridge or host network mode requires SRV records
    let dnsRecordType = options.dnsRecordType;

    if (networkMode === NetworkMode.Bridge || networkMode === NetworkMode.Host) {
      if (dnsRecordType ===  undefined) {
        dnsRecordType = cloudmap.DnsRecordType.SRV;
      }
      if (dnsRecordType !== cloudmap.DnsRecordType.SRV) {
        throw new Error("SRV records must be used when network mode is Bridge or Host.");
      }
    }

    // Default DNS record type for AwsVpc network mode is A Records
    if (networkMode === NetworkMode.AwsVpc) {
      if (dnsRecordType ===  undefined) {
        dnsRecordType = cloudmap.DnsRecordType.A;
      }
    }

    // If the task definition that your service task specifies uses the AWSVPC network mode and a type SRV DNS record is
    // used, you must specify a containerName and containerPort combination
    const containerName = dnsRecordType === cloudmap.DnsRecordType.SRV ? this.taskDefinition.defaultContainer!.node.id : undefined;
    const containerPort = dnsRecordType === cloudmap.DnsRecordType.SRV ? this.taskDefinition.defaultContainer!.containerPort : undefined;

    const cloudmapService = new cloudmap.Service(this, 'CloudmapService', {
      namespace: sdNamespace,
      name: options.name,
      dnsRecordType: dnsRecordType!,
      customHealthCheck: { failureThreshold: options.failureThreshold || 1 }
    });

    const serviceArn = cloudmapService.serviceArn;

    // add Cloudmap service to the ECS Service's serviceRegistry
    this.addServiceRegistry({
      arn: serviceArn,
      containerName,
      containerPort
    });

    this.cloudmapService = cloudmapService;

    return cloudmapService;
  }
}

/**
 * The port range to open up for dynamic port mapping
 */
const EPHEMERAL_PORT_RANGE = new ec2.TcpPortRange(32768, 65535);

/**
 * Options for enabling service discovery on an ECS service
 */
export interface ServiceDiscoveryOptions {
  /**
   * Name of the cloudmap service to attach to the ECS Service
   *
   * @default CloudFormation-generated name
   */
  readonly name?: string,

  /**
   * The DNS type of the record that you want AWS Cloud Map to create. Supported record types include A or SRV.
   *
   * @default: A
   */
  readonly dnsRecordType?: cloudmap.DnsRecordType.A | cloudmap.DnsRecordType.SRV,

  /**
   * The amount of time, in seconds, that you want DNS resolvers to cache the settings for this record.
   *
   * @default 60
   */
  readonly dnsTtl?: Duration;

  /**
   * The number of 30-second intervals that you want Cloud Map to wait after receiving an
   * UpdateInstanceCustomHealthStatus request before it changes the health status of a service instance.
   * NOTE: This is used for HealthCheckCustomConfig
   */
  readonly failureThreshold?: number,
}

/**
 * Service Registry for ECS service
 */
export interface ServiceRegistry {
  /**
   * Arn of the Cloud Map Service that will register a Cloud Map Instance for your ECS Service
   */
  readonly arn: string;

  /**
   * The container name value, already specified in the task definition, to be used for your service discovery service.
   * If the task definition that your service task specifies uses the bridge or host network mode,
   * you must specify a containerName and containerPort combination from the task definition.
   * If the task definition that your service task specifies uses the awsvpc network mode and a type SRV DNS record is
   * used, you must specify either a containerName and containerPort combination or a port value, but not both.
   */
  readonly containerName?: string;

  /**
   * The container port value, already specified in the task definition, to be used for your service discovery service.
   * If the task definition that your service task specifies uses the bridge or host network mode,
   * you must specify a containerName and containerPort combination from the task definition.
   * If the task definition that your service task specifies uses the awsvpc network mode and a type SRV DNS record is
   * used, you must specify either a containerName and containerPort combination or a port value, but not both.
   */
  readonly containerPort?: number;
}<|MERGE_RESOLUTION|>--- conflicted
+++ resolved
@@ -4,12 +4,7 @@
 import elbv2 = require('@aws-cdk/aws-elasticloadbalancingv2');
 import iam = require('@aws-cdk/aws-iam');
 import cloudmap = require('@aws-cdk/aws-servicediscovery');
-<<<<<<< HEAD
-import { Construct, Duration, Fn, IResource, Lazy, Resource, Stack, toSeconds } from '@aws-cdk/cdk';
-=======
-import { IResource, Lazy, PhysicalName, Resource, ResourceIdentifiers, Stack } from '@aws-cdk/cdk';
-import cdk = require('@aws-cdk/cdk');
->>>>>>> c1c43bf2
+import { Construct, Duration, Fn, IResource, Lazy, PhysicalName, Resource, ResourceIdentifiers, Stack } from '@aws-cdk/cdk';
 import { NetworkMode, TaskDefinition } from '../base/task-definition';
 import { ICluster } from '../cluster';
 import { CfnService } from '../ecs.generated';
@@ -167,13 +162,8 @@
     // This is a workaround for CFN bug that returns the cluster name instead of the service name when long ARN formats
     // are enabled for the principal in a given region.
     const longArnEnabled = props.longArnEnabled !== undefined ? props.longArnEnabled : false;
-<<<<<<< HEAD
-    this.serviceName = longArnEnabled
-      ? Fn.select(2, Fn.split('/', this.serviceArn))
-      : this.resource.serviceName;
-=======
     const serviceName = longArnEnabled
-      ? cdk.Fn.select(2, cdk.Fn.split('/', this.resource.refAsString))
+      ? Fn.select(2, Fn.split('/', this.resource.refAsString))
       : this.resource.attrName;
 
     const resourceIdentifiers = new ResourceIdentifiers(this, {
@@ -187,7 +177,6 @@
     });
     this.serviceArn = resourceIdentifiers.arn;
     this.serviceName = resourceIdentifiers.name;
->>>>>>> c1c43bf2
 
     this.clusterName = clusterName;
     this.cluster = props.cluster;
