--- conflicted
+++ resolved
@@ -2,11 +2,7 @@
 import { Lazy, Resource, Stack } from '@aws-cdk/core';
 import { Construct } from 'constructs';
 import { BaseService, BaseServiceOptions, DeploymentControllerType, IBaseService, IService, LaunchType } from '../base/base-service';
-<<<<<<< HEAD
 import { fromServiceAtrributes, extractServiceNameFromArn } from '../base/from-service-attributes';
-=======
-import { fromServiceAttributes } from '../base/from-service-attributes';
->>>>>>> b8d6cc79
 import { NetworkMode, TaskDefinition } from '../base/task-definition';
 import { ICluster } from '../cluster';
 import { CfnService } from '../ecs.generated';
