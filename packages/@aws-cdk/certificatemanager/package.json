{
  "name": "@aws-cdk/certificatemanager",
  "version": "0.7.3-beta",
  "description": "The CDK Construct Library for AWS::CertificateManager",
  "main": "lib/index.js",
  "types": "lib/index.d.ts",
  "jsii": {
    "outdir": "dist",
    "names": {
      "java": "com.amazonaws.cdk.certificatemanager",
      "dotnet": "Aws.Cdk.CertificateManager"
    }
  },
  "repository": {
    "type": "git",
    "url": "git://github.com/awslabs/aws-cdk"
  },
  "scripts": {
<<<<<<< HEAD
    "build": "cdk-build",
    "watch": "cdk-watch",
    "lint": "cdk-lint",
    "test": "cdk-test",
    "integ": "cdk-integ",
=======
    "build": "cfn2ts --scope=AWS::CertificateManager && jsii && tslint -p . && pkglint",
    "watch": "jsii -w",
    "lint": "jsii && tslint -p . --force",
    "test": "nodeunit test/test.*.js",
>>>>>>> 248c503f
    "pkglint": "pkglint -f"
  },
  "cdk-build": {
    "cloudformation": "AWS::CertificateManager"
  },
  "keywords": [
    "aws",
    "cdk",
    "constructs",
    "certificatemanager"
  ],
  "author": {
    "name": "Amazon Web Services",
    "url": "https://aws.amazon.com"
  },
  "license": "LicenseRef-LICENSE",
  "devDependencies": {
    "@aws-cdk/assert": "^0.7.3-beta",
    "cfn2ts": "^0.7.3-beta",
    "pkglint": "^0.7.3-beta",
    "cdk-build-tools": "^0.7.3-beta"
  },
  "dependencies": {
    "@aws-cdk/core": "^0.7.3-beta",
    "@aws-cdk/iam": "^0.7.3-beta"
  }
}<|MERGE_RESOLUTION|>--- conflicted
+++ resolved
@@ -16,18 +16,11 @@
     "url": "git://github.com/awslabs/aws-cdk"
   },
   "scripts": {
-<<<<<<< HEAD
     "build": "cdk-build",
     "watch": "cdk-watch",
     "lint": "cdk-lint",
     "test": "cdk-test",
     "integ": "cdk-integ",
-=======
-    "build": "cfn2ts --scope=AWS::CertificateManager && jsii && tslint -p . && pkglint",
-    "watch": "jsii -w",
-    "lint": "jsii && tslint -p . --force",
-    "test": "nodeunit test/test.*.js",
->>>>>>> 248c503f
     "pkglint": "pkglint -f"
   },
   "cdk-build": {
