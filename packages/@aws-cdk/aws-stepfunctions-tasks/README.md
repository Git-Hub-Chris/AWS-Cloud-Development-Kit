# Tasks for AWS Step Functions
<!--BEGIN STABILITY BANNER-->
---

![cdk-constructs: Experimental](https://img.shields.io/badge/cdk--constructs-experimental-important.svg?style=for-the-badge)

> The APIs of higher level constructs in this module are experimental and under active development. They are subject to non-backward compatible changes or removal in any future version. These are not subject to the [Semantic Versioning](https://semver.org/) model and breaking changes will be announced in the release notes. This means that while you may use them, you may need to update your source code when upgrading to a newer version of this package.

---
<!--END STABILITY BANNER-->

[AWS Step Functions](https://docs.aws.amazon.com/step-functions/latest/dg/welcome.html) is a web service that enables you to coordinate the
components of distributed applications and microservices using visual workflows.
You build applications from individual components that each perform a discrete
function, or task, allowing you to scale and change applications quickly.

A [Task](https://docs.aws.amazon.com/step-functions/latest/dg/amazon-states-language-task-state.html) state represents a single unit of work performed by a state machine.
All work in your state machine is performed by tasks.

This module is part of the [AWS Cloud Development Kit](https://github.com/aws/aws-cdk) project.

## Table Of Contents

- [Task](#task)
- [Paths](#paths)
  - [InputPath](#inputpath)
  - [OutputPath](#outputpath)
  - [ResultPath](#resultpath)
- [Parameters](#task-parameters-from-the-state-json)
- [Evaluate Expression](#evaluate-expression)
- [Batch](#batch)
  - [SubmitJob](#submitjob)
- [DynamoDB](#dynamodb)
  - [GetItem](#getitem)
  - [PutItem](#putitem)
  - [DeleteItem](#deleteitem)
  - [UpdateItem](#updateitem)
- [ECS](#ecs)
  - [RunTask](#runtask)
    - [EC2](#ec2)
    - [Fargate](#fargate)
- [EMR](#emr)
  - [Create Cluster](#create-cluster)
  - [Termination Protection](#termination-protection)
  - [Terminate Cluster](#terminate-cluster)
  - [Add Step](#add-step)
  - [Cancel Step](#cancel-step)
  - [Modify Instance Fleet](#modify-instance-fleet)
  - [Modify Instance Group](#modify-instance-group)
- [Glue](#glue)
- [Lambda](#lambda)
- [SageMaker](#sagemaker)
  - [Create Training Job](#create-training-job)
  - [Create Transform Job](#create-transform-job)
- [SNS](#sns)
- [Step Functions](#step-functions)
- [SQS](#sqs)

## Task

A Task state represents a single unit of work performed by a state machine. In the
CDK, the exact work to be In the CDK, the exact work to be done is determined by
a class that implements `IStepFunctionsTask`.

AWS Step Functions [integrates](https://docs.aws.amazon.com/step-functions/latest/dg/concepts-service-integrations.html) with some AWS services so that you can call API
actions, and coordinate executions directly from the Amazon States Language in
Step Functions. You can directly call and pass parameters to the APIs of those
services.

## Paths

In the Amazon States Language, a [path](https://docs.aws.amazon.com/step-functions/latest/dg/amazon-states-language-paths.html) is a string beginning with `$` that you
can use to identify components within JSON text.

Learn more about input and output processing in Step Functions [here](https://docs.aws.amazon.com/step-functions/latest/dg/concepts-input-output-filtering.html)

### InputPath

Both `InputPath` and `Parameters` fields provide a way to manipulate JSON as it
moves through your workflow. AWS Step Functions applies the `InputPath` field first,
and then the `Parameters` field. You can first filter your raw input to a selection
you want using InputPath, and then apply Parameters to manipulate that input
further, or add new values. If you don't specify an `InputPath`, a default value
of `$` will be used.

The following example provides the field named `input` as the input to the `Task`
state that runs a Lambda function.

```ts
const submitJob = new tasks.LambdaInvoke(stack, 'Invoke Handler', {
  lambdaFunction: submitJobLambda,
  inputPath: '$.input'
});
```

### OutputPath

Tasks also allow you to select a portion of the state output to pass to the next
state. This enables you to filter out unwanted information, and pass only the
portion of the JSON that you care about. If you don't specify an `OutputPath`,
a default value of `$` will be used. This passes the entire JSON node to the next
state.

The [response](https://docs.aws.amazon.com/lambda/latest/dg/API_Invoke.html#API_Invoke_ResponseSyntax) from a Lambda function includes the response from the function
as well as other metadata.

The following example assigns the output from the Task to a field named `result`

```ts
const submitJob = new tasks.LambdaInvoke(stack, 'Invoke Handler', {
  lambdaFunction: submitJobLambda,
  outputPath: '$.Payload.result'
});
```

### ResultPath

The output of a state can be a copy of its input, the result it produces (for
example, output from a Task state’s Lambda function), or a combination of its
input and result. Use [`ResultPath`](https://docs.aws.amazon.com/step-functions/latest/dg/input-output-resultpath.html) to control which combination of these is
passed to the state output. If you don't specify an `ResultPath`, a default
value of `$` will be used.

The following example adds the item from calling DynamoDB's `getItem` API to the state
input and passes it to the next state.

```ts
new tasks.DynamoGetItem(this, 'PutItem', {
  item: { MessageId: { s: '12345'} },
  tableName: 'my-table',
  resultPath: `$.Item`,
});
```

⚠️ The `OutputPath` is computed after applying `ResultPath`. All service integrations
return metadata as part of their response. When using `ResultPath`, it's not possible to
merge a subset of the task output to the input.

## Task parameters from the state JSON

Most tasks take parameters. Parameter values can either be static, supplied directly
in the workflow definition (by specifying their values), or a value available at runtime
in the state machine's execution (either as its input or an output of a prior state).
Parameter values available at runtime can be specified via the `Data` class,
using methods such as `JsonPath.stringAt()`.

The following example provides the field named `input` as the input to the Lambda function
and invokes it asynchronously.

```ts
const submitJob = new tasks.LambdaInvoke(stack, 'Invoke Handler', {
  lambdaFunction: submitJobLambda,
  payload: sfn.JsonPath.StringAt('$.input'),
  invocationType: tasks.InvocationType.EVENT,
});
```

Each service integration has its own set of parameters that can be supplied.

## Evaluate Expression

Use the `EvaluateExpression` to perform simple operations referencing state paths. The
`expression` referenced in the task will be evaluated in a Lambda function
(`eval()`). This allows you to not have to write Lambda code for simple operations.

Example: convert a wait time from milliseconds to seconds, concat this in a message and wait:

```ts
const convertToSeconds = new sfn.Task(this, 'Convert to seconds', {
  task: new tasks.EvaluateExpression({ expression: '$.waitMilliseconds / 1000' }),
  resultPath: '$.waitSeconds'
});

const createMessage = new sfn.Task(this, 'Create message', {
  // Note: this is a string inside a string.
  task: new tasks.EvaluateExpression({
    expression: '`Now waiting ${$.waitSeconds} seconds...`',
    runtime: lambda.Runtime.NODEJS_10_X,
  }),
  resultPath: '$.message'
});

const publishMessage = new sfn.Task(this, 'Publish message', {
  task: new tasks.PublishToTopic(topic, {
    message: sfn.TaskInput.fromDataAt('$.message'),
  }),
  resultPath: '$.sns'
});

const wait = new sfn.Wait(this, 'Wait', {
  time: sfn.WaitTime.secondsPath('$.waitSeconds')
});

new sfn.StateMachine(this, 'StateMachine', {
  definition: convertToSeconds
    .next(createMessage)
    .next(publishMessage)
    .next(wait)
});
```

The `EvaluateExpression` supports a `runtime` prop to specify the Lambda
runtime to use to evaluate the expression. Currently, the only runtime
supported is `lambda.Runtime.NODEJS_10_X`.

## Batch

Step Functions supports [Batch](https://docs.aws.amazon.com/step-functions/latest/dg/connect-batch.html) through the service integration pattern.

### SubmitJob

The [SubmitJob](https://docs.aws.amazon.com/batch/latest/APIReference/API_SubmitJob.html) API submits an AWS Batch job from a job definition.

```ts
import * as batch from '@aws-cdk/aws-batch';
import * as tasks from '@aws-cdk/aws-stepfunctions-tasks';

const batchQueue = new batch.JobQueue(this, 'JobQueue', {
  computeEnvironments: [
    {
      order: 1,
      computeEnvironment: new batch.ComputeEnvironment(this, 'ComputeEnv', {
        computeResources: { vpc },
      }),
    },
  ],
});

const batchJobDefinition = new batch.JobDefinition(this, 'JobDefinition', {
  container: {
    image: ecs.ContainerImage.fromAsset(path.resolve(__dirname, 'batchjob-image')),
  },
});

const task = new tasks.BatchSubmitJob(this, 'Submit Job', {
  jobDefinition: batchJobDefinition,
  jobName: 'MyJob',
  jobQueue: batchQueue,
});
```

## DynamoDB

You can call DynamoDB APIs from a `Task` state.
Read more about calling DynamoDB APIs [here](https://docs.aws.amazon.com/step-functions/latest/dg/connect-ddb.html)

### GetItem

The [GetItem](https://docs.aws.amazon.com/amazondynamodb/latest/APIReference/API_GetItem.html) operation returns a set of attributes for the item with the given primary key.

```ts
new tasks.DynamoGetItem(this, 'Get Item', {
  key: { messageId: tasks.DynamoAttributeValue.fromString('message-007') },
  table,
});
```

### PutItem

The [PutItem](https://docs.aws.amazon.com/amazondynamodb/latest/APIReference/API_PutItem.html) operation creates a new item, or replaces an old item with a new item.

```ts
new tasks.DynamoPutItem(this, 'PutItem', {
  item: {
    MessageId: tasks.DynamoAttributeValue.fromString('message-007'),
    Text: tasks.DynamoAttributeValue.fromString(sfn.JsonPath.stringAt('$.bar')),
    TotalCount: tasks.DynamoAttributeValue.fromNumber(10),
  },
  table,
});
```

### DeleteItem

The [DeleteItem](https://docs.aws.amazon.com/amazondynamodb/latest/APIReference/API_DeleteItem.html) operation deletes a single item in a table by primary key.

```ts
import * as sfn from '@aws-cdk/aws-stepfunctions';
import * as tasks from '@aws-cdk/aws-stepfunctions-tasks';

new tasks.DynamoDeleteItem(this, 'DeleteItem', {
  key: { MessageId: tasks.DynamoAttributeValue.fromString('message-007') },
  table,
  resultPath: sfn.JsonPath.DISCARD,
});
```

### UpdateItem

The [UpdateItem](https://docs.aws.amazon.com/amazondynamodb/latest/APIReference/API_UpdateItem.html) operation edits an existing item's attributes, or adds a new item
to the table if it does not already exist.

```ts
new tasks.DynamoUpdateItem(this, 'UpdateItem', {
  key: { MessageId: tasks.DynamoAttributeValue.fromString('message-007') },
  table,
  expressionAttributeValues: {
    ':val': tasks.DynamoAttributeValue.numberFromString(sfn.JsonPath.stringAt('$.Item.TotalCount.N')),
    ':rand': tasks.DynamoAttributeValue.fromNumber(20),
  },
  updateExpression: 'SET TotalCount = :val + :rand',
});
```

## ECS

Step Functions supports [ECS/Fargate](https://docs.aws.amazon.com/step-functions/latest/dg/connect-ecs.html) through the service integration pattern.

### RunTask

[RunTask](https://docs.aws.amazon.com/step-functions/latest/dg/connect-ecs.html) starts a new task using the specified task definition.

#### EC2

The EC2 launch type allows you to run your containerized applications on a cluster
of Amazon EC2 instances that you manage.

When a task that uses the EC2 launch type is launched, Amazon ECS must determine where
to place the task based on the requirements specified in the task definition, such as
CPU and memory. Similarly, when you scale down the task count, Amazon ECS must determine
which tasks to terminate. You can apply task placement strategies and constraints to
customize how Amazon ECS places and terminates tasks. Learn more about [task placement](https://docs.aws.amazon.com/AmazonECS/latest/developerguide/task-placement.html)

The following example runs a job from a task definition on EC2

```ts
import * as ecs from '@aws-cdk/aws-ecs';
import * as tasks from '@aws-cdk/aws-stepfunctions-tasks';
import * as sfn from '@aws-cdk/aws-stepfunctions';

const vpc = ec2.Vpc.fromLookup(stack, 'Vpc', {
  isDefault: true,
});

<<<<<<< HEAD
const cluster = new ecs.Cluster(stack, 'Ec2Cluster', { vpc });
cluster.addCapacity('DefaultAutoScalingGroup', {
  instanceType: new ec2.InstanceType('t2.micro'),
  vpcSubnets: { subnetType: ec2.SubnetType.PUBLIC },
});

const taskDefinition = new ecs.TaskDefinition(stack, 'TD', {
  compatibility: ecs.Compatibility.EC2,
});

taskDefinition.addContainer('TheContainer', {
  image: ecs.ContainerImage.fromRegistry('foo/bar'),
  memoryLimitMiB: 256,
});

const runTask = new tasks.EcsRunTask(stack, 'Run', {
    integrationPattern: sfn.IntegrationPattern.RUN_JOB,
    cluster,
    taskDefinition,
    launchTarget: new tasks.EcsEc2LaunchTarget({
      placementStrategies: [
        ecs.PlacementStrategy.spreadAcrossInstances(),
        ecs.PlacementStrategy.packedByCpu(),
        ecs.PlacementStrategy.randomly(),
      ],
      placementConstraints: [
        ecs.PlacementConstraint.memberOf('blieptuut')
      ],
    }),
  });
```

#### Fargate

AWS Fargate is a serverless compute engine for containers that works with Amazon
Elastic Container Service (ECS). Fargate makes it easy for you to focus on building
your applications. Fargate removes the need to provision and manage servers, lets you
specify and pay for resources per application, and improves security through application
isolation by design. Learn more about [Fargate](https://aws.amazon.com/fargate/)

The Fargate launch type allows you to run your containerized applications without the need
to provision and manage the backend infrastructure. Just register your task definition and
Fargate launches the container for you.

The following example runs a job from a task definition on Fargate

```ts
import * as ecs from '@aws-cdk/aws-ecs';
import * as tasks from '@aws-cdk/aws-stepfunctions-tasks';
import * as sfn from '@aws-cdk/aws-stepfunctions';

const vpc = ec2.Vpc.fromLookup(stack, 'Vpc', {
  isDefault: true,
=======
new ecs.RunEcsFargateTask({
  cluster,
  taskDefinition,
  containerOverrides: [
    {
      containerName: 'TheContainer',
      environment: [
        {
          name: 'CONTAINER_INPUT',
          value: JsonPath.stringAt('$.valueFromStateData'),
        }
      ]
    }
  ]
>>>>>>> cc5bf4ec
});

const cluster = new ecs.Cluster(stack, 'FargateCluster', { vpc });

const taskDefinition = new ecs.TaskDefinition(stack, 'TD', {
  memoryMiB: '512',
  cpu: '256',
  compatibility: ecs.Compatibility.FARGATE,
});

const containerDefinition = taskDefinition.addContainer('TheContainer', {
  image: ecs.ContainerImage.fromRegistry('foo/bar'),
  memoryLimitMiB: 256,
});

const runTask = new tasks.EcsRunTask(stack, 'RunFargate', {
  integrationPattern: sfn.IntegrationPattern.RUN_JOB,
  cluster,
  taskDefinition,
  containerOverrides: [{
    containerDefinition,
    environment: [{ name: 'SOME_KEY', value: sfn.Data.stringAt('$.SomeKey') }],
  }],
  launchTarget: new tasks.EcsFargateLaunchTarget(),
});
```

## EMR

Step Functions supports Amazon EMR through the service integration pattern.
The service integration APIs correspond to Amazon EMR APIs but differ in the
parameters that are used.

[Read more](https://docs.aws.amazon.com/step-functions/latest/dg/connect-emr.html) about the differences when using these service integrations.

### Create Cluster

Creates and starts running a cluster (job flow).
Corresponds to the [`runJobFlow`](https://docs.aws.amazon.com/emr/latest/APIReference/API_RunJobFlow.html) API in EMR.

```ts

const clusterRole = new iam.Role(stack, 'ClusterRole', {
  assumedBy: new iam.ServicePrincipal('ec2.amazonaws.com'),
});

const serviceRole = new iam.Role(stack, 'ServiceRole', {
  assumedBy: new iam.ServicePrincipal('elasticmapreduce.amazonaws.com'),
});

const autoScalingRole = new iam.Role(stack, 'AutoScalingRole', {
  assumedBy: new iam.ServicePrincipal('elasticmapreduce.amazonaws.com'),
});

autoScalingRole.assumeRolePolicy?.addStatements(
  new iam.PolicyStatement({
    effect: iam.Effect.ALLOW,
    principals: [
      new iam.ServicePrincipal('application-autoscaling.amazonaws.com'),
    ],
    actions: [
      'sts:AssumeRole',
    ],
  });
)

new tasks.EmrCreateCluster(stack, 'Create Cluster', {
  instances: {},
  clusterRole,
  name: sfn.TaskInput.fromDataAt('$.ClusterName').value,
  serviceRole,
  autoScalingRole,
  integrationPattern: sfn.ServiceIntegrationPattern.FIRE_AND_FORGET,
});
```

### Termination Protection

Locks a cluster (job flow) so the EC2 instances in the cluster cannot be
terminated by user intervention, an API call, or a job-flow error.

Corresponds to the [`setTerminationProtection`](https://docs.aws.amazon.com/step-functions/latest/dg/connect-emr.html) API in EMR.

```ts
new tasks.EmrSetClusterTerminationProtection(stack, 'Task', {
  clusterId: 'ClusterId',
  terminationProtected: false,
});
```

### Terminate Cluster

Shuts down a cluster (job flow).
Corresponds to the [`terminateJobFlows`](https://docs.aws.amazon.com/emr/latest/APIReference/API_TerminateJobFlows.html) API in EMR.

```ts
new tasks.EmrTerminateCluster(stack, 'Task', {
  clusterId: 'ClusterId'
});
```

### Add Step

Adds a new step to a running cluster.
Corresponds to the [`addJobFlowSteps`](https://docs.aws.amazon.com/emr/latest/APIReference/API_AddJobFlowSteps.html) API in EMR.

```ts
new tasks.EmrAddStep(stack, 'Task', {
    clusterId: 'ClusterId',
    name: 'StepName',
    jar: 'Jar',
    actionOnFailure: tasks.ActionOnFailure.CONTINUE,
});
```

### Cancel Step

Cancels a pending step in a running cluster.
Corresponds to the [`cancelSteps`](https://docs.aws.amazon.com/emr/latest/APIReference/API_CancelSteps.html) API in EMR.

```ts
new tasks.EmrCancelStep(stack, 'Task', {
  clusterId: 'ClusterId',
  stepId: 'StepId',
});
```

### Modify Instance Fleet

Modifies the target On-Demand and target Spot capacities for the instance
fleet with the specified InstanceFleetName.

Corresponds to the [`modifyInstanceFleet`](https://docs.aws.amazon.com/emr/latest/APIReference/API_ModifyInstanceFleet.html) API in EMR.

```ts
new sfn.EmrModifyInstanceFleetByName(stack, 'Task', {
  clusterId: 'ClusterId',
  instanceFleetName: 'InstanceFleetName',
  targetOnDemandCapacity: 2,
  targetSpotCapacity: 0,
});
```

### Modify Instance Group

Modifies the number of nodes and configuration settings of an instance group.

Corresponds to the [`modifyInstanceGroups`](https://docs.aws.amazon.com/emr/latest/APIReference/API_ModifyInstanceGroups.html) API in EMR.

```ts
new tasks.EmrModifyInstanceGroupByName(stack, 'Task', {
  clusterId: 'ClusterId',
  instanceGroupName: sfn.JsonPath.stringAt('$.InstanceGroupName'),
  instanceGroup: {
    instanceCount: 1,
  },
});
```

## Glue

Step Functions supports [AWS Glue](https://docs.aws.amazon.com/step-functions/latest/dg/connect-glue.html) through the service integration pattern.

You can call the [`StartJobRun`](https://docs.aws.amazon.com/glue/latest/dg/aws-glue-api-jobs-runs.html#aws-glue-api-jobs-runs-StartJobRun) API from a `Task` state.

```ts
new GlueStartJobRun(stack, 'Task', {
  jobName: 'my-glue-job',
  arguments: {
    key: 'value',
  },
  timeout: cdk.Duration.minutes(30),
  notifyDelayAfter: cdk.Duration.minutes(5),
});
```

## Lambda

[Invoke](https://docs.aws.amazon.com/lambda/latest/dg/API_Invoke.html) a Lambda function.

You can specify the input to your Lambda function through the `payload` attribute.
By default, Step Functions invokes Lambda function with the state input (JSON path '$')
as the input.

The following snippet invokes a Lambda Function with the state input as the payload
by referencing the `$` path.

```ts
import * as lambda from '@aws-cdk/aws-lambda';
import * as sfn from '@aws-cdk/aws-stepfunctions';
import * as tasks from '@aws-cdk/aws-stepfunctions-tasks';

const myLambda = new lambda.Function(this, 'my sample lambda', {
  code: Code.fromInline(`exports.handler = async () => {
    return {
      statusCode: '200',
      body: 'hello, world!'
    };
  };`),
  runtime: Runtime.NODEJS_12_X,
  handler: 'index.handler',
});

new tasks.LambdaInvoke(this, 'Invoke with state input', {
  lambdaFunction: myLambda,
});
```

When a function is invoked, the Lambda service sends  [these response
elements](https://docs.aws.amazon.com/lambda/latest/dg/API_Invoke.html#API_Invoke_ResponseElements)
back.

⚠️ The response from the Lambda function is in an attribute called `Payload`

The following snippet invokes a Lambda Function by referencing the `$.Payload` path
to reference the output of a Lambda executed before it.

```ts
new tasks.LambdaInvoke(this, 'Invoke with empty object as payload', {
  lambdaFunction: myLambda,
  payload: sfn.TaskInput.fromObject({}),
});

// use the output of myLambda as input
new tasks.LambdaInvoke(this, 'Invoke with payload field in the state input', {
  lambdaFunction: myOtherLambda,
  payload: sfn.TaskInput.fromDataAt('$.Payload'),
});
```

The following snippet invokes a Lambda and sets the task output to only include
the Lambda function response.

```ts
new tasks.LambdaInvoke(this, 'Invoke and set function response as task output', {
  lambdaFunction: myLambda,
  payload: sfn.TaskInput.fromDataAt('$'),
  outputPath: '$.Payload',
});
```

You can have Step Functions pause a task, and wait for an external process to
return a task token. Read more about the [callback pattern](https://docs.aws.amazon.com/step-functions/latest/dg/callback-task-sample-sqs.html#call-back-lambda-example)

To use the callback pattern, set the `token` property on the task. Call the Step
Functions `SendTaskSuccess` or `SendTaskFailure` APIs with the token to
indicate that the task has completed and the state machine should resume execution.

The following snippet invokes a Lambda with the task token as part of the input
to the Lambda.

```ts
new tasks.LambdaInvoke(stack, 'Invoke with callback', {
  lambdaFunction: myLambda,
  integrationPattern: sfn.IntegrationPattern.WAIT_FOR_TASK_TOKEN,
  payload: sfn.TaskInput.fromObject({
    token: sfn.JsonPath.taskToken,
    input: sfn.JsonPath.stringAt('$.someField'),
  }),
});
```

⚠️ The task will pause until it receives that task token back with a `SendTaskSuccess` or `SendTaskFailure`
call. Learn more about [Callback with the Task
Token](https://docs.aws.amazon.com/step-functions/latest/dg/connect-to-resource.html#connect-wait-token).

## SageMaker

Step Functions supports [AWS SageMaker](https://docs.aws.amazon.com/step-functions/latest/dg/connect-sagemaker.html) through the service integration pattern.

### Create Training Job

You can call the [`CreateTrainingJob`](https://docs.aws.amazon.com/sagemaker/latest/dg/API_CreateTrainingJob.html) API from a `Task` state.

```ts
new sfn.SagemakerTrainTask(this, 'TrainSagemaker', {
  trainingJobName: sfn.JsonPath.stringAt('$.JobName'),
  role,
  algorithmSpecification: {
    algorithmName: 'BlazingText',
    trainingInputMode: tasks.InputMode.FILE,
  },
  inputDataConfig: [{
    channelName: 'train',
    dataSource: {
      s3DataSource: {
        s3DataType: tasks.S3DataType.S3_PREFIX,
        s3Location: tasks.S3Location.fromJsonExpression('$.S3Bucket'),
      },
    },
  }],
  outputDataConfig: {
    s3OutputLocation: tasks.S3Location.fromBucket(s3.Bucket.fromBucketName(stack, 'Bucket', 'mybucket'), 'myoutputpath'),
  },
  resourceConfig: {
    instanceCount: 1,
    instanceType: ec2.InstanceType.of(ec2.InstanceClass.P3, ec2.InstanceSize.XLARGE2),
    volumeSize: cdk.Size.gibibytes(50),
  },
  stoppingCondition: {
    maxRuntime: cdk.Duration.hours(1),
  },
});
```

### Create Transform Job

You can call the [`CreateTransformJob`](https://docs.aws.amazon.com/sagemaker/latest/dg/API_CreateTransformJob.html) API from a `Task` state.

```ts
new sfn.SagemakerTransformTask(this, 'Batch Inference', {
  transformJobName: 'MyTransformJob',
  modelName: 'MyModelName',
  role,
  transformInput: {
    transformDataSource: {
      s3DataSource: {
        s3Uri: 's3://inputbucket/train',
        s3DataType: S3DataType.S3Prefix,
      }
    }
  },
  transformOutput: {
    s3OutputPath: 's3://outputbucket/TransformJobOutputPath',
  },
  transformResources: {
    instanceCount: 1,
    instanceType: ec2.InstanceType.of(ec2.InstanceClass.M4, ec2.InstanceSize.XLarge),
  }
});

```

## SNS

Step Functions supports [Amazon SNS](https://docs.aws.amazon.com/step-functions/latest/dg/connect-sns.html) through the service integration pattern.

You can call the [`Publish`](https://docs.aws.amazon.com/sns/latest/api/API_Publish.html) API from a `Task` state to publish to an SNS topic.

```ts
import * as sns from '@aws-cdk/aws-sns';
import * as sfn from '@aws-cdk/aws-stepfunctions';
import * as tasks from '@aws-cdk/aws-stepfunctions-tasks';

// ...

const topic = new sns.Topic(this, 'Topic');

// Use a field from the execution data as message.
const task1 = new tasks.SnsPublish(this, 'Publish1', {
  topic,
  integrationPattern: sfn.IntegrationPattern.REQUEST_RESPONSE,
  message: sfn.TaskInput.fromDataAt('$.state.message'),
});

// Combine a field from the execution data with
// a literal object.
const task2 = new tasks.SnsPublish(this, 'Publish2', {
  topic,
  message: sfn.TaskInput.fromObject({
    field1: 'somedata',
    field2: sfn.JsonPath.stringAt('$.field2'),
  })
});
```

## Step Functions

You can manage [AWS Step Functions](https://docs.aws.amazon.com/step-functions/latest/dg/connect-stepfunctions.html) executions.

AWS Step Functions supports it's own [`StartExecution`](https://docs.aws.amazon.com/step-functions/latest/apireference/API_StartExecution.html) API as a service integration.

```ts
// Define a state machine with one Pass state
const child = new sfn.StateMachine(stack, 'ChildStateMachine', {
    definition: sfn.Chain.start(new sfn.Pass(stack, 'PassState')),
});

// Include the state machine in a Task state with callback pattern
const task = new StepFunctionsStartExecution(stack, 'ChildTask', {
  stateMachine: child,
  integrationPattern: sfn.IntegrationPattern.WAIT_FOR_TASK_TOKEN,
  input: sfn.TaskInput.fromObject({
    token: sfn.JsonPath.taskToken,
    foo: 'bar'
  }),
  name: 'MyExecutionName'
});

// Define a second state machine with the Task state above
new sfn.StateMachine(stack, 'ParentStateMachine', {
  definition: task
});
```

## SQS

Step Functions supports [Amazon SQS](https://docs.aws.amazon.com/step-functions/latest/dg/connect-sqs.html)

You can call the [`SendMessage`](https://docs.aws.amazon.com/AWSSimpleQueueService/latest/APIReference/API_SendMessage.html) API from a `Task` state
to send a message to an SQS queue.

```ts
import * as sfn from '@aws-cdk/aws-stepfunctions';
import * as tasks from '@aws-cdk/aws-stepfunctions-tasks';
import * as sqs from '@aws-cdk/aws-sqs';

// ...

const queue = new sqs.Queue(this, 'Queue');

// Use a field from the execution data as message.
const task1 = new tasks.SqsSendMessage(this, 'Send1', {
  queue,
  messageBody: sfn.TaskInput.fromDataAt('$.message'),
});

// Combine a field from the execution data with
// a literal object.
const task2 = new tasks.SqsSendMessage(this, 'Send2', {
  queue,
  messageBody: sfn.TaskInput.fromObject({
    field1: 'somedata',
    field2: sfn.JsonPath.stringAt('$.field2'),
  }),
});
```<|MERGE_RESOLUTION|>--- conflicted
+++ resolved
@@ -332,7 +332,6 @@
   isDefault: true,
 });
 
-<<<<<<< HEAD
 const cluster = new ecs.Cluster(stack, 'Ec2Cluster', { vpc });
 cluster.addCapacity('DefaultAutoScalingGroup', {
   instanceType: new ec2.InstanceType('t2.micro'),
@@ -386,22 +385,6 @@
 
 const vpc = ec2.Vpc.fromLookup(stack, 'Vpc', {
   isDefault: true,
-=======
-new ecs.RunEcsFargateTask({
-  cluster,
-  taskDefinition,
-  containerOverrides: [
-    {
-      containerName: 'TheContainer',
-      environment: [
-        {
-          name: 'CONTAINER_INPUT',
-          value: JsonPath.stringAt('$.valueFromStateData'),
-        }
-      ]
-    }
-  ]
->>>>>>> cc5bf4ec
 });
 
 const cluster = new ecs.Cluster(stack, 'FargateCluster', { vpc });
