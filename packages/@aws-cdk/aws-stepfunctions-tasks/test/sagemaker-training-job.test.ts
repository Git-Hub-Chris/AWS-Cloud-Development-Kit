--- conflicted
+++ resolved
@@ -4,12 +4,7 @@
 import kms = require('@aws-cdk/aws-kms');
 import s3 = require('@aws-cdk/aws-s3');
 import sfn = require('@aws-cdk/aws-stepfunctions');
-<<<<<<< HEAD
-
-import cdk = require('@aws-cdk/cdk');
-=======
 import cdk = require('@aws-cdk/core');
->>>>>>> 0fb7ea39
 import tasks = require('../lib');
 import { S3Location } from '../lib';
 
