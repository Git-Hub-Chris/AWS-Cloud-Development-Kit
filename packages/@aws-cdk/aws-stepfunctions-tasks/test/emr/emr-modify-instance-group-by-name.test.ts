--- conflicted
+++ resolved
@@ -77,23 +77,12 @@
 
 test('Modify an InstanceGroup with ClusterId from payload and static InstanceGroupName and InstanceGroupConfiguration', () => {
   // WHEN
-<<<<<<< HEAD
-  const task = new sfn.Task(stack, 'Task', {
-    task: new tasks.EmrModifyInstanceGroupByName({
-      clusterId: sfn.JsonPath.stringAt('$.ClusterId'),
-      instanceGroupName: 'InstanceGroupName',
-      instanceGroup: {
-        instanceCount: 1,
-      },
-    }),
-=======
   const task = new tasks.EmrModifyInstanceGroupByName(stack, 'Task', {
-    clusterId: sfn.Data.stringAt('$.ClusterId'),
+    clusterId: sfn.JsonPath.stringAt('$.ClusterId'),
     instanceGroupName: 'InstanceGroupName',
     instanceGroup: {
       instanceCount: 1,
     },
->>>>>>> bb4d5fec
   });
 
   // THEN
@@ -124,23 +113,12 @@
 
 test('Modify an InstanceGroup with static ClusterId and InstanceGroupConfigurateion and InstanceGroupName from payload', () => {
   // WHEN
-<<<<<<< HEAD
-  const task = new sfn.Task(stack, 'Task', {
-    task: new tasks.EmrModifyInstanceGroupByName({
-      clusterId: 'ClusterId',
-      instanceGroupName: sfn.JsonPath.stringAt('$.InstanceGroupName'),
-      instanceGroup: {
-        instanceCount: 1,
-      },
-    }),
-=======
   const task = new tasks.EmrModifyInstanceGroupByName(stack, 'Task', {
     clusterId: 'ClusterId',
-    instanceGroupName: sfn.Data.stringAt('$.InstanceGroupName'),
+    instanceGroupName: sfn.JsonPath.stringAt('$.InstanceGroupName'),
     instanceGroup: {
       instanceCount: 1,
     },
->>>>>>> bb4d5fec
   });
 
   // THEN
@@ -171,23 +149,12 @@
 
 test('Modify an InstanceGroup with static ClusterId and InstanceGroupName and InstanceCount from payload', () => {
   // WHEN
-<<<<<<< HEAD
-  const task = new sfn.Task(stack, 'Task', {
-    task: new tasks.EmrModifyInstanceGroupByName({
-      clusterId: 'ClusterId',
-      instanceGroupName: 'InstanceGroupName',
-      instanceGroup: {
-        instanceCount: sfn.JsonPath.numberAt('$.InstanceCount'),
-      },
-    }),
-=======
   const task = new tasks.EmrModifyInstanceGroupByName(stack, 'Task', {
     clusterId: 'ClusterId',
     instanceGroupName: 'InstanceGroupName',
     instanceGroup: {
-      instanceCount: sfn.Data.numberAt('$.InstanceCount'),
+      instanceCount: sfn.JsonPath.numberAt('$.InstanceCount'),
     },
->>>>>>> bb4d5fec
   });
 
   // THEN
