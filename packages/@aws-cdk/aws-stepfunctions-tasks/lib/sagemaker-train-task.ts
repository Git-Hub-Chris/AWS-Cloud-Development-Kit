import ec2 = require('@aws-cdk/aws-ec2');
import iam = require('@aws-cdk/aws-iam');
import sfn = require('@aws-cdk/aws-stepfunctions');
<<<<<<< HEAD
import { Duration, Lazy, Stack } from '@aws-cdk/core';
=======
import { Construct, Duration, Stack } from '@aws-cdk/core';
import { resourceArnSuffix } from './resource-arn-suffix';
>>>>>>> 4681d019
import { AlgorithmSpecification, Channel, InputMode, OutputDataConfig, ResourceConfig,
         S3DataType, StoppingCondition, VpcConfig,  } from './sagemaker-task-base-types';

/**
 *  @experimental
 */
export interface SagemakerTrainTaskProps {

    /**
     * Training Job Name.
     */
    readonly trainingJobName: string;

    /**
     * Role for the Training Job. The role must be granted all necessary permissions for the SageMaker training job to
     * be able to operate.
     *
     * See https://docs.aws.amazon.com/fr_fr/sagemaker/latest/dg/sagemaker-roles.html#sagemaker-roles-createtrainingjob-perms
     *
     * @default - a role with appropriate permissions will be created.
     */
    readonly role?: iam.IRole;

    /**
     * The service integration pattern indicates different ways to call SageMaker APIs.
     *
     * The valid value is either FIRE_AND_FORGET or SYNC.
     *
     * @default FIRE_AND_FORGET
     */
    readonly integrationPattern?: sfn.ServiceIntegrationPattern;

    /**
     * Identifies the training algorithm to use.
     */
    readonly algorithmSpecification: AlgorithmSpecification;

    /**
     * Hyperparameters to be used for the train job.
     */
    readonly hyperparameters?: {[key: string]: any};

    /**
     *  Describes the various datasets (e.g. train, validation, test) and the Amazon S3 location where stored.
     */
    readonly inputDataConfig: Channel[];

    /**
     * Tags to be applied to the train job.
     */
    readonly tags?: {[key: string]: string};

    /**
     * Identifies the Amazon S3 location where you want Amazon SageMaker to save the results of model training.
     */
    readonly outputDataConfig: OutputDataConfig;

    /**
     * Identifies the resources, ML compute instances, and ML storage volumes to deploy for model training.
     */
    readonly resourceConfig?: ResourceConfig;

    /**
     * Sets a time limit for training.
     */
    readonly stoppingCondition?: StoppingCondition;

    /**
     * Specifies the VPC that you want your training job to connect to.
     */
    readonly vpcConfig?: VpcConfig;
}

/**
 * Class representing the SageMaker Create Training Job task.
 *
 * @experimental
 */
export class SagemakerTrainTask implements iam.IGrantable, ec2.IConnectable, sfn.IStepFunctionsTask {

    /**
     * Allows specify security group connections for instances of this fleet.
     */
    public readonly connections: ec2.Connections = new ec2.Connections();

    /**
     * The execution role for the Sagemaker training job.
     *
     * @default new role for Amazon SageMaker to assume is automatically created.
     */
    public readonly role: iam.IRole;

    public readonly grantPrincipal: iam.IPrincipal;

    /**
     * The Algorithm Specification
     */
    private readonly algorithmSpecification: AlgorithmSpecification;

    /**
     * The Input Data Config.
     */
    private readonly inputDataConfig: Channel[];

    /**
     * The resource config for the task.
     */
    private readonly resourceConfig: ResourceConfig;

    /**
     * The resource config for the task.
     */
    private readonly stoppingCondition: StoppingCondition;

<<<<<<< HEAD
    private readonly vpc: ec2.IVpc;
    private role: iam.IRole;
    private securityGroup: ec2.ISecurityGroup;
    private readonly securityGroups: ec2.ISecurityGroup[] = [];
    private readonly subnets: string[];

    constructor(private readonly props: SagemakerTrainTaskProps) {
=======
    private readonly integrationPattern: sfn.ServiceIntegrationPattern;

    constructor(scope: Construct, private readonly props: SagemakerTrainTaskProps) {
        this.integrationPattern = props.integrationPattern || sfn.ServiceIntegrationPattern.FIRE_AND_FORGET;

        const supportedPatterns = [
            sfn.ServiceIntegrationPattern.FIRE_AND_FORGET,
            sfn.ServiceIntegrationPattern.SYNC
        ];

        if (!supportedPatterns.includes(this.integrationPattern)) {
            throw new Error(`Invalid Service Integration Pattern: ${this.integrationPattern} is not supported to call SageMaker.`);
        }
>>>>>>> 4681d019

        // set the default resource config if not defined.
        this.resourceConfig = props.resourceConfig || {
            instanceCount: 1,
            instanceType: ec2.InstanceType.of(ec2.InstanceClass.M4, ec2.InstanceSize.XLARGE),
            volumeSizeInGB: 10
        };

        // set the stopping condition if not defined
        this.stoppingCondition = props.stoppingCondition || {
            maxRuntime: Duration.hours(1)
        };

        

        // check that either algorithm name or image is defined
        if ((!props.algorithmSpecification.algorithmName) && (!props.algorithmSpecification.trainingImage)) {
            throw new Error("Must define either an algorithm name or training image URI in the algorithm specification");
        }
      
        // set the sagemaker role or create new one
        this.grantPrincipal = this.role = props.role || new iam.Role(scope, 'SagemakerRole', {
            assumedBy: new iam.ServicePrincipal('sagemaker.amazonaws.com'),
            inlinePolicies: {
                CreateTrainingJob: new iam.PolicyDocument({
                    statements: [
                        new iam.PolicyStatement({
                            actions: [
                                'cloudwatch:PutMetricData',
                                'logs:CreateLogStream',
                                'logs:PutLogEvents',
                                'logs:CreateLogGroup',
                                'logs:DescribeLogStreams',
                                'ecr:GetAuthorizationToken',
                                ...props.vpcConfig
                                    ? [
                                        'ec2:CreateNetworkInterface',
                                        'ec2:CreateNetworkInterfacePermission',
                                        'ec2:DeleteNetworkInterface',
                                        'ec2:DeleteNetworkInterfacePermission',
                                        'ec2:DescribeNetworkInterfaces',
                                        'ec2:DescribeVpcs',
                                        'ec2:DescribeDhcpOptions',
                                        'ec2:DescribeSubnets',
                                        'ec2:DescribeSecurityGroups',
                                    ]
                                    : [],
                            ],
                            resources: ['*'], // Those permissions cannot be resource-scoped
                        })
                    ]
                }),
            }
        });

        if (props.outputDataConfig.encryptionKey) {
            props.outputDataConfig.encryptionKey.grantEncrypt(this.role);
        }

        if (props.resourceConfig && props.resourceConfig.volumeEncryptionKey) {
            props.resourceConfig.volumeEncryptionKey.grant(this.role, 'kms:CreateGrant');
        }

        // set the input mode to 'File' if not defined
        this.algorithmSpecification = ( props.algorithmSpecification.trainingInputMode ) ?
            ( props.algorithmSpecification ) :
            ( { ...props.algorithmSpecification, trainingInputMode: InputMode.FILE } );

        // set the S3 Data type of the input data config objects to be 'S3Prefix' if not defined
        this.inputDataConfig = props.inputDataConfig.map(config => {
            if (!config.dataSource.s3DataSource.s3DataType) {
                return Object.assign({}, config, { dataSource: { s3DataSource:
                    { ...config.dataSource.s3DataSource, s3DataType: S3DataType.S3_PREFIX } } });
            } else {
                return config;
            }
        });

        // add the security groups to the connections object
        if (props.vpcConfig) {
            this.vpc = props.vpcConfig.vpc;
            this.subnets = (props.vpcConfig.subnets) ?
                (this.vpc.selectSubnets(props.vpcConfig.subnets).subnetIds) : this.vpc.selectSubnets().subnetIds;
        }
    }

    /**
     * Add the security group to all instances via the launch configuration
     * security groups array.
     *
     * @param securityGroup: The security group to add
     */
    public addSecurityGroup(securityGroup: ec2.ISecurityGroup): void {
        this.securityGroups.push(securityGroup);
    }

    public bind(task: sfn.Task): sfn.StepFunctionsTaskConfig  {

        // create a role if not created
        if (this.role === undefined) {
            this.role = new iam.Role(task, 'SagemakerTrainRole', {
                assumedBy: new iam.ServicePrincipal('sagemaker.amazonaws.com'),
                managedPolicies: [
                    iam.ManagedPolicy.fromAwsManagedPolicyName('AmazonSageMakerFullAccess')
                ]
            });
        }

        // create a security group if not defined
        if (this.vpc && this.securityGroup === undefined) {
            this.securityGroup = new ec2.SecurityGroup(task, 'TrainJobSecurityGroup', {
                vpc: this.vpc
            });
            this.connections.addSecurityGroup(this.securityGroup);
            this.securityGroups.push(this.securityGroup);
        }

        return {
          resourceArn: 'arn:aws:states:::sagemaker:createTrainingJob' + resourceArnSuffix.get(this.integrationPattern),
          parameters: this.renderParameters(),
          policyStatements: this.makePolicyStatements(task),
        };
    }

    private renderParameters(): {[key: string]: any} {
        return {
            TrainingJobName: this.props.trainingJobName,
            RoleArn: this.role.roleArn,
            ...(this.renderAlgorithmSpecification(this.algorithmSpecification)),
            ...(this.renderInputDataConfig(this.inputDataConfig)),
            ...(this.renderOutputDataConfig(this.props.outputDataConfig)),
            ...(this.renderResourceConfig(this.resourceConfig)),
            ...(this.renderStoppingCondition(this.stoppingCondition)),
            ...(this.renderHyperparameters(this.props.hyperparameters)),
            ...(this.renderTags(this.props.tags)),
            ...(this.renderVpcConfig(this.props.vpcConfig)),
        };
    }

    private renderAlgorithmSpecification(spec: AlgorithmSpecification): {[key: string]: any} {
        return {
            AlgorithmSpecification: {
                TrainingInputMode: spec.trainingInputMode,
                ...(spec.trainingImage) ? { TrainingImage: spec.trainingImage.bind(this).imageUri } : {},
                ...(spec.algorithmName) ? { AlgorithmName: spec.algorithmName } : {},
                ...(spec.metricDefinitions) ?
                { MetricDefinitions: spec.metricDefinitions
                    .map(metric => ({ Name: metric.name, Regex: metric.regex })) } : {}
            }
        };
    }

    private renderInputDataConfig(config: Channel[]): {[key: string]: any} {
        return {
            InputDataConfig: config.map(channel => ({
                ChannelName: channel.channelName,
                DataSource: {
                    S3DataSource: {
                        S3Uri: channel.dataSource.s3DataSource.s3Location.bind(this, { forReading: true }).uri,
                        S3DataType: channel.dataSource.s3DataSource.s3DataType,
                        ...(channel.dataSource.s3DataSource.s3DataDistributionType) ?
                            { S3DataDistributionType: channel.dataSource.s3DataSource.s3DataDistributionType} : {},
                        ...(channel.dataSource.s3DataSource.attributeNames) ?
                        { AtttributeNames: channel.dataSource.s3DataSource.attributeNames } : {},
                    }
                },
                ...(channel.compressionType) ? { CompressionType: channel.compressionType } : {},
                ...(channel.contentType) ? { ContentType: channel.contentType } : {},
                ...(channel.inputMode) ? { InputMode: channel.inputMode } : {},
                ...(channel.recordWrapperType) ? { RecordWrapperType: channel.recordWrapperType } : {},
            }))
        };
    }

    private renderOutputDataConfig(config: OutputDataConfig): {[key: string]: any} {
        return {
            OutputDataConfig: {
                S3OutputPath: config.s3OutputLocation.bind(this, { forWriting: true }).uri,
                ...(config.encryptionKey) ? { KmsKeyId: config.encryptionKey.keyArn } : {},
            }
        };
    }

    private renderResourceConfig(config: ResourceConfig): {[key: string]: any} {
        return {
            ResourceConfig: {
                InstanceCount: config.instanceCount,
                InstanceType: 'ml.' + config.instanceType,
                VolumeSizeInGB: config.volumeSizeInGB,
                ...(config.volumeEncryptionKey) ? { VolumeKmsKeyId: config.volumeEncryptionKey.keyArn } : {},
            }
        };
    }

    private renderStoppingCondition(config: StoppingCondition): {[key: string]: any} {
        return {
            StoppingCondition: {
                MaxRuntimeInSeconds: config.maxRuntime && config.maxRuntime.toSeconds()
            }
        };
    }

    private renderHyperparameters(params: {[key: string]: any} | undefined): {[key: string]: any} {
        return (params) ? { HyperParameters: params } : {};
    }

    private renderTags(tags: {[key: string]: any} | undefined): {[key: string]: any} {
        return (tags) ? { Tags: Object.keys(tags).map(key => ({ Key: key, Value: tags[key] })) } : {};
    }

    private renderVpcConfig(config: VpcConfig | undefined): {[key: string]: any} {
        return (config) ? { VpcConfig: {
            SecurityGroupIds: Lazy.listValue({ produce: () => (this.securityGroups.map(sg => (sg.securityGroupId))) }),
            Subnets: this.subnets,
        }} : {};
    }

    private makePolicyStatements(task: sfn.Task): iam.PolicyStatement[] {
        const stack = Stack.of(task);

        // https://docs.aws.amazon.com/step-functions/latest/dg/sagemaker-iam.html
        const policyStatements = [
            new iam.PolicyStatement({
                actions: ['sagemaker:CreateTrainingJob', 'sagemaker:DescribeTrainingJob', 'sagemaker:StopTrainingJob'],
                resources: [
                    stack.formatArn({
                        service: 'sagemaker',
                        resource: 'training-job',
                        // If the job name comes from input, we cannot target the policy to a particular ARN prefix reliably...
                        resourceName: sfn.Data.isJsonPathString(this.props.trainingJobName) ? '*' : `${this.props.trainingJobName}*`
                    })
                ],
            }),
            new iam.PolicyStatement({
                actions: ['sagemaker:ListTags'],
                resources: ['*']
            }),
            new iam.PolicyStatement({
                actions: ['iam:PassRole'],
                resources: [this.role.roleArn],
                conditions: {
                    StringEquals: { "iam:PassedToService": "sagemaker.amazonaws.com" }
                }
            })
        ];

        if (this.integrationPattern === sfn.ServiceIntegrationPattern.SYNC) {
            policyStatements.push(new iam.PolicyStatement({
                actions: ["events:PutTargets", "events:PutRule", "events:DescribeRule"],
                resources: [stack.formatArn({
                    service: 'events',
                    resource: 'rule',
                    resourceName: 'StepFunctionsGetEventsForSageMakerTrainingJobsRule'
                })]
            }));
        }

        return policyStatements;
      }
}<|MERGE_RESOLUTION|>--- conflicted
+++ resolved
@@ -1,12 +1,8 @@
 import ec2 = require('@aws-cdk/aws-ec2');
 import iam = require('@aws-cdk/aws-iam');
 import sfn = require('@aws-cdk/aws-stepfunctions');
-<<<<<<< HEAD
 import { Duration, Lazy, Stack } from '@aws-cdk/core';
-=======
-import { Construct, Duration, Stack } from '@aws-cdk/core';
 import { resourceArnSuffix } from './resource-arn-suffix';
->>>>>>> 4681d019
 import { AlgorithmSpecification, Channel, InputMode, OutputDataConfig, ResourceConfig,
          S3DataType, StoppingCondition, VpcConfig,  } from './sagemaker-task-base-types';
 
@@ -93,15 +89,6 @@
     public readonly connections: ec2.Connections = new ec2.Connections();
 
     /**
-     * The execution role for the Sagemaker training job.
-     *
-     * @default new role for Amazon SageMaker to assume is automatically created.
-     */
-    public readonly role: iam.IRole;
-
-    public readonly grantPrincipal: iam.IPrincipal;
-
-    /**
      * The Algorithm Specification
      */
     private readonly algorithmSpecification: AlgorithmSpecification;
@@ -121,18 +108,15 @@
      */
     private readonly stoppingCondition: StoppingCondition;
 
-<<<<<<< HEAD
     private readonly vpc: ec2.IVpc;
-    private role: iam.IRole;
     private securityGroup: ec2.ISecurityGroup;
     private readonly securityGroups: ec2.ISecurityGroup[] = [];
     private readonly subnets: string[];
+    private readonly integrationPattern: sfn.ServiceIntegrationPattern;
+    private _role?: iam.IRole;
+    private _grantPrincipal?: iam.IPrincipal;
 
     constructor(private readonly props: SagemakerTrainTaskProps) {
-=======
-    private readonly integrationPattern: sfn.ServiceIntegrationPattern;
-
-    constructor(scope: Construct, private readonly props: SagemakerTrainTaskProps) {
         this.integrationPattern = props.integrationPattern || sfn.ServiceIntegrationPattern.FIRE_AND_FORGET;
 
         const supportedPatterns = [
@@ -143,7 +127,6 @@
         if (!supportedPatterns.includes(this.integrationPattern)) {
             throw new Error(`Invalid Service Integration Pattern: ${this.integrationPattern} is not supported to call SageMaker.`);
         }
->>>>>>> 4681d019
 
         // set the default resource config if not defined.
         this.resourceConfig = props.resourceConfig || {
@@ -157,15 +140,66 @@
             maxRuntime: Duration.hours(1)
         };
 
-        
-
         // check that either algorithm name or image is defined
         if ((!props.algorithmSpecification.algorithmName) && (!props.algorithmSpecification.trainingImage)) {
             throw new Error("Must define either an algorithm name or training image URI in the algorithm specification");
         }
-      
+
+        // set the input mode to 'File' if not defined
+        this.algorithmSpecification = ( props.algorithmSpecification.trainingInputMode ) ?
+            ( props.algorithmSpecification ) :
+            ( { ...props.algorithmSpecification, trainingInputMode: InputMode.FILE } );
+
+        // set the S3 Data type of the input data config objects to be 'S3Prefix' if not defined
+        this.inputDataConfig = props.inputDataConfig.map(config => {
+            if (!config.dataSource.s3DataSource.s3DataType) {
+                return Object.assign({}, config, { dataSource: { s3DataSource:
+                    { ...config.dataSource.s3DataSource, s3DataType: S3DataType.S3_PREFIX } } });
+            } else {
+                return config;
+            }
+        });
+
+        // add the security groups to the connections object
+        if (props.vpcConfig) {
+            this.vpc = props.vpcConfig.vpc;
+            this.subnets = (props.vpcConfig.subnets) ?
+                (this.vpc.selectSubnets(props.vpcConfig.subnets).subnetIds) : this.vpc.selectSubnets().subnetIds;
+        }
+    }
+
+    /**
+     * The execution role for the Sagemaker training job.
+     *
+     * Only available after task has been added to a state machine.
+     */
+    public get role(): iam.IRole {
+        if (this._role === undefined) {
+            throw new Error(`role not available yet--use the object in a Task first`);
+        }
+        return this._role;
+    }
+
+    public get grantPrincipal(): iam.IPrincipal {
+        if (this._grantPrincipal === undefined) {
+            throw new Error(`Principal not available yet--use the object in a Task first`);
+        }
+        return this._grantPrincipal;
+    }
+
+    /**
+     * Add the security group to all instances via the launch configuration
+     * security groups array.
+     *
+     * @param securityGroup: The security group to add
+     */
+    public addSecurityGroup(securityGroup: ec2.ISecurityGroup): void {
+        this.securityGroups.push(securityGroup);
+    }
+
+    public bind(task: sfn.Task): sfn.StepFunctionsTaskConfig  {
         // set the sagemaker role or create new one
-        this.grantPrincipal = this.role = props.role || new iam.Role(scope, 'SagemakerRole', {
+        this._grantPrincipal = this._role = this.props.role || new iam.Role(task, 'SagemakerRole', {
             assumedBy: new iam.ServicePrincipal('sagemaker.amazonaws.com'),
             inlinePolicies: {
                 CreateTrainingJob: new iam.PolicyDocument({
@@ -178,7 +212,7 @@
                                 'logs:CreateLogGroup',
                                 'logs:DescribeLogStreams',
                                 'ecr:GetAuthorizationToken',
-                                ...props.vpcConfig
+                                ...this.props.vpcConfig
                                     ? [
                                         'ec2:CreateNetworkInterface',
                                         'ec2:CreateNetworkInterfacePermission',
@@ -199,57 +233,12 @@
             }
         });
 
-        if (props.outputDataConfig.encryptionKey) {
-            props.outputDataConfig.encryptionKey.grantEncrypt(this.role);
-        }
-
-        if (props.resourceConfig && props.resourceConfig.volumeEncryptionKey) {
-            props.resourceConfig.volumeEncryptionKey.grant(this.role, 'kms:CreateGrant');
-        }
-
-        // set the input mode to 'File' if not defined
-        this.algorithmSpecification = ( props.algorithmSpecification.trainingInputMode ) ?
-            ( props.algorithmSpecification ) :
-            ( { ...props.algorithmSpecification, trainingInputMode: InputMode.FILE } );
-
-        // set the S3 Data type of the input data config objects to be 'S3Prefix' if not defined
-        this.inputDataConfig = props.inputDataConfig.map(config => {
-            if (!config.dataSource.s3DataSource.s3DataType) {
-                return Object.assign({}, config, { dataSource: { s3DataSource:
-                    { ...config.dataSource.s3DataSource, s3DataType: S3DataType.S3_PREFIX } } });
-            } else {
-                return config;
-            }
-        });
-
-        // add the security groups to the connections object
-        if (props.vpcConfig) {
-            this.vpc = props.vpcConfig.vpc;
-            this.subnets = (props.vpcConfig.subnets) ?
-                (this.vpc.selectSubnets(props.vpcConfig.subnets).subnetIds) : this.vpc.selectSubnets().subnetIds;
-        }
-    }
-
-    /**
-     * Add the security group to all instances via the launch configuration
-     * security groups array.
-     *
-     * @param securityGroup: The security group to add
-     */
-    public addSecurityGroup(securityGroup: ec2.ISecurityGroup): void {
-        this.securityGroups.push(securityGroup);
-    }
-
-    public bind(task: sfn.Task): sfn.StepFunctionsTaskConfig  {
-
-        // create a role if not created
-        if (this.role === undefined) {
-            this.role = new iam.Role(task, 'SagemakerTrainRole', {
-                assumedBy: new iam.ServicePrincipal('sagemaker.amazonaws.com'),
-                managedPolicies: [
-                    iam.ManagedPolicy.fromAwsManagedPolicyName('AmazonSageMakerFullAccess')
-                ]
-            });
+        if (this.props.outputDataConfig.encryptionKey) {
+            this.props.outputDataConfig.encryptionKey.grantEncrypt(this._role);
+        }
+
+        if (this.props.resourceConfig && this.props.resourceConfig.volumeEncryptionKey) {
+            this.props.resourceConfig.volumeEncryptionKey.grant(this._role, 'kms:CreateGrant');
         }
 
         // create a security group if not defined
@@ -271,7 +260,7 @@
     private renderParameters(): {[key: string]: any} {
         return {
             TrainingJobName: this.props.trainingJobName,
-            RoleArn: this.role.roleArn,
+            RoleArn: this._role!.roleArn,
             ...(this.renderAlgorithmSpecification(this.algorithmSpecification)),
             ...(this.renderInputDataConfig(this.inputDataConfig)),
             ...(this.renderOutputDataConfig(this.props.outputDataConfig)),
@@ -383,7 +372,7 @@
             }),
             new iam.PolicyStatement({
                 actions: ['iam:PassRole'],
-                resources: [this.role.roleArn],
+                resources: [this._role!.roleArn],
                 conditions: {
                     StringEquals: { "iam:PassedToService": "sagemaker.amazonaws.com" }
                 }
