--- conflicted
+++ resolved
@@ -566,11 +566,7 @@
 
 The resources are created in the cluster by running `kubectl apply` from a python lambda function.
 
-<<<<<<< HEAD
-By default, CDK will create a new python lambda function to apply your k8s manifests. If you want to use the existing kubectl provider function with tight trusted entities permissions of your kubectl IAM Roles - you can import the existing provider:
-=======
 By default, CDK will create a new python lambda function to apply your k8s manifests. If you want to use an existing kubectl provider function, for example with tight trusted entities on your IAM Roles - you can import the existing provider:
->>>>>>> 777b8a27
 
 ```ts
 const handlerRole = iam.Role.fromRoleArn(stack, 'HandlerRole', 'arn:aws:iam::123456789012:role/lambda-role');
