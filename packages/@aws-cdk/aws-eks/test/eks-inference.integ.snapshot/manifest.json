--- conflicted
+++ resolved
@@ -67,15 +67,6 @@
           {
             "type": "aws:cdk:asset",
             "data": {
-<<<<<<< HEAD
-              "path": "asset.e6b3c8169ff937ea363b0bb4d13b24b0a38c958c42318f72066e3e59f0148c2c.zip",
-              "id": "e6b3c8169ff937ea363b0bb4d13b24b0a38c958c42318f72066e3e59f0148c2c",
-              "packaging": "file",
-              "sourceHash": "e6b3c8169ff937ea363b0bb4d13b24b0a38c958c42318f72066e3e59f0148c2c",
-              "s3BucketParameter": "AssetParameterse6b3c8169ff937ea363b0bb4d13b24b0a38c958c42318f72066e3e59f0148c2cS3BucketE2407207",
-              "s3KeyParameter": "AssetParameterse6b3c8169ff937ea363b0bb4d13b24b0a38c958c42318f72066e3e59f0148c2cS3VersionKey0667D5EA",
-              "artifactHashParameter": "AssetParameterse6b3c8169ff937ea363b0bb4d13b24b0a38c958c42318f72066e3e59f0148c2cArtifactHash07A347C7"
-=======
               "path": "asset.50336bec1c378b6b89cb429265ea84d9df45193d8a0a501e3c7b6794aec3ae17.zip",
               "id": "50336bec1c378b6b89cb429265ea84d9df45193d8a0a501e3c7b6794aec3ae17",
               "packaging": "file",
@@ -83,7 +74,6 @@
               "s3BucketParameter": "AssetParameters50336bec1c378b6b89cb429265ea84d9df45193d8a0a501e3c7b6794aec3ae17S3Bucket1232D470",
               "s3KeyParameter": "AssetParameters50336bec1c378b6b89cb429265ea84d9df45193d8a0a501e3c7b6794aec3ae17S3VersionKeyBFF4F192",
               "artifactHashParameter": "AssetParameters50336bec1c378b6b89cb429265ea84d9df45193d8a0a501e3c7b6794aec3ae17ArtifactHash8FBD3E15"
->>>>>>> 50521911
             }
           },
           {
@@ -126,42 +116,24 @@
             "type": "aws:cdk:asset",
             "data": {
               "path": "awscdkeksclusterinferencetestawscdkawseksClusterResourceProviderFE14F3C4.nested.template.json",
-<<<<<<< HEAD
-              "id": "23ccd590a0bcabc2f2f94bad8185495209a353340152b603d8dbde3dd4b511db",
-              "packaging": "file",
-              "sourceHash": "23ccd590a0bcabc2f2f94bad8185495209a353340152b603d8dbde3dd4b511db",
-              "s3BucketParameter": "AssetParameters23ccd590a0bcabc2f2f94bad8185495209a353340152b603d8dbde3dd4b511dbS3Bucket63266611",
-              "s3KeyParameter": "AssetParameters23ccd590a0bcabc2f2f94bad8185495209a353340152b603d8dbde3dd4b511dbS3VersionKey6461E97F",
-              "artifactHashParameter": "AssetParameters23ccd590a0bcabc2f2f94bad8185495209a353340152b603d8dbde3dd4b511dbArtifactHashF12525BC"
-=======
               "id": "b011bd178a8202fd740937eba1753e1a60be8e5b730d04c68950b5c790b375ac",
               "packaging": "file",
               "sourceHash": "b011bd178a8202fd740937eba1753e1a60be8e5b730d04c68950b5c790b375ac",
               "s3BucketParameter": "AssetParametersb011bd178a8202fd740937eba1753e1a60be8e5b730d04c68950b5c790b375acS3Bucket02E2A32A",
               "s3KeyParameter": "AssetParametersb011bd178a8202fd740937eba1753e1a60be8e5b730d04c68950b5c790b375acS3VersionKey367E6696",
               "artifactHashParameter": "AssetParametersb011bd178a8202fd740937eba1753e1a60be8e5b730d04c68950b5c790b375acArtifactHash59D9588E"
->>>>>>> 50521911
             }
           },
           {
             "type": "aws:cdk:asset",
             "data": {
               "path": "awscdkeksclusterinferencetestawscdkawseksKubectlProviderB4348345.nested.template.json",
-<<<<<<< HEAD
-              "id": "3f9644fc4dbef95c90cac61c8235eb4d9e9636bcf00fc8fec3217a7f89f57033",
-              "packaging": "file",
-              "sourceHash": "3f9644fc4dbef95c90cac61c8235eb4d9e9636bcf00fc8fec3217a7f89f57033",
-              "s3BucketParameter": "AssetParameters3f9644fc4dbef95c90cac61c8235eb4d9e9636bcf00fc8fec3217a7f89f57033S3BucketD070CF41",
-              "s3KeyParameter": "AssetParameters3f9644fc4dbef95c90cac61c8235eb4d9e9636bcf00fc8fec3217a7f89f57033S3VersionKey66BB3EBF",
-              "artifactHashParameter": "AssetParameters3f9644fc4dbef95c90cac61c8235eb4d9e9636bcf00fc8fec3217a7f89f57033ArtifactHashAC1AF1C0"
-=======
               "id": "b5dcfca1806488139758b9f4e0ab0fc64b7eecc6daaf8c9f8f4c49017653c2d2",
               "packaging": "file",
               "sourceHash": "b5dcfca1806488139758b9f4e0ab0fc64b7eecc6daaf8c9f8f4c49017653c2d2",
               "s3BucketParameter": "AssetParametersb5dcfca1806488139758b9f4e0ab0fc64b7eecc6daaf8c9f8f4c49017653c2d2S3Bucket16BBFF6E",
               "s3KeyParameter": "AssetParametersb5dcfca1806488139758b9f4e0ab0fc64b7eecc6daaf8c9f8f4c49017653c2d2S3VersionKey4D7A38EA",
               "artifactHashParameter": "AssetParametersb5dcfca1806488139758b9f4e0ab0fc64b7eecc6daaf8c9f8f4c49017653c2d2ArtifactHash8C0660F1"
->>>>>>> 50521911
             }
           }
         ],
@@ -719,24 +691,6 @@
             "data": "AssetParameters07a1c6a504be72dba3e9bc5b12cc2b5b0e83ea5c6ba10a4128da5c2180f3f963ArtifactHash41646C3F"
           }
         ],
-<<<<<<< HEAD
-        "/aws-cdk-eks-cluster-inference-test/AssetParameters/e6b3c8169ff937ea363b0bb4d13b24b0a38c958c42318f72066e3e59f0148c2c/S3Bucket": [
-          {
-            "type": "aws:cdk:logicalId",
-            "data": "AssetParameterse6b3c8169ff937ea363b0bb4d13b24b0a38c958c42318f72066e3e59f0148c2cS3BucketE2407207"
-          }
-        ],
-        "/aws-cdk-eks-cluster-inference-test/AssetParameters/e6b3c8169ff937ea363b0bb4d13b24b0a38c958c42318f72066e3e59f0148c2c/S3VersionKey": [
-          {
-            "type": "aws:cdk:logicalId",
-            "data": "AssetParameterse6b3c8169ff937ea363b0bb4d13b24b0a38c958c42318f72066e3e59f0148c2cS3VersionKey0667D5EA"
-          }
-        ],
-        "/aws-cdk-eks-cluster-inference-test/AssetParameters/e6b3c8169ff937ea363b0bb4d13b24b0a38c958c42318f72066e3e59f0148c2c/ArtifactHash": [
-          {
-            "type": "aws:cdk:logicalId",
-            "data": "AssetParameterse6b3c8169ff937ea363b0bb4d13b24b0a38c958c42318f72066e3e59f0148c2cArtifactHash07A347C7"
-=======
         "/aws-cdk-eks-cluster-inference-test/AssetParameters/50336bec1c378b6b89cb429265ea84d9df45193d8a0a501e3c7b6794aec3ae17/S3Bucket": [
           {
             "type": "aws:cdk:logicalId",
@@ -753,7 +707,6 @@
           {
             "type": "aws:cdk:logicalId",
             "data": "AssetParameters50336bec1c378b6b89cb429265ea84d9df45193d8a0a501e3c7b6794aec3ae17ArtifactHash8FBD3E15"
->>>>>>> 50521911
           }
         ],
         "/aws-cdk-eks-cluster-inference-test/AssetParameters/c6964dbf0c556ec82ce09622e99ad6f6d4e488cdaac0ef9e8492e078ec61ffed/S3Bucket": [
@@ -810,42 +763,6 @@
             "data": "AssetParametersf850d967c52a5f64e6436dc84abdde4d86197f2a0871f5ab27c79647a91d0bf4ArtifactHash4D5DD9E9"
           }
         ],
-<<<<<<< HEAD
-        "/aws-cdk-eks-cluster-inference-test/AssetParameters/23ccd590a0bcabc2f2f94bad8185495209a353340152b603d8dbde3dd4b511db/S3Bucket": [
-          {
-            "type": "aws:cdk:logicalId",
-            "data": "AssetParameters23ccd590a0bcabc2f2f94bad8185495209a353340152b603d8dbde3dd4b511dbS3Bucket63266611"
-          }
-        ],
-        "/aws-cdk-eks-cluster-inference-test/AssetParameters/23ccd590a0bcabc2f2f94bad8185495209a353340152b603d8dbde3dd4b511db/S3VersionKey": [
-          {
-            "type": "aws:cdk:logicalId",
-            "data": "AssetParameters23ccd590a0bcabc2f2f94bad8185495209a353340152b603d8dbde3dd4b511dbS3VersionKey6461E97F"
-          }
-        ],
-        "/aws-cdk-eks-cluster-inference-test/AssetParameters/23ccd590a0bcabc2f2f94bad8185495209a353340152b603d8dbde3dd4b511db/ArtifactHash": [
-          {
-            "type": "aws:cdk:logicalId",
-            "data": "AssetParameters23ccd590a0bcabc2f2f94bad8185495209a353340152b603d8dbde3dd4b511dbArtifactHashF12525BC"
-          }
-        ],
-        "/aws-cdk-eks-cluster-inference-test/AssetParameters/3f9644fc4dbef95c90cac61c8235eb4d9e9636bcf00fc8fec3217a7f89f57033/S3Bucket": [
-          {
-            "type": "aws:cdk:logicalId",
-            "data": "AssetParameters3f9644fc4dbef95c90cac61c8235eb4d9e9636bcf00fc8fec3217a7f89f57033S3BucketD070CF41"
-          }
-        ],
-        "/aws-cdk-eks-cluster-inference-test/AssetParameters/3f9644fc4dbef95c90cac61c8235eb4d9e9636bcf00fc8fec3217a7f89f57033/S3VersionKey": [
-          {
-            "type": "aws:cdk:logicalId",
-            "data": "AssetParameters3f9644fc4dbef95c90cac61c8235eb4d9e9636bcf00fc8fec3217a7f89f57033S3VersionKey66BB3EBF"
-          }
-        ],
-        "/aws-cdk-eks-cluster-inference-test/AssetParameters/3f9644fc4dbef95c90cac61c8235eb4d9e9636bcf00fc8fec3217a7f89f57033/ArtifactHash": [
-          {
-            "type": "aws:cdk:logicalId",
-            "data": "AssetParameters3f9644fc4dbef95c90cac61c8235eb4d9e9636bcf00fc8fec3217a7f89f57033ArtifactHashAC1AF1C0"
-=======
         "/aws-cdk-eks-cluster-inference-test/AssetParameters/b011bd178a8202fd740937eba1753e1a60be8e5b730d04c68950b5c790b375ac/S3Bucket": [
           {
             "type": "aws:cdk:logicalId",
@@ -880,7 +797,6 @@
           {
             "type": "aws:cdk:logicalId",
             "data": "AssetParametersb5dcfca1806488139758b9f4e0ab0fc64b7eecc6daaf8c9f8f4c49017653c2d2ArtifactHash8C0660F1"
->>>>>>> 50521911
           }
         ],
         "/aws-cdk-eks-cluster-inference-test/@aws-cdk--aws-eks.KubectlProvider/Handler/ServiceRole/Resource": [
@@ -979,18 +895,6 @@
             "data": "referencetoawscdkeksclusterinferencetestClusterF6AC11E0ClusterSecurityGroupId"
           }
         ],
-<<<<<<< HEAD
-        "/aws-cdk-eks-cluster-inference-test/@aws-cdk--aws-eks.KubectlProvider/reference-to-awscdkeksclusterinferencetestAssetParameterse6b3c8169ff937ea363b0bb4d13b24b0a38c958c42318f72066e3e59f0148c2cS3BucketA7F3936FRef": [
-          {
-            "type": "aws:cdk:logicalId",
-            "data": "referencetoawscdkeksclusterinferencetestAssetParameterse6b3c8169ff937ea363b0bb4d13b24b0a38c958c42318f72066e3e59f0148c2cS3BucketA7F3936FRef"
-          }
-        ],
-        "/aws-cdk-eks-cluster-inference-test/@aws-cdk--aws-eks.KubectlProvider/reference-to-awscdkeksclusterinferencetestAssetParameterse6b3c8169ff937ea363b0bb4d13b24b0a38c958c42318f72066e3e59f0148c2cS3VersionKeyD264A0C9Ref": [
-          {
-            "type": "aws:cdk:logicalId",
-            "data": "referencetoawscdkeksclusterinferencetestAssetParameterse6b3c8169ff937ea363b0bb4d13b24b0a38c958c42318f72066e3e59f0148c2cS3VersionKeyD264A0C9Ref"
-=======
         "/aws-cdk-eks-cluster-inference-test/@aws-cdk--aws-eks.KubectlProvider/reference-to-awscdkeksclusterinferencetestAssetParameters50336bec1c378b6b89cb429265ea84d9df45193d8a0a501e3c7b6794aec3ae17S3Bucket0F47C46FRef": [
           {
             "type": "aws:cdk:logicalId",
@@ -1001,7 +905,6 @@
           {
             "type": "aws:cdk:logicalId",
             "data": "referencetoawscdkeksclusterinferencetestAssetParameters50336bec1c378b6b89cb429265ea84d9df45193d8a0a501e3c7b6794aec3ae17S3VersionKey88044BF7Ref"
->>>>>>> 50521911
           }
         ],
         "/aws-cdk-eks-cluster-inference-test/@aws-cdk--aws-eks.KubectlProvider/reference-to-awscdkeksclusterinferencetestAssetParametersc6964dbf0c556ec82ce09622e99ad6f6d4e488cdaac0ef9e8492e078ec61ffedS3Bucket50BD0F5FRef": [
