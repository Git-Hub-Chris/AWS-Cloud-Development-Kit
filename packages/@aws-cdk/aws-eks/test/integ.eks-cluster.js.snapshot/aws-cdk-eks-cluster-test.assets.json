--- conflicted
+++ resolved
@@ -57,25 +57,15 @@
         }
       }
     },
-<<<<<<< HEAD
-    "c17e6c5822dd39738b3ba669bef4bb7c8fceaea76b51477bf94d6745d0c201c8": {
-      "source": {
-        "path": "asset.c17e6c5822dd39738b3ba669bef4bb7c8fceaea76b51477bf94d6745d0c201c8",
-=======
     "92ea03f8b2e779503519f7781d06c03f95b46863db85f5c50a4e7debfd04be02": {
       "source": {
         "path": "asset.92ea03f8b2e779503519f7781d06c03f95b46863db85f5c50a4e7debfd04be02",
->>>>>>> 294adb0a
         "packaging": "zip"
       },
       "destinations": {
         "current_account-us-east-1": {
           "bucketName": "cdk-hnb659fds-assets-${AWS::AccountId}-us-east-1",
-<<<<<<< HEAD
-          "objectKey": "c17e6c5822dd39738b3ba669bef4bb7c8fceaea76b51477bf94d6745d0c201c8.zip",
-=======
           "objectKey": "92ea03f8b2e779503519f7781d06c03f95b46863db85f5c50a4e7debfd04be02.zip",
->>>>>>> 294adb0a
           "region": "us-east-1",
           "assumeRoleArn": "arn:${AWS::Partition}:iam::${AWS::AccountId}:role/cdk-hnb659fds-file-publishing-role-${AWS::AccountId}-us-east-1"
         }
@@ -151,11 +141,7 @@
         }
       }
     },
-<<<<<<< HEAD
-    "8036bc5a59e7909aeeb9b09610d5b223033cd2bff3abae01c6b616800daf868f": {
-=======
     "82bc7202ab93521f556ffe91199b3e2d55a9b03ae8334a40d6a5dd07ed7cbaeb": {
->>>>>>> 294adb0a
       "source": {
         "path": "awscdkeksclustertestawscdkawseksKubectlProviderE05943BF.nested.template.json",
         "packaging": "file"
@@ -163,21 +149,13 @@
       "destinations": {
         "current_account-us-east-1": {
           "bucketName": "cdk-hnb659fds-assets-${AWS::AccountId}-us-east-1",
-<<<<<<< HEAD
-          "objectKey": "8036bc5a59e7909aeeb9b09610d5b223033cd2bff3abae01c6b616800daf868f.json",
-=======
           "objectKey": "82bc7202ab93521f556ffe91199b3e2d55a9b03ae8334a40d6a5dd07ed7cbaeb.json",
->>>>>>> 294adb0a
           "region": "us-east-1",
           "assumeRoleArn": "arn:${AWS::Partition}:iam::${AWS::AccountId}:role/cdk-hnb659fds-file-publishing-role-${AWS::AccountId}-us-east-1"
         }
       }
     },
-<<<<<<< HEAD
-    "3d2522af747fc8da02b4f2bc4496653d3df949b859ad847b25a3fbc06fb24df2": {
-=======
     "fa91c42247dc7e7ad1ecea9e8017595a5e51a6892c8585202a74b115bd521a16": {
->>>>>>> 294adb0a
       "source": {
         "path": "aws-cdk-eks-cluster-test.template.json",
         "packaging": "file"
@@ -185,11 +163,7 @@
       "destinations": {
         "current_account-us-east-1": {
           "bucketName": "cdk-hnb659fds-assets-${AWS::AccountId}-us-east-1",
-<<<<<<< HEAD
-          "objectKey": "3d2522af747fc8da02b4f2bc4496653d3df949b859ad847b25a3fbc06fb24df2.json",
-=======
           "objectKey": "fa91c42247dc7e7ad1ecea9e8017595a5e51a6892c8585202a74b115bd521a16.json",
->>>>>>> 294adb0a
           "region": "us-east-1",
           "assumeRoleArn": "arn:${AWS::Partition}:iam::${AWS::AccountId}:role/cdk-hnb659fds-file-publishing-role-${AWS::AccountId}-us-east-1"
         }
