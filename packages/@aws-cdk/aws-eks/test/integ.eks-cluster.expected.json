--- conflicted
+++ resolved
@@ -2911,11 +2911,7 @@
       "DeletionPolicy": "Delete"
     },
     "ClusterwebserviceLoadBalancerAddress38B566FF": {
-<<<<<<< HEAD
-      "Type": "Custom::AWSCDK-EKS-KubernetesResourceAttribute",
-=======
       "Type": "Custom::AWSCDK-EKS-KubernetesObjectValue",
->>>>>>> 58aad789
       "Properties": {
         "ServiceToken": {
           "Fn::GetAtt": [
@@ -2932,15 +2928,9 @@
             "Arn"
           ]
         },
-<<<<<<< HEAD
-        "ResourceType": "service",
-        "ResourceName": "webservice",
-        "ResourceNamespace": "default",
-=======
         "ObjectType": "service",
         "ObjectName": "webservice",
         "ObjectNamespace": "default",
->>>>>>> 58aad789
         "JsonPath": ".status.loadBalancer.ingress[0].hostname",
         "TimeoutSeconds": 300
       },
@@ -3024,11 +3014,7 @@
               },
               "/",
               {
-<<<<<<< HEAD
-                "Ref": "AssetParameters26d440be4c9a6b4dbe9f35d302f177b9991795556ef325e2b5179219d03d5f1fS3BucketBDA72145"
-=======
                 "Ref": "AssetParameters2d77caab030d62f3e59ed7da4715b9f1ad594235c93aa3b21e9a31ec7cf8364eS3BucketB126CD55"
->>>>>>> 58aad789
               },
               "/",
               {
@@ -3038,11 +3024,7 @@
                     "Fn::Split": [
                       "||",
                       {
-<<<<<<< HEAD
-                        "Ref": "AssetParameters26d440be4c9a6b4dbe9f35d302f177b9991795556ef325e2b5179219d03d5f1fS3VersionKeyB6EF7D82"
-=======
                         "Ref": "AssetParameters2d77caab030d62f3e59ed7da4715b9f1ad594235c93aa3b21e9a31ec7cf8364eS3VersionKey6DD5D685"
->>>>>>> 58aad789
                       }
                     ]
                   }
@@ -3055,11 +3037,7 @@
                     "Fn::Split": [
                       "||",
                       {
-<<<<<<< HEAD
-                        "Ref": "AssetParameters26d440be4c9a6b4dbe9f35d302f177b9991795556ef325e2b5179219d03d5f1fS3VersionKeyB6EF7D82"
-=======
                         "Ref": "AssetParameters2d77caab030d62f3e59ed7da4715b9f1ad594235c93aa3b21e9a31ec7cf8364eS3VersionKey6DD5D685"
->>>>>>> 58aad789
                       }
                     ]
                   }
@@ -3069,19 +3047,11 @@
           ]
         },
         "Parameters": {
-<<<<<<< HEAD
-          "referencetoawscdkeksclustertestAssetParameters66a5fd49ff0eb7e325214d2a7c7416ae2873784d1809342500c08b0923a7435fS3Bucket5405AEC5Ref": {
-            "Ref": "AssetParameters66a5fd49ff0eb7e325214d2a7c7416ae2873784d1809342500c08b0923a7435fS3BucketAA383FDD"
-          },
-          "referencetoawscdkeksclustertestAssetParameters66a5fd49ff0eb7e325214d2a7c7416ae2873784d1809342500c08b0923a7435fS3VersionKey938970E9Ref": {
-            "Ref": "AssetParameters66a5fd49ff0eb7e325214d2a7c7416ae2873784d1809342500c08b0923a7435fS3VersionKey01BAFF34"
-=======
           "referencetoawscdkeksclustertestAssetParametersb7d8a9750f8bfded8ac76be100e3bee1c3d4824df006766110d023f42952f5c2S3BucketC2E03523Ref": {
             "Ref": "AssetParametersb7d8a9750f8bfded8ac76be100e3bee1c3d4824df006766110d023f42952f5c2S3Bucket9ABBD5A2"
           },
           "referencetoawscdkeksclustertestAssetParametersb7d8a9750f8bfded8ac76be100e3bee1c3d4824df006766110d023f42952f5c2S3VersionKey901D947ARef": {
             "Ref": "AssetParametersb7d8a9750f8bfded8ac76be100e3bee1c3d4824df006766110d023f42952f5c2S3VersionKey40FF2C4A"
->>>>>>> 58aad789
           },
           "referencetoawscdkeksclustertestAssetParameters974a6fb29abbd1d98fce56346da3743e79277f0f52e0e2cdf3f1867ac5b1e74cS3BucketA9A24CF5Ref": {
             "Ref": "AssetParameters974a6fb29abbd1d98fce56346da3743e79277f0f52e0e2cdf3f1867ac5b1e74cS3BucketF1BD2256"
@@ -3698,19 +3668,6 @@
       "Type": "String",
       "Description": "Artifact hash for asset \"974a6fb29abbd1d98fce56346da3743e79277f0f52e0e2cdf3f1867ac5b1e74c\""
     },
-<<<<<<< HEAD
-    "AssetParameters66a5fd49ff0eb7e325214d2a7c7416ae2873784d1809342500c08b0923a7435fS3BucketAA383FDD": {
-      "Type": "String",
-      "Description": "S3 bucket for asset \"66a5fd49ff0eb7e325214d2a7c7416ae2873784d1809342500c08b0923a7435f\""
-    },
-    "AssetParameters66a5fd49ff0eb7e325214d2a7c7416ae2873784d1809342500c08b0923a7435fS3VersionKey01BAFF34": {
-      "Type": "String",
-      "Description": "S3 key for asset version \"66a5fd49ff0eb7e325214d2a7c7416ae2873784d1809342500c08b0923a7435f\""
-    },
-    "AssetParameters66a5fd49ff0eb7e325214d2a7c7416ae2873784d1809342500c08b0923a7435fArtifactHash1E5040E0": {
-      "Type": "String",
-      "Description": "Artifact hash for asset \"66a5fd49ff0eb7e325214d2a7c7416ae2873784d1809342500c08b0923a7435f\""
-=======
     "AssetParametersb7d8a9750f8bfded8ac76be100e3bee1c3d4824df006766110d023f42952f5c2S3Bucket9ABBD5A2": {
       "Type": "String",
       "Description": "S3 bucket for asset \"b7d8a9750f8bfded8ac76be100e3bee1c3d4824df006766110d023f42952f5c2\""
@@ -3722,7 +3679,6 @@
     "AssetParametersb7d8a9750f8bfded8ac76be100e3bee1c3d4824df006766110d023f42952f5c2ArtifactHashE86B38C7": {
       "Type": "String",
       "Description": "Artifact hash for asset \"b7d8a9750f8bfded8ac76be100e3bee1c3d4824df006766110d023f42952f5c2\""
->>>>>>> 58aad789
     },
     "AssetParameters952bd1c03e8201c4c1c67d6de0f3fdaaf88fda05f89a1232c3f6364343cd5344S3Bucket055DC235": {
       "Type": "String",
@@ -3760,11 +3716,7 @@
       "Type": "String",
       "Description": "Artifact hash for asset \"2acc31b34c05692ab3ea9831a27e5f241cffb21857e633d8256b8f0ebf5f3f43\""
     },
-<<<<<<< HEAD
-    "AssetParameterse8f5d2a182613ad64e98c81d59e2ad3ecb46c92c5b51c3612a5c614a0715e57bS3Bucket393DA96E": {
-=======
     "AssetParameters63d6ca207248ed16c522293c00ba826669cf96470fc3eac8707647d8d0877ac1S3BucketC7BC4682": {
->>>>>>> 58aad789
       "Type": "String",
       "Description": "S3 bucket for asset \"63d6ca207248ed16c522293c00ba826669cf96470fc3eac8707647d8d0877ac1\""
     },
@@ -3776,19 +3728,6 @@
       "Type": "String",
       "Description": "Artifact hash for asset \"63d6ca207248ed16c522293c00ba826669cf96470fc3eac8707647d8d0877ac1\""
     },
-<<<<<<< HEAD
-    "AssetParameters26d440be4c9a6b4dbe9f35d302f177b9991795556ef325e2b5179219d03d5f1fS3BucketBDA72145": {
-      "Type": "String",
-      "Description": "S3 bucket for asset \"26d440be4c9a6b4dbe9f35d302f177b9991795556ef325e2b5179219d03d5f1f\""
-    },
-    "AssetParameters26d440be4c9a6b4dbe9f35d302f177b9991795556ef325e2b5179219d03d5f1fS3VersionKeyB6EF7D82": {
-      "Type": "String",
-      "Description": "S3 key for asset version \"26d440be4c9a6b4dbe9f35d302f177b9991795556ef325e2b5179219d03d5f1f\""
-    },
-    "AssetParameters26d440be4c9a6b4dbe9f35d302f177b9991795556ef325e2b5179219d03d5f1fArtifactHash85A545B1": {
-      "Type": "String",
-      "Description": "Artifact hash for asset \"26d440be4c9a6b4dbe9f35d302f177b9991795556ef325e2b5179219d03d5f1f\""
-=======
     "AssetParameters2d77caab030d62f3e59ed7da4715b9f1ad594235c93aa3b21e9a31ec7cf8364eS3BucketB126CD55": {
       "Type": "String",
       "Description": "S3 bucket for asset \"2d77caab030d62f3e59ed7da4715b9f1ad594235c93aa3b21e9a31ec7cf8364e\""
@@ -3800,7 +3739,6 @@
     "AssetParameters2d77caab030d62f3e59ed7da4715b9f1ad594235c93aa3b21e9a31ec7cf8364eArtifactHash70870D76": {
       "Type": "String",
       "Description": "Artifact hash for asset \"2d77caab030d62f3e59ed7da4715b9f1ad594235c93aa3b21e9a31ec7cf8364e\""
->>>>>>> 58aad789
     },
     "SsmParameterValueawsserviceeksoptimizedami116amazonlinux2recommendedimageidC96584B6F00A464EAD1953AFF4B05118Parameter": {
       "Type": "AWS::SSM::Parameter::Value<String>",
