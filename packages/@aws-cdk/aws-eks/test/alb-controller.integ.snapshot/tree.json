{
  "version": "tree-0.1",
  "tree": {
    "id": "App",
    "path": "",
    "children": {
      "Tree": {
        "id": "Tree",
        "path": "Tree",
        "constructInfo": {
          "fqn": "@aws-cdk/core.Construct",
          "version": "0.0.0"
        }
      },
      "aws-cdk-eks-cluster-alb-controller-test": {
        "id": "aws-cdk-eks-cluster-alb-controller-test",
        "path": "aws-cdk-eks-cluster-alb-controller-test",
        "children": {
          "Vpc": {
            "id": "Vpc",
            "path": "aws-cdk-eks-cluster-alb-controller-test/Vpc",
            "children": {
              "Resource": {
                "id": "Resource",
                "path": "aws-cdk-eks-cluster-alb-controller-test/Vpc/Resource",
                "attributes": {
                  "aws:cdk:cloudformation:type": "AWS::EC2::VPC",
                  "aws:cdk:cloudformation:props": {
                    "cidrBlock": "10.0.0.0/16",
                    "enableDnsHostnames": true,
                    "enableDnsSupport": true,
                    "instanceTenancy": "default",
                    "tags": [
                      {
                        "key": "Name",
                        "value": "aws-cdk-eks-cluster-alb-controller-test/Vpc"
                      }
                    ]
                  }
                },
                "constructInfo": {
                  "fqn": "@aws-cdk/aws-ec2.CfnVPC",
                  "version": "0.0.0"
                }
              },
              "PublicSubnet1": {
                "id": "PublicSubnet1",
                "path": "aws-cdk-eks-cluster-alb-controller-test/Vpc/PublicSubnet1",
                "children": {
                  "Subnet": {
                    "id": "Subnet",
                    "path": "aws-cdk-eks-cluster-alb-controller-test/Vpc/PublicSubnet1/Subnet",
                    "attributes": {
                      "aws:cdk:cloudformation:type": "AWS::EC2::Subnet",
                      "aws:cdk:cloudformation:props": {
                        "vpcId": {
                          "Ref": "Vpc8378EB38"
                        },
                        "availabilityZone": {
                          "Fn::Select": [
                            0,
                            {
                              "Fn::GetAZs": ""
                            }
                          ]
                        },
                        "cidrBlock": "10.0.0.0/18",
                        "mapPublicIpOnLaunch": true,
                        "tags": [
                          {
                            "key": "aws-cdk:subnet-name",
                            "value": "Public"
                          },
                          {
                            "key": "aws-cdk:subnet-type",
                            "value": "Public"
                          },
                          {
                            "key": "kubernetes.io/role/elb",
                            "value": "1"
                          },
                          {
                            "key": "Name",
                            "value": "aws-cdk-eks-cluster-alb-controller-test/Vpc/PublicSubnet1"
                          }
                        ]
                      }
                    },
                    "constructInfo": {
                      "fqn": "@aws-cdk/aws-ec2.CfnSubnet",
                      "version": "0.0.0"
                    }
                  },
                  "Acl": {
                    "id": "Acl",
                    "path": "aws-cdk-eks-cluster-alb-controller-test/Vpc/PublicSubnet1/Acl",
                    "constructInfo": {
                      "fqn": "@aws-cdk/core.Resource",
                      "version": "0.0.0"
                    }
                  },
                  "RouteTable": {
                    "id": "RouteTable",
                    "path": "aws-cdk-eks-cluster-alb-controller-test/Vpc/PublicSubnet1/RouteTable",
                    "attributes": {
                      "aws:cdk:cloudformation:type": "AWS::EC2::RouteTable",
                      "aws:cdk:cloudformation:props": {
                        "vpcId": {
                          "Ref": "Vpc8378EB38"
                        },
                        "tags": [
                          {
                            "key": "kubernetes.io/role/elb",
                            "value": "1"
                          },
                          {
                            "key": "Name",
                            "value": "aws-cdk-eks-cluster-alb-controller-test/Vpc/PublicSubnet1"
                          }
                        ]
                      }
                    },
                    "constructInfo": {
                      "fqn": "@aws-cdk/aws-ec2.CfnRouteTable",
                      "version": "0.0.0"
                    }
                  },
                  "RouteTableAssociation": {
                    "id": "RouteTableAssociation",
                    "path": "aws-cdk-eks-cluster-alb-controller-test/Vpc/PublicSubnet1/RouteTableAssociation",
                    "attributes": {
                      "aws:cdk:cloudformation:type": "AWS::EC2::SubnetRouteTableAssociation",
                      "aws:cdk:cloudformation:props": {
                        "routeTableId": {
                          "Ref": "VpcPublicSubnet1RouteTable6C95E38E"
                        },
                        "subnetId": {
                          "Ref": "VpcPublicSubnet1Subnet5C2D37C4"
                        }
                      }
                    },
                    "constructInfo": {
                      "fqn": "@aws-cdk/aws-ec2.CfnSubnetRouteTableAssociation",
                      "version": "0.0.0"
                    }
                  },
                  "DefaultRoute": {
                    "id": "DefaultRoute",
                    "path": "aws-cdk-eks-cluster-alb-controller-test/Vpc/PublicSubnet1/DefaultRoute",
                    "attributes": {
                      "aws:cdk:cloudformation:type": "AWS::EC2::Route",
                      "aws:cdk:cloudformation:props": {
                        "routeTableId": {
                          "Ref": "VpcPublicSubnet1RouteTable6C95E38E"
                        },
                        "destinationCidrBlock": "0.0.0.0/0",
                        "gatewayId": {
                          "Ref": "VpcIGWD7BA715C"
                        }
                      }
                    },
                    "constructInfo": {
                      "fqn": "@aws-cdk/aws-ec2.CfnRoute",
                      "version": "0.0.0"
                    }
                  },
                  "EIP": {
                    "id": "EIP",
                    "path": "aws-cdk-eks-cluster-alb-controller-test/Vpc/PublicSubnet1/EIP",
                    "attributes": {
                      "aws:cdk:cloudformation:type": "AWS::EC2::EIP",
                      "aws:cdk:cloudformation:props": {
                        "domain": "vpc",
                        "tags": [
                          {
                            "key": "kubernetes.io/role/elb",
                            "value": "1"
                          },
                          {
                            "key": "Name",
                            "value": "aws-cdk-eks-cluster-alb-controller-test/Vpc/PublicSubnet1"
                          }
                        ]
                      }
                    },
                    "constructInfo": {
                      "fqn": "@aws-cdk/aws-ec2.CfnEIP",
                      "version": "0.0.0"
                    }
                  },
                  "NATGateway": {
                    "id": "NATGateway",
                    "path": "aws-cdk-eks-cluster-alb-controller-test/Vpc/PublicSubnet1/NATGateway",
                    "attributes": {
                      "aws:cdk:cloudformation:type": "AWS::EC2::NatGateway",
                      "aws:cdk:cloudformation:props": {
                        "subnetId": {
                          "Ref": "VpcPublicSubnet1Subnet5C2D37C4"
                        },
                        "allocationId": {
                          "Fn::GetAtt": [
                            "VpcPublicSubnet1EIPD7E02669",
                            "AllocationId"
                          ]
                        },
                        "tags": [
                          {
                            "key": "kubernetes.io/role/elb",
                            "value": "1"
                          },
                          {
                            "key": "Name",
                            "value": "aws-cdk-eks-cluster-alb-controller-test/Vpc/PublicSubnet1"
                          }
                        ]
                      }
                    },
                    "constructInfo": {
                      "fqn": "@aws-cdk/aws-ec2.CfnNatGateway",
                      "version": "0.0.0"
                    }
                  }
                },
                "constructInfo": {
                  "fqn": "@aws-cdk/aws-ec2.PublicSubnet",
                  "version": "0.0.0"
                }
              },
              "PublicSubnet2": {
                "id": "PublicSubnet2",
                "path": "aws-cdk-eks-cluster-alb-controller-test/Vpc/PublicSubnet2",
                "children": {
                  "Subnet": {
                    "id": "Subnet",
                    "path": "aws-cdk-eks-cluster-alb-controller-test/Vpc/PublicSubnet2/Subnet",
                    "attributes": {
                      "aws:cdk:cloudformation:type": "AWS::EC2::Subnet",
                      "aws:cdk:cloudformation:props": {
                        "vpcId": {
                          "Ref": "Vpc8378EB38"
                        },
                        "availabilityZone": {
                          "Fn::Select": [
                            1,
                            {
                              "Fn::GetAZs": ""
                            }
                          ]
                        },
                        "cidrBlock": "10.0.64.0/18",
                        "mapPublicIpOnLaunch": true,
                        "tags": [
                          {
                            "key": "aws-cdk:subnet-name",
                            "value": "Public"
                          },
                          {
                            "key": "aws-cdk:subnet-type",
                            "value": "Public"
                          },
                          {
                            "key": "kubernetes.io/role/elb",
                            "value": "1"
                          },
                          {
                            "key": "Name",
                            "value": "aws-cdk-eks-cluster-alb-controller-test/Vpc/PublicSubnet2"
                          }
                        ]
                      }
                    },
                    "constructInfo": {
                      "fqn": "@aws-cdk/aws-ec2.CfnSubnet",
                      "version": "0.0.0"
                    }
                  },
                  "Acl": {
                    "id": "Acl",
                    "path": "aws-cdk-eks-cluster-alb-controller-test/Vpc/PublicSubnet2/Acl",
                    "constructInfo": {
                      "fqn": "@aws-cdk/core.Resource",
                      "version": "0.0.0"
                    }
                  },
                  "RouteTable": {
                    "id": "RouteTable",
                    "path": "aws-cdk-eks-cluster-alb-controller-test/Vpc/PublicSubnet2/RouteTable",
                    "attributes": {
                      "aws:cdk:cloudformation:type": "AWS::EC2::RouteTable",
                      "aws:cdk:cloudformation:props": {
                        "vpcId": {
                          "Ref": "Vpc8378EB38"
                        },
                        "tags": [
                          {
                            "key": "kubernetes.io/role/elb",
                            "value": "1"
                          },
                          {
                            "key": "Name",
                            "value": "aws-cdk-eks-cluster-alb-controller-test/Vpc/PublicSubnet2"
                          }
                        ]
                      }
                    },
                    "constructInfo": {
                      "fqn": "@aws-cdk/aws-ec2.CfnRouteTable",
                      "version": "0.0.0"
                    }
                  },
                  "RouteTableAssociation": {
                    "id": "RouteTableAssociation",
                    "path": "aws-cdk-eks-cluster-alb-controller-test/Vpc/PublicSubnet2/RouteTableAssociation",
                    "attributes": {
                      "aws:cdk:cloudformation:type": "AWS::EC2::SubnetRouteTableAssociation",
                      "aws:cdk:cloudformation:props": {
                        "routeTableId": {
                          "Ref": "VpcPublicSubnet2RouteTable94F7E489"
                        },
                        "subnetId": {
                          "Ref": "VpcPublicSubnet2Subnet691E08A3"
                        }
                      }
                    },
                    "constructInfo": {
                      "fqn": "@aws-cdk/aws-ec2.CfnSubnetRouteTableAssociation",
                      "version": "0.0.0"
                    }
                  },
                  "DefaultRoute": {
                    "id": "DefaultRoute",
                    "path": "aws-cdk-eks-cluster-alb-controller-test/Vpc/PublicSubnet2/DefaultRoute",
                    "attributes": {
                      "aws:cdk:cloudformation:type": "AWS::EC2::Route",
                      "aws:cdk:cloudformation:props": {
                        "routeTableId": {
                          "Ref": "VpcPublicSubnet2RouteTable94F7E489"
                        },
                        "destinationCidrBlock": "0.0.0.0/0",
                        "gatewayId": {
                          "Ref": "VpcIGWD7BA715C"
                        }
                      }
                    },
                    "constructInfo": {
                      "fqn": "@aws-cdk/aws-ec2.CfnRoute",
                      "version": "0.0.0"
                    }
                  }
                },
                "constructInfo": {
                  "fqn": "@aws-cdk/aws-ec2.PublicSubnet",
                  "version": "0.0.0"
                }
              },
              "PrivateSubnet1": {
                "id": "PrivateSubnet1",
                "path": "aws-cdk-eks-cluster-alb-controller-test/Vpc/PrivateSubnet1",
                "children": {
                  "Subnet": {
                    "id": "Subnet",
                    "path": "aws-cdk-eks-cluster-alb-controller-test/Vpc/PrivateSubnet1/Subnet",
                    "attributes": {
                      "aws:cdk:cloudformation:type": "AWS::EC2::Subnet",
                      "aws:cdk:cloudformation:props": {
                        "vpcId": {
                          "Ref": "Vpc8378EB38"
                        },
                        "availabilityZone": {
                          "Fn::Select": [
                            0,
                            {
                              "Fn::GetAZs": ""
                            }
                          ]
                        },
                        "cidrBlock": "10.0.128.0/18",
                        "mapPublicIpOnLaunch": false,
                        "tags": [
                          {
                            "key": "aws-cdk:subnet-name",
                            "value": "Private"
                          },
                          {
                            "key": "aws-cdk:subnet-type",
                            "value": "Private"
                          },
                          {
                            "key": "kubernetes.io/role/internal-elb",
                            "value": "1"
                          },
                          {
                            "key": "Name",
                            "value": "aws-cdk-eks-cluster-alb-controller-test/Vpc/PrivateSubnet1"
                          }
                        ]
                      }
                    },
                    "constructInfo": {
                      "fqn": "@aws-cdk/aws-ec2.CfnSubnet",
                      "version": "0.0.0"
                    }
                  },
                  "Acl": {
                    "id": "Acl",
                    "path": "aws-cdk-eks-cluster-alb-controller-test/Vpc/PrivateSubnet1/Acl",
                    "constructInfo": {
                      "fqn": "@aws-cdk/core.Resource",
                      "version": "0.0.0"
                    }
                  },
                  "RouteTable": {
                    "id": "RouteTable",
                    "path": "aws-cdk-eks-cluster-alb-controller-test/Vpc/PrivateSubnet1/RouteTable",
                    "attributes": {
                      "aws:cdk:cloudformation:type": "AWS::EC2::RouteTable",
                      "aws:cdk:cloudformation:props": {
                        "vpcId": {
                          "Ref": "Vpc8378EB38"
                        },
                        "tags": [
                          {
                            "key": "kubernetes.io/role/internal-elb",
                            "value": "1"
                          },
                          {
                            "key": "Name",
                            "value": "aws-cdk-eks-cluster-alb-controller-test/Vpc/PrivateSubnet1"
                          }
                        ]
                      }
                    },
                    "constructInfo": {
                      "fqn": "@aws-cdk/aws-ec2.CfnRouteTable",
                      "version": "0.0.0"
                    }
                  },
                  "RouteTableAssociation": {
                    "id": "RouteTableAssociation",
                    "path": "aws-cdk-eks-cluster-alb-controller-test/Vpc/PrivateSubnet1/RouteTableAssociation",
                    "attributes": {
                      "aws:cdk:cloudformation:type": "AWS::EC2::SubnetRouteTableAssociation",
                      "aws:cdk:cloudformation:props": {
                        "routeTableId": {
                          "Ref": "VpcPrivateSubnet1RouteTableB2C5B500"
                        },
                        "subnetId": {
                          "Ref": "VpcPrivateSubnet1Subnet536B997A"
                        }
                      }
                    },
                    "constructInfo": {
                      "fqn": "@aws-cdk/aws-ec2.CfnSubnetRouteTableAssociation",
                      "version": "0.0.0"
                    }
                  },
                  "DefaultRoute": {
                    "id": "DefaultRoute",
                    "path": "aws-cdk-eks-cluster-alb-controller-test/Vpc/PrivateSubnet1/DefaultRoute",
                    "attributes": {
                      "aws:cdk:cloudformation:type": "AWS::EC2::Route",
                      "aws:cdk:cloudformation:props": {
                        "routeTableId": {
                          "Ref": "VpcPrivateSubnet1RouteTableB2C5B500"
                        },
                        "destinationCidrBlock": "0.0.0.0/0",
                        "natGatewayId": {
                          "Ref": "VpcPublicSubnet1NATGateway4D7517AA"
                        }
                      }
                    },
                    "constructInfo": {
                      "fqn": "@aws-cdk/aws-ec2.CfnRoute",
                      "version": "0.0.0"
                    }
                  }
                },
                "constructInfo": {
                  "fqn": "@aws-cdk/aws-ec2.PrivateSubnet",
                  "version": "0.0.0"
                }
              },
              "PrivateSubnet2": {
                "id": "PrivateSubnet2",
                "path": "aws-cdk-eks-cluster-alb-controller-test/Vpc/PrivateSubnet2",
                "children": {
                  "Subnet": {
                    "id": "Subnet",
                    "path": "aws-cdk-eks-cluster-alb-controller-test/Vpc/PrivateSubnet2/Subnet",
                    "attributes": {
                      "aws:cdk:cloudformation:type": "AWS::EC2::Subnet",
                      "aws:cdk:cloudformation:props": {
                        "vpcId": {
                          "Ref": "Vpc8378EB38"
                        },
                        "availabilityZone": {
                          "Fn::Select": [
                            1,
                            {
                              "Fn::GetAZs": ""
                            }
                          ]
                        },
                        "cidrBlock": "10.0.192.0/18",
                        "mapPublicIpOnLaunch": false,
                        "tags": [
                          {
                            "key": "aws-cdk:subnet-name",
                            "value": "Private"
                          },
                          {
                            "key": "aws-cdk:subnet-type",
                            "value": "Private"
                          },
                          {
                            "key": "kubernetes.io/role/internal-elb",
                            "value": "1"
                          },
                          {
                            "key": "Name",
                            "value": "aws-cdk-eks-cluster-alb-controller-test/Vpc/PrivateSubnet2"
                          }
                        ]
                      }
                    },
                    "constructInfo": {
                      "fqn": "@aws-cdk/aws-ec2.CfnSubnet",
                      "version": "0.0.0"
                    }
                  },
                  "Acl": {
                    "id": "Acl",
                    "path": "aws-cdk-eks-cluster-alb-controller-test/Vpc/PrivateSubnet2/Acl",
                    "constructInfo": {
                      "fqn": "@aws-cdk/core.Resource",
                      "version": "0.0.0"
                    }
                  },
                  "RouteTable": {
                    "id": "RouteTable",
                    "path": "aws-cdk-eks-cluster-alb-controller-test/Vpc/PrivateSubnet2/RouteTable",
                    "attributes": {
                      "aws:cdk:cloudformation:type": "AWS::EC2::RouteTable",
                      "aws:cdk:cloudformation:props": {
                        "vpcId": {
                          "Ref": "Vpc8378EB38"
                        },
                        "tags": [
                          {
                            "key": "kubernetes.io/role/internal-elb",
                            "value": "1"
                          },
                          {
                            "key": "Name",
                            "value": "aws-cdk-eks-cluster-alb-controller-test/Vpc/PrivateSubnet2"
                          }
                        ]
                      }
                    },
                    "constructInfo": {
                      "fqn": "@aws-cdk/aws-ec2.CfnRouteTable",
                      "version": "0.0.0"
                    }
                  },
                  "RouteTableAssociation": {
                    "id": "RouteTableAssociation",
                    "path": "aws-cdk-eks-cluster-alb-controller-test/Vpc/PrivateSubnet2/RouteTableAssociation",
                    "attributes": {
                      "aws:cdk:cloudformation:type": "AWS::EC2::SubnetRouteTableAssociation",
                      "aws:cdk:cloudformation:props": {
                        "routeTableId": {
                          "Ref": "VpcPrivateSubnet2RouteTableA678073B"
                        },
                        "subnetId": {
                          "Ref": "VpcPrivateSubnet2Subnet3788AAA1"
                        }
                      }
                    },
                    "constructInfo": {
                      "fqn": "@aws-cdk/aws-ec2.CfnSubnetRouteTableAssociation",
                      "version": "0.0.0"
                    }
                  },
                  "DefaultRoute": {
                    "id": "DefaultRoute",
                    "path": "aws-cdk-eks-cluster-alb-controller-test/Vpc/PrivateSubnet2/DefaultRoute",
                    "attributes": {
                      "aws:cdk:cloudformation:type": "AWS::EC2::Route",
                      "aws:cdk:cloudformation:props": {
                        "routeTableId": {
                          "Ref": "VpcPrivateSubnet2RouteTableA678073B"
                        },
                        "destinationCidrBlock": "0.0.0.0/0",
                        "natGatewayId": {
                          "Ref": "VpcPublicSubnet1NATGateway4D7517AA"
                        }
                      }
                    },
                    "constructInfo": {
                      "fqn": "@aws-cdk/aws-ec2.CfnRoute",
                      "version": "0.0.0"
                    }
                  }
                },
                "constructInfo": {
                  "fqn": "@aws-cdk/aws-ec2.PrivateSubnet",
                  "version": "0.0.0"
                }
              },
              "IGW": {
                "id": "IGW",
                "path": "aws-cdk-eks-cluster-alb-controller-test/Vpc/IGW",
                "attributes": {
                  "aws:cdk:cloudformation:type": "AWS::EC2::InternetGateway",
                  "aws:cdk:cloudformation:props": {
                    "tags": [
                      {
                        "key": "Name",
                        "value": "aws-cdk-eks-cluster-alb-controller-test/Vpc"
                      }
                    ]
                  }
                },
                "constructInfo": {
                  "fqn": "@aws-cdk/aws-ec2.CfnInternetGateway",
                  "version": "0.0.0"
                }
              },
              "VPCGW": {
                "id": "VPCGW",
                "path": "aws-cdk-eks-cluster-alb-controller-test/Vpc/VPCGW",
                "attributes": {
                  "aws:cdk:cloudformation:type": "AWS::EC2::VPCGatewayAttachment",
                  "aws:cdk:cloudformation:props": {
                    "vpcId": {
                      "Ref": "Vpc8378EB38"
                    },
                    "internetGatewayId": {
                      "Ref": "VpcIGWD7BA715C"
                    }
                  }
                },
                "constructInfo": {
                  "fqn": "@aws-cdk/aws-ec2.CfnVPCGatewayAttachment",
                  "version": "0.0.0"
                }
              }
            },
            "constructInfo": {
              "fqn": "@aws-cdk/aws-ec2.Vpc",
              "version": "0.0.0"
            }
          },
          "Cluster": {
            "id": "Cluster",
            "path": "aws-cdk-eks-cluster-alb-controller-test/Cluster",
            "children": {
              "Role": {
                "id": "Role",
                "path": "aws-cdk-eks-cluster-alb-controller-test/Cluster/Role",
                "children": {
                  "Resource": {
                    "id": "Resource",
                    "path": "aws-cdk-eks-cluster-alb-controller-test/Cluster/Role/Resource",
                    "attributes": {
                      "aws:cdk:cloudformation:type": "AWS::IAM::Role",
                      "aws:cdk:cloudformation:props": {
                        "assumeRolePolicyDocument": {
                          "Statement": [
                            {
                              "Action": "sts:AssumeRole",
                              "Effect": "Allow",
                              "Principal": {
                                "Service": "eks.amazonaws.com"
                              }
                            }
                          ],
                          "Version": "2012-10-17"
                        },
                        "managedPolicyArns": [
                          {
                            "Fn::Join": [
                              "",
                              [
                                "arn:",
                                {
                                  "Ref": "AWS::Partition"
                                },
                                ":iam::aws:policy/AmazonEKSClusterPolicy"
                              ]
                            ]
                          }
                        ]
                      }
                    },
                    "constructInfo": {
                      "fqn": "@aws-cdk/aws-iam.CfnRole",
                      "version": "0.0.0"
                    }
                  }
                },
                "constructInfo": {
                  "fqn": "@aws-cdk/aws-iam.Role",
                  "version": "0.0.0"
                }
              },
              "ControlPlaneSecurityGroup": {
                "id": "ControlPlaneSecurityGroup",
                "path": "aws-cdk-eks-cluster-alb-controller-test/Cluster/ControlPlaneSecurityGroup",
                "children": {
                  "Resource": {
                    "id": "Resource",
                    "path": "aws-cdk-eks-cluster-alb-controller-test/Cluster/ControlPlaneSecurityGroup/Resource",
                    "attributes": {
                      "aws:cdk:cloudformation:type": "AWS::EC2::SecurityGroup",
                      "aws:cdk:cloudformation:props": {
                        "groupDescription": "EKS Control Plane Security Group",
                        "securityGroupEgress": [
                          {
                            "cidrIp": "0.0.0.0/0",
                            "description": "Allow all outbound traffic by default",
                            "ipProtocol": "-1"
                          }
                        ],
                        "vpcId": {
                          "Ref": "Vpc8378EB38"
                        }
                      }
                    },
                    "constructInfo": {
                      "fqn": "@aws-cdk/aws-ec2.CfnSecurityGroup",
                      "version": "0.0.0"
                    }
                  }
                },
                "constructInfo": {
                  "fqn": "@aws-cdk/aws-ec2.SecurityGroup",
                  "version": "0.0.0"
                }
              },
              "Resource": {
                "id": "Resource",
                "path": "aws-cdk-eks-cluster-alb-controller-test/Cluster/Resource",
                "children": {
                  "CreationRole": {
                    "id": "CreationRole",
                    "path": "aws-cdk-eks-cluster-alb-controller-test/Cluster/Resource/CreationRole",
                    "children": {
                      "Resource": {
                        "id": "Resource",
                        "path": "aws-cdk-eks-cluster-alb-controller-test/Cluster/Resource/CreationRole/Resource",
                        "attributes": {
                          "aws:cdk:cloudformation:type": "AWS::IAM::Role",
                          "aws:cdk:cloudformation:props": {
                            "assumeRolePolicyDocument": {
                              "Statement": [
                                {
                                  "Action": "sts:AssumeRole",
                                  "Effect": "Allow",
                                  "Principal": {
                                    "AWS": {
                                      "Fn::Join": [
                                        "",
                                        [
                                          "arn:",
                                          {
                                            "Ref": "AWS::Partition"
                                          },
                                          ":iam::",
                                          {
                                            "Ref": "AWS::AccountId"
                                          },
                                          ":root"
                                        ]
                                      ]
                                    }
                                  }
                                }
                              ],
                              "Version": "2012-10-17"
                            }
                          }
                        },
                        "constructInfo": {
                          "fqn": "@aws-cdk/aws-iam.CfnRole",
                          "version": "0.0.0"
                        }
                      },
                      "DefaultPolicy": {
                        "id": "DefaultPolicy",
                        "path": "aws-cdk-eks-cluster-alb-controller-test/Cluster/Resource/CreationRole/DefaultPolicy",
                        "children": {
                          "Resource": {
                            "id": "Resource",
                            "path": "aws-cdk-eks-cluster-alb-controller-test/Cluster/Resource/CreationRole/DefaultPolicy/Resource",
                            "attributes": {
                              "aws:cdk:cloudformation:type": "AWS::IAM::Policy",
                              "aws:cdk:cloudformation:props": {
                                "policyDocument": {
                                  "Statement": [
                                    {
                                      "Action": "iam:PassRole",
                                      "Effect": "Allow",
                                      "Resource": {
                                        "Fn::GetAtt": [
                                          "ClusterRoleFA261979",
                                          "Arn"
                                        ]
                                      }
                                    },
                                    {
                                      "Action": [
                                        "eks:CreateCluster",
<<<<<<< HEAD
                                        "eks:DescribeCluster",
                                        "eks:DescribeUpdate",
                                        "eks:DeleteCluster",
                                        "eks:UpdateClusterVersion",
                                        "eks:UpdateClusterConfig",
                                        "eks:CreateFargateProfile",
                                        "eks:TagResource",
                                        "eks:UntagResource"
                                      ],
                                      "Effect": "Allow",
                                      "Resource": [
                                        "*"
                                      ]
                                    },
                                    {
                                      "Action": [
                                        "eks:DescribeFargateProfile",
                                        "eks:DeleteFargateProfile"
=======
                                        "eks:CreateFargateProfile",
                                        "eks:DeleteCluster",
                                        "eks:DescribeCluster",
                                        "eks:DescribeUpdate",
                                        "eks:TagResource",
                                        "eks:UntagResource",
                                        "eks:UpdateClusterConfig",
                                        "eks:UpdateClusterVersion"
                                      ],
                                      "Effect": "Allow",
                                      "Resource": "*"
                                    },
                                    {
                                      "Action": [
                                        "eks:DeleteFargateProfile",
                                        "eks:DescribeFargateProfile"
>>>>>>> 50521911
                                      ],
                                      "Effect": "Allow",
                                      "Resource": "*"
                                    },
                                    {
                                      "Action": [
<<<<<<< HEAD
=======
                                        "ec2:DescribeDhcpOptions",
                                        "ec2:DescribeInstances",
                                        "ec2:DescribeNetworkInterfaces",
                                        "ec2:DescribeRouteTables",
                                        "ec2:DescribeSecurityGroups",
                                        "ec2:DescribeSubnets",
                                        "ec2:DescribeVpcs",
                                        "iam:CreateServiceLinkedRole",
>>>>>>> 50521911
                                        "iam:GetRole",
                                        "iam:listAttachedRolePolicies"
                                      ],
                                      "Effect": "Allow",
                                      "Resource": "*"
                                    },
                                    {
                                      "Action": "iam:CreateServiceLinkedRole",
                                      "Effect": "Allow",
                                      "Resource": "*"
                                    },
                                    {
                                      "Action": [
                                        "ec2:DescribeInstances",
                                        "ec2:DescribeNetworkInterfaces",
                                        "ec2:DescribeSecurityGroups",
                                        "ec2:DescribeSubnets",
                                        "ec2:DescribeRouteTables",
                                        "ec2:DescribeDhcpOptions",
                                        "ec2:DescribeVpcs"
                                      ],
                                      "Effect": "Allow",
                                      "Resource": "*"
                                    }
                                  ],
                                  "Version": "2012-10-17"
                                },
                                "policyName": "ClusterCreationRoleDefaultPolicyE8BDFC7B",
                                "roles": [
                                  {
                                    "Ref": "ClusterCreationRole360249B6"
                                  }
                                ]
                              }
                            },
                            "constructInfo": {
                              "fqn": "@aws-cdk/aws-iam.CfnPolicy",
                              "version": "0.0.0"
                            }
                          }
                        },
                        "constructInfo": {
                          "fqn": "@aws-cdk/aws-iam.Policy",
                          "version": "0.0.0"
                        }
                      }
                    },
                    "constructInfo": {
                      "fqn": "@aws-cdk/aws-iam.Role",
                      "version": "0.0.0"
                    }
                  },
                  "Resource": {
                    "id": "Resource",
                    "path": "aws-cdk-eks-cluster-alb-controller-test/Cluster/Resource/Resource",
                    "children": {
                      "Default": {
                        "id": "Default",
                        "path": "aws-cdk-eks-cluster-alb-controller-test/Cluster/Resource/Resource/Default",
                        "constructInfo": {
                          "fqn": "@aws-cdk/core.CfnResource",
                          "version": "0.0.0"
                        }
                      }
                    },
                    "constructInfo": {
                      "fqn": "@aws-cdk/core.CustomResource",
                      "version": "0.0.0"
                    }
                  }
                },
                "constructInfo": {
                  "fqn": "@aws-cdk/core.Construct",
                  "version": "0.0.0"
                }
              },
              "KubectlReadyBarrier": {
                "id": "KubectlReadyBarrier",
                "path": "aws-cdk-eks-cluster-alb-controller-test/Cluster/KubectlReadyBarrier",
                "constructInfo": {
                  "fqn": "@aws-cdk/core.CfnResource",
                  "version": "0.0.0"
                }
              },
              "ClusterSecurityGroup": {
                "id": "ClusterSecurityGroup",
                "path": "aws-cdk-eks-cluster-alb-controller-test/Cluster/ClusterSecurityGroup",
                "constructInfo": {
                  "fqn": "@aws-cdk/core.Resource",
                  "version": "0.0.0"
                }
              },
              "MastersRole": {
                "id": "MastersRole",
                "path": "aws-cdk-eks-cluster-alb-controller-test/Cluster/MastersRole",
                "children": {
                  "Resource": {
                    "id": "Resource",
                    "path": "aws-cdk-eks-cluster-alb-controller-test/Cluster/MastersRole/Resource",
                    "attributes": {
                      "aws:cdk:cloudformation:type": "AWS::IAM::Role",
                      "aws:cdk:cloudformation:props": {
                        "assumeRolePolicyDocument": {
                          "Statement": [
                            {
                              "Action": "sts:AssumeRole",
                              "Effect": "Allow",
                              "Principal": {
                                "AWS": {
                                  "Fn::Join": [
                                    "",
                                    [
                                      "arn:",
                                      {
                                        "Ref": "AWS::Partition"
                                      },
                                      ":iam::",
                                      {
                                        "Ref": "AWS::AccountId"
                                      },
                                      ":root"
                                    ]
                                  ]
                                }
                              }
                            }
                          ],
                          "Version": "2012-10-17"
                        }
                      }
                    },
                    "constructInfo": {
                      "fqn": "@aws-cdk/aws-iam.CfnRole",
                      "version": "0.0.0"
                    }
                  }
                },
                "constructInfo": {
                  "fqn": "@aws-cdk/aws-iam.Role",
                  "version": "0.0.0"
                }
              },
              "AwsAuth": {
                "id": "AwsAuth",
                "path": "aws-cdk-eks-cluster-alb-controller-test/Cluster/AwsAuth",
                "children": {
                  "manifest": {
                    "id": "manifest",
                    "path": "aws-cdk-eks-cluster-alb-controller-test/Cluster/AwsAuth/manifest",
                    "children": {
                      "Resource": {
                        "id": "Resource",
                        "path": "aws-cdk-eks-cluster-alb-controller-test/Cluster/AwsAuth/manifest/Resource",
                        "children": {
                          "Default": {
                            "id": "Default",
                            "path": "aws-cdk-eks-cluster-alb-controller-test/Cluster/AwsAuth/manifest/Resource/Default",
                            "constructInfo": {
                              "fqn": "@aws-cdk/core.CfnResource",
                              "version": "0.0.0"
                            }
                          }
                        },
                        "constructInfo": {
                          "fqn": "@aws-cdk/core.CustomResource",
                          "version": "0.0.0"
                        }
                      }
                    },
                    "constructInfo": {
                      "fqn": "@aws-cdk/aws-eks.KubernetesManifest",
                      "version": "0.0.0"
                    }
                  }
                },
                "constructInfo": {
                  "fqn": "@aws-cdk/aws-eks.AwsAuth",
                  "version": "0.0.0"
                }
              },
              "OpenIdConnectProvider": {
                "id": "OpenIdConnectProvider",
                "path": "aws-cdk-eks-cluster-alb-controller-test/Cluster/OpenIdConnectProvider",
                "children": {
                  "Resource": {
                    "id": "Resource",
                    "path": "aws-cdk-eks-cluster-alb-controller-test/Cluster/OpenIdConnectProvider/Resource",
                    "children": {
                      "Default": {
                        "id": "Default",
                        "path": "aws-cdk-eks-cluster-alb-controller-test/Cluster/OpenIdConnectProvider/Resource/Default",
                        "constructInfo": {
                          "fqn": "@aws-cdk/core.CfnResource",
                          "version": "0.0.0"
                        }
                      }
                    },
                    "constructInfo": {
                      "fqn": "@aws-cdk/core.CustomResource",
                      "version": "0.0.0"
                    }
                  }
                },
                "constructInfo": {
                  "fqn": "@aws-cdk/aws-eks.OpenIdConnectProvider",
                  "version": "0.0.0"
                }
              },
              "NodegroupDefaultCapacity": {
                "id": "NodegroupDefaultCapacity",
                "path": "aws-cdk-eks-cluster-alb-controller-test/Cluster/NodegroupDefaultCapacity",
                "children": {
                  "NodeGroupRole": {
                    "id": "NodeGroupRole",
                    "path": "aws-cdk-eks-cluster-alb-controller-test/Cluster/NodegroupDefaultCapacity/NodeGroupRole",
                    "children": {
                      "Resource": {
                        "id": "Resource",
                        "path": "aws-cdk-eks-cluster-alb-controller-test/Cluster/NodegroupDefaultCapacity/NodeGroupRole/Resource",
                        "attributes": {
                          "aws:cdk:cloudformation:type": "AWS::IAM::Role",
                          "aws:cdk:cloudformation:props": {
                            "assumeRolePolicyDocument": {
                              "Statement": [
                                {
                                  "Action": "sts:AssumeRole",
                                  "Effect": "Allow",
                                  "Principal": {
                                    "Service": {
                                      "Fn::Join": [
                                        "",
                                        [
                                          "ec2.",
                                          {
                                            "Ref": "AWS::URLSuffix"
                                          }
                                        ]
                                      ]
                                    }
                                  }
                                }
                              ],
                              "Version": "2012-10-17"
                            },
                            "managedPolicyArns": [
                              {
                                "Fn::Join": [
                                  "",
                                  [
                                    "arn:",
                                    {
                                      "Ref": "AWS::Partition"
                                    },
                                    ":iam::aws:policy/AmazonEKSWorkerNodePolicy"
                                  ]
                                ]
                              },
                              {
                                "Fn::Join": [
                                  "",
                                  [
                                    "arn:",
                                    {
                                      "Ref": "AWS::Partition"
                                    },
                                    ":iam::aws:policy/AmazonEKS_CNI_Policy"
                                  ]
                                ]
                              },
                              {
                                "Fn::Join": [
                                  "",
                                  [
                                    "arn:",
                                    {
                                      "Ref": "AWS::Partition"
                                    },
                                    ":iam::aws:policy/AmazonEC2ContainerRegistryReadOnly"
                                  ]
                                ]
                              }
                            ]
                          }
                        },
                        "constructInfo": {
                          "fqn": "@aws-cdk/aws-iam.CfnRole",
                          "version": "0.0.0"
                        }
                      }
                    },
                    "constructInfo": {
                      "fqn": "@aws-cdk/aws-iam.Role",
                      "version": "0.0.0"
                    }
                  },
                  "Resource": {
                    "id": "Resource",
                    "path": "aws-cdk-eks-cluster-alb-controller-test/Cluster/NodegroupDefaultCapacity/Resource",
                    "attributes": {
                      "aws:cdk:cloudformation:type": "AWS::EKS::Nodegroup",
                      "aws:cdk:cloudformation:props": {
                        "clusterName": {
                          "Ref": "Cluster9EE0221C"
                        },
                        "nodeRole": {
                          "Fn::GetAtt": [
                            "ClusterNodegroupDefaultCapacityNodeGroupRole55953B04",
                            "Arn"
                          ]
                        },
                        "subnets": [
                          {
                            "Ref": "VpcPrivateSubnet1Subnet536B997A"
                          },
                          {
                            "Ref": "VpcPrivateSubnet2Subnet3788AAA1"
                          }
                        ],
                        "amiType": "AL2_x86_64",
                        "forceUpdateEnabled": true,
                        "instanceTypes": [
                          "m5.large"
                        ],
                        "scalingConfig": {
                          "desiredSize": 2,
                          "maxSize": 2,
                          "minSize": 2
                        }
                      }
                    },
                    "constructInfo": {
                      "fqn": "@aws-cdk/aws-eks.CfnNodegroup",
                      "version": "0.0.0"
                    }
                  }
                },
                "constructInfo": {
                  "fqn": "@aws-cdk/aws-eks.Nodegroup",
                  "version": "0.0.0"
                }
              },
              "ConfigCommand": {
                "id": "ConfigCommand",
                "path": "aws-cdk-eks-cluster-alb-controller-test/Cluster/ConfigCommand",
                "constructInfo": {
                  "fqn": "@aws-cdk/core.CfnOutput",
                  "version": "0.0.0"
                }
              },
              "GetTokenCommand": {
                "id": "GetTokenCommand",
                "path": "aws-cdk-eks-cluster-alb-controller-test/Cluster/GetTokenCommand",
                "constructInfo": {
                  "fqn": "@aws-cdk/core.CfnOutput",
                  "version": "0.0.0"
                }
              },
              "echo-server": {
                "id": "echo-server",
                "path": "aws-cdk-eks-cluster-alb-controller-test/Cluster/echo-server",
                "children": {
                  "Resource": {
                    "id": "Resource",
                    "path": "aws-cdk-eks-cluster-alb-controller-test/Cluster/echo-server/Resource",
                    "children": {
                      "Default": {
                        "id": "Default",
                        "path": "aws-cdk-eks-cluster-alb-controller-test/Cluster/echo-server/Resource/Default",
                        "constructInfo": {
                          "fqn": "@aws-cdk/core.CfnResource",
                          "version": "0.0.0"
                        }
                      }
                    },
                    "constructInfo": {
                      "fqn": "@aws-cdk/core.CustomResource",
                      "version": "0.0.0"
                    }
                  }
                },
                "constructInfo": {
                  "fqn": "@aws-cdk/aws-eks.KubernetesManifest",
                  "version": "0.0.0"
                }
              },
              "hello-server-deployment-service-ingress-c896bd7eLoadBalancerAddress": {
                "id": "hello-server-deployment-service-ingress-c896bd7eLoadBalancerAddress",
                "path": "aws-cdk-eks-cluster-alb-controller-test/Cluster/hello-server-deployment-service-ingress-c896bd7eLoadBalancerAddress",
                "children": {
                  "Resource": {
                    "id": "Resource",
                    "path": "aws-cdk-eks-cluster-alb-controller-test/Cluster/hello-server-deployment-service-ingress-c896bd7eLoadBalancerAddress/Resource",
                    "children": {
                      "Default": {
                        "id": "Default",
                        "path": "aws-cdk-eks-cluster-alb-controller-test/Cluster/hello-server-deployment-service-ingress-c896bd7eLoadBalancerAddress/Resource/Default",
                        "constructInfo": {
                          "fqn": "@aws-cdk/core.CfnResource",
                          "version": "0.0.0"
                        }
                      }
                    },
                    "constructInfo": {
                      "fqn": "@aws-cdk/core.CustomResource",
                      "version": "0.0.0"
                    }
                  }
                },
                "constructInfo": {
                  "fqn": "@aws-cdk/aws-eks.KubernetesObjectValue",
                  "version": "0.0.0"
                }
              }
            },
            "constructInfo": {
              "fqn": "@aws-cdk/aws-eks.Cluster",
              "version": "0.0.0"
            }
          },
          "@aws-cdk--aws-eks.ClusterResourceProvider": {
            "id": "@aws-cdk--aws-eks.ClusterResourceProvider",
            "path": "aws-cdk-eks-cluster-alb-controller-test/@aws-cdk--aws-eks.ClusterResourceProvider",
            "children": {
              "NodeProxyAgentLayer": {
                "id": "NodeProxyAgentLayer",
                "path": "aws-cdk-eks-cluster-alb-controller-test/@aws-cdk--aws-eks.ClusterResourceProvider/NodeProxyAgentLayer",
                "children": {
                  "Code": {
                    "id": "Code",
                    "path": "aws-cdk-eks-cluster-alb-controller-test/@aws-cdk--aws-eks.ClusterResourceProvider/NodeProxyAgentLayer/Code",
                    "children": {
                      "Stage": {
                        "id": "Stage",
                        "path": "aws-cdk-eks-cluster-alb-controller-test/@aws-cdk--aws-eks.ClusterResourceProvider/NodeProxyAgentLayer/Code/Stage",
                        "constructInfo": {
                          "fqn": "@aws-cdk/core.AssetStaging",
                          "version": "0.0.0"
                        }
                      },
                      "AssetBucket": {
                        "id": "AssetBucket",
                        "path": "aws-cdk-eks-cluster-alb-controller-test/@aws-cdk--aws-eks.ClusterResourceProvider/NodeProxyAgentLayer/Code/AssetBucket",
                        "constructInfo": {
                          "fqn": "@aws-cdk/aws-s3.BucketBase",
                          "version": "0.0.0"
                        }
                      }
                    },
                    "constructInfo": {
                      "fqn": "@aws-cdk/aws-s3-assets.Asset",
                      "version": "0.0.0"
                    }
                  },
                  "Resource": {
                    "id": "Resource",
                    "path": "aws-cdk-eks-cluster-alb-controller-test/@aws-cdk--aws-eks.ClusterResourceProvider/NodeProxyAgentLayer/Resource",
                    "attributes": {
                      "aws:cdk:cloudformation:type": "AWS::Lambda::LayerVersion",
                      "aws:cdk:cloudformation:props": {
                        "content": {
                          "s3Bucket": {
                            "Ref": "referencetoawscdkeksclusteralbcontrollertestAssetParameters4288ebb3652acdf2d828b7db7ca44a7162a401ace50ebb4026e84b18a02a06eeS3Bucket11BD506ARef"
                          },
                          "s3Key": {
                            "Fn::Join": [
                              "",
                              [
                                {
                                  "Fn::Select": [
                                    0,
                                    {
                                      "Fn::Split": [
                                        "||",
                                        {
                                          "Ref": "referencetoawscdkeksclusteralbcontrollertestAssetParameters4288ebb3652acdf2d828b7db7ca44a7162a401ace50ebb4026e84b18a02a06eeS3VersionKeyCDACFD96Ref"
                                        }
                                      ]
                                    }
                                  ]
                                },
                                {
                                  "Fn::Select": [
                                    1,
                                    {
                                      "Fn::Split": [
                                        "||",
                                        {
                                          "Ref": "referencetoawscdkeksclusteralbcontrollertestAssetParameters4288ebb3652acdf2d828b7db7ca44a7162a401ace50ebb4026e84b18a02a06eeS3VersionKeyCDACFD96Ref"
                                        }
                                      ]
                                    }
                                  ]
                                }
                              ]
                            ]
                          }
                        },
                        "description": "/opt/nodejs/node_modules/proxy-agent"
                      }
                    },
                    "constructInfo": {
                      "fqn": "@aws-cdk/aws-lambda.CfnLayerVersion",
                      "version": "0.0.0"
                    }
                  }
                },
                "constructInfo": {
                  "fqn": "@aws-cdk/lambda-layer-node-proxy-agent.NodeProxyAgentLayer",
                  "version": "0.0.0"
                }
              },
              "OnEventHandler": {
                "id": "OnEventHandler",
                "path": "aws-cdk-eks-cluster-alb-controller-test/@aws-cdk--aws-eks.ClusterResourceProvider/OnEventHandler",
                "children": {
                  "ServiceRole": {
                    "id": "ServiceRole",
                    "path": "aws-cdk-eks-cluster-alb-controller-test/@aws-cdk--aws-eks.ClusterResourceProvider/OnEventHandler/ServiceRole",
                    "children": {
                      "Resource": {
                        "id": "Resource",
                        "path": "aws-cdk-eks-cluster-alb-controller-test/@aws-cdk--aws-eks.ClusterResourceProvider/OnEventHandler/ServiceRole/Resource",
                        "attributes": {
                          "aws:cdk:cloudformation:type": "AWS::IAM::Role",
                          "aws:cdk:cloudformation:props": {
                            "assumeRolePolicyDocument": {
                              "Statement": [
                                {
                                  "Action": "sts:AssumeRole",
                                  "Effect": "Allow",
                                  "Principal": {
                                    "Service": "lambda.amazonaws.com"
                                  }
                                }
                              ],
                              "Version": "2012-10-17"
                            },
                            "managedPolicyArns": [
                              {
                                "Fn::Join": [
                                  "",
                                  [
                                    "arn:",
                                    {
                                      "Ref": "AWS::Partition"
                                    },
                                    ":iam::aws:policy/service-role/AWSLambdaBasicExecutionRole"
                                  ]
                                ]
                              }
                            ]
                          }
                        },
                        "constructInfo": {
                          "fqn": "@aws-cdk/aws-iam.CfnRole",
                          "version": "0.0.0"
                        }
                      },
                      "DefaultPolicy": {
                        "id": "DefaultPolicy",
                        "path": "aws-cdk-eks-cluster-alb-controller-test/@aws-cdk--aws-eks.ClusterResourceProvider/OnEventHandler/ServiceRole/DefaultPolicy",
                        "children": {
                          "Resource": {
                            "id": "Resource",
                            "path": "aws-cdk-eks-cluster-alb-controller-test/@aws-cdk--aws-eks.ClusterResourceProvider/OnEventHandler/ServiceRole/DefaultPolicy/Resource",
                            "attributes": {
                              "aws:cdk:cloudformation:type": "AWS::IAM::Policy",
                              "aws:cdk:cloudformation:props": {
                                "policyDocument": {
                                  "Statement": [
                                    {
                                      "Action": "sts:AssumeRole",
                                      "Effect": "Allow",
                                      "Resource": {
                                        "Ref": "referencetoawscdkeksclusteralbcontrollertestClusterCreationRoleA16C24E9Arn"
                                      }
                                    }
                                  ],
                                  "Version": "2012-10-17"
                                },
                                "policyName": "OnEventHandlerServiceRoleDefaultPolicyC57085D4",
                                "roles": [
                                  {
                                    "Ref": "OnEventHandlerServiceRole15A26729"
                                  }
                                ]
                              }
                            },
                            "constructInfo": {
                              "fqn": "@aws-cdk/aws-iam.CfnPolicy",
                              "version": "0.0.0"
                            }
                          }
                        },
                        "constructInfo": {
                          "fqn": "@aws-cdk/aws-iam.Policy",
                          "version": "0.0.0"
                        }
                      }
                    },
                    "constructInfo": {
                      "fqn": "@aws-cdk/aws-iam.Role",
                      "version": "0.0.0"
                    }
                  },
                  "Code": {
                    "id": "Code",
                    "path": "aws-cdk-eks-cluster-alb-controller-test/@aws-cdk--aws-eks.ClusterResourceProvider/OnEventHandler/Code",
                    "children": {
                      "Stage": {
                        "id": "Stage",
                        "path": "aws-cdk-eks-cluster-alb-controller-test/@aws-cdk--aws-eks.ClusterResourceProvider/OnEventHandler/Code/Stage",
                        "constructInfo": {
                          "fqn": "@aws-cdk/core.AssetStaging",
                          "version": "0.0.0"
                        }
                      },
                      "AssetBucket": {
                        "id": "AssetBucket",
                        "path": "aws-cdk-eks-cluster-alb-controller-test/@aws-cdk--aws-eks.ClusterResourceProvider/OnEventHandler/Code/AssetBucket",
                        "constructInfo": {
                          "fqn": "@aws-cdk/aws-s3.BucketBase",
                          "version": "0.0.0"
                        }
                      }
                    },
                    "constructInfo": {
                      "fqn": "@aws-cdk/aws-s3-assets.Asset",
                      "version": "0.0.0"
                    }
                  },
                  "Resource": {
                    "id": "Resource",
                    "path": "aws-cdk-eks-cluster-alb-controller-test/@aws-cdk--aws-eks.ClusterResourceProvider/OnEventHandler/Resource",
                    "attributes": {
                      "aws:cdk:cloudformation:type": "AWS::Lambda::Function",
                      "aws:cdk:cloudformation:props": {
                        "code": {
                          "s3Bucket": {
                            "Ref": "referencetoawscdkeksclusteralbcontrollertestAssetParameters4b85e8c141d9b886acbf891007402913e39574073ba1f533288a75c9f56082c6S3Bucket36B2341ERef"
                          },
                          "s3Key": {
                            "Fn::Join": [
                              "",
                              [
                                {
                                  "Fn::Select": [
                                    0,
                                    {
                                      "Fn::Split": [
                                        "||",
                                        {
                                          "Ref": "referencetoawscdkeksclusteralbcontrollertestAssetParameters4b85e8c141d9b886acbf891007402913e39574073ba1f533288a75c9f56082c6S3VersionKey9CC8F804Ref"
                                        }
                                      ]
                                    }
                                  ]
                                },
                                {
                                  "Fn::Select": [
                                    1,
                                    {
                                      "Fn::Split": [
                                        "||",
                                        {
                                          "Ref": "referencetoawscdkeksclusteralbcontrollertestAssetParameters4b85e8c141d9b886acbf891007402913e39574073ba1f533288a75c9f56082c6S3VersionKey9CC8F804Ref"
                                        }
                                      ]
                                    }
                                  ]
                                }
                              ]
                            ]
                          }
                        },
                        "role": {
                          "Fn::GetAtt": [
                            "OnEventHandlerServiceRole15A26729",
                            "Arn"
                          ]
                        },
                        "description": "onEvent handler for EKS cluster resource provider",
                        "environment": {
                          "variables": {
                            "AWS_STS_REGIONAL_ENDPOINTS": "regional"
                          }
                        },
                        "handler": "index.onEvent",
                        "layers": [
                          {
                            "Ref": "NodeProxyAgentLayer924C1971"
                          }
                        ],
                        "runtime": "nodejs12.x",
                        "timeout": 60
                      }
                    },
                    "constructInfo": {
                      "fqn": "@aws-cdk/aws-lambda.CfnFunction",
                      "version": "0.0.0"
                    }
                  }
                },
                "constructInfo": {
                  "fqn": "@aws-cdk/aws-lambda.Function",
                  "version": "0.0.0"
                }
              },
              "IsCompleteHandler": {
                "id": "IsCompleteHandler",
                "path": "aws-cdk-eks-cluster-alb-controller-test/@aws-cdk--aws-eks.ClusterResourceProvider/IsCompleteHandler",
                "children": {
                  "ServiceRole": {
                    "id": "ServiceRole",
                    "path": "aws-cdk-eks-cluster-alb-controller-test/@aws-cdk--aws-eks.ClusterResourceProvider/IsCompleteHandler/ServiceRole",
                    "children": {
                      "Resource": {
                        "id": "Resource",
                        "path": "aws-cdk-eks-cluster-alb-controller-test/@aws-cdk--aws-eks.ClusterResourceProvider/IsCompleteHandler/ServiceRole/Resource",
                        "attributes": {
                          "aws:cdk:cloudformation:type": "AWS::IAM::Role",
                          "aws:cdk:cloudformation:props": {
                            "assumeRolePolicyDocument": {
                              "Statement": [
                                {
                                  "Action": "sts:AssumeRole",
                                  "Effect": "Allow",
                                  "Principal": {
                                    "Service": "lambda.amazonaws.com"
                                  }
                                }
                              ],
                              "Version": "2012-10-17"
                            },
                            "managedPolicyArns": [
                              {
                                "Fn::Join": [
                                  "",
                                  [
                                    "arn:",
                                    {
                                      "Ref": "AWS::Partition"
                                    },
                                    ":iam::aws:policy/service-role/AWSLambdaBasicExecutionRole"
                                  ]
                                ]
                              }
                            ]
                          }
                        },
                        "constructInfo": {
                          "fqn": "@aws-cdk/aws-iam.CfnRole",
                          "version": "0.0.0"
                        }
                      },
                      "DefaultPolicy": {
                        "id": "DefaultPolicy",
                        "path": "aws-cdk-eks-cluster-alb-controller-test/@aws-cdk--aws-eks.ClusterResourceProvider/IsCompleteHandler/ServiceRole/DefaultPolicy",
                        "children": {
                          "Resource": {
                            "id": "Resource",
                            "path": "aws-cdk-eks-cluster-alb-controller-test/@aws-cdk--aws-eks.ClusterResourceProvider/IsCompleteHandler/ServiceRole/DefaultPolicy/Resource",
                            "attributes": {
                              "aws:cdk:cloudformation:type": "AWS::IAM::Policy",
                              "aws:cdk:cloudformation:props": {
                                "policyDocument": {
                                  "Statement": [
                                    {
                                      "Action": "sts:AssumeRole",
                                      "Effect": "Allow",
                                      "Resource": {
                                        "Ref": "referencetoawscdkeksclusteralbcontrollertestClusterCreationRoleA16C24E9Arn"
                                      }
                                    }
                                  ],
                                  "Version": "2012-10-17"
                                },
                                "policyName": "IsCompleteHandlerServiceRoleDefaultPolicy8F64197B",
                                "roles": [
                                  {
                                    "Ref": "IsCompleteHandlerServiceRole5810CC58"
                                  }
                                ]
                              }
                            },
                            "constructInfo": {
                              "fqn": "@aws-cdk/aws-iam.CfnPolicy",
                              "version": "0.0.0"
                            }
                          }
                        },
                        "constructInfo": {
                          "fqn": "@aws-cdk/aws-iam.Policy",
                          "version": "0.0.0"
                        }
                      }
                    },
                    "constructInfo": {
                      "fqn": "@aws-cdk/aws-iam.Role",
                      "version": "0.0.0"
                    }
                  },
                  "Code": {
                    "id": "Code",
                    "path": "aws-cdk-eks-cluster-alb-controller-test/@aws-cdk--aws-eks.ClusterResourceProvider/IsCompleteHandler/Code",
                    "children": {
                      "Stage": {
                        "id": "Stage",
                        "path": "aws-cdk-eks-cluster-alb-controller-test/@aws-cdk--aws-eks.ClusterResourceProvider/IsCompleteHandler/Code/Stage",
                        "constructInfo": {
                          "fqn": "@aws-cdk/core.AssetStaging",
                          "version": "0.0.0"
                        }
                      },
                      "AssetBucket": {
                        "id": "AssetBucket",
                        "path": "aws-cdk-eks-cluster-alb-controller-test/@aws-cdk--aws-eks.ClusterResourceProvider/IsCompleteHandler/Code/AssetBucket",
                        "constructInfo": {
                          "fqn": "@aws-cdk/aws-s3.BucketBase",
                          "version": "0.0.0"
                        }
                      }
                    },
                    "constructInfo": {
                      "fqn": "@aws-cdk/aws-s3-assets.Asset",
                      "version": "0.0.0"
                    }
                  },
                  "Resource": {
                    "id": "Resource",
                    "path": "aws-cdk-eks-cluster-alb-controller-test/@aws-cdk--aws-eks.ClusterResourceProvider/IsCompleteHandler/Resource",
                    "attributes": {
                      "aws:cdk:cloudformation:type": "AWS::Lambda::Function",
                      "aws:cdk:cloudformation:props": {
                        "code": {
                          "s3Bucket": {
                            "Ref": "referencetoawscdkeksclusteralbcontrollertestAssetParameters4b85e8c141d9b886acbf891007402913e39574073ba1f533288a75c9f56082c6S3Bucket36B2341ERef"
                          },
                          "s3Key": {
                            "Fn::Join": [
                              "",
                              [
                                {
                                  "Fn::Select": [
                                    0,
                                    {
                                      "Fn::Split": [
                                        "||",
                                        {
                                          "Ref": "referencetoawscdkeksclusteralbcontrollertestAssetParameters4b85e8c141d9b886acbf891007402913e39574073ba1f533288a75c9f56082c6S3VersionKey9CC8F804Ref"
                                        }
                                      ]
                                    }
                                  ]
                                },
                                {
                                  "Fn::Select": [
                                    1,
                                    {
                                      "Fn::Split": [
                                        "||",
                                        {
                                          "Ref": "referencetoawscdkeksclusteralbcontrollertestAssetParameters4b85e8c141d9b886acbf891007402913e39574073ba1f533288a75c9f56082c6S3VersionKey9CC8F804Ref"
                                        }
                                      ]
                                    }
                                  ]
                                }
                              ]
                            ]
                          }
                        },
                        "role": {
                          "Fn::GetAtt": [
                            "IsCompleteHandlerServiceRole5810CC58",
                            "Arn"
                          ]
                        },
                        "description": "isComplete handler for EKS cluster resource provider",
                        "environment": {
                          "variables": {
                            "AWS_STS_REGIONAL_ENDPOINTS": "regional"
                          }
                        },
                        "handler": "index.isComplete",
                        "layers": [
                          {
                            "Ref": "NodeProxyAgentLayer924C1971"
                          }
                        ],
                        "runtime": "nodejs12.x",
                        "timeout": 60
                      }
                    },
                    "constructInfo": {
                      "fqn": "@aws-cdk/aws-lambda.CfnFunction",
                      "version": "0.0.0"
                    }
                  }
                },
                "constructInfo": {
                  "fqn": "@aws-cdk/aws-lambda.Function",
                  "version": "0.0.0"
                }
              },
              "Provider": {
                "id": "Provider",
                "path": "aws-cdk-eks-cluster-alb-controller-test/@aws-cdk--aws-eks.ClusterResourceProvider/Provider",
                "children": {
                  "framework-onEvent": {
                    "id": "framework-onEvent",
                    "path": "aws-cdk-eks-cluster-alb-controller-test/@aws-cdk--aws-eks.ClusterResourceProvider/Provider/framework-onEvent",
                    "children": {
                      "ServiceRole": {
                        "id": "ServiceRole",
                        "path": "aws-cdk-eks-cluster-alb-controller-test/@aws-cdk--aws-eks.ClusterResourceProvider/Provider/framework-onEvent/ServiceRole",
                        "children": {
                          "Resource": {
                            "id": "Resource",
                            "path": "aws-cdk-eks-cluster-alb-controller-test/@aws-cdk--aws-eks.ClusterResourceProvider/Provider/framework-onEvent/ServiceRole/Resource",
                            "attributes": {
                              "aws:cdk:cloudformation:type": "AWS::IAM::Role",
                              "aws:cdk:cloudformation:props": {
                                "assumeRolePolicyDocument": {
                                  "Statement": [
                                    {
                                      "Action": "sts:AssumeRole",
                                      "Effect": "Allow",
                                      "Principal": {
                                        "Service": "lambda.amazonaws.com"
                                      }
                                    }
                                  ],
                                  "Version": "2012-10-17"
                                },
                                "managedPolicyArns": [
                                  {
                                    "Fn::Join": [
                                      "",
                                      [
                                        "arn:",
                                        {
                                          "Ref": "AWS::Partition"
                                        },
                                        ":iam::aws:policy/service-role/AWSLambdaBasicExecutionRole"
                                      ]
                                    ]
                                  }
                                ]
                              }
                            },
                            "constructInfo": {
                              "fqn": "@aws-cdk/aws-iam.CfnRole",
                              "version": "0.0.0"
                            }
                          },
                          "DefaultPolicy": {
                            "id": "DefaultPolicy",
                            "path": "aws-cdk-eks-cluster-alb-controller-test/@aws-cdk--aws-eks.ClusterResourceProvider/Provider/framework-onEvent/ServiceRole/DefaultPolicy",
                            "children": {
                              "Resource": {
                                "id": "Resource",
                                "path": "aws-cdk-eks-cluster-alb-controller-test/@aws-cdk--aws-eks.ClusterResourceProvider/Provider/framework-onEvent/ServiceRole/DefaultPolicy/Resource",
                                "attributes": {
                                  "aws:cdk:cloudformation:type": "AWS::IAM::Policy",
                                  "aws:cdk:cloudformation:props": {
                                    "policyDocument": {
                                      "Statement": [
                                        {
                                          "Action": "lambda:InvokeFunction",
                                          "Effect": "Allow",
                                          "Resource": [
                                            {
                                              "Fn::GetAtt": [
                                                "OnEventHandler42BEBAE0",
                                                "Arn"
                                              ]
                                            },
                                            {
                                              "Fn::Join": [
                                                "",
                                                [
                                                  {
                                                    "Fn::GetAtt": [
                                                      "OnEventHandler42BEBAE0",
                                                      "Arn"
                                                    ]
                                                  },
                                                  ":*"
                                                ]
                                              ]
                                            }
                                          ]
                                        },
                                        {
                                          "Action": "lambda:InvokeFunction",
                                          "Effect": "Allow",
                                          "Resource": [
                                            {
                                              "Fn::GetAtt": [
                                                "IsCompleteHandler7073F4DA",
                                                "Arn"
                                              ]
                                            },
                                            {
                                              "Fn::Join": [
                                                "",
                                                [
                                                  {
                                                    "Fn::GetAtt": [
                                                      "IsCompleteHandler7073F4DA",
                                                      "Arn"
                                                    ]
                                                  },
                                                  ":*"
                                                ]
                                              ]
                                            }
                                          ]
                                        },
                                        {
                                          "Action": "states:StartExecution",
                                          "Effect": "Allow",
                                          "Resource": {
                                            "Ref": "Providerwaiterstatemachine5D4A9DF0"
                                          }
                                        }
                                      ],
                                      "Version": "2012-10-17"
                                    },
                                    "policyName": "ProviderframeworkonEventServiceRoleDefaultPolicy48CD2133",
                                    "roles": [
                                      {
                                        "Ref": "ProviderframeworkonEventServiceRole9FF04296"
                                      }
                                    ]
                                  }
                                },
                                "constructInfo": {
                                  "fqn": "@aws-cdk/aws-iam.CfnPolicy",
                                  "version": "0.0.0"
                                }
                              }
                            },
                            "constructInfo": {
                              "fqn": "@aws-cdk/aws-iam.Policy",
                              "version": "0.0.0"
                            }
                          }
                        },
                        "constructInfo": {
                          "fqn": "@aws-cdk/aws-iam.Role",
                          "version": "0.0.0"
                        }
                      },
                      "Code": {
                        "id": "Code",
                        "path": "aws-cdk-eks-cluster-alb-controller-test/@aws-cdk--aws-eks.ClusterResourceProvider/Provider/framework-onEvent/Code",
                        "children": {
                          "Stage": {
                            "id": "Stage",
                            "path": "aws-cdk-eks-cluster-alb-controller-test/@aws-cdk--aws-eks.ClusterResourceProvider/Provider/framework-onEvent/Code/Stage",
                            "constructInfo": {
                              "fqn": "@aws-cdk/core.AssetStaging",
                              "version": "0.0.0"
                            }
                          },
                          "AssetBucket": {
                            "id": "AssetBucket",
                            "path": "aws-cdk-eks-cluster-alb-controller-test/@aws-cdk--aws-eks.ClusterResourceProvider/Provider/framework-onEvent/Code/AssetBucket",
                            "constructInfo": {
                              "fqn": "@aws-cdk/aws-s3.BucketBase",
                              "version": "0.0.0"
                            }
                          }
                        },
                        "constructInfo": {
                          "fqn": "@aws-cdk/aws-s3-assets.Asset",
                          "version": "0.0.0"
                        }
                      },
                      "Resource": {
                        "id": "Resource",
                        "path": "aws-cdk-eks-cluster-alb-controller-test/@aws-cdk--aws-eks.ClusterResourceProvider/Provider/framework-onEvent/Resource",
                        "attributes": {
                          "aws:cdk:cloudformation:type": "AWS::Lambda::Function",
                          "aws:cdk:cloudformation:props": {
                            "code": {
                              "s3Bucket": {
                                "Ref": "referencetoawscdkeksclusteralbcontrollertestAssetParameters8dd02cc4ac473ca5b08800e92edaa31a1a7db4005928021d029c5363584f11b9S3Bucket7C737781Ref"
                              },
                              "s3Key": {
                                "Fn::Join": [
                                  "",
                                  [
                                    {
                                      "Fn::Select": [
                                        0,
                                        {
                                          "Fn::Split": [
                                            "||",
                                            {
                                              "Ref": "referencetoawscdkeksclusteralbcontrollertestAssetParameters8dd02cc4ac473ca5b08800e92edaa31a1a7db4005928021d029c5363584f11b9S3VersionKey16C09CC3Ref"
                                            }
                                          ]
                                        }
                                      ]
                                    },
                                    {
                                      "Fn::Select": [
                                        1,
                                        {
                                          "Fn::Split": [
                                            "||",
                                            {
                                              "Ref": "referencetoawscdkeksclusteralbcontrollertestAssetParameters8dd02cc4ac473ca5b08800e92edaa31a1a7db4005928021d029c5363584f11b9S3VersionKey16C09CC3Ref"
                                            }
                                          ]
                                        }
                                      ]
                                    }
                                  ]
                                ]
                              }
                            },
                            "role": {
                              "Fn::GetAtt": [
                                "ProviderframeworkonEventServiceRole9FF04296",
                                "Arn"
                              ]
                            },
                            "description": "AWS CDK resource provider framework - onEvent (aws-cdk-eks-cluster-alb-controller-test/@aws-cdk--aws-eks.ClusterResourceProvider/Provider)",
                            "environment": {
                              "variables": {
                                "USER_ON_EVENT_FUNCTION_ARN": {
                                  "Fn::GetAtt": [
                                    "OnEventHandler42BEBAE0",
                                    "Arn"
                                  ]
                                },
                                "USER_IS_COMPLETE_FUNCTION_ARN": {
                                  "Fn::GetAtt": [
                                    "IsCompleteHandler7073F4DA",
                                    "Arn"
                                  ]
                                },
                                "WAITER_STATE_MACHINE_ARN": {
                                  "Ref": "Providerwaiterstatemachine5D4A9DF0"
                                }
                              }
                            },
                            "handler": "framework.onEvent",
                            "runtime": "nodejs12.x",
                            "timeout": 900
                          }
                        },
                        "constructInfo": {
                          "fqn": "@aws-cdk/aws-lambda.CfnFunction",
                          "version": "0.0.0"
                        }
                      }
                    },
                    "constructInfo": {
                      "fqn": "@aws-cdk/aws-lambda.Function",
                      "version": "0.0.0"
                    }
                  },
                  "framework-isComplete": {
                    "id": "framework-isComplete",
                    "path": "aws-cdk-eks-cluster-alb-controller-test/@aws-cdk--aws-eks.ClusterResourceProvider/Provider/framework-isComplete",
                    "children": {
                      "ServiceRole": {
                        "id": "ServiceRole",
                        "path": "aws-cdk-eks-cluster-alb-controller-test/@aws-cdk--aws-eks.ClusterResourceProvider/Provider/framework-isComplete/ServiceRole",
                        "children": {
                          "Resource": {
                            "id": "Resource",
                            "path": "aws-cdk-eks-cluster-alb-controller-test/@aws-cdk--aws-eks.ClusterResourceProvider/Provider/framework-isComplete/ServiceRole/Resource",
                            "attributes": {
                              "aws:cdk:cloudformation:type": "AWS::IAM::Role",
                              "aws:cdk:cloudformation:props": {
                                "assumeRolePolicyDocument": {
                                  "Statement": [
                                    {
                                      "Action": "sts:AssumeRole",
                                      "Effect": "Allow",
                                      "Principal": {
                                        "Service": "lambda.amazonaws.com"
                                      }
                                    }
                                  ],
                                  "Version": "2012-10-17"
                                },
                                "managedPolicyArns": [
                                  {
                                    "Fn::Join": [
                                      "",
                                      [
                                        "arn:",
                                        {
                                          "Ref": "AWS::Partition"
                                        },
                                        ":iam::aws:policy/service-role/AWSLambdaBasicExecutionRole"
                                      ]
                                    ]
                                  }
                                ]
                              }
                            },
                            "constructInfo": {
                              "fqn": "@aws-cdk/aws-iam.CfnRole",
                              "version": "0.0.0"
                            }
                          },
                          "DefaultPolicy": {
                            "id": "DefaultPolicy",
                            "path": "aws-cdk-eks-cluster-alb-controller-test/@aws-cdk--aws-eks.ClusterResourceProvider/Provider/framework-isComplete/ServiceRole/DefaultPolicy",
                            "children": {
                              "Resource": {
                                "id": "Resource",
                                "path": "aws-cdk-eks-cluster-alb-controller-test/@aws-cdk--aws-eks.ClusterResourceProvider/Provider/framework-isComplete/ServiceRole/DefaultPolicy/Resource",
                                "attributes": {
                                  "aws:cdk:cloudformation:type": "AWS::IAM::Policy",
                                  "aws:cdk:cloudformation:props": {
                                    "policyDocument": {
                                      "Statement": [
                                        {
                                          "Action": "lambda:InvokeFunction",
                                          "Effect": "Allow",
                                          "Resource": [
                                            {
                                              "Fn::GetAtt": [
                                                "OnEventHandler42BEBAE0",
                                                "Arn"
                                              ]
                                            },
                                            {
                                              "Fn::Join": [
                                                "",
                                                [
                                                  {
                                                    "Fn::GetAtt": [
                                                      "OnEventHandler42BEBAE0",
                                                      "Arn"
                                                    ]
                                                  },
                                                  ":*"
                                                ]
                                              ]
                                            }
                                          ]
                                        },
                                        {
                                          "Action": "lambda:InvokeFunction",
                                          "Effect": "Allow",
                                          "Resource": [
                                            {
                                              "Fn::GetAtt": [
                                                "IsCompleteHandler7073F4DA",
                                                "Arn"
                                              ]
                                            },
                                            {
                                              "Fn::Join": [
                                                "",
                                                [
                                                  {
                                                    "Fn::GetAtt": [
                                                      "IsCompleteHandler7073F4DA",
                                                      "Arn"
                                                    ]
                                                  },
                                                  ":*"
                                                ]
                                              ]
                                            }
                                          ]
                                        }
                                      ],
                                      "Version": "2012-10-17"
                                    },
                                    "policyName": "ProviderframeworkisCompleteServiceRoleDefaultPolicy2E7140AC",
                                    "roles": [
                                      {
                                        "Ref": "ProviderframeworkisCompleteServiceRoleB1087139"
                                      }
                                    ]
                                  }
                                },
                                "constructInfo": {
                                  "fqn": "@aws-cdk/aws-iam.CfnPolicy",
                                  "version": "0.0.0"
                                }
                              }
                            },
                            "constructInfo": {
                              "fqn": "@aws-cdk/aws-iam.Policy",
                              "version": "0.0.0"
                            }
                          }
                        },
                        "constructInfo": {
                          "fqn": "@aws-cdk/aws-iam.Role",
                          "version": "0.0.0"
                        }
                      },
                      "Code": {
                        "id": "Code",
                        "path": "aws-cdk-eks-cluster-alb-controller-test/@aws-cdk--aws-eks.ClusterResourceProvider/Provider/framework-isComplete/Code",
                        "children": {
                          "Stage": {
                            "id": "Stage",
                            "path": "aws-cdk-eks-cluster-alb-controller-test/@aws-cdk--aws-eks.ClusterResourceProvider/Provider/framework-isComplete/Code/Stage",
                            "constructInfo": {
                              "fqn": "@aws-cdk/core.AssetStaging",
                              "version": "0.0.0"
                            }
                          },
                          "AssetBucket": {
                            "id": "AssetBucket",
                            "path": "aws-cdk-eks-cluster-alb-controller-test/@aws-cdk--aws-eks.ClusterResourceProvider/Provider/framework-isComplete/Code/AssetBucket",
                            "constructInfo": {
                              "fqn": "@aws-cdk/aws-s3.BucketBase",
                              "version": "0.0.0"
                            }
                          }
                        },
                        "constructInfo": {
                          "fqn": "@aws-cdk/aws-s3-assets.Asset",
                          "version": "0.0.0"
                        }
                      },
                      "Resource": {
                        "id": "Resource",
                        "path": "aws-cdk-eks-cluster-alb-controller-test/@aws-cdk--aws-eks.ClusterResourceProvider/Provider/framework-isComplete/Resource",
                        "attributes": {
                          "aws:cdk:cloudformation:type": "AWS::Lambda::Function",
                          "aws:cdk:cloudformation:props": {
                            "code": {
                              "s3Bucket": {
                                "Ref": "referencetoawscdkeksclusteralbcontrollertestAssetParameters8dd02cc4ac473ca5b08800e92edaa31a1a7db4005928021d029c5363584f11b9S3Bucket7C737781Ref"
                              },
                              "s3Key": {
                                "Fn::Join": [
                                  "",
                                  [
                                    {
                                      "Fn::Select": [
                                        0,
                                        {
                                          "Fn::Split": [
                                            "||",
                                            {
                                              "Ref": "referencetoawscdkeksclusteralbcontrollertestAssetParameters8dd02cc4ac473ca5b08800e92edaa31a1a7db4005928021d029c5363584f11b9S3VersionKey16C09CC3Ref"
                                            }
                                          ]
                                        }
                                      ]
                                    },
                                    {
                                      "Fn::Select": [
                                        1,
                                        {
                                          "Fn::Split": [
                                            "||",
                                            {
                                              "Ref": "referencetoawscdkeksclusteralbcontrollertestAssetParameters8dd02cc4ac473ca5b08800e92edaa31a1a7db4005928021d029c5363584f11b9S3VersionKey16C09CC3Ref"
                                            }
                                          ]
                                        }
                                      ]
                                    }
                                  ]
                                ]
                              }
                            },
                            "role": {
                              "Fn::GetAtt": [
                                "ProviderframeworkisCompleteServiceRoleB1087139",
                                "Arn"
                              ]
                            },
                            "description": "AWS CDK resource provider framework - isComplete (aws-cdk-eks-cluster-alb-controller-test/@aws-cdk--aws-eks.ClusterResourceProvider/Provider)",
                            "environment": {
                              "variables": {
                                "USER_ON_EVENT_FUNCTION_ARN": {
                                  "Fn::GetAtt": [
                                    "OnEventHandler42BEBAE0",
                                    "Arn"
                                  ]
                                },
                                "USER_IS_COMPLETE_FUNCTION_ARN": {
                                  "Fn::GetAtt": [
                                    "IsCompleteHandler7073F4DA",
                                    "Arn"
                                  ]
                                }
                              }
                            },
                            "handler": "framework.isComplete",
                            "runtime": "nodejs12.x",
                            "timeout": 900
                          }
                        },
                        "constructInfo": {
                          "fqn": "@aws-cdk/aws-lambda.CfnFunction",
                          "version": "0.0.0"
                        }
                      }
                    },
                    "constructInfo": {
                      "fqn": "@aws-cdk/aws-lambda.Function",
                      "version": "0.0.0"
                    }
                  },
                  "framework-onTimeout": {
                    "id": "framework-onTimeout",
                    "path": "aws-cdk-eks-cluster-alb-controller-test/@aws-cdk--aws-eks.ClusterResourceProvider/Provider/framework-onTimeout",
                    "children": {
                      "ServiceRole": {
                        "id": "ServiceRole",
                        "path": "aws-cdk-eks-cluster-alb-controller-test/@aws-cdk--aws-eks.ClusterResourceProvider/Provider/framework-onTimeout/ServiceRole",
                        "children": {
                          "Resource": {
                            "id": "Resource",
                            "path": "aws-cdk-eks-cluster-alb-controller-test/@aws-cdk--aws-eks.ClusterResourceProvider/Provider/framework-onTimeout/ServiceRole/Resource",
                            "attributes": {
                              "aws:cdk:cloudformation:type": "AWS::IAM::Role",
                              "aws:cdk:cloudformation:props": {
                                "assumeRolePolicyDocument": {
                                  "Statement": [
                                    {
                                      "Action": "sts:AssumeRole",
                                      "Effect": "Allow",
                                      "Principal": {
                                        "Service": "lambda.amazonaws.com"
                                      }
                                    }
                                  ],
                                  "Version": "2012-10-17"
                                },
                                "managedPolicyArns": [
                                  {
                                    "Fn::Join": [
                                      "",
                                      [
                                        "arn:",
                                        {
                                          "Ref": "AWS::Partition"
                                        },
                                        ":iam::aws:policy/service-role/AWSLambdaBasicExecutionRole"
                                      ]
                                    ]
                                  }
                                ]
                              }
                            },
                            "constructInfo": {
                              "fqn": "@aws-cdk/aws-iam.CfnRole",
                              "version": "0.0.0"
                            }
                          },
                          "DefaultPolicy": {
                            "id": "DefaultPolicy",
                            "path": "aws-cdk-eks-cluster-alb-controller-test/@aws-cdk--aws-eks.ClusterResourceProvider/Provider/framework-onTimeout/ServiceRole/DefaultPolicy",
                            "children": {
                              "Resource": {
                                "id": "Resource",
                                "path": "aws-cdk-eks-cluster-alb-controller-test/@aws-cdk--aws-eks.ClusterResourceProvider/Provider/framework-onTimeout/ServiceRole/DefaultPolicy/Resource",
                                "attributes": {
                                  "aws:cdk:cloudformation:type": "AWS::IAM::Policy",
                                  "aws:cdk:cloudformation:props": {
                                    "policyDocument": {
                                      "Statement": [
                                        {
                                          "Action": "lambda:InvokeFunction",
                                          "Effect": "Allow",
                                          "Resource": [
                                            {
                                              "Fn::GetAtt": [
                                                "OnEventHandler42BEBAE0",
                                                "Arn"
                                              ]
                                            },
                                            {
                                              "Fn::Join": [
                                                "",
                                                [
                                                  {
                                                    "Fn::GetAtt": [
                                                      "OnEventHandler42BEBAE0",
                                                      "Arn"
                                                    ]
                                                  },
                                                  ":*"
                                                ]
                                              ]
                                            }
                                          ]
                                        },
                                        {
                                          "Action": "lambda:InvokeFunction",
                                          "Effect": "Allow",
                                          "Resource": [
                                            {
                                              "Fn::GetAtt": [
                                                "IsCompleteHandler7073F4DA",
                                                "Arn"
                                              ]
                                            },
                                            {
                                              "Fn::Join": [
                                                "",
                                                [
                                                  {
                                                    "Fn::GetAtt": [
                                                      "IsCompleteHandler7073F4DA",
                                                      "Arn"
                                                    ]
                                                  },
                                                  ":*"
                                                ]
                                              ]
                                            }
                                          ]
                                        }
                                      ],
                                      "Version": "2012-10-17"
                                    },
                                    "policyName": "ProviderframeworkonTimeoutServiceRoleDefaultPolicy2688969F",
                                    "roles": [
                                      {
                                        "Ref": "ProviderframeworkonTimeoutServiceRole28643D26"
                                      }
                                    ]
                                  }
                                },
                                "constructInfo": {
                                  "fqn": "@aws-cdk/aws-iam.CfnPolicy",
                                  "version": "0.0.0"
                                }
                              }
                            },
                            "constructInfo": {
                              "fqn": "@aws-cdk/aws-iam.Policy",
                              "version": "0.0.0"
                            }
                          }
                        },
                        "constructInfo": {
                          "fqn": "@aws-cdk/aws-iam.Role",
                          "version": "0.0.0"
                        }
                      },
                      "Code": {
                        "id": "Code",
                        "path": "aws-cdk-eks-cluster-alb-controller-test/@aws-cdk--aws-eks.ClusterResourceProvider/Provider/framework-onTimeout/Code",
                        "children": {
                          "Stage": {
                            "id": "Stage",
                            "path": "aws-cdk-eks-cluster-alb-controller-test/@aws-cdk--aws-eks.ClusterResourceProvider/Provider/framework-onTimeout/Code/Stage",
                            "constructInfo": {
                              "fqn": "@aws-cdk/core.AssetStaging",
                              "version": "0.0.0"
                            }
                          },
                          "AssetBucket": {
                            "id": "AssetBucket",
                            "path": "aws-cdk-eks-cluster-alb-controller-test/@aws-cdk--aws-eks.ClusterResourceProvider/Provider/framework-onTimeout/Code/AssetBucket",
                            "constructInfo": {
                              "fqn": "@aws-cdk/aws-s3.BucketBase",
                              "version": "0.0.0"
                            }
                          }
                        },
                        "constructInfo": {
                          "fqn": "@aws-cdk/aws-s3-assets.Asset",
                          "version": "0.0.0"
                        }
                      },
                      "Resource": {
                        "id": "Resource",
                        "path": "aws-cdk-eks-cluster-alb-controller-test/@aws-cdk--aws-eks.ClusterResourceProvider/Provider/framework-onTimeout/Resource",
                        "attributes": {
                          "aws:cdk:cloudformation:type": "AWS::Lambda::Function",
                          "aws:cdk:cloudformation:props": {
                            "code": {
                              "s3Bucket": {
                                "Ref": "referencetoawscdkeksclusteralbcontrollertestAssetParameters8dd02cc4ac473ca5b08800e92edaa31a1a7db4005928021d029c5363584f11b9S3Bucket7C737781Ref"
                              },
                              "s3Key": {
                                "Fn::Join": [
                                  "",
                                  [
                                    {
                                      "Fn::Select": [
                                        0,
                                        {
                                          "Fn::Split": [
                                            "||",
                                            {
                                              "Ref": "referencetoawscdkeksclusteralbcontrollertestAssetParameters8dd02cc4ac473ca5b08800e92edaa31a1a7db4005928021d029c5363584f11b9S3VersionKey16C09CC3Ref"
                                            }
                                          ]
                                        }
                                      ]
                                    },
                                    {
                                      "Fn::Select": [
                                        1,
                                        {
                                          "Fn::Split": [
                                            "||",
                                            {
                                              "Ref": "referencetoawscdkeksclusteralbcontrollertestAssetParameters8dd02cc4ac473ca5b08800e92edaa31a1a7db4005928021d029c5363584f11b9S3VersionKey16C09CC3Ref"
                                            }
                                          ]
                                        }
                                      ]
                                    }
                                  ]
                                ]
                              }
                            },
                            "role": {
                              "Fn::GetAtt": [
                                "ProviderframeworkonTimeoutServiceRole28643D26",
                                "Arn"
                              ]
                            },
                            "description": "AWS CDK resource provider framework - onTimeout (aws-cdk-eks-cluster-alb-controller-test/@aws-cdk--aws-eks.ClusterResourceProvider/Provider)",
                            "environment": {
                              "variables": {
                                "USER_ON_EVENT_FUNCTION_ARN": {
                                  "Fn::GetAtt": [
                                    "OnEventHandler42BEBAE0",
                                    "Arn"
                                  ]
                                },
                                "USER_IS_COMPLETE_FUNCTION_ARN": {
                                  "Fn::GetAtt": [
                                    "IsCompleteHandler7073F4DA",
                                    "Arn"
                                  ]
                                }
                              }
                            },
                            "handler": "framework.onTimeout",
                            "runtime": "nodejs12.x",
                            "timeout": 900
                          }
                        },
                        "constructInfo": {
                          "fqn": "@aws-cdk/aws-lambda.CfnFunction",
                          "version": "0.0.0"
                        }
                      }
                    },
                    "constructInfo": {
                      "fqn": "@aws-cdk/aws-lambda.Function",
                      "version": "0.0.0"
                    }
                  },
                  "waiter-state-machine": {
                    "id": "waiter-state-machine",
                    "path": "aws-cdk-eks-cluster-alb-controller-test/@aws-cdk--aws-eks.ClusterResourceProvider/Provider/waiter-state-machine",
                    "children": {
                      "Role": {
                        "id": "Role",
                        "path": "aws-cdk-eks-cluster-alb-controller-test/@aws-cdk--aws-eks.ClusterResourceProvider/Provider/waiter-state-machine/Role",
                        "children": {
                          "Resource": {
                            "id": "Resource",
                            "path": "aws-cdk-eks-cluster-alb-controller-test/@aws-cdk--aws-eks.ClusterResourceProvider/Provider/waiter-state-machine/Role/Resource",
                            "attributes": {
                              "aws:cdk:cloudformation:type": "AWS::IAM::Role",
                              "aws:cdk:cloudformation:props": {
                                "assumeRolePolicyDocument": {
                                  "Statement": [
                                    {
                                      "Action": "sts:AssumeRole",
                                      "Effect": "Allow",
                                      "Principal": {
                                        "Service": {
                                          "Fn::FindInMap": [
                                            "ServiceprincipalMap",
                                            {
                                              "Ref": "AWS::Region"
                                            },
                                            "states"
                                          ]
                                        }
                                      }
                                    }
                                  ],
                                  "Version": "2012-10-17"
                                }
                              }
                            },
                            "constructInfo": {
                              "fqn": "@aws-cdk/aws-iam.CfnRole",
                              "version": "0.0.0"
                            }
                          },
                          "DefaultPolicy": {
                            "id": "DefaultPolicy",
                            "path": "aws-cdk-eks-cluster-alb-controller-test/@aws-cdk--aws-eks.ClusterResourceProvider/Provider/waiter-state-machine/Role/DefaultPolicy",
                            "children": {
                              "Resource": {
                                "id": "Resource",
                                "path": "aws-cdk-eks-cluster-alb-controller-test/@aws-cdk--aws-eks.ClusterResourceProvider/Provider/waiter-state-machine/Role/DefaultPolicy/Resource",
                                "attributes": {
                                  "aws:cdk:cloudformation:type": "AWS::IAM::Policy",
                                  "aws:cdk:cloudformation:props": {
                                    "policyDocument": {
                                      "Statement": [
                                        {
                                          "Action": "lambda:InvokeFunction",
                                          "Effect": "Allow",
                                          "Resource": [
                                            {
                                              "Fn::GetAtt": [
                                                "ProviderframeworkisComplete26D7B0CB",
                                                "Arn"
                                              ]
                                            },
                                            {
                                              "Fn::Join": [
                                                "",
                                                [
                                                  {
                                                    "Fn::GetAtt": [
                                                      "ProviderframeworkisComplete26D7B0CB",
                                                      "Arn"
                                                    ]
                                                  },
                                                  ":*"
                                                ]
                                              ]
                                            }
                                          ]
                                        },
                                        {
                                          "Action": "lambda:InvokeFunction",
                                          "Effect": "Allow",
                                          "Resource": [
                                            {
                                              "Fn::GetAtt": [
                                                "ProviderframeworkonTimeout0B47CA38",
                                                "Arn"
                                              ]
                                            },
                                            {
                                              "Fn::Join": [
                                                "",
                                                [
                                                  {
                                                    "Fn::GetAtt": [
                                                      "ProviderframeworkonTimeout0B47CA38",
                                                      "Arn"
                                                    ]
                                                  },
                                                  ":*"
                                                ]
                                              ]
                                            }
                                          ]
                                        }
                                      ],
                                      "Version": "2012-10-17"
                                    },
                                    "policyName": "ProviderwaiterstatemachineRoleDefaultPolicyD3C3DA1A",
                                    "roles": [
                                      {
                                        "Ref": "ProviderwaiterstatemachineRole0C7159F9"
                                      }
                                    ]
                                  }
                                },
                                "constructInfo": {
                                  "fqn": "@aws-cdk/aws-iam.CfnPolicy",
                                  "version": "0.0.0"
                                }
                              }
                            },
                            "constructInfo": {
                              "fqn": "@aws-cdk/aws-iam.Policy",
                              "version": "0.0.0"
                            }
                          }
                        },
                        "constructInfo": {
                          "fqn": "@aws-cdk/aws-iam.Role",
                          "version": "0.0.0"
                        }
                      },
                      "Resource": {
                        "id": "Resource",
                        "path": "aws-cdk-eks-cluster-alb-controller-test/@aws-cdk--aws-eks.ClusterResourceProvider/Provider/waiter-state-machine/Resource",
                        "constructInfo": {
                          "fqn": "@aws-cdk/core.CfnResource",
                          "version": "0.0.0"
                        }
                      }
                    },
                    "constructInfo": {
                      "fqn": "@aws-cdk/core.Construct",
                      "version": "0.0.0"
                    }
                  }
                },
                "constructInfo": {
                  "fqn": "@aws-cdk/custom-resources.Provider",
                  "version": "0.0.0"
                }
              },
              "Service-principalMap": {
                "id": "Service-principalMap",
                "path": "aws-cdk-eks-cluster-alb-controller-test/@aws-cdk--aws-eks.ClusterResourceProvider/Service-principalMap",
                "constructInfo": {
                  "fqn": "@aws-cdk/core.CfnMapping",
                  "version": "0.0.0"
                }
              },
              "awscdkeksclusteralbcontrollertestawscdkawseksClusterResourceProviderframeworkonEventB8A2CF0DArn": {
                "id": "awscdkeksclusteralbcontrollertestawscdkawseksClusterResourceProviderframeworkonEventB8A2CF0DArn",
                "path": "aws-cdk-eks-cluster-alb-controller-test/@aws-cdk--aws-eks.ClusterResourceProvider/awscdkeksclusteralbcontrollertestawscdkawseksClusterResourceProviderframeworkonEventB8A2CF0DArn",
                "constructInfo": {
                  "fqn": "@aws-cdk/core.CfnOutput",
                  "version": "0.0.0"
                }
              },
              "reference-to-awscdkeksclusteralbcontrollertestAssetParameters4288ebb3652acdf2d828b7db7ca44a7162a401ace50ebb4026e84b18a02a06eeS3Bucket11BD506ARef": {
                "id": "reference-to-awscdkeksclusteralbcontrollertestAssetParameters4288ebb3652acdf2d828b7db7ca44a7162a401ace50ebb4026e84b18a02a06eeS3Bucket11BD506ARef",
                "path": "aws-cdk-eks-cluster-alb-controller-test/@aws-cdk--aws-eks.ClusterResourceProvider/reference-to-awscdkeksclusteralbcontrollertestAssetParameters4288ebb3652acdf2d828b7db7ca44a7162a401ace50ebb4026e84b18a02a06eeS3Bucket11BD506ARef",
                "constructInfo": {
                  "fqn": "@aws-cdk/core.CfnParameter",
                  "version": "0.0.0"
                }
              },
              "reference-to-awscdkeksclusteralbcontrollertestAssetParameters4288ebb3652acdf2d828b7db7ca44a7162a401ace50ebb4026e84b18a02a06eeS3VersionKeyCDACFD96Ref": {
                "id": "reference-to-awscdkeksclusteralbcontrollertestAssetParameters4288ebb3652acdf2d828b7db7ca44a7162a401ace50ebb4026e84b18a02a06eeS3VersionKeyCDACFD96Ref",
                "path": "aws-cdk-eks-cluster-alb-controller-test/@aws-cdk--aws-eks.ClusterResourceProvider/reference-to-awscdkeksclusteralbcontrollertestAssetParameters4288ebb3652acdf2d828b7db7ca44a7162a401ace50ebb4026e84b18a02a06eeS3VersionKeyCDACFD96Ref",
                "constructInfo": {
                  "fqn": "@aws-cdk/core.CfnParameter",
                  "version": "0.0.0"
                }
              },
              "reference-to-awscdkeksclusteralbcontrollertestClusterCreationRoleA16C24E9Arn": {
                "id": "reference-to-awscdkeksclusteralbcontrollertestClusterCreationRoleA16C24E9Arn",
                "path": "aws-cdk-eks-cluster-alb-controller-test/@aws-cdk--aws-eks.ClusterResourceProvider/reference-to-awscdkeksclusteralbcontrollertestClusterCreationRoleA16C24E9Arn",
                "constructInfo": {
                  "fqn": "@aws-cdk/core.CfnParameter",
                  "version": "0.0.0"
                }
              },
              "reference-to-awscdkeksclusteralbcontrollertestAssetParameters4b85e8c141d9b886acbf891007402913e39574073ba1f533288a75c9f56082c6S3Bucket36B2341ERef": {
                "id": "reference-to-awscdkeksclusteralbcontrollertestAssetParameters4b85e8c141d9b886acbf891007402913e39574073ba1f533288a75c9f56082c6S3Bucket36B2341ERef",
                "path": "aws-cdk-eks-cluster-alb-controller-test/@aws-cdk--aws-eks.ClusterResourceProvider/reference-to-awscdkeksclusteralbcontrollertestAssetParameters4b85e8c141d9b886acbf891007402913e39574073ba1f533288a75c9f56082c6S3Bucket36B2341ERef",
                "constructInfo": {
                  "fqn": "@aws-cdk/core.CfnParameter",
                  "version": "0.0.0"
                }
              },
              "reference-to-awscdkeksclusteralbcontrollertestAssetParameters4b85e8c141d9b886acbf891007402913e39574073ba1f533288a75c9f56082c6S3VersionKey9CC8F804Ref": {
                "id": "reference-to-awscdkeksclusteralbcontrollertestAssetParameters4b85e8c141d9b886acbf891007402913e39574073ba1f533288a75c9f56082c6S3VersionKey9CC8F804Ref",
                "path": "aws-cdk-eks-cluster-alb-controller-test/@aws-cdk--aws-eks.ClusterResourceProvider/reference-to-awscdkeksclusteralbcontrollertestAssetParameters4b85e8c141d9b886acbf891007402913e39574073ba1f533288a75c9f56082c6S3VersionKey9CC8F804Ref",
                "constructInfo": {
                  "fqn": "@aws-cdk/core.CfnParameter",
                  "version": "0.0.0"
                }
              },
              "reference-to-awscdkeksclusteralbcontrollertestAssetParameters8dd02cc4ac473ca5b08800e92edaa31a1a7db4005928021d029c5363584f11b9S3Bucket7C737781Ref": {
                "id": "reference-to-awscdkeksclusteralbcontrollertestAssetParameters8dd02cc4ac473ca5b08800e92edaa31a1a7db4005928021d029c5363584f11b9S3Bucket7C737781Ref",
                "path": "aws-cdk-eks-cluster-alb-controller-test/@aws-cdk--aws-eks.ClusterResourceProvider/reference-to-awscdkeksclusteralbcontrollertestAssetParameters8dd02cc4ac473ca5b08800e92edaa31a1a7db4005928021d029c5363584f11b9S3Bucket7C737781Ref",
                "constructInfo": {
                  "fqn": "@aws-cdk/core.CfnParameter",
                  "version": "0.0.0"
                }
              },
              "reference-to-awscdkeksclusteralbcontrollertestAssetParameters8dd02cc4ac473ca5b08800e92edaa31a1a7db4005928021d029c5363584f11b9S3VersionKey16C09CC3Ref": {
                "id": "reference-to-awscdkeksclusteralbcontrollertestAssetParameters8dd02cc4ac473ca5b08800e92edaa31a1a7db4005928021d029c5363584f11b9S3VersionKey16C09CC3Ref",
                "path": "aws-cdk-eks-cluster-alb-controller-test/@aws-cdk--aws-eks.ClusterResourceProvider/reference-to-awscdkeksclusteralbcontrollertestAssetParameters8dd02cc4ac473ca5b08800e92edaa31a1a7db4005928021d029c5363584f11b9S3VersionKey16C09CC3Ref",
                "constructInfo": {
                  "fqn": "@aws-cdk/core.CfnParameter",
                  "version": "0.0.0"
                }
              }
            },
            "constructInfo": {
              "fqn": "@aws-cdk/core.NestedStack",
              "version": "0.0.0"
            }
          },
          "@aws-cdk--aws-eks.ClusterResourceProvider.NestedStack": {
            "id": "@aws-cdk--aws-eks.ClusterResourceProvider.NestedStack",
            "path": "aws-cdk-eks-cluster-alb-controller-test/@aws-cdk--aws-eks.ClusterResourceProvider.NestedStack",
            "children": {
              "@aws-cdk--aws-eks.ClusterResourceProvider.NestedStackResource": {
                "id": "@aws-cdk--aws-eks.ClusterResourceProvider.NestedStackResource",
                "path": "aws-cdk-eks-cluster-alb-controller-test/@aws-cdk--aws-eks.ClusterResourceProvider.NestedStack/@aws-cdk--aws-eks.ClusterResourceProvider.NestedStackResource",
                "attributes": {
                  "aws:cdk:cloudformation:type": "AWS::CloudFormation::Stack",
                  "aws:cdk:cloudformation:props": {
                    "templateUrl": {
                      "Fn::Join": [
                        "",
                        [
                          "https://s3.",
                          {
                            "Ref": "AWS::Region"
                          },
                          ".",
                          {
                            "Ref": "AWS::URLSuffix"
                          },
                          "/",
                          {
<<<<<<< HEAD
                            "Ref": "AssetParameters7b54de771a249bc16a7bc0da2bd496c082da7220166a29d491aad84a1f099811S3Bucket08C1AD02"
=======
                            "Ref": "AssetParameterscbe8f1f0f5ae6b04415748d4b68792a532bb438711d2bcfa8dd4559a869ce9dbS3BucketF81C57D9"
>>>>>>> 50521911
                          },
                          "/",
                          {
                            "Fn::Select": [
                              0,
                              {
                                "Fn::Split": [
                                  "||",
                                  {
<<<<<<< HEAD
                                    "Ref": "AssetParameters7b54de771a249bc16a7bc0da2bd496c082da7220166a29d491aad84a1f099811S3VersionKey7D55767F"
=======
                                    "Ref": "AssetParameterscbe8f1f0f5ae6b04415748d4b68792a532bb438711d2bcfa8dd4559a869ce9dbS3VersionKeyAE223BF5"
>>>>>>> 50521911
                                  }
                                ]
                              }
                            ]
                          },
                          {
                            "Fn::Select": [
                              1,
                              {
                                "Fn::Split": [
                                  "||",
                                  {
<<<<<<< HEAD
                                    "Ref": "AssetParameters7b54de771a249bc16a7bc0da2bd496c082da7220166a29d491aad84a1f099811S3VersionKey7D55767F"
=======
                                    "Ref": "AssetParameterscbe8f1f0f5ae6b04415748d4b68792a532bb438711d2bcfa8dd4559a869ce9dbS3VersionKeyAE223BF5"
>>>>>>> 50521911
                                  }
                                ]
                              }
                            ]
                          }
                        ]
                      ]
                    },
                    "parameters": {
                      "referencetoawscdkeksclusteralbcontrollertestAssetParameters4288ebb3652acdf2d828b7db7ca44a7162a401ace50ebb4026e84b18a02a06eeS3Bucket11BD506ARef": {
                        "Ref": "AssetParameters4288ebb3652acdf2d828b7db7ca44a7162a401ace50ebb4026e84b18a02a06eeS3Bucket4E7CD097"
                      },
                      "referencetoawscdkeksclusteralbcontrollertestAssetParameters4288ebb3652acdf2d828b7db7ca44a7162a401ace50ebb4026e84b18a02a06eeS3VersionKeyCDACFD96Ref": {
                        "Ref": "AssetParameters4288ebb3652acdf2d828b7db7ca44a7162a401ace50ebb4026e84b18a02a06eeS3VersionKey93D16224"
                      },
                      "referencetoawscdkeksclusteralbcontrollertestClusterCreationRoleA16C24E9Arn": {
                        "Fn::GetAtt": [
                          "ClusterCreationRole360249B6",
                          "Arn"
                        ]
                      },
                      "referencetoawscdkeksclusteralbcontrollertestAssetParameters4b85e8c141d9b886acbf891007402913e39574073ba1f533288a75c9f56082c6S3Bucket36B2341ERef": {
                        "Ref": "AssetParameters4b85e8c141d9b886acbf891007402913e39574073ba1f533288a75c9f56082c6S3Bucket5017D348"
                      },
                      "referencetoawscdkeksclusteralbcontrollertestAssetParameters4b85e8c141d9b886acbf891007402913e39574073ba1f533288a75c9f56082c6S3VersionKey9CC8F804Ref": {
                        "Ref": "AssetParameters4b85e8c141d9b886acbf891007402913e39574073ba1f533288a75c9f56082c6S3VersionKeyAC941219"
                      },
                      "referencetoawscdkeksclusteralbcontrollertestAssetParameters8dd02cc4ac473ca5b08800e92edaa31a1a7db4005928021d029c5363584f11b9S3Bucket7C737781Ref": {
                        "Ref": "AssetParameters8dd02cc4ac473ca5b08800e92edaa31a1a7db4005928021d029c5363584f11b9S3Bucket40DFAF90"
                      },
                      "referencetoawscdkeksclusteralbcontrollertestAssetParameters8dd02cc4ac473ca5b08800e92edaa31a1a7db4005928021d029c5363584f11b9S3VersionKey16C09CC3Ref": {
                        "Ref": "AssetParameters8dd02cc4ac473ca5b08800e92edaa31a1a7db4005928021d029c5363584f11b9S3VersionKey36104212"
                      }
                    }
                  }
                },
                "constructInfo": {
                  "fqn": "@aws-cdk/core.CfnStack",
                  "version": "0.0.0"
                }
              }
            },
            "constructInfo": {
              "fqn": "@aws-cdk/core.Construct",
              "version": "0.0.0"
            }
          },
          "AssetParameters": {
            "id": "AssetParameters",
            "path": "aws-cdk-eks-cluster-alb-controller-test/AssetParameters",
            "children": {
              "4288ebb3652acdf2d828b7db7ca44a7162a401ace50ebb4026e84b18a02a06ee": {
                "id": "4288ebb3652acdf2d828b7db7ca44a7162a401ace50ebb4026e84b18a02a06ee",
                "path": "aws-cdk-eks-cluster-alb-controller-test/AssetParameters/4288ebb3652acdf2d828b7db7ca44a7162a401ace50ebb4026e84b18a02a06ee",
                "children": {
                  "S3Bucket": {
                    "id": "S3Bucket",
                    "path": "aws-cdk-eks-cluster-alb-controller-test/AssetParameters/4288ebb3652acdf2d828b7db7ca44a7162a401ace50ebb4026e84b18a02a06ee/S3Bucket",
                    "constructInfo": {
                      "fqn": "@aws-cdk/core.CfnParameter",
                      "version": "0.0.0"
                    }
                  },
                  "S3VersionKey": {
                    "id": "S3VersionKey",
                    "path": "aws-cdk-eks-cluster-alb-controller-test/AssetParameters/4288ebb3652acdf2d828b7db7ca44a7162a401ace50ebb4026e84b18a02a06ee/S3VersionKey",
                    "constructInfo": {
                      "fqn": "@aws-cdk/core.CfnParameter",
                      "version": "0.0.0"
                    }
                  },
                  "ArtifactHash": {
                    "id": "ArtifactHash",
                    "path": "aws-cdk-eks-cluster-alb-controller-test/AssetParameters/4288ebb3652acdf2d828b7db7ca44a7162a401ace50ebb4026e84b18a02a06ee/ArtifactHash",
                    "constructInfo": {
                      "fqn": "@aws-cdk/core.CfnParameter",
                      "version": "0.0.0"
                    }
                  }
                },
                "constructInfo": {
                  "fqn": "@aws-cdk/core.Construct",
                  "version": "0.0.0"
                }
              },
              "4b85e8c141d9b886acbf891007402913e39574073ba1f533288a75c9f56082c6": {
                "id": "4b85e8c141d9b886acbf891007402913e39574073ba1f533288a75c9f56082c6",
                "path": "aws-cdk-eks-cluster-alb-controller-test/AssetParameters/4b85e8c141d9b886acbf891007402913e39574073ba1f533288a75c9f56082c6",
                "children": {
                  "S3Bucket": {
                    "id": "S3Bucket",
                    "path": "aws-cdk-eks-cluster-alb-controller-test/AssetParameters/4b85e8c141d9b886acbf891007402913e39574073ba1f533288a75c9f56082c6/S3Bucket",
                    "constructInfo": {
                      "fqn": "@aws-cdk/core.CfnParameter",
                      "version": "0.0.0"
                    }
                  },
                  "S3VersionKey": {
                    "id": "S3VersionKey",
                    "path": "aws-cdk-eks-cluster-alb-controller-test/AssetParameters/4b85e8c141d9b886acbf891007402913e39574073ba1f533288a75c9f56082c6/S3VersionKey",
                    "constructInfo": {
                      "fqn": "@aws-cdk/core.CfnParameter",
                      "version": "0.0.0"
                    }
                  },
                  "ArtifactHash": {
                    "id": "ArtifactHash",
                    "path": "aws-cdk-eks-cluster-alb-controller-test/AssetParameters/4b85e8c141d9b886acbf891007402913e39574073ba1f533288a75c9f56082c6/ArtifactHash",
                    "constructInfo": {
                      "fqn": "@aws-cdk/core.CfnParameter",
                      "version": "0.0.0"
                    }
                  }
                },
                "constructInfo": {
                  "fqn": "@aws-cdk/core.Construct",
                  "version": "0.0.0"
                }
              },
              "8dd02cc4ac473ca5b08800e92edaa31a1a7db4005928021d029c5363584f11b9": {
                "id": "8dd02cc4ac473ca5b08800e92edaa31a1a7db4005928021d029c5363584f11b9",
                "path": "aws-cdk-eks-cluster-alb-controller-test/AssetParameters/8dd02cc4ac473ca5b08800e92edaa31a1a7db4005928021d029c5363584f11b9",
                "children": {
                  "S3Bucket": {
                    "id": "S3Bucket",
                    "path": "aws-cdk-eks-cluster-alb-controller-test/AssetParameters/8dd02cc4ac473ca5b08800e92edaa31a1a7db4005928021d029c5363584f11b9/S3Bucket",
                    "constructInfo": {
                      "fqn": "@aws-cdk/core.CfnParameter",
                      "version": "0.0.0"
                    }
                  },
                  "S3VersionKey": {
                    "id": "S3VersionKey",
                    "path": "aws-cdk-eks-cluster-alb-controller-test/AssetParameters/8dd02cc4ac473ca5b08800e92edaa31a1a7db4005928021d029c5363584f11b9/S3VersionKey",
                    "constructInfo": {
                      "fqn": "@aws-cdk/core.CfnParameter",
                      "version": "0.0.0"
                    }
                  },
                  "ArtifactHash": {
                    "id": "ArtifactHash",
                    "path": "aws-cdk-eks-cluster-alb-controller-test/AssetParameters/8dd02cc4ac473ca5b08800e92edaa31a1a7db4005928021d029c5363584f11b9/ArtifactHash",
                    "constructInfo": {
                      "fqn": "@aws-cdk/core.CfnParameter",
                      "version": "0.0.0"
                    }
                  }
                },
                "constructInfo": {
                  "fqn": "@aws-cdk/core.Construct",
                  "version": "0.0.0"
                }
              },
              "07a1c6a504be72dba3e9bc5b12cc2b5b0e83ea5c6ba10a4128da5c2180f3f963": {
                "id": "07a1c6a504be72dba3e9bc5b12cc2b5b0e83ea5c6ba10a4128da5c2180f3f963",
                "path": "aws-cdk-eks-cluster-alb-controller-test/AssetParameters/07a1c6a504be72dba3e9bc5b12cc2b5b0e83ea5c6ba10a4128da5c2180f3f963",
                "children": {
                  "S3Bucket": {
                    "id": "S3Bucket",
                    "path": "aws-cdk-eks-cluster-alb-controller-test/AssetParameters/07a1c6a504be72dba3e9bc5b12cc2b5b0e83ea5c6ba10a4128da5c2180f3f963/S3Bucket",
                    "constructInfo": {
                      "fqn": "@aws-cdk/core.CfnParameter",
                      "version": "0.0.0"
                    }
                  },
                  "S3VersionKey": {
                    "id": "S3VersionKey",
                    "path": "aws-cdk-eks-cluster-alb-controller-test/AssetParameters/07a1c6a504be72dba3e9bc5b12cc2b5b0e83ea5c6ba10a4128da5c2180f3f963/S3VersionKey",
                    "constructInfo": {
                      "fqn": "@aws-cdk/core.CfnParameter",
                      "version": "0.0.0"
                    }
                  },
                  "ArtifactHash": {
                    "id": "ArtifactHash",
                    "path": "aws-cdk-eks-cluster-alb-controller-test/AssetParameters/07a1c6a504be72dba3e9bc5b12cc2b5b0e83ea5c6ba10a4128da5c2180f3f963/ArtifactHash",
                    "constructInfo": {
                      "fqn": "@aws-cdk/core.CfnParameter",
                      "version": "0.0.0"
                    }
                  }
                },
                "constructInfo": {
                  "fqn": "@aws-cdk/core.Construct",
                  "version": "0.0.0"
                }
              },
<<<<<<< HEAD
              "e6b3c8169ff937ea363b0bb4d13b24b0a38c958c42318f72066e3e59f0148c2c": {
                "id": "e6b3c8169ff937ea363b0bb4d13b24b0a38c958c42318f72066e3e59f0148c2c",
                "path": "aws-cdk-eks-cluster-alb-controller-test/AssetParameters/e6b3c8169ff937ea363b0bb4d13b24b0a38c958c42318f72066e3e59f0148c2c",
                "children": {
                  "S3Bucket": {
                    "id": "S3Bucket",
                    "path": "aws-cdk-eks-cluster-alb-controller-test/AssetParameters/e6b3c8169ff937ea363b0bb4d13b24b0a38c958c42318f72066e3e59f0148c2c/S3Bucket",
=======
              "74ffc8606670c67d6fb0102782b44a64a139c8f4aca1f9c0de934bb6517010e7": {
                "id": "74ffc8606670c67d6fb0102782b44a64a139c8f4aca1f9c0de934bb6517010e7",
                "path": "aws-cdk-eks-cluster-alb-controller-test/AssetParameters/74ffc8606670c67d6fb0102782b44a64a139c8f4aca1f9c0de934bb6517010e7",
                "children": {
                  "S3Bucket": {
                    "id": "S3Bucket",
                    "path": "aws-cdk-eks-cluster-alb-controller-test/AssetParameters/74ffc8606670c67d6fb0102782b44a64a139c8f4aca1f9c0de934bb6517010e7/S3Bucket",
>>>>>>> 50521911
                    "constructInfo": {
                      "fqn": "@aws-cdk/core.CfnParameter",
                      "version": "0.0.0"
                    }
                  },
                  "S3VersionKey": {
                    "id": "S3VersionKey",
<<<<<<< HEAD
                    "path": "aws-cdk-eks-cluster-alb-controller-test/AssetParameters/e6b3c8169ff937ea363b0bb4d13b24b0a38c958c42318f72066e3e59f0148c2c/S3VersionKey",
=======
                    "path": "aws-cdk-eks-cluster-alb-controller-test/AssetParameters/74ffc8606670c67d6fb0102782b44a64a139c8f4aca1f9c0de934bb6517010e7/S3VersionKey",
>>>>>>> 50521911
                    "constructInfo": {
                      "fqn": "@aws-cdk/core.CfnParameter",
                      "version": "0.0.0"
                    }
                  },
                  "ArtifactHash": {
                    "id": "ArtifactHash",
<<<<<<< HEAD
                    "path": "aws-cdk-eks-cluster-alb-controller-test/AssetParameters/e6b3c8169ff937ea363b0bb4d13b24b0a38c958c42318f72066e3e59f0148c2c/ArtifactHash",
=======
                    "path": "aws-cdk-eks-cluster-alb-controller-test/AssetParameters/74ffc8606670c67d6fb0102782b44a64a139c8f4aca1f9c0de934bb6517010e7/ArtifactHash",
>>>>>>> 50521911
                    "constructInfo": {
                      "fqn": "@aws-cdk/core.CfnParameter",
                      "version": "0.0.0"
                    }
                  }
                },
                "constructInfo": {
                  "fqn": "@aws-cdk/core.Construct",
                  "version": "0.0.0"
                }
              },
              "c6964dbf0c556ec82ce09622e99ad6f6d4e488cdaac0ef9e8492e078ec61ffed": {
                "id": "c6964dbf0c556ec82ce09622e99ad6f6d4e488cdaac0ef9e8492e078ec61ffed",
                "path": "aws-cdk-eks-cluster-alb-controller-test/AssetParameters/c6964dbf0c556ec82ce09622e99ad6f6d4e488cdaac0ef9e8492e078ec61ffed",
                "children": {
                  "S3Bucket": {
                    "id": "S3Bucket",
                    "path": "aws-cdk-eks-cluster-alb-controller-test/AssetParameters/c6964dbf0c556ec82ce09622e99ad6f6d4e488cdaac0ef9e8492e078ec61ffed/S3Bucket",
                    "constructInfo": {
                      "fqn": "@aws-cdk/core.CfnParameter",
                      "version": "0.0.0"
                    }
                  },
                  "S3VersionKey": {
                    "id": "S3VersionKey",
                    "path": "aws-cdk-eks-cluster-alb-controller-test/AssetParameters/c6964dbf0c556ec82ce09622e99ad6f6d4e488cdaac0ef9e8492e078ec61ffed/S3VersionKey",
                    "constructInfo": {
                      "fqn": "@aws-cdk/core.CfnParameter",
                      "version": "0.0.0"
                    }
                  },
                  "ArtifactHash": {
                    "id": "ArtifactHash",
                    "path": "aws-cdk-eks-cluster-alb-controller-test/AssetParameters/c6964dbf0c556ec82ce09622e99ad6f6d4e488cdaac0ef9e8492e078ec61ffed/ArtifactHash",
                    "constructInfo": {
                      "fqn": "@aws-cdk/core.CfnParameter",
                      "version": "0.0.0"
                    }
                  }
                },
                "constructInfo": {
                  "fqn": "@aws-cdk/core.Construct",
                  "version": "0.0.0"
                }
              },
              "5507835727e005832a615aef2a6b437860f432c6cd052d07c0244464aedbe2b2": {
                "id": "5507835727e005832a615aef2a6b437860f432c6cd052d07c0244464aedbe2b2",
                "path": "aws-cdk-eks-cluster-alb-controller-test/AssetParameters/5507835727e005832a615aef2a6b437860f432c6cd052d07c0244464aedbe2b2",
                "children": {
                  "S3Bucket": {
                    "id": "S3Bucket",
                    "path": "aws-cdk-eks-cluster-alb-controller-test/AssetParameters/5507835727e005832a615aef2a6b437860f432c6cd052d07c0244464aedbe2b2/S3Bucket",
                    "constructInfo": {
                      "fqn": "@aws-cdk/core.CfnParameter",
                      "version": "0.0.0"
                    }
                  },
                  "S3VersionKey": {
                    "id": "S3VersionKey",
                    "path": "aws-cdk-eks-cluster-alb-controller-test/AssetParameters/5507835727e005832a615aef2a6b437860f432c6cd052d07c0244464aedbe2b2/S3VersionKey",
                    "constructInfo": {
                      "fqn": "@aws-cdk/core.CfnParameter",
                      "version": "0.0.0"
                    }
                  },
                  "ArtifactHash": {
                    "id": "ArtifactHash",
                    "path": "aws-cdk-eks-cluster-alb-controller-test/AssetParameters/5507835727e005832a615aef2a6b437860f432c6cd052d07c0244464aedbe2b2/ArtifactHash",
                    "constructInfo": {
                      "fqn": "@aws-cdk/core.CfnParameter",
                      "version": "0.0.0"
                    }
                  }
                },
                "constructInfo": {
                  "fqn": "@aws-cdk/core.Construct",
                  "version": "0.0.0"
                }
              },
              "f850d967c52a5f64e6436dc84abdde4d86197f2a0871f5ab27c79647a91d0bf4": {
                "id": "f850d967c52a5f64e6436dc84abdde4d86197f2a0871f5ab27c79647a91d0bf4",
                "path": "aws-cdk-eks-cluster-alb-controller-test/AssetParameters/f850d967c52a5f64e6436dc84abdde4d86197f2a0871f5ab27c79647a91d0bf4",
                "children": {
                  "S3Bucket": {
                    "id": "S3Bucket",
                    "path": "aws-cdk-eks-cluster-alb-controller-test/AssetParameters/f850d967c52a5f64e6436dc84abdde4d86197f2a0871f5ab27c79647a91d0bf4/S3Bucket",
                    "constructInfo": {
                      "fqn": "@aws-cdk/core.CfnParameter",
                      "version": "0.0.0"
                    }
                  },
                  "S3VersionKey": {
                    "id": "S3VersionKey",
                    "path": "aws-cdk-eks-cluster-alb-controller-test/AssetParameters/f850d967c52a5f64e6436dc84abdde4d86197f2a0871f5ab27c79647a91d0bf4/S3VersionKey",
                    "constructInfo": {
                      "fqn": "@aws-cdk/core.CfnParameter",
                      "version": "0.0.0"
                    }
                  },
                  "ArtifactHash": {
                    "id": "ArtifactHash",
                    "path": "aws-cdk-eks-cluster-alb-controller-test/AssetParameters/f850d967c52a5f64e6436dc84abdde4d86197f2a0871f5ab27c79647a91d0bf4/ArtifactHash",
                    "constructInfo": {
                      "fqn": "@aws-cdk/core.CfnParameter",
                      "version": "0.0.0"
                    }
                  }
                },
                "constructInfo": {
                  "fqn": "@aws-cdk/core.Construct",
                  "version": "0.0.0"
                }
              },
              "5f49893093e1ad14831626016699156d48da5f0890f19eb930bc3c46cf5f636d": {
                "id": "5f49893093e1ad14831626016699156d48da5f0890f19eb930bc3c46cf5f636d",
                "path": "aws-cdk-eks-cluster-alb-controller-test/AssetParameters/5f49893093e1ad14831626016699156d48da5f0890f19eb930bc3c46cf5f636d",
                "children": {
                  "S3Bucket": {
                    "id": "S3Bucket",
                    "path": "aws-cdk-eks-cluster-alb-controller-test/AssetParameters/5f49893093e1ad14831626016699156d48da5f0890f19eb930bc3c46cf5f636d/S3Bucket",
                    "constructInfo": {
                      "fqn": "@aws-cdk/core.CfnParameter",
                      "version": "0.0.0"
                    }
                  },
                  "S3VersionKey": {
                    "id": "S3VersionKey",
                    "path": "aws-cdk-eks-cluster-alb-controller-test/AssetParameters/5f49893093e1ad14831626016699156d48da5f0890f19eb930bc3c46cf5f636d/S3VersionKey",
                    "constructInfo": {
                      "fqn": "@aws-cdk/core.CfnParameter",
                      "version": "0.0.0"
                    }
                  },
                  "ArtifactHash": {
                    "id": "ArtifactHash",
                    "path": "aws-cdk-eks-cluster-alb-controller-test/AssetParameters/5f49893093e1ad14831626016699156d48da5f0890f19eb930bc3c46cf5f636d/ArtifactHash",
                    "constructInfo": {
                      "fqn": "@aws-cdk/core.CfnParameter",
                      "version": "0.0.0"
                    }
                  }
                },
                "constructInfo": {
                  "fqn": "@aws-cdk/core.Construct",
                  "version": "0.0.0"
                }
              },
<<<<<<< HEAD
              "7b54de771a249bc16a7bc0da2bd496c082da7220166a29d491aad84a1f099811": {
                "id": "7b54de771a249bc16a7bc0da2bd496c082da7220166a29d491aad84a1f099811",
                "path": "aws-cdk-eks-cluster-alb-controller-test/AssetParameters/7b54de771a249bc16a7bc0da2bd496c082da7220166a29d491aad84a1f099811",
                "children": {
                  "S3Bucket": {
                    "id": "S3Bucket",
                    "path": "aws-cdk-eks-cluster-alb-controller-test/AssetParameters/7b54de771a249bc16a7bc0da2bd496c082da7220166a29d491aad84a1f099811/S3Bucket",
=======
              "cbe8f1f0f5ae6b04415748d4b68792a532bb438711d2bcfa8dd4559a869ce9db": {
                "id": "cbe8f1f0f5ae6b04415748d4b68792a532bb438711d2bcfa8dd4559a869ce9db",
                "path": "aws-cdk-eks-cluster-alb-controller-test/AssetParameters/cbe8f1f0f5ae6b04415748d4b68792a532bb438711d2bcfa8dd4559a869ce9db",
                "children": {
                  "S3Bucket": {
                    "id": "S3Bucket",
                    "path": "aws-cdk-eks-cluster-alb-controller-test/AssetParameters/cbe8f1f0f5ae6b04415748d4b68792a532bb438711d2bcfa8dd4559a869ce9db/S3Bucket",
>>>>>>> 50521911
                    "constructInfo": {
                      "fqn": "@aws-cdk/core.CfnParameter",
                      "version": "0.0.0"
                    }
                  },
                  "S3VersionKey": {
                    "id": "S3VersionKey",
<<<<<<< HEAD
                    "path": "aws-cdk-eks-cluster-alb-controller-test/AssetParameters/7b54de771a249bc16a7bc0da2bd496c082da7220166a29d491aad84a1f099811/S3VersionKey",
=======
                    "path": "aws-cdk-eks-cluster-alb-controller-test/AssetParameters/cbe8f1f0f5ae6b04415748d4b68792a532bb438711d2bcfa8dd4559a869ce9db/S3VersionKey",
>>>>>>> 50521911
                    "constructInfo": {
                      "fqn": "@aws-cdk/core.CfnParameter",
                      "version": "0.0.0"
                    }
                  },
                  "ArtifactHash": {
                    "id": "ArtifactHash",
<<<<<<< HEAD
                    "path": "aws-cdk-eks-cluster-alb-controller-test/AssetParameters/7b54de771a249bc16a7bc0da2bd496c082da7220166a29d491aad84a1f099811/ArtifactHash",
=======
                    "path": "aws-cdk-eks-cluster-alb-controller-test/AssetParameters/cbe8f1f0f5ae6b04415748d4b68792a532bb438711d2bcfa8dd4559a869ce9db/ArtifactHash",
>>>>>>> 50521911
                    "constructInfo": {
                      "fqn": "@aws-cdk/core.CfnParameter",
                      "version": "0.0.0"
                    }
                  }
                },
                "constructInfo": {
                  "fqn": "@aws-cdk/core.Construct",
                  "version": "0.0.0"
                }
              },
<<<<<<< HEAD
              "bde623c0a776c736b578873aa4cbbd0c5619e15f3e9ab0ee9faf77f1b0bbf936": {
                "id": "bde623c0a776c736b578873aa4cbbd0c5619e15f3e9ab0ee9faf77f1b0bbf936",
                "path": "aws-cdk-eks-cluster-alb-controller-test/AssetParameters/bde623c0a776c736b578873aa4cbbd0c5619e15f3e9ab0ee9faf77f1b0bbf936",
                "children": {
                  "S3Bucket": {
                    "id": "S3Bucket",
                    "path": "aws-cdk-eks-cluster-alb-controller-test/AssetParameters/bde623c0a776c736b578873aa4cbbd0c5619e15f3e9ab0ee9faf77f1b0bbf936/S3Bucket",
=======
              "d5fa5acf01ae51add05b054449b70f87391c8577d1cee54792aba38592a467b2": {
                "id": "d5fa5acf01ae51add05b054449b70f87391c8577d1cee54792aba38592a467b2",
                "path": "aws-cdk-eks-cluster-alb-controller-test/AssetParameters/d5fa5acf01ae51add05b054449b70f87391c8577d1cee54792aba38592a467b2",
                "children": {
                  "S3Bucket": {
                    "id": "S3Bucket",
                    "path": "aws-cdk-eks-cluster-alb-controller-test/AssetParameters/d5fa5acf01ae51add05b054449b70f87391c8577d1cee54792aba38592a467b2/S3Bucket",
>>>>>>> 50521911
                    "constructInfo": {
                      "fqn": "@aws-cdk/core.CfnParameter",
                      "version": "0.0.0"
                    }
                  },
                  "S3VersionKey": {
                    "id": "S3VersionKey",
<<<<<<< HEAD
                    "path": "aws-cdk-eks-cluster-alb-controller-test/AssetParameters/bde623c0a776c736b578873aa4cbbd0c5619e15f3e9ab0ee9faf77f1b0bbf936/S3VersionKey",
=======
                    "path": "aws-cdk-eks-cluster-alb-controller-test/AssetParameters/d5fa5acf01ae51add05b054449b70f87391c8577d1cee54792aba38592a467b2/S3VersionKey",
>>>>>>> 50521911
                    "constructInfo": {
                      "fqn": "@aws-cdk/core.CfnParameter",
                      "version": "0.0.0"
                    }
                  },
                  "ArtifactHash": {
                    "id": "ArtifactHash",
<<<<<<< HEAD
                    "path": "aws-cdk-eks-cluster-alb-controller-test/AssetParameters/bde623c0a776c736b578873aa4cbbd0c5619e15f3e9ab0ee9faf77f1b0bbf936/ArtifactHash",
=======
                    "path": "aws-cdk-eks-cluster-alb-controller-test/AssetParameters/d5fa5acf01ae51add05b054449b70f87391c8577d1cee54792aba38592a467b2/ArtifactHash",
>>>>>>> 50521911
                    "constructInfo": {
                      "fqn": "@aws-cdk/core.CfnParameter",
                      "version": "0.0.0"
                    }
                  }
                },
                "constructInfo": {
                  "fqn": "@aws-cdk/core.Construct",
                  "version": "0.0.0"
                }
              }
            },
            "constructInfo": {
              "fqn": "@aws-cdk/core.Construct",
              "version": "0.0.0"
            }
          },
          "@aws-cdk--aws-eks.KubectlProvider": {
            "id": "@aws-cdk--aws-eks.KubectlProvider",
            "path": "aws-cdk-eks-cluster-alb-controller-test/@aws-cdk--aws-eks.KubectlProvider",
            "children": {
              "Handler": {
                "id": "Handler",
                "path": "aws-cdk-eks-cluster-alb-controller-test/@aws-cdk--aws-eks.KubectlProvider/Handler",
                "children": {
                  "ServiceRole": {
                    "id": "ServiceRole",
                    "path": "aws-cdk-eks-cluster-alb-controller-test/@aws-cdk--aws-eks.KubectlProvider/Handler/ServiceRole",
                    "children": {
                      "Resource": {
                        "id": "Resource",
                        "path": "aws-cdk-eks-cluster-alb-controller-test/@aws-cdk--aws-eks.KubectlProvider/Handler/ServiceRole/Resource",
                        "attributes": {
                          "aws:cdk:cloudformation:type": "AWS::IAM::Role",
                          "aws:cdk:cloudformation:props": {
                            "assumeRolePolicyDocument": {
                              "Statement": [
                                {
                                  "Action": "sts:AssumeRole",
                                  "Effect": "Allow",
                                  "Principal": {
                                    "Service": "lambda.amazonaws.com"
                                  }
                                }
                              ],
                              "Version": "2012-10-17"
                            },
                            "managedPolicyArns": [
                              {
                                "Fn::Join": [
                                  "",
                                  [
                                    "arn:",
                                    {
                                      "Ref": "AWS::Partition"
                                    },
                                    ":iam::aws:policy/service-role/AWSLambdaBasicExecutionRole"
                                  ]
                                ]
                              },
                              {
                                "Fn::Join": [
                                  "",
                                  [
                                    "arn:",
                                    {
                                      "Ref": "AWS::Partition"
                                    },
                                    ":iam::aws:policy/service-role/AWSLambdaVPCAccessExecutionRole"
                                  ]
                                ]
                              },
                              {
                                "Fn::Join": [
                                  "",
                                  [
                                    "arn:",
                                    {
                                      "Ref": "AWS::Partition"
                                    },
                                    ":iam::aws:policy/AmazonEC2ContainerRegistryReadOnly"
                                  ]
                                ]
                              }
                            ]
                          }
                        },
                        "constructInfo": {
                          "fqn": "@aws-cdk/aws-iam.CfnRole",
                          "version": "0.0.0"
                        }
                      },
                      "DefaultPolicy": {
                        "id": "DefaultPolicy",
                        "path": "aws-cdk-eks-cluster-alb-controller-test/@aws-cdk--aws-eks.KubectlProvider/Handler/ServiceRole/DefaultPolicy",
                        "children": {
                          "Resource": {
                            "id": "Resource",
                            "path": "aws-cdk-eks-cluster-alb-controller-test/@aws-cdk--aws-eks.KubectlProvider/Handler/ServiceRole/DefaultPolicy/Resource",
                            "attributes": {
                              "aws:cdk:cloudformation:type": "AWS::IAM::Policy",
                              "aws:cdk:cloudformation:props": {
                                "policyDocument": {
                                  "Statement": [
                                    {
                                      "Action": "eks:DescribeCluster",
                                      "Effect": "Allow",
                                      "Resource": {
                                        "Ref": "referencetoawscdkeksclusteralbcontrollertestCluster80A60A64Arn"
                                      }
                                    },
                                    {
                                      "Action": "sts:AssumeRole",
                                      "Effect": "Allow",
                                      "Resource": {
                                        "Ref": "referencetoawscdkeksclusteralbcontrollertestClusterCreationRoleA16C24E9Arn"
                                      }
                                    }
                                  ],
                                  "Version": "2012-10-17"
                                },
                                "policyName": "HandlerServiceRoleDefaultPolicyCBD0CC91",
                                "roles": [
                                  {
                                    "Ref": "HandlerServiceRoleFCDC14AE"
                                  }
                                ]
                              }
                            },
                            "constructInfo": {
                              "fqn": "@aws-cdk/aws-iam.CfnPolicy",
                              "version": "0.0.0"
                            }
                          }
                        },
                        "constructInfo": {
                          "fqn": "@aws-cdk/aws-iam.Policy",
                          "version": "0.0.0"
                        }
                      }
                    },
                    "constructInfo": {
                      "fqn": "@aws-cdk/aws-iam.Role",
                      "version": "0.0.0"
                    }
                  },
                  "Code": {
                    "id": "Code",
                    "path": "aws-cdk-eks-cluster-alb-controller-test/@aws-cdk--aws-eks.KubectlProvider/Handler/Code",
                    "children": {
                      "Stage": {
                        "id": "Stage",
                        "path": "aws-cdk-eks-cluster-alb-controller-test/@aws-cdk--aws-eks.KubectlProvider/Handler/Code/Stage",
                        "constructInfo": {
                          "fqn": "@aws-cdk/core.AssetStaging",
                          "version": "0.0.0"
                        }
                      },
                      "AssetBucket": {
                        "id": "AssetBucket",
                        "path": "aws-cdk-eks-cluster-alb-controller-test/@aws-cdk--aws-eks.KubectlProvider/Handler/Code/AssetBucket",
                        "constructInfo": {
                          "fqn": "@aws-cdk/aws-s3.BucketBase",
                          "version": "0.0.0"
                        }
                      }
                    },
                    "constructInfo": {
                      "fqn": "@aws-cdk/aws-s3-assets.Asset",
                      "version": "0.0.0"
                    }
                  },
                  "Resource": {
                    "id": "Resource",
                    "path": "aws-cdk-eks-cluster-alb-controller-test/@aws-cdk--aws-eks.KubectlProvider/Handler/Resource",
                    "attributes": {
                      "aws:cdk:cloudformation:type": "AWS::Lambda::Function",
                      "aws:cdk:cloudformation:props": {
                        "code": {
                          "s3Bucket": {
                            "Ref": "referencetoawscdkeksclusteralbcontrollertestAssetParameters07a1c6a504be72dba3e9bc5b12cc2b5b0e83ea5c6ba10a4128da5c2180f3f963S3Bucket8DC8E5ACRef"
                          },
                          "s3Key": {
                            "Fn::Join": [
                              "",
                              [
                                {
                                  "Fn::Select": [
                                    0,
                                    {
                                      "Fn::Split": [
                                        "||",
                                        {
                                          "Ref": "referencetoawscdkeksclusteralbcontrollertestAssetParameters07a1c6a504be72dba3e9bc5b12cc2b5b0e83ea5c6ba10a4128da5c2180f3f963S3VersionKeyCFE72E26Ref"
                                        }
                                      ]
                                    }
                                  ]
                                },
                                {
                                  "Fn::Select": [
                                    1,
                                    {
                                      "Fn::Split": [
                                        "||",
                                        {
                                          "Ref": "referencetoawscdkeksclusteralbcontrollertestAssetParameters07a1c6a504be72dba3e9bc5b12cc2b5b0e83ea5c6ba10a4128da5c2180f3f963S3VersionKeyCFE72E26Ref"
                                        }
                                      ]
                                    }
                                  ]
                                }
                              ]
                            ]
                          }
                        },
                        "role": {
                          "Fn::GetAtt": [
                            "HandlerServiceRoleFCDC14AE",
                            "Arn"
                          ]
                        },
                        "description": "onEvent handler for EKS kubectl resource provider",
                        "handler": "index.handler",
                        "layers": [
                          {
                            "Ref": "AwsCliLayerF44AAF94"
                          },
                          {
                            "Ref": "KubectlLayer600207B5"
                          }
                        ],
                        "memorySize": 1024,
                        "runtime": "python3.7",
                        "timeout": 900,
                        "vpcConfig": {
                          "subnetIds": [
                            {
                              "Ref": "referencetoawscdkeksclusteralbcontrollertestVpcPrivateSubnet1Subnet7C7DBEE5Ref"
                            },
                            {
                              "Ref": "referencetoawscdkeksclusteralbcontrollertestVpcPrivateSubnet2Subnet7FBE197ERef"
                            }
                          ],
                          "securityGroupIds": [
                            {
                              "Ref": "referencetoawscdkeksclusteralbcontrollertestCluster80A60A64ClusterSecurityGroupId"
                            }
                          ]
                        }
                      }
                    },
                    "constructInfo": {
                      "fqn": "@aws-cdk/aws-lambda.CfnFunction",
                      "version": "0.0.0"
                    }
                  }
                },
                "constructInfo": {
                  "fqn": "@aws-cdk/aws-lambda.Function",
                  "version": "0.0.0"
                }
              },
              "AwsCliLayer": {
                "id": "AwsCliLayer",
                "path": "aws-cdk-eks-cluster-alb-controller-test/@aws-cdk--aws-eks.KubectlProvider/AwsCliLayer",
                "children": {
                  "Code": {
                    "id": "Code",
                    "path": "aws-cdk-eks-cluster-alb-controller-test/@aws-cdk--aws-eks.KubectlProvider/AwsCliLayer/Code",
                    "children": {
                      "Stage": {
                        "id": "Stage",
                        "path": "aws-cdk-eks-cluster-alb-controller-test/@aws-cdk--aws-eks.KubectlProvider/AwsCliLayer/Code/Stage",
                        "constructInfo": {
                          "fqn": "@aws-cdk/core.AssetStaging",
                          "version": "0.0.0"
                        }
                      },
                      "AssetBucket": {
                        "id": "AssetBucket",
                        "path": "aws-cdk-eks-cluster-alb-controller-test/@aws-cdk--aws-eks.KubectlProvider/AwsCliLayer/Code/AssetBucket",
                        "constructInfo": {
                          "fqn": "@aws-cdk/aws-s3.BucketBase",
                          "version": "0.0.0"
                        }
                      }
                    },
                    "constructInfo": {
                      "fqn": "@aws-cdk/aws-s3-assets.Asset",
                      "version": "0.0.0"
                    }
                  },
                  "Resource": {
                    "id": "Resource",
                    "path": "aws-cdk-eks-cluster-alb-controller-test/@aws-cdk--aws-eks.KubectlProvider/AwsCliLayer/Resource",
                    "attributes": {
                      "aws:cdk:cloudformation:type": "AWS::Lambda::LayerVersion",
                      "aws:cdk:cloudformation:props": {
                        "content": {
                          "s3Bucket": {
<<<<<<< HEAD
                            "Ref": "referencetoawscdkeksclusteralbcontrollertestAssetParameterse6b3c8169ff937ea363b0bb4d13b24b0a38c958c42318f72066e3e59f0148c2cS3BucketF2375DF0Ref"
=======
                            "Ref": "referencetoawscdkeksclusteralbcontrollertestAssetParameters74ffc8606670c67d6fb0102782b44a64a139c8f4aca1f9c0de934bb6517010e7S3Bucket1DB06269Ref"
>>>>>>> 50521911
                          },
                          "s3Key": {
                            "Fn::Join": [
                              "",
                              [
                                {
                                  "Fn::Select": [
                                    0,
                                    {
                                      "Fn::Split": [
                                        "||",
                                        {
<<<<<<< HEAD
                                          "Ref": "referencetoawscdkeksclusteralbcontrollertestAssetParameterse6b3c8169ff937ea363b0bb4d13b24b0a38c958c42318f72066e3e59f0148c2cS3VersionKey6B54AA78Ref"
=======
                                          "Ref": "referencetoawscdkeksclusteralbcontrollertestAssetParameters74ffc8606670c67d6fb0102782b44a64a139c8f4aca1f9c0de934bb6517010e7S3VersionKeyB8C5F5B4Ref"
>>>>>>> 50521911
                                        }
                                      ]
                                    }
                                  ]
                                },
                                {
                                  "Fn::Select": [
                                    1,
                                    {
                                      "Fn::Split": [
                                        "||",
                                        {
<<<<<<< HEAD
                                          "Ref": "referencetoawscdkeksclusteralbcontrollertestAssetParameterse6b3c8169ff937ea363b0bb4d13b24b0a38c958c42318f72066e3e59f0148c2cS3VersionKey6B54AA78Ref"
=======
                                          "Ref": "referencetoawscdkeksclusteralbcontrollertestAssetParameters74ffc8606670c67d6fb0102782b44a64a139c8f4aca1f9c0de934bb6517010e7S3VersionKeyB8C5F5B4Ref"
>>>>>>> 50521911
                                        }
                                      ]
                                    }
                                  ]
                                }
                              ]
                            ]
                          }
                        },
                        "description": "/opt/awscli/aws"
                      }
                    },
                    "constructInfo": {
                      "fqn": "@aws-cdk/aws-lambda.CfnLayerVersion",
                      "version": "0.0.0"
                    }
                  }
                },
                "constructInfo": {
                  "fqn": "@aws-cdk/lambda-layer-awscli.AwsCliLayer",
                  "version": "0.0.0"
                }
              },
              "KubectlLayer": {
                "id": "KubectlLayer",
                "path": "aws-cdk-eks-cluster-alb-controller-test/@aws-cdk--aws-eks.KubectlProvider/KubectlLayer",
                "children": {
                  "Code": {
                    "id": "Code",
                    "path": "aws-cdk-eks-cluster-alb-controller-test/@aws-cdk--aws-eks.KubectlProvider/KubectlLayer/Code",
                    "children": {
                      "Stage": {
                        "id": "Stage",
                        "path": "aws-cdk-eks-cluster-alb-controller-test/@aws-cdk--aws-eks.KubectlProvider/KubectlLayer/Code/Stage",
                        "constructInfo": {
                          "fqn": "@aws-cdk/core.AssetStaging",
                          "version": "0.0.0"
                        }
                      },
                      "AssetBucket": {
                        "id": "AssetBucket",
                        "path": "aws-cdk-eks-cluster-alb-controller-test/@aws-cdk--aws-eks.KubectlProvider/KubectlLayer/Code/AssetBucket",
                        "constructInfo": {
                          "fqn": "@aws-cdk/aws-s3.BucketBase",
                          "version": "0.0.0"
                        }
                      }
                    },
                    "constructInfo": {
                      "fqn": "@aws-cdk/aws-s3-assets.Asset",
                      "version": "0.0.0"
                    }
                  },
                  "Resource": {
                    "id": "Resource",
                    "path": "aws-cdk-eks-cluster-alb-controller-test/@aws-cdk--aws-eks.KubectlProvider/KubectlLayer/Resource",
                    "attributes": {
                      "aws:cdk:cloudformation:type": "AWS::Lambda::LayerVersion",
                      "aws:cdk:cloudformation:props": {
                        "content": {
                          "s3Bucket": {
                            "Ref": "referencetoawscdkeksclusteralbcontrollertestAssetParametersc6964dbf0c556ec82ce09622e99ad6f6d4e488cdaac0ef9e8492e078ec61ffedS3BucketCD1CB66DRef"
                          },
                          "s3Key": {
                            "Fn::Join": [
                              "",
                              [
                                {
                                  "Fn::Select": [
                                    0,
                                    {
                                      "Fn::Split": [
                                        "||",
                                        {
                                          "Ref": "referencetoawscdkeksclusteralbcontrollertestAssetParametersc6964dbf0c556ec82ce09622e99ad6f6d4e488cdaac0ef9e8492e078ec61ffedS3VersionKey62FE5136Ref"
                                        }
                                      ]
                                    }
                                  ]
                                },
                                {
                                  "Fn::Select": [
                                    1,
                                    {
                                      "Fn::Split": [
                                        "||",
                                        {
                                          "Ref": "referencetoawscdkeksclusteralbcontrollertestAssetParametersc6964dbf0c556ec82ce09622e99ad6f6d4e488cdaac0ef9e8492e078ec61ffedS3VersionKey62FE5136Ref"
                                        }
                                      ]
                                    }
                                  ]
                                }
                              ]
                            ]
                          }
                        },
                        "description": "/opt/kubectl/kubectl and /opt/helm/helm"
                      }
                    },
                    "constructInfo": {
                      "fqn": "@aws-cdk/aws-lambda.CfnLayerVersion",
                      "version": "0.0.0"
                    }
                  }
                },
                "constructInfo": {
                  "fqn": "@aws-cdk/lambda-layer-kubectl.KubectlLayer",
                  "version": "0.0.0"
                }
              },
              "Provider": {
                "id": "Provider",
                "path": "aws-cdk-eks-cluster-alb-controller-test/@aws-cdk--aws-eks.KubectlProvider/Provider",
                "children": {
                  "framework-onEvent": {
                    "id": "framework-onEvent",
                    "path": "aws-cdk-eks-cluster-alb-controller-test/@aws-cdk--aws-eks.KubectlProvider/Provider/framework-onEvent",
                    "children": {
                      "ServiceRole": {
                        "id": "ServiceRole",
                        "path": "aws-cdk-eks-cluster-alb-controller-test/@aws-cdk--aws-eks.KubectlProvider/Provider/framework-onEvent/ServiceRole",
                        "children": {
                          "Resource": {
                            "id": "Resource",
                            "path": "aws-cdk-eks-cluster-alb-controller-test/@aws-cdk--aws-eks.KubectlProvider/Provider/framework-onEvent/ServiceRole/Resource",
                            "attributes": {
                              "aws:cdk:cloudformation:type": "AWS::IAM::Role",
                              "aws:cdk:cloudformation:props": {
                                "assumeRolePolicyDocument": {
                                  "Statement": [
                                    {
                                      "Action": "sts:AssumeRole",
                                      "Effect": "Allow",
                                      "Principal": {
                                        "Service": "lambda.amazonaws.com"
                                      }
                                    }
                                  ],
                                  "Version": "2012-10-17"
                                },
                                "managedPolicyArns": [
                                  {
                                    "Fn::Join": [
                                      "",
                                      [
                                        "arn:",
                                        {
                                          "Ref": "AWS::Partition"
                                        },
                                        ":iam::aws:policy/service-role/AWSLambdaBasicExecutionRole"
                                      ]
                                    ]
                                  },
                                  {
                                    "Fn::Join": [
                                      "",
                                      [
                                        "arn:",
                                        {
                                          "Ref": "AWS::Partition"
                                        },
                                        ":iam::aws:policy/service-role/AWSLambdaVPCAccessExecutionRole"
                                      ]
                                    ]
                                  }
                                ]
                              }
                            },
                            "constructInfo": {
                              "fqn": "@aws-cdk/aws-iam.CfnRole",
                              "version": "0.0.0"
                            }
                          },
                          "DefaultPolicy": {
                            "id": "DefaultPolicy",
                            "path": "aws-cdk-eks-cluster-alb-controller-test/@aws-cdk--aws-eks.KubectlProvider/Provider/framework-onEvent/ServiceRole/DefaultPolicy",
                            "children": {
                              "Resource": {
                                "id": "Resource",
                                "path": "aws-cdk-eks-cluster-alb-controller-test/@aws-cdk--aws-eks.KubectlProvider/Provider/framework-onEvent/ServiceRole/DefaultPolicy/Resource",
                                "attributes": {
                                  "aws:cdk:cloudformation:type": "AWS::IAM::Policy",
                                  "aws:cdk:cloudformation:props": {
                                    "policyDocument": {
                                      "Statement": [
                                        {
                                          "Action": "lambda:InvokeFunction",
                                          "Effect": "Allow",
                                          "Resource": [
                                            {
                                              "Fn::GetAtt": [
                                                "Handler886CB40B",
                                                "Arn"
                                              ]
                                            },
                                            {
                                              "Fn::Join": [
                                                "",
                                                [
                                                  {
                                                    "Fn::GetAtt": [
                                                      "Handler886CB40B",
                                                      "Arn"
                                                    ]
                                                  },
                                                  ":*"
                                                ]
                                              ]
                                            }
                                          ]
                                        }
                                      ],
                                      "Version": "2012-10-17"
                                    },
                                    "policyName": "ProviderframeworkonEventServiceRoleDefaultPolicy48CD2133",
                                    "roles": [
                                      {
                                        "Ref": "ProviderframeworkonEventServiceRole9FF04296"
                                      }
                                    ]
                                  }
                                },
                                "constructInfo": {
                                  "fqn": "@aws-cdk/aws-iam.CfnPolicy",
                                  "version": "0.0.0"
                                }
                              }
                            },
                            "constructInfo": {
                              "fqn": "@aws-cdk/aws-iam.Policy",
                              "version": "0.0.0"
                            }
                          }
                        },
                        "constructInfo": {
                          "fqn": "@aws-cdk/aws-iam.Role",
                          "version": "0.0.0"
                        }
                      },
                      "Code": {
                        "id": "Code",
                        "path": "aws-cdk-eks-cluster-alb-controller-test/@aws-cdk--aws-eks.KubectlProvider/Provider/framework-onEvent/Code",
                        "children": {
                          "Stage": {
                            "id": "Stage",
                            "path": "aws-cdk-eks-cluster-alb-controller-test/@aws-cdk--aws-eks.KubectlProvider/Provider/framework-onEvent/Code/Stage",
                            "constructInfo": {
                              "fqn": "@aws-cdk/core.AssetStaging",
                              "version": "0.0.0"
                            }
                          },
                          "AssetBucket": {
                            "id": "AssetBucket",
                            "path": "aws-cdk-eks-cluster-alb-controller-test/@aws-cdk--aws-eks.KubectlProvider/Provider/framework-onEvent/Code/AssetBucket",
                            "constructInfo": {
                              "fqn": "@aws-cdk/aws-s3.BucketBase",
                              "version": "0.0.0"
                            }
                          }
                        },
                        "constructInfo": {
                          "fqn": "@aws-cdk/aws-s3-assets.Asset",
                          "version": "0.0.0"
                        }
                      },
                      "Resource": {
                        "id": "Resource",
                        "path": "aws-cdk-eks-cluster-alb-controller-test/@aws-cdk--aws-eks.KubectlProvider/Provider/framework-onEvent/Resource",
                        "attributes": {
                          "aws:cdk:cloudformation:type": "AWS::Lambda::Function",
                          "aws:cdk:cloudformation:props": {
                            "code": {
                              "s3Bucket": {
                                "Ref": "referencetoawscdkeksclusteralbcontrollertestAssetParameters8dd02cc4ac473ca5b08800e92edaa31a1a7db4005928021d029c5363584f11b9S3Bucket7C737781Ref"
                              },
                              "s3Key": {
                                "Fn::Join": [
                                  "",
                                  [
                                    {
                                      "Fn::Select": [
                                        0,
                                        {
                                          "Fn::Split": [
                                            "||",
                                            {
                                              "Ref": "referencetoawscdkeksclusteralbcontrollertestAssetParameters8dd02cc4ac473ca5b08800e92edaa31a1a7db4005928021d029c5363584f11b9S3VersionKey16C09CC3Ref"
                                            }
                                          ]
                                        }
                                      ]
                                    },
                                    {
                                      "Fn::Select": [
                                        1,
                                        {
                                          "Fn::Split": [
                                            "||",
                                            {
                                              "Ref": "referencetoawscdkeksclusteralbcontrollertestAssetParameters8dd02cc4ac473ca5b08800e92edaa31a1a7db4005928021d029c5363584f11b9S3VersionKey16C09CC3Ref"
                                            }
                                          ]
                                        }
                                      ]
                                    }
                                  ]
                                ]
                              }
                            },
                            "role": {
                              "Fn::GetAtt": [
                                "ProviderframeworkonEventServiceRole9FF04296",
                                "Arn"
                              ]
                            },
                            "description": "AWS CDK resource provider framework - onEvent (aws-cdk-eks-cluster-alb-controller-test/@aws-cdk--aws-eks.KubectlProvider/Provider)",
                            "environment": {
                              "variables": {
                                "USER_ON_EVENT_FUNCTION_ARN": {
                                  "Fn::GetAtt": [
                                    "Handler886CB40B",
                                    "Arn"
                                  ]
                                }
                              }
                            },
                            "handler": "framework.onEvent",
                            "runtime": "nodejs12.x",
                            "timeout": 900,
                            "vpcConfig": {
                              "subnetIds": [
                                {
                                  "Ref": "referencetoawscdkeksclusteralbcontrollertestVpcPrivateSubnet1Subnet7C7DBEE5Ref"
                                },
                                {
                                  "Ref": "referencetoawscdkeksclusteralbcontrollertestVpcPrivateSubnet2Subnet7FBE197ERef"
                                }
                              ],
                              "securityGroupIds": [
                                {
                                  "Ref": "referencetoawscdkeksclusteralbcontrollertestCluster80A60A64ClusterSecurityGroupId"
                                }
                              ]
                            }
                          }
                        },
                        "constructInfo": {
                          "fqn": "@aws-cdk/aws-lambda.CfnFunction",
                          "version": "0.0.0"
                        }
                      }
                    },
                    "constructInfo": {
                      "fqn": "@aws-cdk/aws-lambda.Function",
                      "version": "0.0.0"
                    }
                  }
                },
                "constructInfo": {
                  "fqn": "@aws-cdk/custom-resources.Provider",
                  "version": "0.0.0"
                }
              },
              "awscdkeksclusteralbcontrollertestawscdkawseksKubectlProviderframeworkonEvent4AFC769CArn": {
                "id": "awscdkeksclusteralbcontrollertestawscdkawseksKubectlProviderframeworkonEvent4AFC769CArn",
                "path": "aws-cdk-eks-cluster-alb-controller-test/@aws-cdk--aws-eks.KubectlProvider/awscdkeksclusteralbcontrollertestawscdkawseksKubectlProviderframeworkonEvent4AFC769CArn",
                "constructInfo": {
                  "fqn": "@aws-cdk/core.CfnOutput",
                  "version": "0.0.0"
                }
              },
              "reference-to-awscdkeksclusteralbcontrollertestCluster80A60A64Arn": {
                "id": "reference-to-awscdkeksclusteralbcontrollertestCluster80A60A64Arn",
                "path": "aws-cdk-eks-cluster-alb-controller-test/@aws-cdk--aws-eks.KubectlProvider/reference-to-awscdkeksclusteralbcontrollertestCluster80A60A64Arn",
                "constructInfo": {
                  "fqn": "@aws-cdk/core.CfnParameter",
                  "version": "0.0.0"
                }
              },
              "reference-to-awscdkeksclusteralbcontrollertestClusterCreationRoleA16C24E9Arn": {
                "id": "reference-to-awscdkeksclusteralbcontrollertestClusterCreationRoleA16C24E9Arn",
                "path": "aws-cdk-eks-cluster-alb-controller-test/@aws-cdk--aws-eks.KubectlProvider/reference-to-awscdkeksclusteralbcontrollertestClusterCreationRoleA16C24E9Arn",
                "constructInfo": {
                  "fqn": "@aws-cdk/core.CfnParameter",
                  "version": "0.0.0"
                }
              },
              "reference-to-awscdkeksclusteralbcontrollertestAssetParameters07a1c6a504be72dba3e9bc5b12cc2b5b0e83ea5c6ba10a4128da5c2180f3f963S3Bucket8DC8E5ACRef": {
                "id": "reference-to-awscdkeksclusteralbcontrollertestAssetParameters07a1c6a504be72dba3e9bc5b12cc2b5b0e83ea5c6ba10a4128da5c2180f3f963S3Bucket8DC8E5ACRef",
                "path": "aws-cdk-eks-cluster-alb-controller-test/@aws-cdk--aws-eks.KubectlProvider/reference-to-awscdkeksclusteralbcontrollertestAssetParameters07a1c6a504be72dba3e9bc5b12cc2b5b0e83ea5c6ba10a4128da5c2180f3f963S3Bucket8DC8E5ACRef",
                "constructInfo": {
                  "fqn": "@aws-cdk/core.CfnParameter",
                  "version": "0.0.0"
                }
              },
              "reference-to-awscdkeksclusteralbcontrollertestAssetParameters07a1c6a504be72dba3e9bc5b12cc2b5b0e83ea5c6ba10a4128da5c2180f3f963S3VersionKeyCFE72E26Ref": {
                "id": "reference-to-awscdkeksclusteralbcontrollertestAssetParameters07a1c6a504be72dba3e9bc5b12cc2b5b0e83ea5c6ba10a4128da5c2180f3f963S3VersionKeyCFE72E26Ref",
                "path": "aws-cdk-eks-cluster-alb-controller-test/@aws-cdk--aws-eks.KubectlProvider/reference-to-awscdkeksclusteralbcontrollertestAssetParameters07a1c6a504be72dba3e9bc5b12cc2b5b0e83ea5c6ba10a4128da5c2180f3f963S3VersionKeyCFE72E26Ref",
                "constructInfo": {
                  "fqn": "@aws-cdk/core.CfnParameter",
                  "version": "0.0.0"
                }
              },
              "reference-to-awscdkeksclusteralbcontrollertestVpcPrivateSubnet1Subnet7C7DBEE5Ref": {
                "id": "reference-to-awscdkeksclusteralbcontrollertestVpcPrivateSubnet1Subnet7C7DBEE5Ref",
                "path": "aws-cdk-eks-cluster-alb-controller-test/@aws-cdk--aws-eks.KubectlProvider/reference-to-awscdkeksclusteralbcontrollertestVpcPrivateSubnet1Subnet7C7DBEE5Ref",
                "constructInfo": {
                  "fqn": "@aws-cdk/core.CfnParameter",
                  "version": "0.0.0"
                }
              },
              "reference-to-awscdkeksclusteralbcontrollertestVpcPrivateSubnet2Subnet7FBE197ERef": {
                "id": "reference-to-awscdkeksclusteralbcontrollertestVpcPrivateSubnet2Subnet7FBE197ERef",
                "path": "aws-cdk-eks-cluster-alb-controller-test/@aws-cdk--aws-eks.KubectlProvider/reference-to-awscdkeksclusteralbcontrollertestVpcPrivateSubnet2Subnet7FBE197ERef",
                "constructInfo": {
                  "fqn": "@aws-cdk/core.CfnParameter",
                  "version": "0.0.0"
                }
              },
              "reference-to-awscdkeksclusteralbcontrollertestCluster80A60A64ClusterSecurityGroupId": {
                "id": "reference-to-awscdkeksclusteralbcontrollertestCluster80A60A64ClusterSecurityGroupId",
                "path": "aws-cdk-eks-cluster-alb-controller-test/@aws-cdk--aws-eks.KubectlProvider/reference-to-awscdkeksclusteralbcontrollertestCluster80A60A64ClusterSecurityGroupId",
                "constructInfo": {
                  "fqn": "@aws-cdk/core.CfnParameter",
                  "version": "0.0.0"
                }
              },
<<<<<<< HEAD
              "reference-to-awscdkeksclusteralbcontrollertestAssetParameterse6b3c8169ff937ea363b0bb4d13b24b0a38c958c42318f72066e3e59f0148c2cS3BucketF2375DF0Ref": {
                "id": "reference-to-awscdkeksclusteralbcontrollertestAssetParameterse6b3c8169ff937ea363b0bb4d13b24b0a38c958c42318f72066e3e59f0148c2cS3BucketF2375DF0Ref",
                "path": "aws-cdk-eks-cluster-alb-controller-test/@aws-cdk--aws-eks.KubectlProvider/reference-to-awscdkeksclusteralbcontrollertestAssetParameterse6b3c8169ff937ea363b0bb4d13b24b0a38c958c42318f72066e3e59f0148c2cS3BucketF2375DF0Ref",
=======
              "reference-to-awscdkeksclusteralbcontrollertestAssetParameters74ffc8606670c67d6fb0102782b44a64a139c8f4aca1f9c0de934bb6517010e7S3Bucket1DB06269Ref": {
                "id": "reference-to-awscdkeksclusteralbcontrollertestAssetParameters74ffc8606670c67d6fb0102782b44a64a139c8f4aca1f9c0de934bb6517010e7S3Bucket1DB06269Ref",
                "path": "aws-cdk-eks-cluster-alb-controller-test/@aws-cdk--aws-eks.KubectlProvider/reference-to-awscdkeksclusteralbcontrollertestAssetParameters74ffc8606670c67d6fb0102782b44a64a139c8f4aca1f9c0de934bb6517010e7S3Bucket1DB06269Ref",
>>>>>>> 50521911
                "constructInfo": {
                  "fqn": "@aws-cdk/core.CfnParameter",
                  "version": "0.0.0"
                }
              },
<<<<<<< HEAD
              "reference-to-awscdkeksclusteralbcontrollertestAssetParameterse6b3c8169ff937ea363b0bb4d13b24b0a38c958c42318f72066e3e59f0148c2cS3VersionKey6B54AA78Ref": {
                "id": "reference-to-awscdkeksclusteralbcontrollertestAssetParameterse6b3c8169ff937ea363b0bb4d13b24b0a38c958c42318f72066e3e59f0148c2cS3VersionKey6B54AA78Ref",
                "path": "aws-cdk-eks-cluster-alb-controller-test/@aws-cdk--aws-eks.KubectlProvider/reference-to-awscdkeksclusteralbcontrollertestAssetParameterse6b3c8169ff937ea363b0bb4d13b24b0a38c958c42318f72066e3e59f0148c2cS3VersionKey6B54AA78Ref",
=======
              "reference-to-awscdkeksclusteralbcontrollertestAssetParameters74ffc8606670c67d6fb0102782b44a64a139c8f4aca1f9c0de934bb6517010e7S3VersionKeyB8C5F5B4Ref": {
                "id": "reference-to-awscdkeksclusteralbcontrollertestAssetParameters74ffc8606670c67d6fb0102782b44a64a139c8f4aca1f9c0de934bb6517010e7S3VersionKeyB8C5F5B4Ref",
                "path": "aws-cdk-eks-cluster-alb-controller-test/@aws-cdk--aws-eks.KubectlProvider/reference-to-awscdkeksclusteralbcontrollertestAssetParameters74ffc8606670c67d6fb0102782b44a64a139c8f4aca1f9c0de934bb6517010e7S3VersionKeyB8C5F5B4Ref",
>>>>>>> 50521911
                "constructInfo": {
                  "fqn": "@aws-cdk/core.CfnParameter",
                  "version": "0.0.0"
                }
              },
              "reference-to-awscdkeksclusteralbcontrollertestAssetParametersc6964dbf0c556ec82ce09622e99ad6f6d4e488cdaac0ef9e8492e078ec61ffedS3BucketCD1CB66DRef": {
                "id": "reference-to-awscdkeksclusteralbcontrollertestAssetParametersc6964dbf0c556ec82ce09622e99ad6f6d4e488cdaac0ef9e8492e078ec61ffedS3BucketCD1CB66DRef",
                "path": "aws-cdk-eks-cluster-alb-controller-test/@aws-cdk--aws-eks.KubectlProvider/reference-to-awscdkeksclusteralbcontrollertestAssetParametersc6964dbf0c556ec82ce09622e99ad6f6d4e488cdaac0ef9e8492e078ec61ffedS3BucketCD1CB66DRef",
                "constructInfo": {
                  "fqn": "@aws-cdk/core.CfnParameter",
                  "version": "0.0.0"
                }
              },
              "reference-to-awscdkeksclusteralbcontrollertestAssetParametersc6964dbf0c556ec82ce09622e99ad6f6d4e488cdaac0ef9e8492e078ec61ffedS3VersionKey62FE5136Ref": {
                "id": "reference-to-awscdkeksclusteralbcontrollertestAssetParametersc6964dbf0c556ec82ce09622e99ad6f6d4e488cdaac0ef9e8492e078ec61ffedS3VersionKey62FE5136Ref",
                "path": "aws-cdk-eks-cluster-alb-controller-test/@aws-cdk--aws-eks.KubectlProvider/reference-to-awscdkeksclusteralbcontrollertestAssetParametersc6964dbf0c556ec82ce09622e99ad6f6d4e488cdaac0ef9e8492e078ec61ffedS3VersionKey62FE5136Ref",
                "constructInfo": {
                  "fqn": "@aws-cdk/core.CfnParameter",
                  "version": "0.0.0"
                }
              },
              "reference-to-awscdkeksclusteralbcontrollertestAssetParameters8dd02cc4ac473ca5b08800e92edaa31a1a7db4005928021d029c5363584f11b9S3Bucket7C737781Ref": {
                "id": "reference-to-awscdkeksclusteralbcontrollertestAssetParameters8dd02cc4ac473ca5b08800e92edaa31a1a7db4005928021d029c5363584f11b9S3Bucket7C737781Ref",
                "path": "aws-cdk-eks-cluster-alb-controller-test/@aws-cdk--aws-eks.KubectlProvider/reference-to-awscdkeksclusteralbcontrollertestAssetParameters8dd02cc4ac473ca5b08800e92edaa31a1a7db4005928021d029c5363584f11b9S3Bucket7C737781Ref",
                "constructInfo": {
                  "fqn": "@aws-cdk/core.CfnParameter",
                  "version": "0.0.0"
                }
              },
              "reference-to-awscdkeksclusteralbcontrollertestAssetParameters8dd02cc4ac473ca5b08800e92edaa31a1a7db4005928021d029c5363584f11b9S3VersionKey16C09CC3Ref": {
                "id": "reference-to-awscdkeksclusteralbcontrollertestAssetParameters8dd02cc4ac473ca5b08800e92edaa31a1a7db4005928021d029c5363584f11b9S3VersionKey16C09CC3Ref",
                "path": "aws-cdk-eks-cluster-alb-controller-test/@aws-cdk--aws-eks.KubectlProvider/reference-to-awscdkeksclusteralbcontrollertestAssetParameters8dd02cc4ac473ca5b08800e92edaa31a1a7db4005928021d029c5363584f11b9S3VersionKey16C09CC3Ref",
                "constructInfo": {
                  "fqn": "@aws-cdk/core.CfnParameter",
                  "version": "0.0.0"
                }
              }
            },
            "constructInfo": {
              "fqn": "@aws-cdk/aws-eks.KubectlProvider",
              "version": "0.0.0"
            }
          },
          "@aws-cdk--aws-eks.KubectlProvider.NestedStack": {
            "id": "@aws-cdk--aws-eks.KubectlProvider.NestedStack",
            "path": "aws-cdk-eks-cluster-alb-controller-test/@aws-cdk--aws-eks.KubectlProvider.NestedStack",
            "children": {
              "@aws-cdk--aws-eks.KubectlProvider.NestedStackResource": {
                "id": "@aws-cdk--aws-eks.KubectlProvider.NestedStackResource",
                "path": "aws-cdk-eks-cluster-alb-controller-test/@aws-cdk--aws-eks.KubectlProvider.NestedStack/@aws-cdk--aws-eks.KubectlProvider.NestedStackResource",
                "attributes": {
                  "aws:cdk:cloudformation:type": "AWS::CloudFormation::Stack",
                  "aws:cdk:cloudformation:props": {
                    "templateUrl": {
                      "Fn::Join": [
                        "",
                        [
                          "https://s3.",
                          {
                            "Ref": "AWS::Region"
                          },
                          ".",
                          {
                            "Ref": "AWS::URLSuffix"
                          },
                          "/",
                          {
<<<<<<< HEAD
                            "Ref": "AssetParametersbde623c0a776c736b578873aa4cbbd0c5619e15f3e9ab0ee9faf77f1b0bbf936S3BucketE34E6DFB"
=======
                            "Ref": "AssetParametersd5fa5acf01ae51add05b054449b70f87391c8577d1cee54792aba38592a467b2S3Bucket7267D197"
>>>>>>> 50521911
                          },
                          "/",
                          {
                            "Fn::Select": [
                              0,
                              {
                                "Fn::Split": [
                                  "||",
                                  {
<<<<<<< HEAD
                                    "Ref": "AssetParametersbde623c0a776c736b578873aa4cbbd0c5619e15f3e9ab0ee9faf77f1b0bbf936S3VersionKeyAE3F3EFD"
=======
                                    "Ref": "AssetParametersd5fa5acf01ae51add05b054449b70f87391c8577d1cee54792aba38592a467b2S3VersionKey99E824A6"
>>>>>>> 50521911
                                  }
                                ]
                              }
                            ]
                          },
                          {
                            "Fn::Select": [
                              1,
                              {
                                "Fn::Split": [
                                  "||",
                                  {
<<<<<<< HEAD
                                    "Ref": "AssetParametersbde623c0a776c736b578873aa4cbbd0c5619e15f3e9ab0ee9faf77f1b0bbf936S3VersionKeyAE3F3EFD"
=======
                                    "Ref": "AssetParametersd5fa5acf01ae51add05b054449b70f87391c8577d1cee54792aba38592a467b2S3VersionKey99E824A6"
>>>>>>> 50521911
                                  }
                                ]
                              }
                            ]
                          }
                        ]
                      ]
                    },
                    "parameters": {
                      "referencetoawscdkeksclusteralbcontrollertestCluster80A60A64Arn": {
                        "Fn::GetAtt": [
                          "Cluster9EE0221C",
                          "Arn"
                        ]
                      },
                      "referencetoawscdkeksclusteralbcontrollertestClusterCreationRoleA16C24E9Arn": {
                        "Fn::GetAtt": [
                          "ClusterCreationRole360249B6",
                          "Arn"
                        ]
                      },
                      "referencetoawscdkeksclusteralbcontrollertestAssetParameters07a1c6a504be72dba3e9bc5b12cc2b5b0e83ea5c6ba10a4128da5c2180f3f963S3Bucket8DC8E5ACRef": {
                        "Ref": "AssetParameters07a1c6a504be72dba3e9bc5b12cc2b5b0e83ea5c6ba10a4128da5c2180f3f963S3Bucket9BDF5881"
                      },
                      "referencetoawscdkeksclusteralbcontrollertestAssetParameters07a1c6a504be72dba3e9bc5b12cc2b5b0e83ea5c6ba10a4128da5c2180f3f963S3VersionKeyCFE72E26Ref": {
                        "Ref": "AssetParameters07a1c6a504be72dba3e9bc5b12cc2b5b0e83ea5c6ba10a4128da5c2180f3f963S3VersionKey63AC53A2"
                      },
                      "referencetoawscdkeksclusteralbcontrollertestVpcPrivateSubnet1Subnet7C7DBEE5Ref": {
                        "Ref": "VpcPrivateSubnet1Subnet536B997A"
                      },
                      "referencetoawscdkeksclusteralbcontrollertestVpcPrivateSubnet2Subnet7FBE197ERef": {
                        "Ref": "VpcPrivateSubnet2Subnet3788AAA1"
                      },
                      "referencetoawscdkeksclusteralbcontrollertestCluster80A60A64ClusterSecurityGroupId": {
                        "Fn::GetAtt": [
                          "Cluster9EE0221C",
                          "ClusterSecurityGroupId"
                        ]
                      },
<<<<<<< HEAD
                      "referencetoawscdkeksclusteralbcontrollertestAssetParameterse6b3c8169ff937ea363b0bb4d13b24b0a38c958c42318f72066e3e59f0148c2cS3BucketF2375DF0Ref": {
                        "Ref": "AssetParameterse6b3c8169ff937ea363b0bb4d13b24b0a38c958c42318f72066e3e59f0148c2cS3BucketE2407207"
                      },
                      "referencetoawscdkeksclusteralbcontrollertestAssetParameterse6b3c8169ff937ea363b0bb4d13b24b0a38c958c42318f72066e3e59f0148c2cS3VersionKey6B54AA78Ref": {
                        "Ref": "AssetParameterse6b3c8169ff937ea363b0bb4d13b24b0a38c958c42318f72066e3e59f0148c2cS3VersionKey0667D5EA"
=======
                      "referencetoawscdkeksclusteralbcontrollertestAssetParameters74ffc8606670c67d6fb0102782b44a64a139c8f4aca1f9c0de934bb6517010e7S3Bucket1DB06269Ref": {
                        "Ref": "AssetParameters74ffc8606670c67d6fb0102782b44a64a139c8f4aca1f9c0de934bb6517010e7S3Bucket7B003397"
                      },
                      "referencetoawscdkeksclusteralbcontrollertestAssetParameters74ffc8606670c67d6fb0102782b44a64a139c8f4aca1f9c0de934bb6517010e7S3VersionKeyB8C5F5B4Ref": {
                        "Ref": "AssetParameters74ffc8606670c67d6fb0102782b44a64a139c8f4aca1f9c0de934bb6517010e7S3VersionKey04385D97"
>>>>>>> 50521911
                      },
                      "referencetoawscdkeksclusteralbcontrollertestAssetParametersc6964dbf0c556ec82ce09622e99ad6f6d4e488cdaac0ef9e8492e078ec61ffedS3BucketCD1CB66DRef": {
                        "Ref": "AssetParametersc6964dbf0c556ec82ce09622e99ad6f6d4e488cdaac0ef9e8492e078ec61ffedS3Bucket83B8778F"
                      },
                      "referencetoawscdkeksclusteralbcontrollertestAssetParametersc6964dbf0c556ec82ce09622e99ad6f6d4e488cdaac0ef9e8492e078ec61ffedS3VersionKey62FE5136Ref": {
                        "Ref": "AssetParametersc6964dbf0c556ec82ce09622e99ad6f6d4e488cdaac0ef9e8492e078ec61ffedS3VersionKeyADF6A055"
                      },
                      "referencetoawscdkeksclusteralbcontrollertestAssetParameters8dd02cc4ac473ca5b08800e92edaa31a1a7db4005928021d029c5363584f11b9S3Bucket7C737781Ref": {
                        "Ref": "AssetParameters8dd02cc4ac473ca5b08800e92edaa31a1a7db4005928021d029c5363584f11b9S3Bucket40DFAF90"
                      },
                      "referencetoawscdkeksclusteralbcontrollertestAssetParameters8dd02cc4ac473ca5b08800e92edaa31a1a7db4005928021d029c5363584f11b9S3VersionKey16C09CC3Ref": {
                        "Ref": "AssetParameters8dd02cc4ac473ca5b08800e92edaa31a1a7db4005928021d029c5363584f11b9S3VersionKey36104212"
                      }
                    }
                  }
                },
                "constructInfo": {
                  "fqn": "@aws-cdk/core.CfnStack",
                  "version": "0.0.0"
                }
              }
            },
            "constructInfo": {
              "fqn": "@aws-cdk/core.Construct",
              "version": "0.0.0"
            }
          },
          "awscdkeksclusteralbcontrollertestCluster481F6464-AlbController": {
            "id": "awscdkeksclusteralbcontrollertestCluster481F6464-AlbController",
            "path": "aws-cdk-eks-cluster-alb-controller-test/awscdkeksclusteralbcontrollertestCluster481F6464-AlbController",
            "children": {
              "alb-sa": {
                "id": "alb-sa",
                "path": "aws-cdk-eks-cluster-alb-controller-test/awscdkeksclusteralbcontrollertestCluster481F6464-AlbController/alb-sa",
                "children": {
                  "ConditionJson": {
                    "id": "ConditionJson",
                    "path": "aws-cdk-eks-cluster-alb-controller-test/awscdkeksclusteralbcontrollertestCluster481F6464-AlbController/alb-sa/ConditionJson",
                    "children": {
                      "Resource": {
                        "id": "Resource",
                        "path": "aws-cdk-eks-cluster-alb-controller-test/awscdkeksclusteralbcontrollertestCluster481F6464-AlbController/alb-sa/ConditionJson/Resource",
                        "children": {
                          "Default": {
                            "id": "Default",
                            "path": "aws-cdk-eks-cluster-alb-controller-test/awscdkeksclusteralbcontrollertestCluster481F6464-AlbController/alb-sa/ConditionJson/Resource/Default",
                            "constructInfo": {
                              "fqn": "@aws-cdk/core.CfnResource",
                              "version": "0.0.0"
                            }
                          }
                        },
                        "constructInfo": {
                          "fqn": "@aws-cdk/core.CustomResource",
                          "version": "0.0.0"
                        }
                      }
                    },
                    "constructInfo": {
                      "fqn": "@aws-cdk/core.CfnJson",
                      "version": "0.0.0"
                    }
                  },
                  "Role": {
                    "id": "Role",
                    "path": "aws-cdk-eks-cluster-alb-controller-test/awscdkeksclusteralbcontrollertestCluster481F6464-AlbController/alb-sa/Role",
                    "children": {
                      "Resource": {
                        "id": "Resource",
                        "path": "aws-cdk-eks-cluster-alb-controller-test/awscdkeksclusteralbcontrollertestCluster481F6464-AlbController/alb-sa/Role/Resource",
                        "attributes": {
                          "aws:cdk:cloudformation:type": "AWS::IAM::Role",
                          "aws:cdk:cloudformation:props": {
                            "assumeRolePolicyDocument": {
                              "Statement": [
                                {
                                  "Action": "sts:AssumeRoleWithWebIdentity",
                                  "Condition": {
                                    "StringEquals": {
                                      "Fn::GetAtt": [
                                        "awscdkeksclusteralbcontrollertestCluster481F6464AlbControlleralbsaConditionJsonCB1A2F4A",
                                        "Value"
                                      ]
                                    }
                                  },
                                  "Effect": "Allow",
                                  "Principal": {
                                    "Federated": {
                                      "Ref": "ClusterOpenIdConnectProviderE7EB0530"
                                    }
                                  }
                                }
                              ],
                              "Version": "2012-10-17"
                            }
                          }
                        },
                        "constructInfo": {
                          "fqn": "@aws-cdk/aws-iam.CfnRole",
                          "version": "0.0.0"
                        }
                      },
                      "DefaultPolicy": {
                        "id": "DefaultPolicy",
                        "path": "aws-cdk-eks-cluster-alb-controller-test/awscdkeksclusteralbcontrollertestCluster481F6464-AlbController/alb-sa/Role/DefaultPolicy",
                        "children": {
                          "Resource": {
                            "id": "Resource",
                            "path": "aws-cdk-eks-cluster-alb-controller-test/awscdkeksclusteralbcontrollertestCluster481F6464-AlbController/alb-sa/Role/DefaultPolicy/Resource",
                            "attributes": {
                              "aws:cdk:cloudformation:type": "AWS::IAM::Policy",
                              "aws:cdk:cloudformation:props": {
                                "policyDocument": {
                                  "Statement": [
                                    {
                                      "Action": "iam:CreateServiceLinkedRole",
                                      "Condition": {
                                        "StringEquals": {
                                          "iam:AWSServiceName": "elasticloadbalancing.amazonaws.com"
                                        }
                                      },
                                      "Effect": "Allow",
                                      "Resource": "*"
                                    },
                                    {
                                      "Action": [
                                        "ec2:DescribeAccountAttributes",
                                        "ec2:DescribeAddresses",
                                        "ec2:DescribeAvailabilityZones",
                                        "ec2:DescribeInternetGateways",
                                        "ec2:DescribeVpcs",
                                        "ec2:DescribeVpcPeeringConnections",
                                        "ec2:DescribeSubnets",
                                        "ec2:DescribeSecurityGroups",
                                        "ec2:DescribeInstances",
                                        "ec2:DescribeNetworkInterfaces",
                                        "ec2:DescribeTags",
                                        "ec2:GetCoipPoolUsage",
                                        "ec2:DescribeCoipPools",
                                        "elasticloadbalancing:DescribeLoadBalancers",
                                        "elasticloadbalancing:DescribeLoadBalancerAttributes",
                                        "elasticloadbalancing:DescribeListeners",
                                        "elasticloadbalancing:DescribeListenerCertificates",
                                        "elasticloadbalancing:DescribeSSLPolicies",
                                        "elasticloadbalancing:DescribeRules",
                                        "elasticloadbalancing:DescribeTargetGroups",
                                        "elasticloadbalancing:DescribeTargetGroupAttributes",
                                        "elasticloadbalancing:DescribeTargetHealth",
                                        "elasticloadbalancing:DescribeTags"
                                      ],
                                      "Effect": "Allow",
                                      "Resource": "*"
                                    },
                                    {
                                      "Action": [
                                        "cognito-idp:DescribeUserPoolClient",
                                        "acm:ListCertificates",
                                        "acm:DescribeCertificate",
                                        "iam:ListServerCertificates",
                                        "iam:GetServerCertificate",
                                        "waf-regional:GetWebACL",
                                        "waf-regional:GetWebACLForResource",
                                        "waf-regional:AssociateWebACL",
                                        "waf-regional:DisassociateWebACL",
                                        "wafv2:GetWebACL",
                                        "wafv2:GetWebACLForResource",
                                        "wafv2:AssociateWebACL",
                                        "wafv2:DisassociateWebACL",
                                        "shield:GetSubscriptionState",
                                        "shield:DescribeProtection",
                                        "shield:CreateProtection",
                                        "shield:DeleteProtection"
                                      ],
                                      "Effect": "Allow",
                                      "Resource": "*"
                                    },
                                    {
                                      "Action": [
                                        "ec2:AuthorizeSecurityGroupIngress",
                                        "ec2:RevokeSecurityGroupIngress"
                                      ],
                                      "Effect": "Allow",
                                      "Resource": "*"
                                    },
                                    {
                                      "Action": "ec2:CreateSecurityGroup",
                                      "Effect": "Allow",
                                      "Resource": "*"
                                    },
                                    {
                                      "Action": "ec2:CreateTags",
                                      "Condition": {
                                        "StringEquals": {
                                          "ec2:CreateAction": "CreateSecurityGroup"
                                        },
                                        "Null": {
                                          "aws:RequestTag/elbv2.k8s.aws/cluster": "false"
                                        }
                                      },
                                      "Effect": "Allow",
                                      "Resource": "arn:aws:ec2:*:*:security-group/*"
                                    },
                                    {
                                      "Action": [
                                        "ec2:CreateTags",
                                        "ec2:DeleteTags"
                                      ],
                                      "Condition": {
                                        "Null": {
                                          "aws:RequestTag/elbv2.k8s.aws/cluster": "true",
                                          "aws:ResourceTag/elbv2.k8s.aws/cluster": "false"
                                        }
                                      },
                                      "Effect": "Allow",
                                      "Resource": "arn:aws:ec2:*:*:security-group/*"
                                    },
                                    {
                                      "Action": [
                                        "ec2:AuthorizeSecurityGroupIngress",
                                        "ec2:RevokeSecurityGroupIngress",
                                        "ec2:DeleteSecurityGroup"
                                      ],
                                      "Condition": {
                                        "Null": {
                                          "aws:ResourceTag/elbv2.k8s.aws/cluster": "false"
                                        }
                                      },
                                      "Effect": "Allow",
                                      "Resource": "*"
                                    },
                                    {
                                      "Action": [
                                        "elasticloadbalancing:CreateLoadBalancer",
                                        "elasticloadbalancing:CreateTargetGroup"
                                      ],
                                      "Condition": {
                                        "Null": {
                                          "aws:RequestTag/elbv2.k8s.aws/cluster": "false"
                                        }
                                      },
                                      "Effect": "Allow",
                                      "Resource": "*"
                                    },
                                    {
                                      "Action": [
                                        "elasticloadbalancing:CreateListener",
                                        "elasticloadbalancing:DeleteListener",
                                        "elasticloadbalancing:CreateRule",
                                        "elasticloadbalancing:DeleteRule"
                                      ],
                                      "Effect": "Allow",
                                      "Resource": "*"
                                    },
                                    {
                                      "Action": [
                                        "elasticloadbalancing:AddTags",
                                        "elasticloadbalancing:RemoveTags"
                                      ],
                                      "Condition": {
                                        "Null": {
                                          "aws:RequestTag/elbv2.k8s.aws/cluster": "true",
                                          "aws:ResourceTag/elbv2.k8s.aws/cluster": "false"
                                        }
                                      },
                                      "Effect": "Allow",
                                      "Resource": [
                                        "arn:aws:elasticloadbalancing:*:*:targetgroup/*/*",
                                        "arn:aws:elasticloadbalancing:*:*:loadbalancer/net/*/*",
                                        "arn:aws:elasticloadbalancing:*:*:loadbalancer/app/*/*"
                                      ]
                                    },
                                    {
                                      "Action": [
                                        "elasticloadbalancing:AddTags",
                                        "elasticloadbalancing:RemoveTags"
                                      ],
                                      "Effect": "Allow",
                                      "Resource": [
                                        "arn:aws:elasticloadbalancing:*:*:listener/net/*/*/*",
                                        "arn:aws:elasticloadbalancing:*:*:listener/app/*/*/*",
                                        "arn:aws:elasticloadbalancing:*:*:listener-rule/net/*/*/*",
                                        "arn:aws:elasticloadbalancing:*:*:listener-rule/app/*/*/*"
                                      ]
                                    },
                                    {
                                      "Action": [
                                        "elasticloadbalancing:ModifyLoadBalancerAttributes",
                                        "elasticloadbalancing:SetIpAddressType",
                                        "elasticloadbalancing:SetSecurityGroups",
                                        "elasticloadbalancing:SetSubnets",
                                        "elasticloadbalancing:DeleteLoadBalancer",
                                        "elasticloadbalancing:ModifyTargetGroup",
                                        "elasticloadbalancing:ModifyTargetGroupAttributes",
                                        "elasticloadbalancing:DeleteTargetGroup"
                                      ],
                                      "Condition": {
                                        "Null": {
                                          "aws:ResourceTag/elbv2.k8s.aws/cluster": "false"
                                        }
                                      },
                                      "Effect": "Allow",
                                      "Resource": "*"
                                    },
                                    {
                                      "Action": [
                                        "elasticloadbalancing:RegisterTargets",
                                        "elasticloadbalancing:DeregisterTargets"
                                      ],
                                      "Effect": "Allow",
                                      "Resource": "arn:aws:elasticloadbalancing:*:*:targetgroup/*/*"
                                    },
                                    {
                                      "Action": [
                                        "elasticloadbalancing:SetWebAcl",
                                        "elasticloadbalancing:ModifyListener",
                                        "elasticloadbalancing:AddListenerCertificates",
                                        "elasticloadbalancing:RemoveListenerCertificates",
                                        "elasticloadbalancing:ModifyRule"
                                      ],
                                      "Effect": "Allow",
                                      "Resource": "*"
                                    }
                                  ],
                                  "Version": "2012-10-17"
                                },
                                "policyName": "awscdkeksclusteralbcontrollertestCluster481F6464AlbControlleralbsaRoleDefaultPolicy2047BBBC",
                                "roles": [
                                  {
                                    "Ref": "awscdkeksclusteralbcontrollertestCluster481F6464AlbControlleralbsaRole84609927"
                                  }
                                ]
                              }
                            },
                            "constructInfo": {
                              "fqn": "@aws-cdk/aws-iam.CfnPolicy",
                              "version": "0.0.0"
                            }
                          }
                        },
                        "constructInfo": {
                          "fqn": "@aws-cdk/aws-iam.Policy",
                          "version": "0.0.0"
                        }
                      }
                    },
                    "constructInfo": {
                      "fqn": "@aws-cdk/aws-iam.Role",
                      "version": "0.0.0"
                    }
                  },
                  "manifest-alb-saServiceAccountResource": {
                    "id": "manifest-alb-saServiceAccountResource",
                    "path": "aws-cdk-eks-cluster-alb-controller-test/awscdkeksclusteralbcontrollertestCluster481F6464-AlbController/alb-sa/manifest-alb-saServiceAccountResource",
                    "children": {
                      "Resource": {
                        "id": "Resource",
                        "path": "aws-cdk-eks-cluster-alb-controller-test/awscdkeksclusteralbcontrollertestCluster481F6464-AlbController/alb-sa/manifest-alb-saServiceAccountResource/Resource",
                        "children": {
                          "Default": {
                            "id": "Default",
                            "path": "aws-cdk-eks-cluster-alb-controller-test/awscdkeksclusteralbcontrollertestCluster481F6464-AlbController/alb-sa/manifest-alb-saServiceAccountResource/Resource/Default",
                            "constructInfo": {
                              "fqn": "@aws-cdk/core.CfnResource",
                              "version": "0.0.0"
                            }
                          }
                        },
                        "constructInfo": {
                          "fqn": "@aws-cdk/core.CustomResource",
                          "version": "0.0.0"
                        }
                      }
                    },
                    "constructInfo": {
                      "fqn": "@aws-cdk/aws-eks.KubernetesManifest",
                      "version": "0.0.0"
                    }
                  }
                },
                "constructInfo": {
                  "fqn": "@aws-cdk/aws-eks.ServiceAccount",
                  "version": "0.0.0"
                }
              },
              "Resource": {
                "id": "Resource",
                "path": "aws-cdk-eks-cluster-alb-controller-test/awscdkeksclusteralbcontrollertestCluster481F6464-AlbController/Resource",
                "children": {
                  "Resource": {
                    "id": "Resource",
                    "path": "aws-cdk-eks-cluster-alb-controller-test/awscdkeksclusteralbcontrollertestCluster481F6464-AlbController/Resource/Resource",
                    "children": {
                      "Default": {
                        "id": "Default",
                        "path": "aws-cdk-eks-cluster-alb-controller-test/awscdkeksclusteralbcontrollertestCluster481F6464-AlbController/Resource/Resource/Default",
                        "constructInfo": {
                          "fqn": "@aws-cdk/core.CfnResource",
                          "version": "0.0.0"
                        }
                      }
                    },
                    "constructInfo": {
                      "fqn": "@aws-cdk/core.CustomResource",
                      "version": "0.0.0"
                    }
                  }
                },
                "constructInfo": {
                  "fqn": "@aws-cdk/aws-eks.HelmChart",
                  "version": "0.0.0"
                }
              }
            },
            "constructInfo": {
              "fqn": "@aws-cdk/aws-eks.AlbController",
              "version": "0.0.0"
            }
          },
          "Custom::AWSCDKOpenIdConnectProviderCustomResourceProvider": {
            "id": "Custom::AWSCDKOpenIdConnectProviderCustomResourceProvider",
            "path": "aws-cdk-eks-cluster-alb-controller-test/Custom::AWSCDKOpenIdConnectProviderCustomResourceProvider",
            "children": {
              "Staging": {
                "id": "Staging",
                "path": "aws-cdk-eks-cluster-alb-controller-test/Custom::AWSCDKOpenIdConnectProviderCustomResourceProvider/Staging",
                "constructInfo": {
                  "fqn": "@aws-cdk/core.AssetStaging",
                  "version": "0.0.0"
                }
              },
              "Role": {
                "id": "Role",
                "path": "aws-cdk-eks-cluster-alb-controller-test/Custom::AWSCDKOpenIdConnectProviderCustomResourceProvider/Role",
                "constructInfo": {
                  "fqn": "@aws-cdk/core.CfnResource",
                  "version": "0.0.0"
                }
              },
              "Handler": {
                "id": "Handler",
                "path": "aws-cdk-eks-cluster-alb-controller-test/Custom::AWSCDKOpenIdConnectProviderCustomResourceProvider/Handler",
                "constructInfo": {
                  "fqn": "@aws-cdk/core.CfnResource",
                  "version": "0.0.0"
                }
              }
            },
            "constructInfo": {
              "fqn": "@aws-cdk/core.CustomResourceProvider",
              "version": "0.0.0"
            }
          },
          "AWSCDKCfnUtilsProviderCustomResourceProvider": {
            "id": "AWSCDKCfnUtilsProviderCustomResourceProvider",
            "path": "aws-cdk-eks-cluster-alb-controller-test/AWSCDKCfnUtilsProviderCustomResourceProvider",
            "children": {
              "Staging": {
                "id": "Staging",
                "path": "aws-cdk-eks-cluster-alb-controller-test/AWSCDKCfnUtilsProviderCustomResourceProvider/Staging",
                "constructInfo": {
                  "fqn": "@aws-cdk/core.AssetStaging",
                  "version": "0.0.0"
                }
              },
              "Role": {
                "id": "Role",
                "path": "aws-cdk-eks-cluster-alb-controller-test/AWSCDKCfnUtilsProviderCustomResourceProvider/Role",
                "constructInfo": {
                  "fqn": "@aws-cdk/core.CfnResource",
                  "version": "0.0.0"
                }
              },
              "Handler": {
                "id": "Handler",
                "path": "aws-cdk-eks-cluster-alb-controller-test/AWSCDKCfnUtilsProviderCustomResourceProvider/Handler",
                "constructInfo": {
                  "fqn": "@aws-cdk/core.CfnResource",
                  "version": "0.0.0"
                }
              }
            },
            "constructInfo": {
              "fqn": "@aws-cdk/core.CustomResourceProvider",
              "version": "0.0.0"
            }
          },
          "IngressPinger": {
            "id": "IngressPinger",
            "path": "aws-cdk-eks-cluster-alb-controller-test/IngressPinger",
            "children": {
              "Function": {
                "id": "Function",
                "path": "aws-cdk-eks-cluster-alb-controller-test/IngressPinger/Function",
                "children": {
                  "ServiceRole": {
                    "id": "ServiceRole",
                    "path": "aws-cdk-eks-cluster-alb-controller-test/IngressPinger/Function/ServiceRole",
                    "children": {
                      "Resource": {
                        "id": "Resource",
                        "path": "aws-cdk-eks-cluster-alb-controller-test/IngressPinger/Function/ServiceRole/Resource",
                        "attributes": {
                          "aws:cdk:cloudformation:type": "AWS::IAM::Role",
                          "aws:cdk:cloudformation:props": {
                            "assumeRolePolicyDocument": {
                              "Statement": [
                                {
                                  "Action": "sts:AssumeRole",
                                  "Effect": "Allow",
                                  "Principal": {
                                    "Service": "lambda.amazonaws.com"
                                  }
                                }
                              ],
                              "Version": "2012-10-17"
                            },
                            "managedPolicyArns": [
                              {
                                "Fn::Join": [
                                  "",
                                  [
                                    "arn:",
                                    {
                                      "Ref": "AWS::Partition"
                                    },
                                    ":iam::aws:policy/service-role/AWSLambdaBasicExecutionRole"
                                  ]
                                ]
                              },
                              {
                                "Fn::Join": [
                                  "",
                                  [
                                    "arn:",
                                    {
                                      "Ref": "AWS::Partition"
                                    },
                                    ":iam::aws:policy/service-role/AWSLambdaVPCAccessExecutionRole"
                                  ]
                                ]
                              }
                            ]
                          }
                        },
                        "constructInfo": {
                          "fqn": "@aws-cdk/aws-iam.CfnRole",
                          "version": "0.0.0"
                        }
                      }
                    },
                    "constructInfo": {
                      "fqn": "@aws-cdk/aws-iam.Role",
                      "version": "0.0.0"
                    }
                  },
                  "Code": {
                    "id": "Code",
                    "path": "aws-cdk-eks-cluster-alb-controller-test/IngressPinger/Function/Code",
                    "children": {
                      "Stage": {
                        "id": "Stage",
                        "path": "aws-cdk-eks-cluster-alb-controller-test/IngressPinger/Function/Code/Stage",
                        "constructInfo": {
                          "fqn": "@aws-cdk/core.AssetStaging",
                          "version": "0.0.0"
                        }
                      },
                      "AssetBucket": {
                        "id": "AssetBucket",
                        "path": "aws-cdk-eks-cluster-alb-controller-test/IngressPinger/Function/Code/AssetBucket",
                        "constructInfo": {
                          "fqn": "@aws-cdk/aws-s3.BucketBase",
                          "version": "0.0.0"
                        }
                      }
                    },
                    "constructInfo": {
                      "fqn": "@aws-cdk/aws-s3-assets.Asset",
                      "version": "0.0.0"
                    }
                  },
                  "SecurityGroup": {
                    "id": "SecurityGroup",
                    "path": "aws-cdk-eks-cluster-alb-controller-test/IngressPinger/Function/SecurityGroup",
                    "children": {
                      "Resource": {
                        "id": "Resource",
                        "path": "aws-cdk-eks-cluster-alb-controller-test/IngressPinger/Function/SecurityGroup/Resource",
                        "attributes": {
                          "aws:cdk:cloudformation:type": "AWS::EC2::SecurityGroup",
                          "aws:cdk:cloudformation:props": {
                            "groupDescription": "Automatic security group for Lambda Function awscdkeksclusteralbcontrollertestIngressPingerFunction2F7B2C81",
                            "securityGroupEgress": [
                              {
                                "cidrIp": "0.0.0.0/0",
                                "description": "Allow all outbound traffic by default",
                                "ipProtocol": "-1"
                              }
                            ],
                            "vpcId": {
                              "Ref": "Vpc8378EB38"
                            }
                          }
                        },
                        "constructInfo": {
                          "fqn": "@aws-cdk/aws-ec2.CfnSecurityGroup",
                          "version": "0.0.0"
                        }
                      }
                    },
                    "constructInfo": {
                      "fqn": "@aws-cdk/aws-ec2.SecurityGroup",
                      "version": "0.0.0"
                    }
                  },
                  "Resource": {
                    "id": "Resource",
                    "path": "aws-cdk-eks-cluster-alb-controller-test/IngressPinger/Function/Resource",
                    "attributes": {
                      "aws:cdk:cloudformation:type": "AWS::Lambda::Function",
                      "aws:cdk:cloudformation:props": {
                        "code": {
                          "s3Bucket": {
                            "Ref": "AssetParameters5f49893093e1ad14831626016699156d48da5f0890f19eb930bc3c46cf5f636dS3BucketA6642550"
                          },
                          "s3Key": {
                            "Fn::Join": [
                              "",
                              [
                                {
                                  "Fn::Select": [
                                    0,
                                    {
                                      "Fn::Split": [
                                        "||",
                                        {
                                          "Ref": "AssetParameters5f49893093e1ad14831626016699156d48da5f0890f19eb930bc3c46cf5f636dS3VersionKeyFEC50F65"
                                        }
                                      ]
                                    }
                                  ]
                                },
                                {
                                  "Fn::Select": [
                                    1,
                                    {
                                      "Fn::Split": [
                                        "||",
                                        {
                                          "Ref": "AssetParameters5f49893093e1ad14831626016699156d48da5f0890f19eb930bc3c46cf5f636dS3VersionKeyFEC50F65"
                                        }
                                      ]
                                    }
                                  ]
                                }
                              ]
                            ]
                          }
                        },
                        "role": {
                          "Fn::GetAtt": [
                            "IngressPingerFunctionServiceRoleD01E9C19",
                            "Arn"
                          ]
                        },
                        "handler": "index.handler",
                        "runtime": "python3.6",
                        "timeout": 600,
                        "vpcConfig": {
                          "subnetIds": [
                            {
                              "Ref": "VpcPrivateSubnet1Subnet536B997A"
                            },
                            {
                              "Ref": "VpcPrivateSubnet2Subnet3788AAA1"
                            }
                          ],
                          "securityGroupIds": [
                            {
                              "Fn::GetAtt": [
                                "IngressPingerFunctionSecurityGroup77C60B1A",
                                "GroupId"
                              ]
                            }
                          ]
                        }
                      }
                    },
                    "constructInfo": {
                      "fqn": "@aws-cdk/aws-lambda.CfnFunction",
                      "version": "0.0.0"
                    }
                  }
                },
                "constructInfo": {
                  "fqn": "@aws-cdk/aws-lambda.Function",
                  "version": "0.0.0"
                }
              },
              "Provider": {
                "id": "Provider",
                "path": "aws-cdk-eks-cluster-alb-controller-test/IngressPinger/Provider",
                "children": {
                  "framework-onEvent": {
                    "id": "framework-onEvent",
                    "path": "aws-cdk-eks-cluster-alb-controller-test/IngressPinger/Provider/framework-onEvent",
                    "children": {
                      "ServiceRole": {
                        "id": "ServiceRole",
                        "path": "aws-cdk-eks-cluster-alb-controller-test/IngressPinger/Provider/framework-onEvent/ServiceRole",
                        "children": {
                          "Resource": {
                            "id": "Resource",
                            "path": "aws-cdk-eks-cluster-alb-controller-test/IngressPinger/Provider/framework-onEvent/ServiceRole/Resource",
                            "attributes": {
                              "aws:cdk:cloudformation:type": "AWS::IAM::Role",
                              "aws:cdk:cloudformation:props": {
                                "assumeRolePolicyDocument": {
                                  "Statement": [
                                    {
                                      "Action": "sts:AssumeRole",
                                      "Effect": "Allow",
                                      "Principal": {
                                        "Service": "lambda.amazonaws.com"
                                      }
                                    }
                                  ],
                                  "Version": "2012-10-17"
                                },
                                "managedPolicyArns": [
                                  {
                                    "Fn::Join": [
                                      "",
                                      [
                                        "arn:",
                                        {
                                          "Ref": "AWS::Partition"
                                        },
                                        ":iam::aws:policy/service-role/AWSLambdaBasicExecutionRole"
                                      ]
                                    ]
                                  }
                                ]
                              }
                            },
                            "constructInfo": {
                              "fqn": "@aws-cdk/aws-iam.CfnRole",
                              "version": "0.0.0"
                            }
                          },
                          "DefaultPolicy": {
                            "id": "DefaultPolicy",
                            "path": "aws-cdk-eks-cluster-alb-controller-test/IngressPinger/Provider/framework-onEvent/ServiceRole/DefaultPolicy",
                            "children": {
                              "Resource": {
                                "id": "Resource",
                                "path": "aws-cdk-eks-cluster-alb-controller-test/IngressPinger/Provider/framework-onEvent/ServiceRole/DefaultPolicy/Resource",
                                "attributes": {
                                  "aws:cdk:cloudformation:type": "AWS::IAM::Policy",
                                  "aws:cdk:cloudformation:props": {
                                    "policyDocument": {
                                      "Statement": [
                                        {
                                          "Action": "lambda:InvokeFunction",
                                          "Effect": "Allow",
                                          "Resource": [
                                            {
                                              "Fn::GetAtt": [
                                                "IngressPingerFunction54746D9B",
                                                "Arn"
                                              ]
                                            },
                                            {
                                              "Fn::Join": [
                                                "",
                                                [
                                                  {
                                                    "Fn::GetAtt": [
                                                      "IngressPingerFunction54746D9B",
                                                      "Arn"
                                                    ]
                                                  },
                                                  ":*"
                                                ]
                                              ]
                                            }
                                          ]
                                        }
                                      ],
                                      "Version": "2012-10-17"
                                    },
                                    "policyName": "IngressPingerProviderframeworkonEventServiceRoleDefaultPolicy7CC73E26",
                                    "roles": [
                                      {
                                        "Ref": "IngressPingerProviderframeworkonEventServiceRole89300FAD"
                                      }
                                    ]
                                  }
                                },
                                "constructInfo": {
                                  "fqn": "@aws-cdk/aws-iam.CfnPolicy",
                                  "version": "0.0.0"
                                }
                              }
                            },
                            "constructInfo": {
                              "fqn": "@aws-cdk/aws-iam.Policy",
                              "version": "0.0.0"
                            }
                          }
                        },
                        "constructInfo": {
                          "fqn": "@aws-cdk/aws-iam.Role",
                          "version": "0.0.0"
                        }
                      },
                      "Code": {
                        "id": "Code",
                        "path": "aws-cdk-eks-cluster-alb-controller-test/IngressPinger/Provider/framework-onEvent/Code",
                        "children": {
                          "Stage": {
                            "id": "Stage",
                            "path": "aws-cdk-eks-cluster-alb-controller-test/IngressPinger/Provider/framework-onEvent/Code/Stage",
                            "constructInfo": {
                              "fqn": "@aws-cdk/core.AssetStaging",
                              "version": "0.0.0"
                            }
                          },
                          "AssetBucket": {
                            "id": "AssetBucket",
                            "path": "aws-cdk-eks-cluster-alb-controller-test/IngressPinger/Provider/framework-onEvent/Code/AssetBucket",
                            "constructInfo": {
                              "fqn": "@aws-cdk/aws-s3.BucketBase",
                              "version": "0.0.0"
                            }
                          }
                        },
                        "constructInfo": {
                          "fqn": "@aws-cdk/aws-s3-assets.Asset",
                          "version": "0.0.0"
                        }
                      },
                      "Resource": {
                        "id": "Resource",
                        "path": "aws-cdk-eks-cluster-alb-controller-test/IngressPinger/Provider/framework-onEvent/Resource",
                        "attributes": {
                          "aws:cdk:cloudformation:type": "AWS::Lambda::Function",
                          "aws:cdk:cloudformation:props": {
                            "code": {
                              "s3Bucket": {
                                "Ref": "AssetParameters8dd02cc4ac473ca5b08800e92edaa31a1a7db4005928021d029c5363584f11b9S3Bucket40DFAF90"
                              },
                              "s3Key": {
                                "Fn::Join": [
                                  "",
                                  [
                                    {
                                      "Fn::Select": [
                                        0,
                                        {
                                          "Fn::Split": [
                                            "||",
                                            {
                                              "Ref": "AssetParameters8dd02cc4ac473ca5b08800e92edaa31a1a7db4005928021d029c5363584f11b9S3VersionKey36104212"
                                            }
                                          ]
                                        }
                                      ]
                                    },
                                    {
                                      "Fn::Select": [
                                        1,
                                        {
                                          "Fn::Split": [
                                            "||",
                                            {
                                              "Ref": "AssetParameters8dd02cc4ac473ca5b08800e92edaa31a1a7db4005928021d029c5363584f11b9S3VersionKey36104212"
                                            }
                                          ]
                                        }
                                      ]
                                    }
                                  ]
                                ]
                              }
                            },
                            "role": {
                              "Fn::GetAtt": [
                                "IngressPingerProviderframeworkonEventServiceRole89300FAD",
                                "Arn"
                              ]
                            },
                            "description": "AWS CDK resource provider framework - onEvent (aws-cdk-eks-cluster-alb-controller-test/IngressPinger/Provider)",
                            "environment": {
                              "variables": {
                                "USER_ON_EVENT_FUNCTION_ARN": {
                                  "Fn::GetAtt": [
                                    "IngressPingerFunction54746D9B",
                                    "Arn"
                                  ]
                                }
                              }
                            },
                            "handler": "framework.onEvent",
                            "runtime": "nodejs12.x",
                            "timeout": 900
                          }
                        },
                        "constructInfo": {
                          "fqn": "@aws-cdk/aws-lambda.CfnFunction",
                          "version": "0.0.0"
                        }
                      }
                    },
                    "constructInfo": {
                      "fqn": "@aws-cdk/aws-lambda.Function",
                      "version": "0.0.0"
                    }
                  }
                },
                "constructInfo": {
                  "fqn": "@aws-cdk/custom-resources.Provider",
                  "version": "0.0.0"
                }
              },
              "Resource": {
                "id": "Resource",
                "path": "aws-cdk-eks-cluster-alb-controller-test/IngressPinger/Resource",
                "children": {
                  "Default": {
                    "id": "Default",
                    "path": "aws-cdk-eks-cluster-alb-controller-test/IngressPinger/Resource/Default",
                    "constructInfo": {
                      "fqn": "@aws-cdk/core.CfnResource",
                      "version": "0.0.0"
                    }
                  }
                },
                "constructInfo": {
                  "fqn": "@aws-cdk/core.CustomResource",
                  "version": "0.0.0"
                }
              }
            },
            "constructInfo": {
              "fqn": "@aws-cdk/core.Construct",
              "version": "0.0.0"
            }
          },
          "IngressPingerResponse": {
            "id": "IngressPingerResponse",
            "path": "aws-cdk-eks-cluster-alb-controller-test/IngressPingerResponse",
            "constructInfo": {
              "fqn": "@aws-cdk/core.CfnOutput",
              "version": "0.0.0"
            }
          }
        },
        "constructInfo": {
          "fqn": "@aws-cdk/core.Stack",
          "version": "0.0.0"
        }
      }
    },
    "constructInfo": {
      "fqn": "@aws-cdk/core.App",
      "version": "0.0.0"
    }
  }
}<|MERGE_RESOLUTION|>--- conflicted
+++ resolved
@@ -811,26 +811,6 @@
                                     {
                                       "Action": [
                                         "eks:CreateCluster",
-<<<<<<< HEAD
-                                        "eks:DescribeCluster",
-                                        "eks:DescribeUpdate",
-                                        "eks:DeleteCluster",
-                                        "eks:UpdateClusterVersion",
-                                        "eks:UpdateClusterConfig",
-                                        "eks:CreateFargateProfile",
-                                        "eks:TagResource",
-                                        "eks:UntagResource"
-                                      ],
-                                      "Effect": "Allow",
-                                      "Resource": [
-                                        "*"
-                                      ]
-                                    },
-                                    {
-                                      "Action": [
-                                        "eks:DescribeFargateProfile",
-                                        "eks:DeleteFargateProfile"
-=======
                                         "eks:CreateFargateProfile",
                                         "eks:DeleteCluster",
                                         "eks:DescribeCluster",
@@ -847,15 +827,12 @@
                                       "Action": [
                                         "eks:DeleteFargateProfile",
                                         "eks:DescribeFargateProfile"
->>>>>>> 50521911
                                       ],
                                       "Effect": "Allow",
                                       "Resource": "*"
                                     },
                                     {
                                       "Action": [
-<<<<<<< HEAD
-=======
                                         "ec2:DescribeDhcpOptions",
                                         "ec2:DescribeInstances",
                                         "ec2:DescribeNetworkInterfaces",
@@ -864,7 +841,6 @@
                                         "ec2:DescribeSubnets",
                                         "ec2:DescribeVpcs",
                                         "iam:CreateServiceLinkedRole",
->>>>>>> 50521911
                                         "iam:GetRole",
                                         "iam:listAttachedRolePolicies"
                                       ],
@@ -2783,11 +2759,7 @@
                           },
                           "/",
                           {
-<<<<<<< HEAD
-                            "Ref": "AssetParameters7b54de771a249bc16a7bc0da2bd496c082da7220166a29d491aad84a1f099811S3Bucket08C1AD02"
-=======
                             "Ref": "AssetParameterscbe8f1f0f5ae6b04415748d4b68792a532bb438711d2bcfa8dd4559a869ce9dbS3BucketF81C57D9"
->>>>>>> 50521911
                           },
                           "/",
                           {
@@ -2797,11 +2769,7 @@
                                 "Fn::Split": [
                                   "||",
                                   {
-<<<<<<< HEAD
-                                    "Ref": "AssetParameters7b54de771a249bc16a7bc0da2bd496c082da7220166a29d491aad84a1f099811S3VersionKey7D55767F"
-=======
                                     "Ref": "AssetParameterscbe8f1f0f5ae6b04415748d4b68792a532bb438711d2bcfa8dd4559a869ce9dbS3VersionKeyAE223BF5"
->>>>>>> 50521911
                                   }
                                 ]
                               }
@@ -2814,11 +2782,7 @@
                                 "Fn::Split": [
                                   "||",
                                   {
-<<<<<<< HEAD
-                                    "Ref": "AssetParameters7b54de771a249bc16a7bc0da2bd496c082da7220166a29d491aad84a1f099811S3VersionKey7D55767F"
-=======
                                     "Ref": "AssetParameterscbe8f1f0f5ae6b04415748d4b68792a532bb438711d2bcfa8dd4559a869ce9dbS3VersionKeyAE223BF5"
->>>>>>> 50521911
                                   }
                                 ]
                               }
@@ -3006,15 +2970,6 @@
                   "version": "0.0.0"
                 }
               },
-<<<<<<< HEAD
-              "e6b3c8169ff937ea363b0bb4d13b24b0a38c958c42318f72066e3e59f0148c2c": {
-                "id": "e6b3c8169ff937ea363b0bb4d13b24b0a38c958c42318f72066e3e59f0148c2c",
-                "path": "aws-cdk-eks-cluster-alb-controller-test/AssetParameters/e6b3c8169ff937ea363b0bb4d13b24b0a38c958c42318f72066e3e59f0148c2c",
-                "children": {
-                  "S3Bucket": {
-                    "id": "S3Bucket",
-                    "path": "aws-cdk-eks-cluster-alb-controller-test/AssetParameters/e6b3c8169ff937ea363b0bb4d13b24b0a38c958c42318f72066e3e59f0148c2c/S3Bucket",
-=======
               "74ffc8606670c67d6fb0102782b44a64a139c8f4aca1f9c0de934bb6517010e7": {
                 "id": "74ffc8606670c67d6fb0102782b44a64a139c8f4aca1f9c0de934bb6517010e7",
                 "path": "aws-cdk-eks-cluster-alb-controller-test/AssetParameters/74ffc8606670c67d6fb0102782b44a64a139c8f4aca1f9c0de934bb6517010e7",
@@ -3022,7 +2977,6 @@
                   "S3Bucket": {
                     "id": "S3Bucket",
                     "path": "aws-cdk-eks-cluster-alb-controller-test/AssetParameters/74ffc8606670c67d6fb0102782b44a64a139c8f4aca1f9c0de934bb6517010e7/S3Bucket",
->>>>>>> 50521911
                     "constructInfo": {
                       "fqn": "@aws-cdk/core.CfnParameter",
                       "version": "0.0.0"
@@ -3030,11 +2984,7 @@
                   },
                   "S3VersionKey": {
                     "id": "S3VersionKey",
-<<<<<<< HEAD
-                    "path": "aws-cdk-eks-cluster-alb-controller-test/AssetParameters/e6b3c8169ff937ea363b0bb4d13b24b0a38c958c42318f72066e3e59f0148c2c/S3VersionKey",
-=======
                     "path": "aws-cdk-eks-cluster-alb-controller-test/AssetParameters/74ffc8606670c67d6fb0102782b44a64a139c8f4aca1f9c0de934bb6517010e7/S3VersionKey",
->>>>>>> 50521911
                     "constructInfo": {
                       "fqn": "@aws-cdk/core.CfnParameter",
                       "version": "0.0.0"
@@ -3042,11 +2992,7 @@
                   },
                   "ArtifactHash": {
                     "id": "ArtifactHash",
-<<<<<<< HEAD
-                    "path": "aws-cdk-eks-cluster-alb-controller-test/AssetParameters/e6b3c8169ff937ea363b0bb4d13b24b0a38c958c42318f72066e3e59f0148c2c/ArtifactHash",
-=======
                     "path": "aws-cdk-eks-cluster-alb-controller-test/AssetParameters/74ffc8606670c67d6fb0102782b44a64a139c8f4aca1f9c0de934bb6517010e7/ArtifactHash",
->>>>>>> 50521911
                     "constructInfo": {
                       "fqn": "@aws-cdk/core.CfnParameter",
                       "version": "0.0.0"
@@ -3194,15 +3140,6 @@
                   "version": "0.0.0"
                 }
               },
-<<<<<<< HEAD
-              "7b54de771a249bc16a7bc0da2bd496c082da7220166a29d491aad84a1f099811": {
-                "id": "7b54de771a249bc16a7bc0da2bd496c082da7220166a29d491aad84a1f099811",
-                "path": "aws-cdk-eks-cluster-alb-controller-test/AssetParameters/7b54de771a249bc16a7bc0da2bd496c082da7220166a29d491aad84a1f099811",
-                "children": {
-                  "S3Bucket": {
-                    "id": "S3Bucket",
-                    "path": "aws-cdk-eks-cluster-alb-controller-test/AssetParameters/7b54de771a249bc16a7bc0da2bd496c082da7220166a29d491aad84a1f099811/S3Bucket",
-=======
               "cbe8f1f0f5ae6b04415748d4b68792a532bb438711d2bcfa8dd4559a869ce9db": {
                 "id": "cbe8f1f0f5ae6b04415748d4b68792a532bb438711d2bcfa8dd4559a869ce9db",
                 "path": "aws-cdk-eks-cluster-alb-controller-test/AssetParameters/cbe8f1f0f5ae6b04415748d4b68792a532bb438711d2bcfa8dd4559a869ce9db",
@@ -3210,7 +3147,6 @@
                   "S3Bucket": {
                     "id": "S3Bucket",
                     "path": "aws-cdk-eks-cluster-alb-controller-test/AssetParameters/cbe8f1f0f5ae6b04415748d4b68792a532bb438711d2bcfa8dd4559a869ce9db/S3Bucket",
->>>>>>> 50521911
                     "constructInfo": {
                       "fqn": "@aws-cdk/core.CfnParameter",
                       "version": "0.0.0"
@@ -3218,11 +3154,7 @@
                   },
                   "S3VersionKey": {
                     "id": "S3VersionKey",
-<<<<<<< HEAD
-                    "path": "aws-cdk-eks-cluster-alb-controller-test/AssetParameters/7b54de771a249bc16a7bc0da2bd496c082da7220166a29d491aad84a1f099811/S3VersionKey",
-=======
                     "path": "aws-cdk-eks-cluster-alb-controller-test/AssetParameters/cbe8f1f0f5ae6b04415748d4b68792a532bb438711d2bcfa8dd4559a869ce9db/S3VersionKey",
->>>>>>> 50521911
                     "constructInfo": {
                       "fqn": "@aws-cdk/core.CfnParameter",
                       "version": "0.0.0"
@@ -3230,11 +3162,7 @@
                   },
                   "ArtifactHash": {
                     "id": "ArtifactHash",
-<<<<<<< HEAD
-                    "path": "aws-cdk-eks-cluster-alb-controller-test/AssetParameters/7b54de771a249bc16a7bc0da2bd496c082da7220166a29d491aad84a1f099811/ArtifactHash",
-=======
                     "path": "aws-cdk-eks-cluster-alb-controller-test/AssetParameters/cbe8f1f0f5ae6b04415748d4b68792a532bb438711d2bcfa8dd4559a869ce9db/ArtifactHash",
->>>>>>> 50521911
                     "constructInfo": {
                       "fqn": "@aws-cdk/core.CfnParameter",
                       "version": "0.0.0"
@@ -3246,15 +3174,6 @@
                   "version": "0.0.0"
                 }
               },
-<<<<<<< HEAD
-              "bde623c0a776c736b578873aa4cbbd0c5619e15f3e9ab0ee9faf77f1b0bbf936": {
-                "id": "bde623c0a776c736b578873aa4cbbd0c5619e15f3e9ab0ee9faf77f1b0bbf936",
-                "path": "aws-cdk-eks-cluster-alb-controller-test/AssetParameters/bde623c0a776c736b578873aa4cbbd0c5619e15f3e9ab0ee9faf77f1b0bbf936",
-                "children": {
-                  "S3Bucket": {
-                    "id": "S3Bucket",
-                    "path": "aws-cdk-eks-cluster-alb-controller-test/AssetParameters/bde623c0a776c736b578873aa4cbbd0c5619e15f3e9ab0ee9faf77f1b0bbf936/S3Bucket",
-=======
               "d5fa5acf01ae51add05b054449b70f87391c8577d1cee54792aba38592a467b2": {
                 "id": "d5fa5acf01ae51add05b054449b70f87391c8577d1cee54792aba38592a467b2",
                 "path": "aws-cdk-eks-cluster-alb-controller-test/AssetParameters/d5fa5acf01ae51add05b054449b70f87391c8577d1cee54792aba38592a467b2",
@@ -3262,7 +3181,6 @@
                   "S3Bucket": {
                     "id": "S3Bucket",
                     "path": "aws-cdk-eks-cluster-alb-controller-test/AssetParameters/d5fa5acf01ae51add05b054449b70f87391c8577d1cee54792aba38592a467b2/S3Bucket",
->>>>>>> 50521911
                     "constructInfo": {
                       "fqn": "@aws-cdk/core.CfnParameter",
                       "version": "0.0.0"
@@ -3270,11 +3188,7 @@
                   },
                   "S3VersionKey": {
                     "id": "S3VersionKey",
-<<<<<<< HEAD
-                    "path": "aws-cdk-eks-cluster-alb-controller-test/AssetParameters/bde623c0a776c736b578873aa4cbbd0c5619e15f3e9ab0ee9faf77f1b0bbf936/S3VersionKey",
-=======
                     "path": "aws-cdk-eks-cluster-alb-controller-test/AssetParameters/d5fa5acf01ae51add05b054449b70f87391c8577d1cee54792aba38592a467b2/S3VersionKey",
->>>>>>> 50521911
                     "constructInfo": {
                       "fqn": "@aws-cdk/core.CfnParameter",
                       "version": "0.0.0"
@@ -3282,11 +3196,7 @@
                   },
                   "ArtifactHash": {
                     "id": "ArtifactHash",
-<<<<<<< HEAD
-                    "path": "aws-cdk-eks-cluster-alb-controller-test/AssetParameters/bde623c0a776c736b578873aa4cbbd0c5619e15f3e9ab0ee9faf77f1b0bbf936/ArtifactHash",
-=======
                     "path": "aws-cdk-eks-cluster-alb-controller-test/AssetParameters/d5fa5acf01ae51add05b054449b70f87391c8577d1cee54792aba38592a467b2/ArtifactHash",
->>>>>>> 50521911
                     "constructInfo": {
                       "fqn": "@aws-cdk/core.CfnParameter",
                       "version": "0.0.0"
@@ -3588,11 +3498,7 @@
                       "aws:cdk:cloudformation:props": {
                         "content": {
                           "s3Bucket": {
-<<<<<<< HEAD
-                            "Ref": "referencetoawscdkeksclusteralbcontrollertestAssetParameterse6b3c8169ff937ea363b0bb4d13b24b0a38c958c42318f72066e3e59f0148c2cS3BucketF2375DF0Ref"
-=======
                             "Ref": "referencetoawscdkeksclusteralbcontrollertestAssetParameters74ffc8606670c67d6fb0102782b44a64a139c8f4aca1f9c0de934bb6517010e7S3Bucket1DB06269Ref"
->>>>>>> 50521911
                           },
                           "s3Key": {
                             "Fn::Join": [
@@ -3605,11 +3511,7 @@
                                       "Fn::Split": [
                                         "||",
                                         {
-<<<<<<< HEAD
-                                          "Ref": "referencetoawscdkeksclusteralbcontrollertestAssetParameterse6b3c8169ff937ea363b0bb4d13b24b0a38c958c42318f72066e3e59f0148c2cS3VersionKey6B54AA78Ref"
-=======
                                           "Ref": "referencetoawscdkeksclusteralbcontrollertestAssetParameters74ffc8606670c67d6fb0102782b44a64a139c8f4aca1f9c0de934bb6517010e7S3VersionKeyB8C5F5B4Ref"
->>>>>>> 50521911
                                         }
                                       ]
                                     }
@@ -3622,11 +3524,7 @@
                                       "Fn::Split": [
                                         "||",
                                         {
-<<<<<<< HEAD
-                                          "Ref": "referencetoawscdkeksclusteralbcontrollertestAssetParameterse6b3c8169ff937ea363b0bb4d13b24b0a38c958c42318f72066e3e59f0148c2cS3VersionKey6B54AA78Ref"
-=======
                                           "Ref": "referencetoawscdkeksclusteralbcontrollertestAssetParameters74ffc8606670c67d6fb0102782b44a64a139c8f4aca1f9c0de934bb6517010e7S3VersionKeyB8C5F5B4Ref"
->>>>>>> 50521911
                                         }
                                       ]
                                     }
@@ -4055,29 +3953,17 @@
                   "version": "0.0.0"
                 }
               },
-<<<<<<< HEAD
-              "reference-to-awscdkeksclusteralbcontrollertestAssetParameterse6b3c8169ff937ea363b0bb4d13b24b0a38c958c42318f72066e3e59f0148c2cS3BucketF2375DF0Ref": {
-                "id": "reference-to-awscdkeksclusteralbcontrollertestAssetParameterse6b3c8169ff937ea363b0bb4d13b24b0a38c958c42318f72066e3e59f0148c2cS3BucketF2375DF0Ref",
-                "path": "aws-cdk-eks-cluster-alb-controller-test/@aws-cdk--aws-eks.KubectlProvider/reference-to-awscdkeksclusteralbcontrollertestAssetParameterse6b3c8169ff937ea363b0bb4d13b24b0a38c958c42318f72066e3e59f0148c2cS3BucketF2375DF0Ref",
-=======
               "reference-to-awscdkeksclusteralbcontrollertestAssetParameters74ffc8606670c67d6fb0102782b44a64a139c8f4aca1f9c0de934bb6517010e7S3Bucket1DB06269Ref": {
                 "id": "reference-to-awscdkeksclusteralbcontrollertestAssetParameters74ffc8606670c67d6fb0102782b44a64a139c8f4aca1f9c0de934bb6517010e7S3Bucket1DB06269Ref",
                 "path": "aws-cdk-eks-cluster-alb-controller-test/@aws-cdk--aws-eks.KubectlProvider/reference-to-awscdkeksclusteralbcontrollertestAssetParameters74ffc8606670c67d6fb0102782b44a64a139c8f4aca1f9c0de934bb6517010e7S3Bucket1DB06269Ref",
->>>>>>> 50521911
                 "constructInfo": {
                   "fqn": "@aws-cdk/core.CfnParameter",
                   "version": "0.0.0"
                 }
               },
-<<<<<<< HEAD
-              "reference-to-awscdkeksclusteralbcontrollertestAssetParameterse6b3c8169ff937ea363b0bb4d13b24b0a38c958c42318f72066e3e59f0148c2cS3VersionKey6B54AA78Ref": {
-                "id": "reference-to-awscdkeksclusteralbcontrollertestAssetParameterse6b3c8169ff937ea363b0bb4d13b24b0a38c958c42318f72066e3e59f0148c2cS3VersionKey6B54AA78Ref",
-                "path": "aws-cdk-eks-cluster-alb-controller-test/@aws-cdk--aws-eks.KubectlProvider/reference-to-awscdkeksclusteralbcontrollertestAssetParameterse6b3c8169ff937ea363b0bb4d13b24b0a38c958c42318f72066e3e59f0148c2cS3VersionKey6B54AA78Ref",
-=======
               "reference-to-awscdkeksclusteralbcontrollertestAssetParameters74ffc8606670c67d6fb0102782b44a64a139c8f4aca1f9c0de934bb6517010e7S3VersionKeyB8C5F5B4Ref": {
                 "id": "reference-to-awscdkeksclusteralbcontrollertestAssetParameters74ffc8606670c67d6fb0102782b44a64a139c8f4aca1f9c0de934bb6517010e7S3VersionKeyB8C5F5B4Ref",
                 "path": "aws-cdk-eks-cluster-alb-controller-test/@aws-cdk--aws-eks.KubectlProvider/reference-to-awscdkeksclusteralbcontrollertestAssetParameters74ffc8606670c67d6fb0102782b44a64a139c8f4aca1f9c0de934bb6517010e7S3VersionKeyB8C5F5B4Ref",
->>>>>>> 50521911
                 "constructInfo": {
                   "fqn": "@aws-cdk/core.CfnParameter",
                   "version": "0.0.0"
@@ -4145,11 +4031,7 @@
                           },
                           "/",
                           {
-<<<<<<< HEAD
-                            "Ref": "AssetParametersbde623c0a776c736b578873aa4cbbd0c5619e15f3e9ab0ee9faf77f1b0bbf936S3BucketE34E6DFB"
-=======
                             "Ref": "AssetParametersd5fa5acf01ae51add05b054449b70f87391c8577d1cee54792aba38592a467b2S3Bucket7267D197"
->>>>>>> 50521911
                           },
                           "/",
                           {
@@ -4159,11 +4041,7 @@
                                 "Fn::Split": [
                                   "||",
                                   {
-<<<<<<< HEAD
-                                    "Ref": "AssetParametersbde623c0a776c736b578873aa4cbbd0c5619e15f3e9ab0ee9faf77f1b0bbf936S3VersionKeyAE3F3EFD"
-=======
                                     "Ref": "AssetParametersd5fa5acf01ae51add05b054449b70f87391c8577d1cee54792aba38592a467b2S3VersionKey99E824A6"
->>>>>>> 50521911
                                   }
                                 ]
                               }
@@ -4176,11 +4054,7 @@
                                 "Fn::Split": [
                                   "||",
                                   {
-<<<<<<< HEAD
-                                    "Ref": "AssetParametersbde623c0a776c736b578873aa4cbbd0c5619e15f3e9ab0ee9faf77f1b0bbf936S3VersionKeyAE3F3EFD"
-=======
                                     "Ref": "AssetParametersd5fa5acf01ae51add05b054449b70f87391c8577d1cee54792aba38592a467b2S3VersionKey99E824A6"
->>>>>>> 50521911
                                   }
                                 ]
                               }
@@ -4220,19 +4094,11 @@
                           "ClusterSecurityGroupId"
                         ]
                       },
-<<<<<<< HEAD
-                      "referencetoawscdkeksclusteralbcontrollertestAssetParameterse6b3c8169ff937ea363b0bb4d13b24b0a38c958c42318f72066e3e59f0148c2cS3BucketF2375DF0Ref": {
-                        "Ref": "AssetParameterse6b3c8169ff937ea363b0bb4d13b24b0a38c958c42318f72066e3e59f0148c2cS3BucketE2407207"
-                      },
-                      "referencetoawscdkeksclusteralbcontrollertestAssetParameterse6b3c8169ff937ea363b0bb4d13b24b0a38c958c42318f72066e3e59f0148c2cS3VersionKey6B54AA78Ref": {
-                        "Ref": "AssetParameterse6b3c8169ff937ea363b0bb4d13b24b0a38c958c42318f72066e3e59f0148c2cS3VersionKey0667D5EA"
-=======
                       "referencetoawscdkeksclusteralbcontrollertestAssetParameters74ffc8606670c67d6fb0102782b44a64a139c8f4aca1f9c0de934bb6517010e7S3Bucket1DB06269Ref": {
                         "Ref": "AssetParameters74ffc8606670c67d6fb0102782b44a64a139c8f4aca1f9c0de934bb6517010e7S3Bucket7B003397"
                       },
                       "referencetoawscdkeksclusteralbcontrollertestAssetParameters74ffc8606670c67d6fb0102782b44a64a139c8f4aca1f9c0de934bb6517010e7S3VersionKeyB8C5F5B4Ref": {
                         "Ref": "AssetParameters74ffc8606670c67d6fb0102782b44a64a139c8f4aca1f9c0de934bb6517010e7S3VersionKey04385D97"
->>>>>>> 50521911
                       },
                       "referencetoawscdkeksclusteralbcontrollertestAssetParametersc6964dbf0c556ec82ce09622e99ad6f6d4e488cdaac0ef9e8492e078ec61ffedS3BucketCD1CB66DRef": {
                         "Ref": "AssetParametersc6964dbf0c556ec82ce09622e99ad6f6d4e488cdaac0ef9e8492e078ec61ffedS3Bucket83B8778F"
