--- conflicted
+++ resolved
@@ -171,11 +171,7 @@
    "Properties": {
     "Content": {
      "S3Bucket": {
-<<<<<<< HEAD
-      "Ref": "referencetoawscdkeksclusteralbcontrollertestAssetParameterse6b3c8169ff937ea363b0bb4d13b24b0a38c958c42318f72066e3e59f0148c2cS3BucketF2375DF0Ref"
-=======
       "Ref": "referencetoawscdkeksclusteralbcontrollertestAssetParameters74ffc8606670c67d6fb0102782b44a64a139c8f4aca1f9c0de934bb6517010e7S3Bucket1DB06269Ref"
->>>>>>> 50521911
      },
      "S3Key": {
       "Fn::Join": [
@@ -188,11 +184,7 @@
            "Fn::Split": [
             "||",
             {
-<<<<<<< HEAD
-             "Ref": "referencetoawscdkeksclusteralbcontrollertestAssetParameterse6b3c8169ff937ea363b0bb4d13b24b0a38c958c42318f72066e3e59f0148c2cS3VersionKey6B54AA78Ref"
-=======
              "Ref": "referencetoawscdkeksclusteralbcontrollertestAssetParameters74ffc8606670c67d6fb0102782b44a64a139c8f4aca1f9c0de934bb6517010e7S3VersionKeyB8C5F5B4Ref"
->>>>>>> 50521911
             }
            ]
           }
@@ -205,11 +197,7 @@
            "Fn::Split": [
             "||",
             {
-<<<<<<< HEAD
-             "Ref": "referencetoawscdkeksclusteralbcontrollertestAssetParameterse6b3c8169ff937ea363b0bb4d13b24b0a38c958c42318f72066e3e59f0148c2cS3VersionKey6B54AA78Ref"
-=======
              "Ref": "referencetoawscdkeksclusteralbcontrollertestAssetParameters74ffc8606670c67d6fb0102782b44a64a139c8f4aca1f9c0de934bb6517010e7S3VersionKeyB8C5F5B4Ref"
->>>>>>> 50521911
             }
            ]
           }
@@ -466,17 +454,10 @@
   "referencetoawscdkeksclusteralbcontrollertestCluster80A60A64ClusterSecurityGroupId": {
    "Type": "String"
   },
-<<<<<<< HEAD
-  "referencetoawscdkeksclusteralbcontrollertestAssetParameterse6b3c8169ff937ea363b0bb4d13b24b0a38c958c42318f72066e3e59f0148c2cS3BucketF2375DF0Ref": {
-   "Type": "String"
-  },
-  "referencetoawscdkeksclusteralbcontrollertestAssetParameterse6b3c8169ff937ea363b0bb4d13b24b0a38c958c42318f72066e3e59f0148c2cS3VersionKey6B54AA78Ref": {
-=======
   "referencetoawscdkeksclusteralbcontrollertestAssetParameters74ffc8606670c67d6fb0102782b44a64a139c8f4aca1f9c0de934bb6517010e7S3Bucket1DB06269Ref": {
    "Type": "String"
   },
   "referencetoawscdkeksclusteralbcontrollertestAssetParameters74ffc8606670c67d6fb0102782b44a64a139c8f4aca1f9c0de934bb6517010e7S3VersionKeyB8C5F5B4Ref": {
->>>>>>> 50521911
    "Type": "String"
   },
   "referencetoawscdkeksclusteralbcontrollertestAssetParametersc6964dbf0c556ec82ce09622e99ad6f6d4e488cdaac0ef9e8492e078ec61ffedS3BucketCD1CB66DRef": {
