{
  "Resources": {
    "ClusterDefaultVpcFA9F2722": {
      "Type": "AWS::EC2::VPC",
      "Properties": {
        "CidrBlock": "10.0.0.0/16",
        "EnableDnsHostnames": true,
        "EnableDnsSupport": true,
        "InstanceTenancy": "default",
        "Tags": [
          {
            "Key": "Name",
            "Value": "eks-integ-defaults-2/Cluster/DefaultVpc"
          }
        ]
      }
    },
    "ClusterDefaultVpcPublicSubnet1Subnet3BFE1BDA": {
      "Type": "AWS::EC2::Subnet",
      "Properties": {
        "CidrBlock": "10.0.0.0/19",
        "VpcId": {
          "Ref": "ClusterDefaultVpcFA9F2722"
        },
        "AvailabilityZone": "test-region-1a",
        "MapPublicIpOnLaunch": true,
        "Tags": [
          {
            "Key": "Name",
            "Value": "eks-integ-defaults-2/Cluster/DefaultVpc/PublicSubnet1"
          },
          {
            "Key": "aws-cdk:subnet-name",
            "Value": "Public"
          },
          {
            "Key": "aws-cdk:subnet-type",
            "Value": "Public"
          },
          {
            "Key": "kubernetes.io/role/elb",
            "Value": "1"
          }
        ]
      }
    },
    "ClusterDefaultVpcPublicSubnet1RouteTable1DCCDD98": {
      "Type": "AWS::EC2::RouteTable",
      "Properties": {
        "VpcId": {
          "Ref": "ClusterDefaultVpcFA9F2722"
        },
        "Tags": [
          {
            "Key": "Name",
            "Value": "eks-integ-defaults-2/Cluster/DefaultVpc/PublicSubnet1"
          },
          {
            "Key": "kubernetes.io/role/elb",
            "Value": "1"
          }
        ]
      }
    },
    "ClusterDefaultVpcPublicSubnet1RouteTableAssociationAFBE6789": {
      "Type": "AWS::EC2::SubnetRouteTableAssociation",
      "Properties": {
        "RouteTableId": {
          "Ref": "ClusterDefaultVpcPublicSubnet1RouteTable1DCCDD98"
        },
        "SubnetId": {
          "Ref": "ClusterDefaultVpcPublicSubnet1Subnet3BFE1BDA"
        }
      }
    },
    "ClusterDefaultVpcPublicSubnet1DefaultRouteCF22EF6E": {
      "Type": "AWS::EC2::Route",
      "Properties": {
        "RouteTableId": {
          "Ref": "ClusterDefaultVpcPublicSubnet1RouteTable1DCCDD98"
        },
        "DestinationCidrBlock": "0.0.0.0/0",
        "GatewayId": {
          "Ref": "ClusterDefaultVpcIGW756BE43E"
        }
      },
      "DependsOn": [
        "ClusterDefaultVpcVPCGWC1D00388"
      ]
    },
    "ClusterDefaultVpcPublicSubnet1EIP498E2BD2": {
      "Type": "AWS::EC2::EIP",
      "Properties": {
        "Domain": "vpc",
        "Tags": [
          {
            "Key": "Name",
            "Value": "eks-integ-defaults-2/Cluster/DefaultVpc/PublicSubnet1"
          },
          {
            "Key": "kubernetes.io/role/elb",
            "Value": "1"
          }
        ]
      }
    },
    "ClusterDefaultVpcPublicSubnet1NATGateway6E21013E": {
      "Type": "AWS::EC2::NatGateway",
      "Properties": {
        "AllocationId": {
          "Fn::GetAtt": [
            "ClusterDefaultVpcPublicSubnet1EIP498E2BD2",
            "AllocationId"
          ]
        },
        "SubnetId": {
          "Ref": "ClusterDefaultVpcPublicSubnet1Subnet3BFE1BDA"
        },
        "Tags": [
          {
            "Key": "Name",
            "Value": "eks-integ-defaults-2/Cluster/DefaultVpc/PublicSubnet1"
          },
          {
            "Key": "kubernetes.io/role/elb",
            "Value": "1"
          }
        ]
      }
    },
    "ClusterDefaultVpcPublicSubnet2SubnetC4E9A966": {
      "Type": "AWS::EC2::Subnet",
      "Properties": {
        "CidrBlock": "10.0.32.0/19",
        "VpcId": {
          "Ref": "ClusterDefaultVpcFA9F2722"
        },
        "AvailabilityZone": "test-region-1b",
        "MapPublicIpOnLaunch": true,
        "Tags": [
          {
            "Key": "Name",
            "Value": "eks-integ-defaults-2/Cluster/DefaultVpc/PublicSubnet2"
          },
          {
            "Key": "aws-cdk:subnet-name",
            "Value": "Public"
          },
          {
            "Key": "aws-cdk:subnet-type",
            "Value": "Public"
          },
          {
            "Key": "kubernetes.io/role/elb",
            "Value": "1"
          }
        ]
      }
    },
    "ClusterDefaultVpcPublicSubnet2RouteTable6F1F5F47": {
      "Type": "AWS::EC2::RouteTable",
      "Properties": {
        "VpcId": {
          "Ref": "ClusterDefaultVpcFA9F2722"
        },
        "Tags": [
          {
            "Key": "Name",
            "Value": "eks-integ-defaults-2/Cluster/DefaultVpc/PublicSubnet2"
          },
          {
            "Key": "kubernetes.io/role/elb",
            "Value": "1"
          }
        ]
      }
    },
    "ClusterDefaultVpcPublicSubnet2RouteTableAssociationA8539C50": {
      "Type": "AWS::EC2::SubnetRouteTableAssociation",
      "Properties": {
        "RouteTableId": {
          "Ref": "ClusterDefaultVpcPublicSubnet2RouteTable6F1F5F47"
        },
        "SubnetId": {
          "Ref": "ClusterDefaultVpcPublicSubnet2SubnetC4E9A966"
        }
      }
    },
    "ClusterDefaultVpcPublicSubnet2DefaultRoute1FA8621E": {
      "Type": "AWS::EC2::Route",
      "Properties": {
        "RouteTableId": {
          "Ref": "ClusterDefaultVpcPublicSubnet2RouteTable6F1F5F47"
        },
        "DestinationCidrBlock": "0.0.0.0/0",
        "GatewayId": {
          "Ref": "ClusterDefaultVpcIGW756BE43E"
        }
      },
      "DependsOn": [
        "ClusterDefaultVpcVPCGWC1D00388"
      ]
    },
    "ClusterDefaultVpcPublicSubnet2EIP265F4810": {
      "Type": "AWS::EC2::EIP",
      "Properties": {
        "Domain": "vpc",
        "Tags": [
          {
            "Key": "Name",
            "Value": "eks-integ-defaults-2/Cluster/DefaultVpc/PublicSubnet2"
          },
          {
            "Key": "kubernetes.io/role/elb",
            "Value": "1"
          }
        ]
      }
    },
    "ClusterDefaultVpcPublicSubnet2NATGateway4AF4B728": {
      "Type": "AWS::EC2::NatGateway",
      "Properties": {
        "AllocationId": {
          "Fn::GetAtt": [
            "ClusterDefaultVpcPublicSubnet2EIP265F4810",
            "AllocationId"
          ]
        },
        "SubnetId": {
          "Ref": "ClusterDefaultVpcPublicSubnet2SubnetC4E9A966"
        },
        "Tags": [
          {
            "Key": "Name",
            "Value": "eks-integ-defaults-2/Cluster/DefaultVpc/PublicSubnet2"
          },
          {
            "Key": "kubernetes.io/role/elb",
            "Value": "1"
          }
        ]
      }
    },
    "ClusterDefaultVpcPublicSubnet3Subnet1A46184A": {
      "Type": "AWS::EC2::Subnet",
      "Properties": {
        "CidrBlock": "10.0.64.0/19",
        "VpcId": {
          "Ref": "ClusterDefaultVpcFA9F2722"
        },
        "AvailabilityZone": "test-region-1c",
        "MapPublicIpOnLaunch": true,
        "Tags": [
          {
            "Key": "Name",
            "Value": "eks-integ-defaults-2/Cluster/DefaultVpc/PublicSubnet3"
          },
          {
            "Key": "aws-cdk:subnet-name",
            "Value": "Public"
          },
          {
            "Key": "aws-cdk:subnet-type",
            "Value": "Public"
          },
          {
            "Key": "kubernetes.io/role/elb",
            "Value": "1"
          }
        ]
      }
    },
    "ClusterDefaultVpcPublicSubnet3RouteTableC81F99EF": {
      "Type": "AWS::EC2::RouteTable",
      "Properties": {
        "VpcId": {
          "Ref": "ClusterDefaultVpcFA9F2722"
        },
        "Tags": [
          {
            "Key": "Name",
            "Value": "eks-integ-defaults-2/Cluster/DefaultVpc/PublicSubnet3"
          },
          {
            "Key": "kubernetes.io/role/elb",
            "Value": "1"
          }
        ]
      }
    },
    "ClusterDefaultVpcPublicSubnet3RouteTableAssociation7C5D21CC": {
      "Type": "AWS::EC2::SubnetRouteTableAssociation",
      "Properties": {
        "RouteTableId": {
          "Ref": "ClusterDefaultVpcPublicSubnet3RouteTableC81F99EF"
        },
        "SubnetId": {
          "Ref": "ClusterDefaultVpcPublicSubnet3Subnet1A46184A"
        }
      }
    },
    "ClusterDefaultVpcPublicSubnet3DefaultRouteB6080504": {
      "Type": "AWS::EC2::Route",
      "Properties": {
        "RouteTableId": {
          "Ref": "ClusterDefaultVpcPublicSubnet3RouteTableC81F99EF"
        },
        "DestinationCidrBlock": "0.0.0.0/0",
        "GatewayId": {
          "Ref": "ClusterDefaultVpcIGW756BE43E"
        }
      },
      "DependsOn": [
        "ClusterDefaultVpcVPCGWC1D00388"
      ]
    },
    "ClusterDefaultVpcPublicSubnet3EIP0CBF6D05": {
      "Type": "AWS::EC2::EIP",
      "Properties": {
        "Domain": "vpc",
        "Tags": [
          {
            "Key": "Name",
            "Value": "eks-integ-defaults-2/Cluster/DefaultVpc/PublicSubnet3"
          },
          {
            "Key": "kubernetes.io/role/elb",
            "Value": "1"
          }
        ]
      }
    },
    "ClusterDefaultVpcPublicSubnet3NATGatewayEF4BA49A": {
      "Type": "AWS::EC2::NatGateway",
      "Properties": {
        "AllocationId": {
          "Fn::GetAtt": [
            "ClusterDefaultVpcPublicSubnet3EIP0CBF6D05",
            "AllocationId"
          ]
        },
        "SubnetId": {
          "Ref": "ClusterDefaultVpcPublicSubnet3Subnet1A46184A"
        },
        "Tags": [
          {
            "Key": "Name",
            "Value": "eks-integ-defaults-2/Cluster/DefaultVpc/PublicSubnet3"
          },
          {
            "Key": "kubernetes.io/role/elb",
            "Value": "1"
          }
        ]
      }
    },
    "ClusterDefaultVpcPrivateSubnet1Subnet03F39409": {
      "Type": "AWS::EC2::Subnet",
      "Properties": {
        "CidrBlock": "10.0.96.0/19",
        "VpcId": {
          "Ref": "ClusterDefaultVpcFA9F2722"
        },
        "AvailabilityZone": "test-region-1a",
        "MapPublicIpOnLaunch": false,
        "Tags": [
          {
            "Key": "Name",
            "Value": "eks-integ-defaults-2/Cluster/DefaultVpc/PrivateSubnet1"
          },
          {
            "Key": "aws-cdk:subnet-name",
            "Value": "Private"
          },
          {
            "Key": "aws-cdk:subnet-type",
            "Value": "Private"
          },
          {
            "Key": "kubernetes.io/role/internal-elb",
            "Value": "1"
          }
        ]
      }
    },
    "ClusterDefaultVpcPrivateSubnet1RouteTable7844020C": {
      "Type": "AWS::EC2::RouteTable",
      "Properties": {
        "VpcId": {
          "Ref": "ClusterDefaultVpcFA9F2722"
        },
        "Tags": [
          {
            "Key": "Name",
            "Value": "eks-integ-defaults-2/Cluster/DefaultVpc/PrivateSubnet1"
          },
          {
            "Key": "kubernetes.io/role/internal-elb",
            "Value": "1"
          }
        ]
      }
    },
    "ClusterDefaultVpcPrivateSubnet1RouteTableAssociationF8A67D95": {
      "Type": "AWS::EC2::SubnetRouteTableAssociation",
      "Properties": {
        "RouteTableId": {
          "Ref": "ClusterDefaultVpcPrivateSubnet1RouteTable7844020C"
        },
        "SubnetId": {
          "Ref": "ClusterDefaultVpcPrivateSubnet1Subnet03F39409"
        }
      }
    },
    "ClusterDefaultVpcPrivateSubnet1DefaultRouteD624C8BD": {
      "Type": "AWS::EC2::Route",
      "Properties": {
        "RouteTableId": {
          "Ref": "ClusterDefaultVpcPrivateSubnet1RouteTable7844020C"
        },
        "DestinationCidrBlock": "0.0.0.0/0",
        "NatGatewayId": {
          "Ref": "ClusterDefaultVpcPublicSubnet1NATGateway6E21013E"
        }
      }
    },
    "ClusterDefaultVpcPrivateSubnet2SubnetA526AEA7": {
      "Type": "AWS::EC2::Subnet",
      "Properties": {
        "CidrBlock": "10.0.128.0/19",
        "VpcId": {
          "Ref": "ClusterDefaultVpcFA9F2722"
        },
        "AvailabilityZone": "test-region-1b",
        "MapPublicIpOnLaunch": false,
        "Tags": [
          {
            "Key": "Name",
            "Value": "eks-integ-defaults-2/Cluster/DefaultVpc/PrivateSubnet2"
          },
          {
            "Key": "aws-cdk:subnet-name",
            "Value": "Private"
          },
          {
            "Key": "aws-cdk:subnet-type",
            "Value": "Private"
          },
          {
            "Key": "kubernetes.io/role/internal-elb",
            "Value": "1"
          }
        ]
      }
    },
    "ClusterDefaultVpcPrivateSubnet2RouteTable1F9A5298": {
      "Type": "AWS::EC2::RouteTable",
      "Properties": {
        "VpcId": {
          "Ref": "ClusterDefaultVpcFA9F2722"
        },
        "Tags": [
          {
            "Key": "Name",
            "Value": "eks-integ-defaults-2/Cluster/DefaultVpc/PrivateSubnet2"
          },
          {
            "Key": "kubernetes.io/role/internal-elb",
            "Value": "1"
          }
        ]
      }
    },
    "ClusterDefaultVpcPrivateSubnet2RouteTableAssociationE1240DF2": {
      "Type": "AWS::EC2::SubnetRouteTableAssociation",
      "Properties": {
        "RouteTableId": {
          "Ref": "ClusterDefaultVpcPrivateSubnet2RouteTable1F9A5298"
        },
        "SubnetId": {
          "Ref": "ClusterDefaultVpcPrivateSubnet2SubnetA526AEA7"
        }
      }
    },
    "ClusterDefaultVpcPrivateSubnet2DefaultRouteAB55737C": {
      "Type": "AWS::EC2::Route",
      "Properties": {
        "RouteTableId": {
          "Ref": "ClusterDefaultVpcPrivateSubnet2RouteTable1F9A5298"
        },
        "DestinationCidrBlock": "0.0.0.0/0",
        "NatGatewayId": {
          "Ref": "ClusterDefaultVpcPublicSubnet2NATGateway4AF4B728"
        }
      }
    },
    "ClusterDefaultVpcPrivateSubnet3SubnetB64BC839": {
      "Type": "AWS::EC2::Subnet",
      "Properties": {
        "CidrBlock": "10.0.160.0/19",
        "VpcId": {
          "Ref": "ClusterDefaultVpcFA9F2722"
        },
        "AvailabilityZone": "test-region-1c",
        "MapPublicIpOnLaunch": false,
        "Tags": [
          {
            "Key": "Name",
            "Value": "eks-integ-defaults-2/Cluster/DefaultVpc/PrivateSubnet3"
          },
          {
            "Key": "aws-cdk:subnet-name",
            "Value": "Private"
          },
          {
            "Key": "aws-cdk:subnet-type",
            "Value": "Private"
          },
          {
            "Key": "kubernetes.io/role/internal-elb",
            "Value": "1"
          }
        ]
      }
    },
    "ClusterDefaultVpcPrivateSubnet3RouteTableF71314D0": {
      "Type": "AWS::EC2::RouteTable",
      "Properties": {
        "VpcId": {
          "Ref": "ClusterDefaultVpcFA9F2722"
        },
        "Tags": [
          {
            "Key": "Name",
            "Value": "eks-integ-defaults-2/Cluster/DefaultVpc/PrivateSubnet3"
          },
          {
            "Key": "kubernetes.io/role/internal-elb",
            "Value": "1"
          }
        ]
      }
    },
    "ClusterDefaultVpcPrivateSubnet3RouteTableAssociation3007DC36": {
      "Type": "AWS::EC2::SubnetRouteTableAssociation",
      "Properties": {
        "RouteTableId": {
          "Ref": "ClusterDefaultVpcPrivateSubnet3RouteTableF71314D0"
        },
        "SubnetId": {
          "Ref": "ClusterDefaultVpcPrivateSubnet3SubnetB64BC839"
        }
      }
    },
    "ClusterDefaultVpcPrivateSubnet3DefaultRoute932EDFF0": {
      "Type": "AWS::EC2::Route",
      "Properties": {
        "RouteTableId": {
          "Ref": "ClusterDefaultVpcPrivateSubnet3RouteTableF71314D0"
        },
        "DestinationCidrBlock": "0.0.0.0/0",
        "NatGatewayId": {
          "Ref": "ClusterDefaultVpcPublicSubnet3NATGatewayEF4BA49A"
        }
      }
    },
    "ClusterDefaultVpcIGW756BE43E": {
      "Type": "AWS::EC2::InternetGateway",
      "Properties": {
        "Tags": [
          {
            "Key": "Name",
            "Value": "eks-integ-defaults-2/Cluster/DefaultVpc"
          }
        ]
      }
    },
    "ClusterDefaultVpcVPCGWC1D00388": {
      "Type": "AWS::EC2::VPCGatewayAttachment",
      "Properties": {
        "VpcId": {
          "Ref": "ClusterDefaultVpcFA9F2722"
        },
        "InternetGatewayId": {
          "Ref": "ClusterDefaultVpcIGW756BE43E"
        }
      }
    },
    "ClusterRoleFA261979": {
      "Type": "AWS::IAM::Role",
      "Properties": {
        "AssumeRolePolicyDocument": {
          "Statement": [
            {
              "Action": "sts:AssumeRole",
              "Effect": "Allow",
              "Principal": {
                "Service": "eks.amazonaws.com"
              }
            }
          ],
          "Version": "2012-10-17"
        },
        "ManagedPolicyArns": [
          {
            "Fn::Join": [
              "",
              [
                "arn:",
                {
                  "Ref": "AWS::Partition"
                },
                ":iam::aws:policy/AmazonEKSClusterPolicy"
              ]
            ]
          },
          {
            "Fn::Join": [
              "",
              [
                "arn:",
                {
                  "Ref": "AWS::Partition"
                },
                ":iam::aws:policy/AmazonEKSServicePolicy"
              ]
            ]
          }
        ]
      }
    },
    "ClusterControlPlaneSecurityGroupD274242C": {
      "Type": "AWS::EC2::SecurityGroup",
      "Properties": {
        "GroupDescription": "EKS Control Plane Security Group",
        "SecurityGroupEgress": [
          {
            "CidrIp": "0.0.0.0/0",
            "Description": "Allow all outbound traffic by default",
            "IpProtocol": "-1"
          }
        ],
        "VpcId": {
          "Ref": "ClusterDefaultVpcFA9F2722"
        }
      }
    },
    "ClusterControlPlaneSecurityGroupfromeksintegdefaults2ClusterDefaultCapacityInstanceSecurityGroupF57DD9BE443C12103E7": {
      "Type": "AWS::EC2::SecurityGroupIngress",
      "Properties": {
        "IpProtocol": "tcp",
        "Description": "from eksintegdefaults2ClusterDefaultCapacityInstanceSecurityGroupF57DD9BE:443",
        "FromPort": 443,
        "GroupId": {
          "Fn::GetAtt": [
            "ClusterControlPlaneSecurityGroupD274242C",
            "GroupId"
          ]
        },
        "SourceSecurityGroupId": {
          "Fn::GetAtt": [
            "ClusterDefaultCapacityInstanceSecurityGroup8FDF4D48",
            "GroupId"
          ]
        },
        "ToPort": 443
      }
    },
    "ClusterCreationRole360249B6": {
      "Type": "AWS::IAM::Role",
      "Properties": {
        "AssumeRolePolicyDocument": {
          "Statement": [
            {
              "Action": "sts:AssumeRole",
              "Effect": "Allow",
              "Principal": {
                "AWS": [
                  {
                    "Fn::GetAtt": [
                      "awscdkawseksClusterResourceProviderNestedStackawscdkawseksClusterResourceProviderNestedStackResource9827C454",
                      "Outputs.eksintegdefaults2awscdkawseksClusterResourceProviderOnEventHandlerServiceRoleFABA4092Arn"
                    ]
                  },
                  {
                    "Fn::GetAtt": [
                      "awscdkawseksClusterResourceProviderNestedStackawscdkawseksClusterResourceProviderNestedStackResource9827C454",
                      "Outputs.eksintegdefaults2awscdkawseksClusterResourceProviderIsCompleteHandlerServiceRole3A491B05Arn"
                    ]
                  }
                ]
              }
            },
            {
              "Action": "sts:AssumeRole",
              "Effect": "Allow",
              "Principal": {
                "AWS": {
                  "Fn::GetAtt": [
                    "awscdkawseksKubectlProviderNestedStackawscdkawseksKubectlProviderNestedStackResourceA7AEBA6B",
                    "Outputs.eksintegdefaults2awscdkawseksKubectlProviderHandlerServiceRoleDC956DD6Arn"
                  ]
                }
              }
            }
          ],
          "Version": "2012-10-17"
        }
      }
    },
    "ClusterCreationRoleDefaultPolicyE8BDFC7B": {
      "Type": "AWS::IAM::Policy",
      "Properties": {
        "PolicyDocument": {
          "Statement": [
            {
              "Action": "iam:PassRole",
              "Effect": "Allow",
              "Resource": {
                "Fn::GetAtt": [
                  "ClusterRoleFA261979",
                  "Arn"
                ]
              }
            },
            {
              "Action": [
                "eks:CreateCluster",
                "eks:DescribeCluster",
                "eks:DeleteCluster",
                "eks:UpdateClusterVersion",
                "eks:UpdateClusterConfig"
              ],
              "Effect": "Allow",
              "Resource": "*"
            }
          ],
          "Version": "2012-10-17"
        },
        "PolicyName": "ClusterCreationRoleDefaultPolicyE8BDFC7B",
        "Roles": [
          {
            "Ref": "ClusterCreationRole360249B6"
          }
        ]
      }
    },
    "Cluster9EE0221C": {
      "Type": "Custom::AWSCDK-EKS-Cluster",
      "Properties": {
        "ServiceToken": {
          "Fn::GetAtt": [
            "awscdkawseksClusterResourceProviderNestedStackawscdkawseksClusterResourceProviderNestedStackResource9827C454",
            "Outputs.eksintegdefaults2awscdkawseksClusterResourceProviderframeworkonEvent08F2BEB1Arn"
          ]
        },
        "Config": {
          "roleArn": {
            "Fn::GetAtt": [
              "ClusterRoleFA261979",
              "Arn"
            ]
          },
          "resourcesVpcConfig": {
            "securityGroupIds": [
              {
                "Fn::GetAtt": [
                  "ClusterControlPlaneSecurityGroupD274242C",
                  "GroupId"
                ]
              }
            ],
            "subnetIds": [
              {
                "Ref": "ClusterDefaultVpcPublicSubnet1Subnet3BFE1BDA"
              },
              {
                "Ref": "ClusterDefaultVpcPublicSubnet2SubnetC4E9A966"
              },
              {
                "Ref": "ClusterDefaultVpcPublicSubnet3Subnet1A46184A"
              },
              {
                "Ref": "ClusterDefaultVpcPrivateSubnet1Subnet03F39409"
              },
              {
                "Ref": "ClusterDefaultVpcPrivateSubnet2SubnetA526AEA7"
              },
              {
                "Ref": "ClusterDefaultVpcPrivateSubnet3SubnetB64BC839"
              }
            ]
          }
        },
        "AssumeRoleArn": {
          "Fn::GetAtt": [
            "ClusterCreationRole360249B6",
            "Arn"
          ]
        }
      },
      "DependsOn": [
        "ClusterCreationRoleDefaultPolicyE8BDFC7B",
        "ClusterCreationRole360249B6"
      ],
      "UpdateReplacePolicy": "Delete",
      "DeletionPolicy": "Delete"
    },
    "ClusterDefaultCapacityInstanceSecurityGroup8FDF4D48": {
      "Type": "AWS::EC2::SecurityGroup",
      "Properties": {
        "GroupDescription": "eks-integ-defaults-2/Cluster/DefaultCapacity/InstanceSecurityGroup",
        "SecurityGroupEgress": [
          {
            "CidrIp": "0.0.0.0/0",
            "Description": "Allow all outbound traffic by default",
            "IpProtocol": "-1"
          }
        ],
        "Tags": [
          {
            "Key": "Name",
            "Value": "eks-integ-defaults-2/Cluster/DefaultCapacity"
          },
          {
            "Key": {
              "Fn::Join": [
                "",
                [
                  "kubernetes.io/cluster/",
                  {
                    "Ref": "Cluster9EE0221C"
                  }
                ]
              ]
            },
            "Value": "owned"
          }
        ],
        "VpcId": {
          "Ref": "ClusterDefaultVpcFA9F2722"
        }
      }
    },
    "ClusterDefaultCapacityInstanceSecurityGroupfromeksintegdefaults2ClusterDefaultCapacityInstanceSecurityGroupF57DD9BEALLTRAFFIC38BFC934": {
      "Type": "AWS::EC2::SecurityGroupIngress",
      "Properties": {
        "IpProtocol": "-1",
        "Description": "from eksintegdefaults2ClusterDefaultCapacityInstanceSecurityGroupF57DD9BE:ALL TRAFFIC",
        "GroupId": {
          "Fn::GetAtt": [
            "ClusterDefaultCapacityInstanceSecurityGroup8FDF4D48",
            "GroupId"
          ]
        },
        "SourceSecurityGroupId": {
          "Fn::GetAtt": [
            "ClusterDefaultCapacityInstanceSecurityGroup8FDF4D48",
            "GroupId"
          ]
        }
      }
    },
    "ClusterDefaultCapacityInstanceSecurityGroupfromeksintegdefaults2ClusterControlPlaneSecurityGroup11B762614438EAFCC4C": {
      "Type": "AWS::EC2::SecurityGroupIngress",
      "Properties": {
        "IpProtocol": "tcp",
        "Description": "from eksintegdefaults2ClusterControlPlaneSecurityGroup11B76261:443",
        "FromPort": 443,
        "GroupId": {
          "Fn::GetAtt": [
            "ClusterDefaultCapacityInstanceSecurityGroup8FDF4D48",
            "GroupId"
          ]
        },
        "SourceSecurityGroupId": {
          "Fn::GetAtt": [
            "ClusterControlPlaneSecurityGroupD274242C",
            "GroupId"
          ]
        },
        "ToPort": 443
      }
    },
    "ClusterDefaultCapacityInstanceSecurityGroupfromeksintegdefaults2ClusterControlPlaneSecurityGroup11B76261102565535AFFD2324": {
      "Type": "AWS::EC2::SecurityGroupIngress",
      "Properties": {
        "IpProtocol": "tcp",
        "Description": "from eksintegdefaults2ClusterControlPlaneSecurityGroup11B76261:1025-65535",
        "FromPort": 1025,
        "GroupId": {
          "Fn::GetAtt": [
            "ClusterDefaultCapacityInstanceSecurityGroup8FDF4D48",
            "GroupId"
          ]
        },
        "SourceSecurityGroupId": {
          "Fn::GetAtt": [
            "ClusterControlPlaneSecurityGroupD274242C",
            "GroupId"
          ]
        },
        "ToPort": 65535
      }
    },
    "ClusterDefaultCapacityInstanceRole3E209969": {
      "Type": "AWS::IAM::Role",
      "Properties": {
        "AssumeRolePolicyDocument": {
          "Statement": [
            {
              "Action": "sts:AssumeRole",
              "Effect": "Allow",
              "Principal": {
                "Service": {
                  "Fn::Join": [
                    "",
                    [
                      "ec2.",
                      {
                        "Ref": "AWS::URLSuffix"
                      }
                    ]
                  ]
                }
              }
            }
          ],
          "Version": "2012-10-17"
        },
        "ManagedPolicyArns": [
          {
            "Fn::Join": [
              "",
              [
                "arn:",
                {
                  "Ref": "AWS::Partition"
                },
                ":iam::aws:policy/AmazonEKSWorkerNodePolicy"
              ]
            ]
          },
          {
            "Fn::Join": [
              "",
              [
                "arn:",
                {
                  "Ref": "AWS::Partition"
                },
                ":iam::aws:policy/AmazonEKS_CNI_Policy"
              ]
            ]
          },
          {
            "Fn::Join": [
              "",
              [
                "arn:",
                {
                  "Ref": "AWS::Partition"
                },
                ":iam::aws:policy/AmazonEC2ContainerRegistryReadOnly"
              ]
            ]
          }
        ],
        "Tags": [
          {
            "Key": "Name",
            "Value": "eks-integ-defaults-2/Cluster/DefaultCapacity"
          },
          {
            "Key": {
              "Fn::Join": [
                "",
                [
                  "kubernetes.io/cluster/",
                  {
                    "Ref": "Cluster9EE0221C"
                  }
                ]
              ]
            },
            "Value": "owned"
          }
        ]
      }
    },
    "ClusterDefaultCapacityInstanceProfile70387741": {
      "Type": "AWS::IAM::InstanceProfile",
      "Properties": {
        "Roles": [
          {
            "Ref": "ClusterDefaultCapacityInstanceRole3E209969"
          }
        ]
      }
    },
    "ClusterDefaultCapacityLaunchConfig72790CF7": {
      "Type": "AWS::AutoScaling::LaunchConfiguration",
      "Properties": {
        "ImageId": {
          "Ref": "SsmParameterValueawsserviceeksoptimizedami114amazonlinux2recommendedimageidC96584B6F00A464EAD1953AFF4B05118Parameter"
        },
        "InstanceType": "m5.large",
        "IamInstanceProfile": {
          "Ref": "ClusterDefaultCapacityInstanceProfile70387741"
        },
        "SecurityGroups": [
          {
            "Fn::GetAtt": [
              "ClusterDefaultCapacityInstanceSecurityGroup8FDF4D48",
              "GroupId"
            ]
          }
        ],
        "UserData": {
          "Fn::Base64": {
            "Fn::Join": [
              "",
              [
                "#!/bin/bash\nset -o xtrace\n/etc/eks/bootstrap.sh ",
                {
                  "Ref": "Cluster9EE0221C"
                },
                " --kubelet-extra-args \"--node-labels lifecycle=OnDemand\" --use-max-pods true\n/opt/aws/bin/cfn-signal --exit-code $? --stack eks-integ-defaults-2 --resource ClusterDefaultCapacityASG00CC9431 --region test-region"
              ]
            ]
          }
        }
      },
      "DependsOn": [
        "ClusterDefaultCapacityInstanceRole3E209969"
      ]
    },
    "ClusterDefaultCapacityASG00CC9431": {
      "Type": "AWS::AutoScaling::AutoScalingGroup",
      "Properties": {
        "MaxSize": "2",
        "MinSize": "1",
        "DesiredCapacity": "2",
        "LaunchConfigurationName": {
          "Ref": "ClusterDefaultCapacityLaunchConfig72790CF7"
        },
        "Tags": [
          {
            "Key": "Name",
            "PropagateAtLaunch": true,
            "Value": "eks-integ-defaults-2/Cluster/DefaultCapacity"
          },
          {
            "Key": {
              "Fn::Join": [
                "",
                [
                  "kubernetes.io/cluster/",
                  {
                    "Ref": "Cluster9EE0221C"
                  }
                ]
              ]
            },
            "PropagateAtLaunch": true,
            "Value": "owned"
          }
        ],
        "VPCZoneIdentifier": [
          {
            "Ref": "ClusterDefaultVpcPrivateSubnet1Subnet03F39409"
          },
          {
            "Ref": "ClusterDefaultVpcPrivateSubnet2SubnetA526AEA7"
          },
          {
            "Ref": "ClusterDefaultVpcPrivateSubnet3SubnetB64BC839"
          }
        ]
      },
      "UpdatePolicy": {
        "AutoScalingRollingUpdate": {
          "WaitOnResourceSignals": false,
          "PauseTime": "PT0S",
          "SuspendProcesses": [
            "HealthCheck",
            "ReplaceUnhealthy",
            "AZRebalance",
            "AlarmNotification",
            "ScheduledActions"
          ]
        },
        "AutoScalingScheduledAction": {
          "IgnoreUnmodifiedGroupSizeProperties": true
        }
      }
    },
    "ClusterAwsAuthmanifestFE51F8AE": {
      "Type": "Custom::AWSCDK-EKS-KubernetesResource",
      "Properties": {
        "ServiceToken": {
          "Fn::GetAtt": [
            "awscdkawseksKubectlProviderNestedStackawscdkawseksKubectlProviderNestedStackResourceA7AEBA6B",
            "Outputs.eksintegdefaults2awscdkawseksKubectlProviderframeworkonEvent58F1426BArn"
          ]
        },
        "Manifest": {
          "Fn::Join": [
            "",
            [
              "[{\"apiVersion\":\"v1\",\"kind\":\"ConfigMap\",\"metadata\":{\"name\":\"aws-auth\",\"namespace\":\"kube-system\"},\"data\":{\"mapRoles\":\"[{\\\"rolearn\\\":\\\"",
              {
                "Fn::GetAtt": [
                  "ClusterDefaultCapacityInstanceRole3E209969",
                  "Arn"
                ]
              },
              "\\\",\\\"username\\\":\\\"system:node:{{EC2PrivateDNSName}}\\\",\\\"groups\\\":[\\\"system:bootstrappers\\\",\\\"system:nodes\\\"]}]\",\"mapUsers\":\"[]\",\"mapAccounts\":\"[]\"}}]"
            ]
          ]
        },
        "ClusterName": {
          "Ref": "Cluster9EE0221C"
        },
        "RoleArn": {
          "Fn::GetAtt": [
            "ClusterCreationRole360249B6",
            "Arn"
          ]
        }
      },
      "UpdateReplacePolicy": "Delete",
      "DeletionPolicy": "Delete"
    },
    "awscdkawseksClusterResourceProviderNestedStackawscdkawseksClusterResourceProviderNestedStackResource9827C454": {
      "Type": "AWS::CloudFormation::Stack",
      "Properties": {
        "TemplateURL": {
          "Fn::Join": [
            "",
            [
              "https://s3.test-region.",
              {
                "Ref": "AWS::URLSuffix"
              },
              "/",
              {
                "Ref": "AssetParametersf5bc17e36cd03da97de9726b58daf52e22136643c326d464f172928b0598f225S3Bucket9675CD35"
              },
              "/",
              {
                "Fn::Select": [
                  0,
                  {
                    "Fn::Split": [
                      "||",
                      {
                        "Ref": "AssetParametersf5bc17e36cd03da97de9726b58daf52e22136643c326d464f172928b0598f225S3VersionKey71FC457D"
                      }
                    ]
                  }
                ]
              },
              {
                "Fn::Select": [
                  1,
                  {
                    "Fn::Split": [
                      "||",
                      {
                        "Ref": "AssetParametersf5bc17e36cd03da97de9726b58daf52e22136643c326d464f172928b0598f225S3VersionKey71FC457D"
                      }
                    ]
                  }
                ]
              }
            ]
          ]
        },
        "Parameters": {
          "referencetoeksintegdefaults2AssetParameters85d57fefd6dabb937e421d6324798abd93db5afb9fe40144324329650b207b94S3BucketB64A7873Ref": {
            "Ref": "AssetParameters85d57fefd6dabb937e421d6324798abd93db5afb9fe40144324329650b207b94S3Bucket8A83316A"
          },
          "referencetoeksintegdefaults2AssetParameters85d57fefd6dabb937e421d6324798abd93db5afb9fe40144324329650b207b94S3VersionKeyD826ED7ARef": {
            "Ref": "AssetParameters85d57fefd6dabb937e421d6324798abd93db5afb9fe40144324329650b207b94S3VersionKey81BF6C65"
          },
          "referencetoeksintegdefaults2AssetParameters6c3e21f76e4ba0bc4b901f71bfa9c1eaf7929edcfd9a1591690d12b024100044S3BucketA568AD22Ref": {
            "Ref": "AssetParameters6c3e21f76e4ba0bc4b901f71bfa9c1eaf7929edcfd9a1591690d12b024100044S3Bucket75CDEB48"
          },
          "referencetoeksintegdefaults2AssetParameters6c3e21f76e4ba0bc4b901f71bfa9c1eaf7929edcfd9a1591690d12b024100044S3VersionKey1F44662CRef": {
            "Ref": "AssetParameters6c3e21f76e4ba0bc4b901f71bfa9c1eaf7929edcfd9a1591690d12b024100044S3VersionKey1DD5E19F"
          }
        }
      }
    },
    "awscdkawseksKubectlProviderNestedStackawscdkawseksKubectlProviderNestedStackResourceA7AEBA6B": {
      "Type": "AWS::CloudFormation::Stack",
      "Properties": {
        "TemplateURL": {
          "Fn::Join": [
            "",
            [
              "https://s3.test-region.",
              {
                "Ref": "AWS::URLSuffix"
              },
              "/",
              {
<<<<<<< HEAD
                "Ref": "AssetParameters4d06ac5025abbdbf4911e0ce19db4fafa04f5b3eb4b1133ec21a1a08ca1eff5dS3Bucket10A1DD97"
=======
                "Ref": "AssetParameters062367425f2c2b16272f048a7fffbd79f56783d414b682ea748be095e9be275fS3Bucket8A55873F"
>>>>>>> a7f189e9
              },
              "/",
              {
                "Fn::Select": [
                  0,
                  {
                    "Fn::Split": [
                      "||",
                      {
<<<<<<< HEAD
                        "Ref": "AssetParameters4d06ac5025abbdbf4911e0ce19db4fafa04f5b3eb4b1133ec21a1a08ca1eff5dS3VersionKey92B1217B"
=======
                        "Ref": "AssetParameters062367425f2c2b16272f048a7fffbd79f56783d414b682ea748be095e9be275fS3VersionKeyC8FCD0D8"
>>>>>>> a7f189e9
                      }
                    ]
                  }
                ]
              },
              {
                "Fn::Select": [
                  1,
                  {
                    "Fn::Split": [
                      "||",
                      {
<<<<<<< HEAD
                        "Ref": "AssetParameters4d06ac5025abbdbf4911e0ce19db4fafa04f5b3eb4b1133ec21a1a08ca1eff5dS3VersionKey92B1217B"
=======
                        "Ref": "AssetParameters062367425f2c2b16272f048a7fffbd79f56783d414b682ea748be095e9be275fS3VersionKeyC8FCD0D8"
>>>>>>> a7f189e9
                      }
                    ]
                  }
                ]
              }
            ]
          ]
        },
        "Parameters": {
          "referencetoeksintegdefaults2AssetParameters0004c128dffc6609d53bf9ca8d7d6a83efe9b2ed05ca4e9ed5642fa034057774S3Bucket8271E6B2Ref": {
            "Ref": "AssetParameters0004c128dffc6609d53bf9ca8d7d6a83efe9b2ed05ca4e9ed5642fa034057774S3Bucket68EDA20F"
          },
          "referencetoeksintegdefaults2AssetParameters0004c128dffc6609d53bf9ca8d7d6a83efe9b2ed05ca4e9ed5642fa034057774S3VersionKey16B6FD0FRef": {
            "Ref": "AssetParameters0004c128dffc6609d53bf9ca8d7d6a83efe9b2ed05ca4e9ed5642fa034057774S3VersionKey4E0E7FA0"
          },
          "referencetoeksintegdefaults2AssetParameters6c3e21f76e4ba0bc4b901f71bfa9c1eaf7929edcfd9a1591690d12b024100044S3BucketA568AD22Ref": {
            "Ref": "AssetParameters6c3e21f76e4ba0bc4b901f71bfa9c1eaf7929edcfd9a1591690d12b024100044S3Bucket75CDEB48"
          },
          "referencetoeksintegdefaults2AssetParameters6c3e21f76e4ba0bc4b901f71bfa9c1eaf7929edcfd9a1591690d12b024100044S3VersionKey1F44662CRef": {
            "Ref": "AssetParameters6c3e21f76e4ba0bc4b901f71bfa9c1eaf7929edcfd9a1591690d12b024100044S3VersionKey1DD5E19F"
          }
        }
      }
    }
  },
  "Outputs": {
    "ClusterConfigCommand43AAE40F": {
      "Value": {
        "Fn::Join": [
          "",
          [
            "aws eks update-kubeconfig --name ",
            {
              "Ref": "Cluster9EE0221C"
            },
            " --region test-region"
          ]
        ]
      }
    },
    "ClusterGetTokenCommand06AE992E": {
      "Value": {
        "Fn::Join": [
          "",
          [
            "aws eks get-token --cluster-name ",
            {
              "Ref": "Cluster9EE0221C"
            },
            " --region test-region"
          ]
        ]
      }
    },
    "ClusterEndpoint": {
      "Value": {
        "Fn::GetAtt": [
          "Cluster9EE0221C",
          "Endpoint"
        ]
      }
    },
    "ClusterArn": {
      "Value": {
        "Fn::GetAtt": [
          "Cluster9EE0221C",
          "Arn"
        ]
      }
    },
    "ClusterCertificateAuthorityData": {
      "Value": {
        "Fn::GetAtt": [
          "Cluster9EE0221C",
          "CertificateAuthorityData"
        ]
      }
    },
    "ClusterName": {
      "Value": {
        "Ref": "Cluster9EE0221C"
      }
    }
  },
  "Parameters": {
    "AssetParameters85d57fefd6dabb937e421d6324798abd93db5afb9fe40144324329650b207b94S3Bucket8A83316A": {
      "Type": "String",
      "Description": "S3 bucket for asset \"85d57fefd6dabb937e421d6324798abd93db5afb9fe40144324329650b207b94\""
    },
    "AssetParameters85d57fefd6dabb937e421d6324798abd93db5afb9fe40144324329650b207b94S3VersionKey81BF6C65": {
      "Type": "String",
      "Description": "S3 key for asset version \"85d57fefd6dabb937e421d6324798abd93db5afb9fe40144324329650b207b94\""
    },
    "AssetParameters85d57fefd6dabb937e421d6324798abd93db5afb9fe40144324329650b207b94ArtifactHash831DAD7D": {
      "Type": "String",
      "Description": "Artifact hash for asset \"85d57fefd6dabb937e421d6324798abd93db5afb9fe40144324329650b207b94\""
    },
    "AssetParameters6c3e21f76e4ba0bc4b901f71bfa9c1eaf7929edcfd9a1591690d12b024100044S3Bucket75CDEB48": {
      "Type": "String",
      "Description": "S3 bucket for asset \"6c3e21f76e4ba0bc4b901f71bfa9c1eaf7929edcfd9a1591690d12b024100044\""
    },
    "AssetParameters6c3e21f76e4ba0bc4b901f71bfa9c1eaf7929edcfd9a1591690d12b024100044S3VersionKey1DD5E19F": {
      "Type": "String",
      "Description": "S3 key for asset version \"6c3e21f76e4ba0bc4b901f71bfa9c1eaf7929edcfd9a1591690d12b024100044\""
    },
    "AssetParameters6c3e21f76e4ba0bc4b901f71bfa9c1eaf7929edcfd9a1591690d12b024100044ArtifactHashF11F33A4": {
      "Type": "String",
      "Description": "Artifact hash for asset \"6c3e21f76e4ba0bc4b901f71bfa9c1eaf7929edcfd9a1591690d12b024100044\""
    },
    "AssetParameters0004c128dffc6609d53bf9ca8d7d6a83efe9b2ed05ca4e9ed5642fa034057774S3Bucket68EDA20F": {
      "Type": "String",
      "Description": "S3 bucket for asset \"0004c128dffc6609d53bf9ca8d7d6a83efe9b2ed05ca4e9ed5642fa034057774\""
    },
    "AssetParameters0004c128dffc6609d53bf9ca8d7d6a83efe9b2ed05ca4e9ed5642fa034057774S3VersionKey4E0E7FA0": {
      "Type": "String",
      "Description": "S3 key for asset version \"0004c128dffc6609d53bf9ca8d7d6a83efe9b2ed05ca4e9ed5642fa034057774\""
    },
    "AssetParameters0004c128dffc6609d53bf9ca8d7d6a83efe9b2ed05ca4e9ed5642fa034057774ArtifactHash0AEC8AC6": {
      "Type": "String",
      "Description": "Artifact hash for asset \"0004c128dffc6609d53bf9ca8d7d6a83efe9b2ed05ca4e9ed5642fa034057774\""
    },
<<<<<<< HEAD
    "AssetParameters4d06ac5025abbdbf4911e0ce19db4fafa04f5b3eb4b1133ec21a1a08ca1eff5dS3Bucket10A1DD97": {
      "Type": "String",
      "Description": "S3 bucket for asset \"4d06ac5025abbdbf4911e0ce19db4fafa04f5b3eb4b1133ec21a1a08ca1eff5d\""
    },
    "AssetParameters4d06ac5025abbdbf4911e0ce19db4fafa04f5b3eb4b1133ec21a1a08ca1eff5dS3VersionKey92B1217B": {
      "Type": "String",
      "Description": "S3 key for asset version \"4d06ac5025abbdbf4911e0ce19db4fafa04f5b3eb4b1133ec21a1a08ca1eff5d\""
    },
    "AssetParameters4d06ac5025abbdbf4911e0ce19db4fafa04f5b3eb4b1133ec21a1a08ca1eff5dArtifactHashC36E64B7": {
      "Type": "String",
      "Description": "Artifact hash for asset \"4d06ac5025abbdbf4911e0ce19db4fafa04f5b3eb4b1133ec21a1a08ca1eff5d\""
=======
    "AssetParameters062367425f2c2b16272f048a7fffbd79f56783d414b682ea748be095e9be275fS3Bucket8A55873F": {
      "Type": "String",
      "Description": "S3 bucket for asset \"062367425f2c2b16272f048a7fffbd79f56783d414b682ea748be095e9be275f\""
    },
    "AssetParameters062367425f2c2b16272f048a7fffbd79f56783d414b682ea748be095e9be275fS3VersionKeyC8FCD0D8": {
      "Type": "String",
      "Description": "S3 key for asset version \"062367425f2c2b16272f048a7fffbd79f56783d414b682ea748be095e9be275f\""
    },
    "AssetParameters062367425f2c2b16272f048a7fffbd79f56783d414b682ea748be095e9be275fArtifactHash1AA0A1C1": {
      "Type": "String",
      "Description": "Artifact hash for asset \"062367425f2c2b16272f048a7fffbd79f56783d414b682ea748be095e9be275f\""
>>>>>>> a7f189e9
    },
    "AssetParametersf5bc17e36cd03da97de9726b58daf52e22136643c326d464f172928b0598f225S3Bucket9675CD35": {
      "Type": "String",
      "Description": "S3 bucket for asset \"f5bc17e36cd03da97de9726b58daf52e22136643c326d464f172928b0598f225\""
    },
    "AssetParametersf5bc17e36cd03da97de9726b58daf52e22136643c326d464f172928b0598f225S3VersionKey71FC457D": {
      "Type": "String",
      "Description": "S3 key for asset version \"f5bc17e36cd03da97de9726b58daf52e22136643c326d464f172928b0598f225\""
    },
    "AssetParametersf5bc17e36cd03da97de9726b58daf52e22136643c326d464f172928b0598f225ArtifactHashB0DFE3F6": {
      "Type": "String",
      "Description": "Artifact hash for asset \"f5bc17e36cd03da97de9726b58daf52e22136643c326d464f172928b0598f225\""
    },
    "SsmParameterValueawsserviceeksoptimizedami114amazonlinux2recommendedimageidC96584B6F00A464EAD1953AFF4B05118Parameter": {
      "Type": "AWS::SSM::Parameter::Value<String>",
      "Default": "/aws/service/eks/optimized-ami/1.14/amazon-linux-2/recommended/image_id"
    }
  }
}<|MERGE_RESOLUTION|>--- conflicted
+++ resolved
@@ -1206,11 +1206,7 @@
               },
               "/",
               {
-<<<<<<< HEAD
-                "Ref": "AssetParameters4d06ac5025abbdbf4911e0ce19db4fafa04f5b3eb4b1133ec21a1a08ca1eff5dS3Bucket10A1DD97"
-=======
-                "Ref": "AssetParameters062367425f2c2b16272f048a7fffbd79f56783d414b682ea748be095e9be275fS3Bucket8A55873F"
->>>>>>> a7f189e9
+                "Ref": "AssetParametersa980a49c45d295394707e181adf8f6bf8a486ccd3cac175eee97481114de78e3S3Bucket18A26783"
               },
               "/",
               {
@@ -1220,11 +1216,7 @@
                     "Fn::Split": [
                       "||",
                       {
-<<<<<<< HEAD
-                        "Ref": "AssetParameters4d06ac5025abbdbf4911e0ce19db4fafa04f5b3eb4b1133ec21a1a08ca1eff5dS3VersionKey92B1217B"
-=======
-                        "Ref": "AssetParameters062367425f2c2b16272f048a7fffbd79f56783d414b682ea748be095e9be275fS3VersionKeyC8FCD0D8"
->>>>>>> a7f189e9
+                        "Ref": "AssetParametersa980a49c45d295394707e181adf8f6bf8a486ccd3cac175eee97481114de78e3S3VersionKey44017B86"
                       }
                     ]
                   }
@@ -1237,11 +1229,7 @@
                     "Fn::Split": [
                       "||",
                       {
-<<<<<<< HEAD
-                        "Ref": "AssetParameters4d06ac5025abbdbf4911e0ce19db4fafa04f5b3eb4b1133ec21a1a08ca1eff5dS3VersionKey92B1217B"
-=======
-                        "Ref": "AssetParameters062367425f2c2b16272f048a7fffbd79f56783d414b682ea748be095e9be275fS3VersionKeyC8FCD0D8"
->>>>>>> a7f189e9
+                        "Ref": "AssetParametersa980a49c45d295394707e181adf8f6bf8a486ccd3cac175eee97481114de78e3S3VersionKey44017B86"
                       }
                     ]
                   }
@@ -1363,31 +1351,17 @@
       "Type": "String",
       "Description": "Artifact hash for asset \"0004c128dffc6609d53bf9ca8d7d6a83efe9b2ed05ca4e9ed5642fa034057774\""
     },
-<<<<<<< HEAD
-    "AssetParameters4d06ac5025abbdbf4911e0ce19db4fafa04f5b3eb4b1133ec21a1a08ca1eff5dS3Bucket10A1DD97": {
-      "Type": "String",
-      "Description": "S3 bucket for asset \"4d06ac5025abbdbf4911e0ce19db4fafa04f5b3eb4b1133ec21a1a08ca1eff5d\""
-    },
-    "AssetParameters4d06ac5025abbdbf4911e0ce19db4fafa04f5b3eb4b1133ec21a1a08ca1eff5dS3VersionKey92B1217B": {
-      "Type": "String",
-      "Description": "S3 key for asset version \"4d06ac5025abbdbf4911e0ce19db4fafa04f5b3eb4b1133ec21a1a08ca1eff5d\""
-    },
-    "AssetParameters4d06ac5025abbdbf4911e0ce19db4fafa04f5b3eb4b1133ec21a1a08ca1eff5dArtifactHashC36E64B7": {
-      "Type": "String",
-      "Description": "Artifact hash for asset \"4d06ac5025abbdbf4911e0ce19db4fafa04f5b3eb4b1133ec21a1a08ca1eff5d\""
-=======
-    "AssetParameters062367425f2c2b16272f048a7fffbd79f56783d414b682ea748be095e9be275fS3Bucket8A55873F": {
-      "Type": "String",
-      "Description": "S3 bucket for asset \"062367425f2c2b16272f048a7fffbd79f56783d414b682ea748be095e9be275f\""
-    },
-    "AssetParameters062367425f2c2b16272f048a7fffbd79f56783d414b682ea748be095e9be275fS3VersionKeyC8FCD0D8": {
-      "Type": "String",
-      "Description": "S3 key for asset version \"062367425f2c2b16272f048a7fffbd79f56783d414b682ea748be095e9be275f\""
-    },
-    "AssetParameters062367425f2c2b16272f048a7fffbd79f56783d414b682ea748be095e9be275fArtifactHash1AA0A1C1": {
-      "Type": "String",
-      "Description": "Artifact hash for asset \"062367425f2c2b16272f048a7fffbd79f56783d414b682ea748be095e9be275f\""
->>>>>>> a7f189e9
+    "AssetParametersa980a49c45d295394707e181adf8f6bf8a486ccd3cac175eee97481114de78e3S3Bucket18A26783": {
+      "Type": "String",
+      "Description": "S3 bucket for asset \"a980a49c45d295394707e181adf8f6bf8a486ccd3cac175eee97481114de78e3\""
+    },
+    "AssetParametersa980a49c45d295394707e181adf8f6bf8a486ccd3cac175eee97481114de78e3S3VersionKey44017B86": {
+      "Type": "String",
+      "Description": "S3 key for asset version \"a980a49c45d295394707e181adf8f6bf8a486ccd3cac175eee97481114de78e3\""
+    },
+    "AssetParametersa980a49c45d295394707e181adf8f6bf8a486ccd3cac175eee97481114de78e3ArtifactHash746614AF": {
+      "Type": "String",
+      "Description": "Artifact hash for asset \"a980a49c45d295394707e181adf8f6bf8a486ccd3cac175eee97481114de78e3\""
     },
     "AssetParametersf5bc17e36cd03da97de9726b58daf52e22136643c326d464f172928b0598f225S3Bucket9675CD35": {
       "Type": "String",
