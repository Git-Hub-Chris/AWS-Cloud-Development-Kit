--- conflicted
+++ resolved
@@ -611,22 +611,7 @@
        "Action": "sts:AssumeRole",
        "Effect": "Allow",
        "Principal": {
-<<<<<<< HEAD
-        "Service": {
-         "Fn::Join": [
-          "",
-          [
-           "states.",
-           {
-            "Ref": "AWS::Region"
-           },
-           ".amazonaws.com"
-          ]
-         ]
-        }
-=======
         "Service": "states.amazonaws.com"
->>>>>>> 65d8e3d7
        }
       }
      ],
