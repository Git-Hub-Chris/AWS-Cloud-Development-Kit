--- conflicted
+++ resolved
@@ -1059,11 +1059,7 @@
        {
         "Fn::Sub": "cdk-hnb659fds-assets-${AWS::AccountId}-${AWS::Region}"
        },
-<<<<<<< HEAD
-       "/75cb3907a84a56903beb94d07a13f98c8f205e4c2592eca626920d0e31119d45.json"
-=======
        "/228d4002689856d23e839fb690137b828253b51ab0ba4bd84b6ff0d65e1c23ca.json"
->>>>>>> 294adb0a
       ]
      ]
     },
