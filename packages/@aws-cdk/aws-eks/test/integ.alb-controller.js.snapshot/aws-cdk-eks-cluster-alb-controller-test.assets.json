--- conflicted
+++ resolved
@@ -79,15 +79,15 @@
         }
       }
     },
-    "56b85a7bb756e34ab12549549eb40d34151db41531599e8f2be6c04e8ae66057": {
+    "8a0a8c03b198919a101198f32c18622186aec532054cb63937cc769635f8e7ef": {
       "source": {
-        "path": "asset.56b85a7bb756e34ab12549549eb40d34151db41531599e8f2be6c04e8ae66057",
+        "path": "asset.8a0a8c03b198919a101198f32c18622186aec532054cb63937cc769635f8e7ef",
         "packaging": "zip"
       },
       "destinations": {
         "current_account-current_region": {
           "bucketName": "cdk-hnb659fds-assets-${AWS::AccountId}-${AWS::Region}",
-          "objectKey": "56b85a7bb756e34ab12549549eb40d34151db41531599e8f2be6c04e8ae66057.zip",
+          "objectKey": "8a0a8c03b198919a101198f32c18622186aec532054cb63937cc769635f8e7ef.zip",
           "assumeRoleArn": "arn:${AWS::Partition}:iam::${AWS::AccountId}:role/cdk-hnb659fds-file-publishing-role-${AWS::AccountId}-${AWS::Region}"
         }
       }
@@ -118,11 +118,7 @@
         }
       }
     },
-<<<<<<< HEAD
-    "7baaab68d4f5675b111b55e052f5b7fa3b9511384dd321f87ac63e30d8b8de77": {
-=======
     "659bcba3836b23ab198b568cc4c5995f1e99d96874f1e6b48cde199b86daf1e2": {
->>>>>>> 65d8e3d7
       "source": {
         "path": "awscdkeksclusteralbcontrollertestawscdkawseksClusterResourceProvider5DBBAFBB.nested.template.json",
         "packaging": "file"
@@ -130,11 +126,7 @@
       "destinations": {
         "current_account-current_region": {
           "bucketName": "cdk-hnb659fds-assets-${AWS::AccountId}-${AWS::Region}",
-<<<<<<< HEAD
-          "objectKey": "7baaab68d4f5675b111b55e052f5b7fa3b9511384dd321f87ac63e30d8b8de77.json",
-=======
           "objectKey": "659bcba3836b23ab198b568cc4c5995f1e99d96874f1e6b48cde199b86daf1e2.json",
->>>>>>> 65d8e3d7
           "assumeRoleArn": "arn:${AWS::Partition}:iam::${AWS::AccountId}:role/cdk-hnb659fds-file-publishing-role-${AWS::AccountId}-${AWS::Region}"
         }
       }
@@ -152,11 +144,7 @@
         }
       }
     },
-<<<<<<< HEAD
-    "bcde5991c20ecb0222b6e986d43c6630a45708344dde7ada370cf8a13f15660f": {
-=======
     "532bf7eeb8ddb50b446e7f6d039745667af60884d56762042f43ad51c083d62d": {
->>>>>>> 65d8e3d7
       "source": {
         "path": "aws-cdk-eks-cluster-alb-controller-test.template.json",
         "packaging": "file"
@@ -164,11 +152,7 @@
       "destinations": {
         "current_account-current_region": {
           "bucketName": "cdk-hnb659fds-assets-${AWS::AccountId}-${AWS::Region}",
-<<<<<<< HEAD
-          "objectKey": "bcde5991c20ecb0222b6e986d43c6630a45708344dde7ada370cf8a13f15660f.json",
-=======
           "objectKey": "532bf7eeb8ddb50b446e7f6d039745667af60884d56762042f43ad51c083d62d.json",
->>>>>>> 65d8e3d7
           "assumeRoleArn": "arn:${AWS::Partition}:iam::${AWS::AccountId}:role/cdk-hnb659fds-file-publishing-role-${AWS::AccountId}-${AWS::Region}"
         }
       }
