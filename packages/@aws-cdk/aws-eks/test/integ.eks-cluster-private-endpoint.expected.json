--- conflicted
+++ resolved
@@ -1175,11 +1175,7 @@
               },
               "/",
               {
-<<<<<<< HEAD
-                "Ref": "AssetParametersa2d25a143568d3834d37ad7c24959817b5ebbde7c9bc60569c39148ec9c69267S3BucketF3328B3D"
-=======
                 "Ref": "AssetParameters742639efa420e236373ec969a3b6acfe6585597ddbfb4553e02bf7bc32d423bdS3BucketA257B564"
->>>>>>> 58aad789
               },
               "/",
               {
@@ -1189,11 +1185,7 @@
                     "Fn::Split": [
                       "||",
                       {
-<<<<<<< HEAD
-                        "Ref": "AssetParametersa2d25a143568d3834d37ad7c24959817b5ebbde7c9bc60569c39148ec9c69267S3VersionKeyC8E34E8F"
-=======
                         "Ref": "AssetParameters742639efa420e236373ec969a3b6acfe6585597ddbfb4553e02bf7bc32d423bdS3VersionKey3F8059DC"
->>>>>>> 58aad789
                       }
                     ]
                   }
@@ -1206,11 +1198,7 @@
                     "Fn::Split": [
                       "||",
                       {
-<<<<<<< HEAD
-                        "Ref": "AssetParametersa2d25a143568d3834d37ad7c24959817b5ebbde7c9bc60569c39148ec9c69267S3VersionKeyC8E34E8F"
-=======
                         "Ref": "AssetParameters742639efa420e236373ec969a3b6acfe6585597ddbfb4553e02bf7bc32d423bdS3VersionKey3F8059DC"
->>>>>>> 58aad789
                       }
                     ]
                   }
@@ -1220,19 +1208,11 @@
           ]
         },
         "Parameters": {
-<<<<<<< HEAD
-          "referencetoawscdkeksclusterprivateendpointtestAssetParameters66a5fd49ff0eb7e325214d2a7c7416ae2873784d1809342500c08b0923a7435fS3Bucket82E6211BRef": {
-            "Ref": "AssetParameters66a5fd49ff0eb7e325214d2a7c7416ae2873784d1809342500c08b0923a7435fS3BucketAA383FDD"
-          },
-          "referencetoawscdkeksclusterprivateendpointtestAssetParameters66a5fd49ff0eb7e325214d2a7c7416ae2873784d1809342500c08b0923a7435fS3VersionKey390E0DC8Ref": {
-            "Ref": "AssetParameters66a5fd49ff0eb7e325214d2a7c7416ae2873784d1809342500c08b0923a7435fS3VersionKey01BAFF34"
-=======
           "referencetoawscdkeksclusterprivateendpointtestAssetParametersb7d8a9750f8bfded8ac76be100e3bee1c3d4824df006766110d023f42952f5c2S3Bucket59F91893Ref": {
             "Ref": "AssetParametersb7d8a9750f8bfded8ac76be100e3bee1c3d4824df006766110d023f42952f5c2S3Bucket9ABBD5A2"
           },
           "referencetoawscdkeksclusterprivateendpointtestAssetParametersb7d8a9750f8bfded8ac76be100e3bee1c3d4824df006766110d023f42952f5c2S3VersionKey4D2CDF61Ref": {
             "Ref": "AssetParametersb7d8a9750f8bfded8ac76be100e3bee1c3d4824df006766110d023f42952f5c2S3VersionKey40FF2C4A"
->>>>>>> 58aad789
           },
           "referencetoawscdkeksclusterprivateendpointtestVpcPrivateSubnet1Subnet94DAD769Ref": {
             "Ref": "VpcPrivateSubnet1Subnet536B997A"
@@ -1326,19 +1306,6 @@
       "Type": "String",
       "Description": "Artifact hash for asset \"974a6fb29abbd1d98fce56346da3743e79277f0f52e0e2cdf3f1867ac5b1e74c\""
     },
-<<<<<<< HEAD
-    "AssetParameters66a5fd49ff0eb7e325214d2a7c7416ae2873784d1809342500c08b0923a7435fS3BucketAA383FDD": {
-      "Type": "String",
-      "Description": "S3 bucket for asset \"66a5fd49ff0eb7e325214d2a7c7416ae2873784d1809342500c08b0923a7435f\""
-    },
-    "AssetParameters66a5fd49ff0eb7e325214d2a7c7416ae2873784d1809342500c08b0923a7435fS3VersionKey01BAFF34": {
-      "Type": "String",
-      "Description": "S3 key for asset version \"66a5fd49ff0eb7e325214d2a7c7416ae2873784d1809342500c08b0923a7435f\""
-    },
-    "AssetParameters66a5fd49ff0eb7e325214d2a7c7416ae2873784d1809342500c08b0923a7435fArtifactHash1E5040E0": {
-      "Type": "String",
-      "Description": "Artifact hash for asset \"66a5fd49ff0eb7e325214d2a7c7416ae2873784d1809342500c08b0923a7435f\""
-=======
     "AssetParametersb7d8a9750f8bfded8ac76be100e3bee1c3d4824df006766110d023f42952f5c2S3Bucket9ABBD5A2": {
       "Type": "String",
       "Description": "S3 bucket for asset \"b7d8a9750f8bfded8ac76be100e3bee1c3d4824df006766110d023f42952f5c2\""
@@ -1350,7 +1317,6 @@
     "AssetParametersb7d8a9750f8bfded8ac76be100e3bee1c3d4824df006766110d023f42952f5c2ArtifactHashE86B38C7": {
       "Type": "String",
       "Description": "Artifact hash for asset \"b7d8a9750f8bfded8ac76be100e3bee1c3d4824df006766110d023f42952f5c2\""
->>>>>>> 58aad789
     },
     "AssetParameters5a6e80a336f1483948e6ea2840535cd58002e08674439e709be882d27ff6127fS3Bucket5F68514E": {
       "Type": "String",
@@ -1364,19 +1330,6 @@
       "Type": "String",
       "Description": "Artifact hash for asset \"5a6e80a336f1483948e6ea2840535cd58002e08674439e709be882d27ff6127f\""
     },
-<<<<<<< HEAD
-    "AssetParametersa2d25a143568d3834d37ad7c24959817b5ebbde7c9bc60569c39148ec9c69267S3BucketF3328B3D": {
-      "Type": "String",
-      "Description": "S3 bucket for asset \"a2d25a143568d3834d37ad7c24959817b5ebbde7c9bc60569c39148ec9c69267\""
-    },
-    "AssetParametersa2d25a143568d3834d37ad7c24959817b5ebbde7c9bc60569c39148ec9c69267S3VersionKeyC8E34E8F": {
-      "Type": "String",
-      "Description": "S3 key for asset version \"a2d25a143568d3834d37ad7c24959817b5ebbde7c9bc60569c39148ec9c69267\""
-    },
-    "AssetParametersa2d25a143568d3834d37ad7c24959817b5ebbde7c9bc60569c39148ec9c69267ArtifactHashBF014302": {
-      "Type": "String",
-      "Description": "Artifact hash for asset \"a2d25a143568d3834d37ad7c24959817b5ebbde7c9bc60569c39148ec9c69267\""
-=======
     "AssetParameters742639efa420e236373ec969a3b6acfe6585597ddbfb4553e02bf7bc32d423bdS3BucketA257B564": {
       "Type": "String",
       "Description": "S3 bucket for asset \"742639efa420e236373ec969a3b6acfe6585597ddbfb4553e02bf7bc32d423bd\""
@@ -1388,7 +1341,6 @@
     "AssetParameters742639efa420e236373ec969a3b6acfe6585597ddbfb4553e02bf7bc32d423bdArtifactHash15503EA1": {
       "Type": "String",
       "Description": "Artifact hash for asset \"742639efa420e236373ec969a3b6acfe6585597ddbfb4553e02bf7bc32d423bd\""
->>>>>>> 58aad789
     }
   }
 }