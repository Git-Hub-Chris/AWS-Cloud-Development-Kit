{
 "Resources": {
  "Vpc8378EB38": {
   "Type": "AWS::EC2::VPC",
   "Properties": {
    "CidrBlock": "10.0.0.0/16",
    "EnableDnsHostnames": true,
    "EnableDnsSupport": true,
    "InstanceTenancy": "default",
    "Tags": [
     {
      "Key": "Name",
      "Value": "aws-eks-service-account-sdk-calls-test/Vpc"
     }
    ]
   }
  },
  "VpcPublicSubnet1Subnet5C2D37C4": {
   "Type": "AWS::EC2::Subnet",
   "Properties": {
    "VpcId": {
     "Ref": "Vpc8378EB38"
    },
    "AvailabilityZone": {
     "Fn::Select": [
      0,
      {
       "Fn::GetAZs": ""
      }
     ]
    },
    "CidrBlock": "10.0.0.0/18",
    "MapPublicIpOnLaunch": true,
    "Tags": [
     {
      "Key": "aws-cdk:subnet-name",
      "Value": "Public"
     },
     {
      "Key": "aws-cdk:subnet-type",
      "Value": "Public"
     },
     {
      "Key": "kubernetes.io/role/elb",
      "Value": "1"
     },
     {
      "Key": "Name",
      "Value": "aws-eks-service-account-sdk-calls-test/Vpc/PublicSubnet1"
     }
    ]
   }
  },
  "VpcPublicSubnet1RouteTable6C95E38E": {
   "Type": "AWS::EC2::RouteTable",
   "Properties": {
    "VpcId": {
     "Ref": "Vpc8378EB38"
    },
    "Tags": [
     {
      "Key": "kubernetes.io/role/elb",
      "Value": "1"
     },
     {
      "Key": "Name",
      "Value": "aws-eks-service-account-sdk-calls-test/Vpc/PublicSubnet1"
     }
    ]
   }
  },
  "VpcPublicSubnet1RouteTableAssociation97140677": {
   "Type": "AWS::EC2::SubnetRouteTableAssociation",
   "Properties": {
    "RouteTableId": {
     "Ref": "VpcPublicSubnet1RouteTable6C95E38E"
    },
    "SubnetId": {
     "Ref": "VpcPublicSubnet1Subnet5C2D37C4"
    }
   }
  },
  "VpcPublicSubnet1DefaultRoute3DA9E72A": {
   "Type": "AWS::EC2::Route",
   "Properties": {
    "RouteTableId": {
     "Ref": "VpcPublicSubnet1RouteTable6C95E38E"
    },
    "DestinationCidrBlock": "0.0.0.0/0",
    "GatewayId": {
     "Ref": "VpcIGWD7BA715C"
    }
   },
   "DependsOn": [
    "VpcVPCGWBF912B6E"
   ]
  },
  "VpcPublicSubnet1EIPD7E02669": {
   "Type": "AWS::EC2::EIP",
   "Properties": {
    "Domain": "vpc",
    "Tags": [
     {
      "Key": "kubernetes.io/role/elb",
      "Value": "1"
     },
     {
      "Key": "Name",
      "Value": "aws-eks-service-account-sdk-calls-test/Vpc/PublicSubnet1"
     }
    ]
   }
  },
  "VpcPublicSubnet1NATGateway4D7517AA": {
   "Type": "AWS::EC2::NatGateway",
   "Properties": {
    "SubnetId": {
     "Ref": "VpcPublicSubnet1Subnet5C2D37C4"
    },
    "AllocationId": {
     "Fn::GetAtt": [
      "VpcPublicSubnet1EIPD7E02669",
      "AllocationId"
     ]
    },
    "Tags": [
     {
      "Key": "kubernetes.io/role/elb",
      "Value": "1"
     },
     {
      "Key": "Name",
      "Value": "aws-eks-service-account-sdk-calls-test/Vpc/PublicSubnet1"
     }
    ]
   },
   "DependsOn": [
    "VpcPublicSubnet1DefaultRoute3DA9E72A",
    "VpcPublicSubnet1RouteTableAssociation97140677"
   ]
  },
  "VpcPublicSubnet2Subnet691E08A3": {
   "Type": "AWS::EC2::Subnet",
   "Properties": {
    "VpcId": {
     "Ref": "Vpc8378EB38"
    },
    "AvailabilityZone": {
     "Fn::Select": [
      1,
      {
       "Fn::GetAZs": ""
      }
     ]
    },
    "CidrBlock": "10.0.64.0/18",
    "MapPublicIpOnLaunch": true,
    "Tags": [
     {
      "Key": "aws-cdk:subnet-name",
      "Value": "Public"
     },
     {
      "Key": "aws-cdk:subnet-type",
      "Value": "Public"
     },
     {
      "Key": "kubernetes.io/role/elb",
      "Value": "1"
     },
     {
      "Key": "Name",
      "Value": "aws-eks-service-account-sdk-calls-test/Vpc/PublicSubnet2"
     }
    ]
   }
  },
  "VpcPublicSubnet2RouteTable94F7E489": {
   "Type": "AWS::EC2::RouteTable",
   "Properties": {
    "VpcId": {
     "Ref": "Vpc8378EB38"
    },
    "Tags": [
     {
      "Key": "kubernetes.io/role/elb",
      "Value": "1"
     },
     {
      "Key": "Name",
      "Value": "aws-eks-service-account-sdk-calls-test/Vpc/PublicSubnet2"
     }
    ]
   }
  },
  "VpcPublicSubnet2RouteTableAssociationDD5762D8": {
   "Type": "AWS::EC2::SubnetRouteTableAssociation",
   "Properties": {
    "RouteTableId": {
     "Ref": "VpcPublicSubnet2RouteTable94F7E489"
    },
    "SubnetId": {
     "Ref": "VpcPublicSubnet2Subnet691E08A3"
    }
   }
  },
  "VpcPublicSubnet2DefaultRoute97F91067": {
   "Type": "AWS::EC2::Route",
   "Properties": {
    "RouteTableId": {
     "Ref": "VpcPublicSubnet2RouteTable94F7E489"
    },
    "DestinationCidrBlock": "0.0.0.0/0",
    "GatewayId": {
     "Ref": "VpcIGWD7BA715C"
    }
   },
   "DependsOn": [
    "VpcVPCGWBF912B6E"
   ]
  },
  "VpcPrivateSubnet1Subnet536B997A": {
   "Type": "AWS::EC2::Subnet",
   "Properties": {
    "VpcId": {
     "Ref": "Vpc8378EB38"
    },
    "AvailabilityZone": {
     "Fn::Select": [
      0,
      {
       "Fn::GetAZs": ""
      }
     ]
    },
    "CidrBlock": "10.0.128.0/18",
    "MapPublicIpOnLaunch": false,
    "Tags": [
     {
      "Key": "aws-cdk:subnet-name",
      "Value": "Private"
     },
     {
      "Key": "aws-cdk:subnet-type",
      "Value": "Private"
     },
     {
      "Key": "kubernetes.io/role/internal-elb",
      "Value": "1"
     },
     {
      "Key": "Name",
      "Value": "aws-eks-service-account-sdk-calls-test/Vpc/PrivateSubnet1"
     }
    ]
   }
  },
  "VpcPrivateSubnet1RouteTableB2C5B500": {
   "Type": "AWS::EC2::RouteTable",
   "Properties": {
    "VpcId": {
     "Ref": "Vpc8378EB38"
    },
    "Tags": [
     {
      "Key": "kubernetes.io/role/internal-elb",
      "Value": "1"
     },
     {
      "Key": "Name",
      "Value": "aws-eks-service-account-sdk-calls-test/Vpc/PrivateSubnet1"
     }
    ]
   }
  },
  "VpcPrivateSubnet1RouteTableAssociation70C59FA6": {
   "Type": "AWS::EC2::SubnetRouteTableAssociation",
   "Properties": {
    "RouteTableId": {
     "Ref": "VpcPrivateSubnet1RouteTableB2C5B500"
    },
    "SubnetId": {
     "Ref": "VpcPrivateSubnet1Subnet536B997A"
    }
   }
  },
  "VpcPrivateSubnet1DefaultRouteBE02A9ED": {
   "Type": "AWS::EC2::Route",
   "Properties": {
    "RouteTableId": {
     "Ref": "VpcPrivateSubnet1RouteTableB2C5B500"
    },
    "DestinationCidrBlock": "0.0.0.0/0",
    "NatGatewayId": {
     "Ref": "VpcPublicSubnet1NATGateway4D7517AA"
    }
   }
  },
  "VpcPrivateSubnet2Subnet3788AAA1": {
   "Type": "AWS::EC2::Subnet",
   "Properties": {
    "VpcId": {
     "Ref": "Vpc8378EB38"
    },
    "AvailabilityZone": {
     "Fn::Select": [
      1,
      {
       "Fn::GetAZs": ""
      }
     ]
    },
    "CidrBlock": "10.0.192.0/18",
    "MapPublicIpOnLaunch": false,
    "Tags": [
     {
      "Key": "aws-cdk:subnet-name",
      "Value": "Private"
     },
     {
      "Key": "aws-cdk:subnet-type",
      "Value": "Private"
     },
     {
      "Key": "kubernetes.io/role/internal-elb",
      "Value": "1"
     },
     {
      "Key": "Name",
      "Value": "aws-eks-service-account-sdk-calls-test/Vpc/PrivateSubnet2"
     }
    ]
   }
  },
  "VpcPrivateSubnet2RouteTableA678073B": {
   "Type": "AWS::EC2::RouteTable",
   "Properties": {
    "VpcId": {
     "Ref": "Vpc8378EB38"
    },
    "Tags": [
     {
      "Key": "kubernetes.io/role/internal-elb",
      "Value": "1"
     },
     {
      "Key": "Name",
      "Value": "aws-eks-service-account-sdk-calls-test/Vpc/PrivateSubnet2"
     }
    ]
   }
  },
  "VpcPrivateSubnet2RouteTableAssociationA89CAD56": {
   "Type": "AWS::EC2::SubnetRouteTableAssociation",
   "Properties": {
    "RouteTableId": {
     "Ref": "VpcPrivateSubnet2RouteTableA678073B"
    },
    "SubnetId": {
     "Ref": "VpcPrivateSubnet2Subnet3788AAA1"
    }
   }
  },
  "VpcPrivateSubnet2DefaultRoute060D2087": {
   "Type": "AWS::EC2::Route",
   "Properties": {
    "RouteTableId": {
     "Ref": "VpcPrivateSubnet2RouteTableA678073B"
    },
    "DestinationCidrBlock": "0.0.0.0/0",
    "NatGatewayId": {
     "Ref": "VpcPublicSubnet1NATGateway4D7517AA"
    }
   }
  },
  "VpcIGWD7BA715C": {
   "Type": "AWS::EC2::InternetGateway",
   "Properties": {
    "Tags": [
     {
      "Key": "Name",
      "Value": "aws-eks-service-account-sdk-calls-test/Vpc"
     }
    ]
   }
  },
  "VpcVPCGWBF912B6E": {
   "Type": "AWS::EC2::VPCGatewayAttachment",
   "Properties": {
    "VpcId": {
     "Ref": "Vpc8378EB38"
    },
    "InternetGatewayId": {
     "Ref": "VpcIGWD7BA715C"
    }
   }
  },
  "ClusterRoleFA261979": {
   "Type": "AWS::IAM::Role",
   "Properties": {
    "AssumeRolePolicyDocument": {
     "Statement": [
      {
       "Action": "sts:AssumeRole",
       "Effect": "Allow",
       "Principal": {
        "Service": "eks.amazonaws.com"
       }
      }
     ],
     "Version": "2012-10-17"
    },
    "ManagedPolicyArns": [
     {
      "Fn::Join": [
       "",
       [
        "arn:",
        {
         "Ref": "AWS::Partition"
        },
        ":iam::aws:policy/AmazonEKSClusterPolicy"
       ]
      ]
     }
    ]
   }
  },
  "ClusterControlPlaneSecurityGroupD274242C": {
   "Type": "AWS::EC2::SecurityGroup",
   "Properties": {
    "GroupDescription": "EKS Control Plane Security Group",
    "SecurityGroupEgress": [
     {
      "CidrIp": "0.0.0.0/0",
      "Description": "Allow all outbound traffic by default",
      "IpProtocol": "-1"
     }
    ],
    "VpcId": {
     "Ref": "Vpc8378EB38"
    }
   }
  },
  "ClusterCreationRole360249B6": {
   "Type": "AWS::IAM::Role",
   "Properties": {
    "AssumeRolePolicyDocument": {
     "Statement": [
      {
       "Action": "sts:AssumeRole",
       "Effect": "Allow",
       "Principal": {
        "AWS": {
         "Fn::Join": [
          "",
          [
           "arn:",
           {
            "Ref": "AWS::Partition"
           },
           ":iam::",
           {
            "Ref": "AWS::AccountId"
           },
           ":root"
          ]
         ]
        }
       }
      }
     ],
     "Version": "2012-10-17"
    }
   },
   "DependsOn": [
    "VpcIGWD7BA715C",
    "VpcPrivateSubnet1DefaultRouteBE02A9ED",
    "VpcPrivateSubnet1RouteTableB2C5B500",
    "VpcPrivateSubnet1RouteTableAssociation70C59FA6",
    "VpcPrivateSubnet1Subnet536B997A",
    "VpcPrivateSubnet2DefaultRoute060D2087",
    "VpcPrivateSubnet2RouteTableA678073B",
    "VpcPrivateSubnet2RouteTableAssociationA89CAD56",
    "VpcPrivateSubnet2Subnet3788AAA1",
    "VpcPublicSubnet1DefaultRoute3DA9E72A",
    "VpcPublicSubnet1EIPD7E02669",
    "VpcPublicSubnet1NATGateway4D7517AA",
    "VpcPublicSubnet1RouteTable6C95E38E",
    "VpcPublicSubnet1RouteTableAssociation97140677",
    "VpcPublicSubnet1Subnet5C2D37C4",
    "VpcPublicSubnet2DefaultRoute97F91067",
    "VpcPublicSubnet2RouteTable94F7E489",
    "VpcPublicSubnet2RouteTableAssociationDD5762D8",
    "VpcPublicSubnet2Subnet691E08A3",
    "Vpc8378EB38",
    "VpcVPCGWBF912B6E"
   ]
  },
  "ClusterCreationRoleDefaultPolicyE8BDFC7B": {
   "Type": "AWS::IAM::Policy",
   "Properties": {
    "PolicyDocument": {
     "Statement": [
      {
       "Action": "iam:PassRole",
       "Effect": "Allow",
       "Resource": {
        "Fn::GetAtt": [
         "ClusterRoleFA261979",
         "Arn"
        ]
       }
      },
      {
       "Action": [
        "eks:CreateCluster",
        "eks:CreateFargateProfile",
        "eks:DeleteCluster",
        "eks:DescribeCluster",
        "eks:DescribeUpdate",
        "eks:TagResource",
        "eks:UntagResource",
        "eks:UpdateClusterConfig",
        "eks:UpdateClusterVersion"
       ],
       "Effect": "Allow",
       "Resource": "*"
      },
      {
       "Action": [
        "eks:DeleteFargateProfile",
        "eks:DescribeFargateProfile"
       ],
       "Effect": "Allow",
       "Resource": "*"
      },
      {
       "Action": [
        "ec2:DescribeDhcpOptions",
        "ec2:DescribeInstances",
        "ec2:DescribeNetworkInterfaces",
        "ec2:DescribeRouteTables",
        "ec2:DescribeSecurityGroups",
        "ec2:DescribeSubnets",
        "ec2:DescribeVpcs",
        "iam:CreateServiceLinkedRole",
        "iam:GetRole",
        "iam:listAttachedRolePolicies"
       ],
       "Effect": "Allow",
       "Resource": "*"
      }
     ],
     "Version": "2012-10-17"
    },
    "PolicyName": "ClusterCreationRoleDefaultPolicyE8BDFC7B",
    "Roles": [
     {
      "Ref": "ClusterCreationRole360249B6"
     }
    ]
   },
   "DependsOn": [
    "VpcIGWD7BA715C",
    "VpcPrivateSubnet1DefaultRouteBE02A9ED",
    "VpcPrivateSubnet1RouteTableB2C5B500",
    "VpcPrivateSubnet1RouteTableAssociation70C59FA6",
    "VpcPrivateSubnet1Subnet536B997A",
    "VpcPrivateSubnet2DefaultRoute060D2087",
    "VpcPrivateSubnet2RouteTableA678073B",
    "VpcPrivateSubnet2RouteTableAssociationA89CAD56",
    "VpcPrivateSubnet2Subnet3788AAA1",
    "VpcPublicSubnet1DefaultRoute3DA9E72A",
    "VpcPublicSubnet1EIPD7E02669",
    "VpcPublicSubnet1NATGateway4D7517AA",
    "VpcPublicSubnet1RouteTable6C95E38E",
    "VpcPublicSubnet1RouteTableAssociation97140677",
    "VpcPublicSubnet1Subnet5C2D37C4",
    "VpcPublicSubnet2DefaultRoute97F91067",
    "VpcPublicSubnet2RouteTable94F7E489",
    "VpcPublicSubnet2RouteTableAssociationDD5762D8",
    "VpcPublicSubnet2Subnet691E08A3",
    "Vpc8378EB38",
    "VpcVPCGWBF912B6E"
   ]
  },
  "Cluster9EE0221C": {
   "Type": "Custom::AWSCDK-EKS-Cluster",
   "Properties": {
    "ServiceToken": {
     "Fn::GetAtt": [
      "awscdkawseksClusterResourceProviderNestedStackawscdkawseksClusterResourceProviderNestedStackResource9827C454",
      "Outputs.awseksserviceaccountsdkcallstestawscdkawseksClusterResourceProviderframeworkonEvent2557A061Arn"
     ]
    },
    "Config": {
     "version": "1.21",
     "roleArn": {
      "Fn::GetAtt": [
       "ClusterRoleFA261979",
       "Arn"
      ]
     },
     "resourcesVpcConfig": {
      "subnetIds": [
       {
        "Ref": "VpcPublicSubnet1Subnet5C2D37C4"
       },
       {
        "Ref": "VpcPublicSubnet2Subnet691E08A3"
       },
       {
        "Ref": "VpcPrivateSubnet1Subnet536B997A"
       },
       {
        "Ref": "VpcPrivateSubnet2Subnet3788AAA1"
       }
      ],
      "securityGroupIds": [
       {
        "Fn::GetAtt": [
         "ClusterControlPlaneSecurityGroupD274242C",
         "GroupId"
        ]
       }
      ],
      "endpointPublicAccess": true,
      "endpointPrivateAccess": true
     }
    },
    "AssumeRoleArn": {
     "Fn::GetAtt": [
      "ClusterCreationRole360249B6",
      "Arn"
     ]
    },
    "AttributesRevision": 2
   },
   "DependsOn": [
    "ClusterCreationRoleDefaultPolicyE8BDFC7B",
    "ClusterCreationRole360249B6",
    "VpcIGWD7BA715C",
    "VpcPrivateSubnet1DefaultRouteBE02A9ED",
    "VpcPrivateSubnet1RouteTableB2C5B500",
    "VpcPrivateSubnet1RouteTableAssociation70C59FA6",
    "VpcPrivateSubnet1Subnet536B997A",
    "VpcPrivateSubnet2DefaultRoute060D2087",
    "VpcPrivateSubnet2RouteTableA678073B",
    "VpcPrivateSubnet2RouteTableAssociationA89CAD56",
    "VpcPrivateSubnet2Subnet3788AAA1",
    "VpcPublicSubnet1DefaultRoute3DA9E72A",
    "VpcPublicSubnet1EIPD7E02669",
    "VpcPublicSubnet1NATGateway4D7517AA",
    "VpcPublicSubnet1RouteTable6C95E38E",
    "VpcPublicSubnet1RouteTableAssociation97140677",
    "VpcPublicSubnet1Subnet5C2D37C4",
    "VpcPublicSubnet2DefaultRoute97F91067",
    "VpcPublicSubnet2RouteTable94F7E489",
    "VpcPublicSubnet2RouteTableAssociationDD5762D8",
    "VpcPublicSubnet2Subnet691E08A3",
    "Vpc8378EB38",
    "VpcVPCGWBF912B6E"
   ],
   "UpdateReplacePolicy": "Delete",
   "DeletionPolicy": "Delete"
  },
  "ClusterKubectlReadyBarrier200052AF": {
   "Type": "AWS::SSM::Parameter",
   "Properties": {
    "Type": "String",
    "Value": "aws:cdk:eks:kubectl-ready"
   },
   "DependsOn": [
    "ClusterCreationRoleDefaultPolicyE8BDFC7B",
    "ClusterCreationRole360249B6",
    "Cluster9EE0221C"
   ]
  },
  "ClusterMastersRole9AA35625": {
   "Type": "AWS::IAM::Role",
   "Properties": {
    "AssumeRolePolicyDocument": {
     "Statement": [
      {
       "Action": "sts:AssumeRole",
       "Effect": "Allow",
       "Principal": {
        "AWS": {
         "Fn::Join": [
          "",
          [
           "arn:",
           {
            "Ref": "AWS::Partition"
           },
           ":iam::",
           {
            "Ref": "AWS::AccountId"
           },
           ":root"
          ]
         ]
        }
       }
      }
     ],
     "Version": "2012-10-17"
    }
   }
  },
  "ClusterAwsAuthmanifestFE51F8AE": {
   "Type": "Custom::AWSCDK-EKS-KubernetesResource",
   "Properties": {
    "ServiceToken": {
     "Fn::GetAtt": [
      "awscdkawseksKubectlProviderNestedStackawscdkawseksKubectlProviderNestedStackResourceA7AEBA6B",
      "Outputs.awseksserviceaccountsdkcallstestawscdkawseksKubectlProviderframeworkonEvent905838A2Arn"
     ]
    },
    "Manifest": {
     "Fn::Join": [
      "",
      [
       "[{\"apiVersion\":\"v1\",\"kind\":\"ConfigMap\",\"metadata\":{\"name\":\"aws-auth\",\"namespace\":\"kube-system\",\"labels\":{\"aws.cdk.eks/prune-c850e414ff4d0bec2c48ba7ce0ec4e2d87af99b36e\":\"\"}},\"data\":{\"mapRoles\":\"[{\\\"rolearn\\\":\\\"",
       {
        "Fn::GetAtt": [
         "ClusterMastersRole9AA35625",
         "Arn"
        ]
       },
       "\\\",\\\"username\\\":\\\"",
       {
        "Fn::GetAtt": [
         "ClusterMastersRole9AA35625",
         "Arn"
        ]
       },
       "\\\",\\\"groups\\\":[\\\"system:masters\\\"]},{\\\"rolearn\\\":\\\"",
       {
        "Fn::GetAtt": [
         "ClusterNodegroupDefaultCapacityNodeGroupRole55953B04",
         "Arn"
        ]
       },
       "\\\",\\\"username\\\":\\\"system:node:{{EC2PrivateDNSName}}\\\",\\\"groups\\\":[\\\"system:bootstrappers\\\",\\\"system:nodes\\\"]}]\",\"mapUsers\":\"[]\",\"mapAccounts\":\"[]\"}}]"
      ]
     ]
    },
    "ClusterName": {
     "Ref": "Cluster9EE0221C"
    },
    "RoleArn": {
     "Fn::GetAtt": [
      "ClusterCreationRole360249B6",
      "Arn"
     ]
    },
    "PruneLabel": "aws.cdk.eks/prune-c850e414ff4d0bec2c48ba7ce0ec4e2d87af99b36e",
    "Overwrite": true
   },
   "DependsOn": [
    "ClusterKubectlReadyBarrier200052AF"
   ],
   "UpdateReplacePolicy": "Delete",
   "DeletionPolicy": "Delete"
  },
  "ClusterNodegroupDefaultCapacityNodeGroupRole55953B04": {
   "Type": "AWS::IAM::Role",
   "Properties": {
    "AssumeRolePolicyDocument": {
     "Statement": [
      {
       "Action": "sts:AssumeRole",
       "Effect": "Allow",
       "Principal": {
        "Service": "ec2.amazonaws.com"
       }
      }
     ],
     "Version": "2012-10-17"
    },
    "ManagedPolicyArns": [
     {
      "Fn::Join": [
       "",
       [
        "arn:",
        {
         "Ref": "AWS::Partition"
        },
        ":iam::aws:policy/AmazonEKSWorkerNodePolicy"
       ]
      ]
     },
     {
      "Fn::Join": [
       "",
       [
        "arn:",
        {
         "Ref": "AWS::Partition"
        },
        ":iam::aws:policy/AmazonEKS_CNI_Policy"
       ]
      ]
     },
     {
      "Fn::Join": [
       "",
       [
        "arn:",
        {
         "Ref": "AWS::Partition"
        },
        ":iam::aws:policy/AmazonEC2ContainerRegistryReadOnly"
       ]
      ]
     }
    ]
   }
  },
  "ClusterNodegroupDefaultCapacityDA0920A3": {
   "Type": "AWS::EKS::Nodegroup",
   "Properties": {
    "ClusterName": {
     "Ref": "Cluster9EE0221C"
    },
    "NodeRole": {
     "Fn::GetAtt": [
      "ClusterNodegroupDefaultCapacityNodeGroupRole55953B04",
      "Arn"
     ]
    },
    "Subnets": [
     {
      "Ref": "VpcPrivateSubnet1Subnet536B997A"
     },
     {
      "Ref": "VpcPrivateSubnet2Subnet3788AAA1"
     }
    ],
    "AmiType": "AL2_x86_64",
    "ForceUpdateEnabled": true,
    "InstanceTypes": [
     "m5.large"
    ],
    "ScalingConfig": {
     "DesiredSize": 2,
     "MaxSize": 2,
     "MinSize": 2
    }
   }
  },
  "ClustermyserviceaccountConditionJson260229E4": {
   "Type": "Custom::AWSCDKCfnJson",
   "Properties": {
    "ServiceToken": {
     "Fn::GetAtt": [
      "AWSCDKCfnUtilsProviderCustomResourceProviderHandlerCF82AA57",
      "Arn"
     ]
    },
    "Value": {
     "Fn::Join": [
      "",
      [
       "{\"",
       {
        "Fn::Select": [
         1,
         {
          "Fn::Split": [
           ":oidc-provider/",
           {
            "Ref": "ClusterOpenIdConnectProviderE7EB0530"
           }
          ]
         }
        ]
       },
       ":aud\":\"sts.amazonaws.com\",\"",
       {
        "Fn::Select": [
         1,
         {
          "Fn::Split": [
           ":oidc-provider/",
           {
            "Ref": "ClusterOpenIdConnectProviderE7EB0530"
           }
          ]
         }
        ]
       },
       ":sub\":\"system:serviceaccount:default:awseksserviceaccountsdkcallstestclustermyserviceaccount6d090a02\"}"
      ]
     ]
    }
   },
   "UpdateReplacePolicy": "Delete",
   "DeletionPolicy": "Delete"
  },
  "ClustermyserviceaccountRole11FFD0A4": {
   "Type": "AWS::IAM::Role",
   "Properties": {
    "AssumeRolePolicyDocument": {
     "Statement": [
      {
       "Action": "sts:AssumeRoleWithWebIdentity",
       "Condition": {
        "StringEquals": {
         "Fn::GetAtt": [
          "ClustermyserviceaccountConditionJson260229E4",
          "Value"
         ]
        }
       },
       "Effect": "Allow",
       "Principal": {
        "Federated": {
         "Ref": "ClusterOpenIdConnectProviderE7EB0530"
        }
       }
      }
     ],
     "Version": "2012-10-17"
    }
   }
  },
  "ClustermyserviceaccountRoleDefaultPolicy791F61C9": {
   "Type": "AWS::IAM::Policy",
   "Properties": {
    "PolicyDocument": {
     "Statement": [
      {
       "Action": "s3:CreateBucket",
       "Effect": "Allow",
       "Resource": "arn:aws:s3:::*"
      }
     ],
     "Version": "2012-10-17"
    },
    "PolicyName": "ClustermyserviceaccountRoleDefaultPolicy791F61C9",
    "Roles": [
     {
      "Ref": "ClustermyserviceaccountRole11FFD0A4"
     }
    ]
   }
  },
  "ClustermyserviceaccountmanifestmyserviceaccountServiceAccountResource8FC996C5": {
   "Type": "Custom::AWSCDK-EKS-KubernetesResource",
   "Properties": {
    "ServiceToken": {
     "Fn::GetAtt": [
      "awscdkawseksKubectlProviderNestedStackawscdkawseksKubectlProviderNestedStackResourceA7AEBA6B",
      "Outputs.awseksserviceaccountsdkcallstestawscdkawseksKubectlProviderframeworkonEvent905838A2Arn"
     ]
    },
    "Manifest": {
     "Fn::Join": [
      "",
      [
       "[{\"apiVersion\":\"v1\",\"kind\":\"ServiceAccount\",\"metadata\":{\"name\":\"awseksserviceaccountsdkcallstestclustermyserviceaccount6d090a02\",\"namespace\":\"default\",\"labels\":{\"aws.cdk.eks/prune-c810944591e2233afd18f3d35c11deaed3f1353321\":\"\",\"app.kubernetes.io/name\":\"awseksserviceaccountsdkcallstestclustermyserviceaccount6d090a02\"},\"annotations\":{\"eks.amazonaws.com/role-arn\":\"",
       {
        "Fn::GetAtt": [
         "ClustermyserviceaccountRole11FFD0A4",
         "Arn"
        ]
       },
       "\"}}}]"
      ]
     ]
    },
    "ClusterName": {
     "Ref": "Cluster9EE0221C"
    },
    "RoleArn": {
     "Fn::GetAtt": [
      "ClusterCreationRole360249B6",
      "Arn"
     ]
    },
    "PruneLabel": "aws.cdk.eks/prune-c810944591e2233afd18f3d35c11deaed3f1353321"
   },
   "DependsOn": [
    "ClusterKubectlReadyBarrier200052AF"
   ],
   "UpdateReplacePolicy": "Delete",
   "DeletionPolicy": "Delete"
  },
  "ClusterOpenIdConnectProviderE7EB0530": {
   "Type": "Custom::AWSCDKOpenIdConnectProvider",
   "Properties": {
    "ServiceToken": {
     "Fn::GetAtt": [
      "CustomAWSCDKOpenIdConnectProviderCustomResourceProviderHandlerF2C543E0",
      "Arn"
     ]
    },
    "ClientIDList": [
     "sts.amazonaws.com"
    ],
<<<<<<< HEAD
<<<<<<< HEAD
=======
    "ThumbprintList": [
     "9e99a48a9960b14926bb7f3b02e22da2b0ab7280"
    ],
>>>>>>> chore(eks): Integ Test for OIDCP Certificate Retrieval (#22608)
=======
>>>>>>> 1ae800cd
    "Url": {
     "Fn::GetAtt": [
      "Cluster9EE0221C",
      "OpenIdConnectIssuerUrl"
     ]
    }
   },
   "UpdateReplacePolicy": "Delete",
   "DeletionPolicy": "Delete"
  },
  "Clustersdkcall3402E269": {
   "Type": "Custom::AWSCDK-EKS-KubernetesResource",
   "Properties": {
    "ServiceToken": {
     "Fn::GetAtt": [
      "awscdkawseksKubectlProviderNestedStackawscdkawseksKubectlProviderNestedStackResourceA7AEBA6B",
      "Outputs.awseksserviceaccountsdkcallstestawscdkawseksKubectlProviderframeworkonEvent905838A2Arn"
     ]
    },
    "Manifest": {
     "Fn::Join": [
      "",
      [
       "[{\"apiVersion\":\"v1\",\"kind\":\"Pod\",\"metadata\":{\"labels\":{\"aws.cdk.eks/prune-c8ad26462c4a94ef079557eeaadfa84c0b4d8cbbcc\":\"\",\"cdk8s.io/metadata.addr\":\"sdk-call-image-Pod-c86043a4\"},\"name\":\"sdk-call-image-pod-c806267e\"},\"spec\":{\"automountServiceAccountToken\":true,\"containers\":[{\"image\":\"",
       {
        "Fn::Sub": "${AWS::AccountId}.dkr.ecr.${AWS::Region}.${AWS::URLSuffix}/cdk-hnb659fds-container-assets-${AWS::AccountId}-${AWS::Region}:54dbb3f011fe4c24c9876a0e58b7c3a9105f6b00d3f7d011c87fc70dc6300472"
       },
       "\",\"imagePullPolicy\":\"Always\",\"name\":\"main\",\"securityContext\":{\"privileged\":false,\"readOnlyRootFilesystem\":false,\"runAsNonRoot\":false}}],\"dnsPolicy\":\"ClusterFirst\",\"restartPolicy\":\"Never\",\"securityContext\":{\"fsGroupChangePolicy\":\"Always\",\"runAsNonRoot\":false},\"serviceAccountName\":\"awseksserviceaccountsdkcallstestclustermyserviceaccount6d090a02\",\"setHostnameAsFQDN\":false}}]"
      ]
     ]
    },
    "ClusterName": {
     "Ref": "Cluster9EE0221C"
    },
    "RoleArn": {
     "Fn::GetAtt": [
      "ClusterCreationRole360249B6",
      "Arn"
     ]
    },
    "PruneLabel": "aws.cdk.eks/prune-c8ad26462c4a94ef079557eeaadfa84c0b4d8cbbcc"
   },
   "DependsOn": [
    "ClusterKubectlReadyBarrier200052AF",
    "ClustermyserviceaccountConditionJson260229E4",
    "ClustermyserviceaccountmanifestmyserviceaccountServiceAccountResource8FC996C5",
    "ClustermyserviceaccountRoleDefaultPolicy791F61C9",
    "ClustermyserviceaccountRole11FFD0A4"
   ],
   "UpdateReplacePolicy": "Delete",
   "DeletionPolicy": "Delete"
  },
  "awscdkawseksClusterResourceProviderNestedStackawscdkawseksClusterResourceProviderNestedStackResource9827C454": {
   "Type": "AWS::CloudFormation::Stack",
   "Properties": {
    "TemplateURL": {
     "Fn::Join": [
      "",
      [
       "https://s3.",
       {
        "Ref": "AWS::Region"
       },
       ".",
       {
        "Ref": "AWS::URLSuffix"
       },
       "/",
       {
        "Fn::Sub": "cdk-hnb659fds-assets-${AWS::AccountId}-${AWS::Region}"
       },
       "/628389eb68738c7d2f97a8bf4bd1e25459c441d6d253c2342a58b233b3095ed1.json"
      ]
     ]
    },
    "Parameters": {
     "referencetoawseksserviceaccountsdkcallstestClusterCreationRoleABCB465FArn": {
      "Fn::GetAtt": [
       "ClusterCreationRole360249B6",
       "Arn"
      ]
     }
    }
   },
   "UpdateReplacePolicy": "Delete",
   "DeletionPolicy": "Delete"
  },
  "awscdkawseksKubectlProviderNestedStackawscdkawseksKubectlProviderNestedStackResourceA7AEBA6B": {
   "Type": "AWS::CloudFormation::Stack",
   "Properties": {
    "TemplateURL": {
     "Fn::Join": [
      "",
      [
       "https://s3.",
       {
        "Ref": "AWS::Region"
       },
       ".",
       {
        "Ref": "AWS::URLSuffix"
       },
       "/",
       {
        "Fn::Sub": "cdk-hnb659fds-assets-${AWS::AccountId}-${AWS::Region}"
       },
       "/43282bb612fbe7b4fd592a9a5265e33f7e3a9f258887baf499c13a55aca0d383.json"
      ]
     ]
    },
    "Parameters": {
     "referencetoawseksserviceaccountsdkcallstestCluster5552283BArn": {
      "Fn::GetAtt": [
       "Cluster9EE0221C",
       "Arn"
      ]
     },
     "referencetoawseksserviceaccountsdkcallstestClusterCreationRoleABCB465FArn": {
      "Fn::GetAtt": [
       "ClusterCreationRole360249B6",
       "Arn"
      ]
     },
     "referencetoawseksserviceaccountsdkcallstestVpcPrivateSubnet1Subnet0C10F776Ref": {
      "Ref": "VpcPrivateSubnet1Subnet536B997A"
     },
     "referencetoawseksserviceaccountsdkcallstestVpcPrivateSubnet2Subnet7D533057Ref": {
      "Ref": "VpcPrivateSubnet2Subnet3788AAA1"
     },
     "referencetoawseksserviceaccountsdkcallstestCluster5552283BClusterSecurityGroupId": {
      "Fn::GetAtt": [
       "Cluster9EE0221C",
       "ClusterSecurityGroupId"
      ]
     }
    }
   },
   "DependsOn": [
    "VpcPrivateSubnet1DefaultRouteBE02A9ED",
    "VpcPrivateSubnet1RouteTableAssociation70C59FA6",
    "VpcPrivateSubnet2DefaultRoute060D2087",
    "VpcPrivateSubnet2RouteTableAssociationA89CAD56"
   ],
   "UpdateReplacePolicy": "Delete",
   "DeletionPolicy": "Delete"
  },
  "CustomAWSCDKOpenIdConnectProviderCustomResourceProviderRole517FED65": {
   "Type": "AWS::IAM::Role",
   "Properties": {
    "AssumeRolePolicyDocument": {
     "Version": "2012-10-17",
     "Statement": [
      {
       "Action": "sts:AssumeRole",
       "Effect": "Allow",
       "Principal": {
        "Service": "lambda.amazonaws.com"
       }
      }
     ]
    },
    "ManagedPolicyArns": [
     {
      "Fn::Sub": "arn:${AWS::Partition}:iam::aws:policy/service-role/AWSLambdaBasicExecutionRole"
     }
    ],
    "Policies": [
     {
      "PolicyName": "Inline",
      "PolicyDocument": {
       "Version": "2012-10-17",
       "Statement": [
        {
         "Effect": "Allow",
         "Resource": "*",
         "Action": [
          "iam:CreateOpenIDConnectProvider",
          "iam:DeleteOpenIDConnectProvider",
          "iam:UpdateOpenIDConnectProviderThumbprint",
          "iam:AddClientIDToOpenIDConnectProvider",
          "iam:RemoveClientIDFromOpenIDConnectProvider"
         ]
        }
       ]
      }
     }
    ]
   }
  },
  "CustomAWSCDKOpenIdConnectProviderCustomResourceProviderHandlerF2C543E0": {
   "Type": "AWS::Lambda::Function",
   "Properties": {
    "Code": {
     "S3Bucket": {
      "Fn::Sub": "cdk-hnb659fds-assets-${AWS::AccountId}-${AWS::Region}"
     },
<<<<<<< HEAD
<<<<<<< HEAD
     "S3Key": "b461123ee060208a85a3dbdaa41982700ad24caf5f4c4af2f625986b92ac60c3.zip"
=======
     "S3Key": "8a0a8c03b198919a101198f32c18622186aec532054cb63937cc769635f8e7ef.zip"
>>>>>>> chore(eks): Integ Test for OIDCP Certificate Retrieval (#22608)
=======
     "S3Key": "b461123ee060208a85a3dbdaa41982700ad24caf5f4c4af2f625986b92ac60c3.zip"
>>>>>>> 1ae800cd
    },
    "Timeout": 900,
    "MemorySize": 128,
    "Handler": "__entrypoint__.handler",
    "Role": {
     "Fn::GetAtt": [
      "CustomAWSCDKOpenIdConnectProviderCustomResourceProviderRole517FED65",
      "Arn"
     ]
    },
    "Runtime": "nodejs14.x"
   },
   "DependsOn": [
    "CustomAWSCDKOpenIdConnectProviderCustomResourceProviderRole517FED65"
   ]
  },
  "AWSCDKCfnUtilsProviderCustomResourceProviderRoleFE0EE867": {
   "Type": "AWS::IAM::Role",
   "Properties": {
    "AssumeRolePolicyDocument": {
     "Version": "2012-10-17",
     "Statement": [
      {
       "Action": "sts:AssumeRole",
       "Effect": "Allow",
       "Principal": {
        "Service": "lambda.amazonaws.com"
       }
      }
     ]
    },
    "ManagedPolicyArns": [
     {
      "Fn::Sub": "arn:${AWS::Partition}:iam::aws:policy/service-role/AWSLambdaBasicExecutionRole"
     }
    ]
   }
  },
  "AWSCDKCfnUtilsProviderCustomResourceProviderHandlerCF82AA57": {
   "Type": "AWS::Lambda::Function",
   "Properties": {
    "Code": {
     "S3Bucket": {
      "Fn::Sub": "cdk-hnb659fds-assets-${AWS::AccountId}-${AWS::Region}"
     },
     "S3Key": "f4599f463f56c5c9d584a8aca5b607b7bb0cead0b089b8ccd66b69f00b5ee98a.zip"
    },
    "Timeout": 900,
    "MemorySize": 128,
    "Handler": "__entrypoint__.handler",
    "Role": {
     "Fn::GetAtt": [
      "AWSCDKCfnUtilsProviderCustomResourceProviderRoleFE0EE867",
      "Arn"
     ]
    },
    "Runtime": "nodejs14.x"
   },
   "DependsOn": [
    "AWSCDKCfnUtilsProviderCustomResourceProviderRoleFE0EE867"
   ]
  },
  "S3BucketPingerFunctionServiceRole37E5E83A": {
   "Type": "AWS::IAM::Role",
   "Properties": {
    "AssumeRolePolicyDocument": {
     "Statement": [
      {
       "Action": "sts:AssumeRole",
       "Effect": "Allow",
       "Principal": {
        "Service": "lambda.amazonaws.com"
       }
      }
     ],
     "Version": "2012-10-17"
    },
    "ManagedPolicyArns": [
     {
      "Fn::Join": [
       "",
       [
        "arn:",
        {
         "Ref": "AWS::Partition"
        },
        ":iam::aws:policy/service-role/AWSLambdaBasicExecutionRole"
       ]
      ]
     },
     {
      "Fn::Join": [
       "",
       [
        "arn:",
        {
         "Ref": "AWS::Partition"
        },
        ":iam::aws:policy/service-role/AWSLambdaVPCAccessExecutionRole"
       ]
      ]
     }
    ]
   },
   "DependsOn": [
    "ClusterAwsAuthmanifestFE51F8AE",
    "ClusterControlPlaneSecurityGroupD274242C",
    "ClusterKubectlReadyBarrier200052AF",
    "ClusterMastersRole9AA35625",
    "ClustermyserviceaccountConditionJson260229E4",
    "ClustermyserviceaccountmanifestmyserviceaccountServiceAccountResource8FC996C5",
    "ClustermyserviceaccountRoleDefaultPolicy791F61C9",
    "ClustermyserviceaccountRole11FFD0A4",
    "ClusterNodegroupDefaultCapacityNodeGroupRole55953B04",
    "ClusterNodegroupDefaultCapacityDA0920A3",
    "ClusterOpenIdConnectProviderE7EB0530",
    "ClusterCreationRoleDefaultPolicyE8BDFC7B",
    "ClusterCreationRole360249B6",
    "Cluster9EE0221C",
    "ClusterRoleFA261979",
    "Clustersdkcall3402E269",
    "VpcPrivateSubnet1DefaultRouteBE02A9ED",
    "VpcPrivateSubnet1RouteTableAssociation70C59FA6",
    "VpcPrivateSubnet2DefaultRoute060D2087",
    "VpcPrivateSubnet2RouteTableAssociationA89CAD56"
   ]
  },
  "S3BucketPingerFunctionServiceRoleDefaultPolicy0A5C5673": {
   "Type": "AWS::IAM::Policy",
   "Properties": {
    "PolicyDocument": {
     "Statement": [
      {
       "Action": [
        "s3:DeleteBucket",
        "s3:ListBucket"
       ],
       "Effect": "Allow",
       "Resource": "arn:aws:s3:::*"
      }
     ],
     "Version": "2012-10-17"
    },
    "PolicyName": "S3BucketPingerFunctionServiceRoleDefaultPolicy0A5C5673",
    "Roles": [
     {
      "Ref": "S3BucketPingerFunctionServiceRole37E5E83A"
     }
    ]
   },
   "DependsOn": [
    "ClusterAwsAuthmanifestFE51F8AE",
    "ClusterControlPlaneSecurityGroupD274242C",
    "ClusterKubectlReadyBarrier200052AF",
    "ClusterMastersRole9AA35625",
    "ClustermyserviceaccountConditionJson260229E4",
    "ClustermyserviceaccountmanifestmyserviceaccountServiceAccountResource8FC996C5",
    "ClustermyserviceaccountRoleDefaultPolicy791F61C9",
    "ClustermyserviceaccountRole11FFD0A4",
    "ClusterNodegroupDefaultCapacityNodeGroupRole55953B04",
    "ClusterNodegroupDefaultCapacityDA0920A3",
    "ClusterOpenIdConnectProviderE7EB0530",
    "ClusterCreationRoleDefaultPolicyE8BDFC7B",
    "ClusterCreationRole360249B6",
    "Cluster9EE0221C",
    "ClusterRoleFA261979",
    "Clustersdkcall3402E269",
    "VpcPrivateSubnet1DefaultRouteBE02A9ED",
    "VpcPrivateSubnet1RouteTableAssociation70C59FA6",
    "VpcPrivateSubnet2DefaultRoute060D2087",
    "VpcPrivateSubnet2RouteTableAssociationA89CAD56"
   ]
  },
  "S3BucketPingerFunctionSecurityGroup470A4668": {
   "Type": "AWS::EC2::SecurityGroup",
   "Properties": {
    "GroupDescription": "Automatic security group for Lambda Function awseksserviceaccountsdkcallstestS3BucketPingerFunction630FD1F5",
    "SecurityGroupEgress": [
     {
      "CidrIp": "0.0.0.0/0",
      "Description": "Allow all outbound traffic by default",
      "IpProtocol": "-1"
     }
    ],
    "VpcId": {
     "Ref": "Vpc8378EB38"
    }
   },
   "DependsOn": [
    "ClusterAwsAuthmanifestFE51F8AE",
    "ClusterControlPlaneSecurityGroupD274242C",
    "ClusterKubectlReadyBarrier200052AF",
    "ClusterMastersRole9AA35625",
    "ClustermyserviceaccountConditionJson260229E4",
    "ClustermyserviceaccountmanifestmyserviceaccountServiceAccountResource8FC996C5",
    "ClustermyserviceaccountRoleDefaultPolicy791F61C9",
    "ClustermyserviceaccountRole11FFD0A4",
    "ClusterNodegroupDefaultCapacityNodeGroupRole55953B04",
    "ClusterNodegroupDefaultCapacityDA0920A3",
    "ClusterOpenIdConnectProviderE7EB0530",
    "ClusterCreationRoleDefaultPolicyE8BDFC7B",
    "ClusterCreationRole360249B6",
    "Cluster9EE0221C",
    "ClusterRoleFA261979",
    "Clustersdkcall3402E269",
    "VpcPrivateSubnet1DefaultRouteBE02A9ED",
    "VpcPrivateSubnet1RouteTableAssociation70C59FA6",
    "VpcPrivateSubnet2DefaultRoute060D2087",
    "VpcPrivateSubnet2RouteTableAssociationA89CAD56"
   ]
  },
  "S3BucketPingerFunctionCCEDB9F3": {
   "Type": "AWS::Lambda::Function",
   "Properties": {
    "Code": {
     "S3Bucket": {
      "Fn::Sub": "cdk-hnb659fds-assets-${AWS::AccountId}-${AWS::Region}"
     },
     "S3Key": "d75a212991386411deef17a64b16165f25a2fd42daf48824455a47f1c25c3f22.zip"
    },
    "Role": {
     "Fn::GetAtt": [
      "S3BucketPingerFunctionServiceRole37E5E83A",
      "Arn"
     ]
    },
    "Handler": "index.handler",
    "Runtime": "python3.9",
    "Timeout": 60,
    "VpcConfig": {
     "SecurityGroupIds": [
      {
       "Fn::GetAtt": [
        "S3BucketPingerFunctionSecurityGroup470A4668",
        "GroupId"
       ]
      }
     ],
     "SubnetIds": [
      {
       "Ref": "VpcPrivateSubnet1Subnet536B997A"
      },
      {
       "Ref": "VpcPrivateSubnet2Subnet3788AAA1"
      }
     ]
    }
   },
   "DependsOn": [
    "ClusterAwsAuthmanifestFE51F8AE",
    "ClusterControlPlaneSecurityGroupD274242C",
    "ClusterKubectlReadyBarrier200052AF",
    "ClusterMastersRole9AA35625",
    "ClustermyserviceaccountConditionJson260229E4",
    "ClustermyserviceaccountmanifestmyserviceaccountServiceAccountResource8FC996C5",
    "ClustermyserviceaccountRoleDefaultPolicy791F61C9",
    "ClustermyserviceaccountRole11FFD0A4",
    "ClusterNodegroupDefaultCapacityNodeGroupRole55953B04",
    "ClusterNodegroupDefaultCapacityDA0920A3",
    "ClusterOpenIdConnectProviderE7EB0530",
    "ClusterCreationRoleDefaultPolicyE8BDFC7B",
    "ClusterCreationRole360249B6",
    "Cluster9EE0221C",
    "ClusterRoleFA261979",
    "Clustersdkcall3402E269",
    "S3BucketPingerFunctionServiceRoleDefaultPolicy0A5C5673",
    "S3BucketPingerFunctionServiceRole37E5E83A",
    "VpcPrivateSubnet1DefaultRouteBE02A9ED",
    "VpcPrivateSubnet1RouteTableAssociation70C59FA6",
    "VpcPrivateSubnet2DefaultRoute060D2087",
    "VpcPrivateSubnet2RouteTableAssociationA89CAD56"
   ]
  },
  "S3BucketPingerProviderframeworkonEventServiceRole3DD0DF8B": {
   "Type": "AWS::IAM::Role",
   "Properties": {
    "AssumeRolePolicyDocument": {
     "Statement": [
      {
       "Action": "sts:AssumeRole",
       "Effect": "Allow",
       "Principal": {
        "Service": "lambda.amazonaws.com"
       }
      }
     ],
     "Version": "2012-10-17"
    },
    "ManagedPolicyArns": [
     {
      "Fn::Join": [
       "",
       [
        "arn:",
        {
         "Ref": "AWS::Partition"
        },
        ":iam::aws:policy/service-role/AWSLambdaBasicExecutionRole"
       ]
      ]
     }
    ]
   },
   "DependsOn": [
    "ClusterAwsAuthmanifestFE51F8AE",
    "ClusterControlPlaneSecurityGroupD274242C",
    "ClusterKubectlReadyBarrier200052AF",
    "ClusterMastersRole9AA35625",
    "ClustermyserviceaccountConditionJson260229E4",
    "ClustermyserviceaccountmanifestmyserviceaccountServiceAccountResource8FC996C5",
    "ClustermyserviceaccountRoleDefaultPolicy791F61C9",
    "ClustermyserviceaccountRole11FFD0A4",
    "ClusterNodegroupDefaultCapacityNodeGroupRole55953B04",
    "ClusterNodegroupDefaultCapacityDA0920A3",
    "ClusterOpenIdConnectProviderE7EB0530",
    "ClusterCreationRoleDefaultPolicyE8BDFC7B",
    "ClusterCreationRole360249B6",
    "Cluster9EE0221C",
    "ClusterRoleFA261979",
    "Clustersdkcall3402E269"
   ]
  },
  "S3BucketPingerProviderframeworkonEventServiceRoleDefaultPolicyF4F06433": {
   "Type": "AWS::IAM::Policy",
   "Properties": {
    "PolicyDocument": {
     "Statement": [
      {
       "Action": "lambda:InvokeFunction",
       "Effect": "Allow",
       "Resource": [
        {
         "Fn::GetAtt": [
          "S3BucketPingerFunctionCCEDB9F3",
          "Arn"
         ]
        },
        {
         "Fn::Join": [
          "",
          [
           {
            "Fn::GetAtt": [
             "S3BucketPingerFunctionCCEDB9F3",
             "Arn"
            ]
           },
           ":*"
          ]
         ]
        }
       ]
      }
     ],
     "Version": "2012-10-17"
    },
    "PolicyName": "S3BucketPingerProviderframeworkonEventServiceRoleDefaultPolicyF4F06433",
    "Roles": [
     {
      "Ref": "S3BucketPingerProviderframeworkonEventServiceRole3DD0DF8B"
     }
    ]
   },
   "DependsOn": [
    "ClusterAwsAuthmanifestFE51F8AE",
    "ClusterControlPlaneSecurityGroupD274242C",
    "ClusterKubectlReadyBarrier200052AF",
    "ClusterMastersRole9AA35625",
    "ClustermyserviceaccountConditionJson260229E4",
    "ClustermyserviceaccountmanifestmyserviceaccountServiceAccountResource8FC996C5",
    "ClustermyserviceaccountRoleDefaultPolicy791F61C9",
    "ClustermyserviceaccountRole11FFD0A4",
    "ClusterNodegroupDefaultCapacityNodeGroupRole55953B04",
    "ClusterNodegroupDefaultCapacityDA0920A3",
    "ClusterOpenIdConnectProviderE7EB0530",
    "ClusterCreationRoleDefaultPolicyE8BDFC7B",
    "ClusterCreationRole360249B6",
    "Cluster9EE0221C",
    "ClusterRoleFA261979",
    "Clustersdkcall3402E269"
   ]
  },
  "S3BucketPingerProviderframeworkonEvent449BB2C0": {
   "Type": "AWS::Lambda::Function",
   "Properties": {
    "Code": {
     "S3Bucket": {
      "Fn::Sub": "cdk-hnb659fds-assets-${AWS::AccountId}-${AWS::Region}"
     },
     "S3Key": "7215c88dd3e638d28329d4538b36cdbfb54233a4d972181795814f8b904d1037.zip"
    },
    "Role": {
     "Fn::GetAtt": [
      "S3BucketPingerProviderframeworkonEventServiceRole3DD0DF8B",
      "Arn"
     ]
    },
    "Description": "AWS CDK resource provider framework - onEvent (aws-eks-service-account-sdk-calls-test/S3BucketPinger/Provider)",
    "Environment": {
     "Variables": {
      "USER_ON_EVENT_FUNCTION_ARN": {
       "Fn::GetAtt": [
        "S3BucketPingerFunctionCCEDB9F3",
        "Arn"
       ]
      }
     }
    },
    "Handler": "framework.onEvent",
    "Runtime": "nodejs14.x",
    "Timeout": 900
   },
   "DependsOn": [
    "ClusterAwsAuthmanifestFE51F8AE",
    "ClusterControlPlaneSecurityGroupD274242C",
    "ClusterKubectlReadyBarrier200052AF",
    "ClusterMastersRole9AA35625",
    "ClustermyserviceaccountConditionJson260229E4",
    "ClustermyserviceaccountmanifestmyserviceaccountServiceAccountResource8FC996C5",
    "ClustermyserviceaccountRoleDefaultPolicy791F61C9",
    "ClustermyserviceaccountRole11FFD0A4",
    "ClusterNodegroupDefaultCapacityNodeGroupRole55953B04",
    "ClusterNodegroupDefaultCapacityDA0920A3",
    "ClusterOpenIdConnectProviderE7EB0530",
    "ClusterCreationRoleDefaultPolicyE8BDFC7B",
    "ClusterCreationRole360249B6",
    "Cluster9EE0221C",
    "ClusterRoleFA261979",
    "Clustersdkcall3402E269",
    "S3BucketPingerProviderframeworkonEventServiceRoleDefaultPolicyF4F06433",
    "S3BucketPingerProviderframeworkonEventServiceRole3DD0DF8B"
   ]
  },
  "S3BucketPinger32144E5E": {
   "Type": "AWS::CloudFormation::CustomResource",
   "Properties": {
    "ServiceToken": {
     "Fn::GetAtt": [
      "S3BucketPingerProviderframeworkonEvent449BB2C0",
      "Arn"
     ]
    }
   },
   "DependsOn": [
    "ClusterAwsAuthmanifestFE51F8AE",
    "ClusterControlPlaneSecurityGroupD274242C",
    "ClusterKubectlReadyBarrier200052AF",
    "ClusterMastersRole9AA35625",
    "ClustermyserviceaccountConditionJson260229E4",
    "ClustermyserviceaccountmanifestmyserviceaccountServiceAccountResource8FC996C5",
    "ClustermyserviceaccountRoleDefaultPolicy791F61C9",
    "ClustermyserviceaccountRole11FFD0A4",
    "ClusterNodegroupDefaultCapacityNodeGroupRole55953B04",
    "ClusterNodegroupDefaultCapacityDA0920A3",
    "ClusterOpenIdConnectProviderE7EB0530",
    "ClusterCreationRoleDefaultPolicyE8BDFC7B",
    "ClusterCreationRole360249B6",
    "Cluster9EE0221C",
    "ClusterRoleFA261979",
    "Clustersdkcall3402E269"
   ],
   "UpdateReplacePolicy": "Delete",
   "DeletionPolicy": "Delete"
  }
 },
 "Outputs": {
  "ClusterConfigCommand43AAE40F": {
   "Value": {
    "Fn::Join": [
     "",
     [
      "aws eks update-kubeconfig --name ",
      {
       "Ref": "Cluster9EE0221C"
      },
      " --region ",
      {
       "Ref": "AWS::Region"
      },
      " --role-arn ",
      {
       "Fn::GetAtt": [
        "ClusterMastersRole9AA35625",
        "Arn"
       ]
      }
     ]
    ]
   }
  },
  "ClusterGetTokenCommand06AE992E": {
   "Value": {
    "Fn::Join": [
     "",
     [
      "aws eks get-token --cluster-name ",
      {
       "Ref": "Cluster9EE0221C"
      },
      " --region ",
      {
       "Ref": "AWS::Region"
      },
      " --role-arn ",
      {
       "Fn::GetAtt": [
        "ClusterMastersRole9AA35625",
        "Arn"
       ]
      }
     ]
    ]
   }
  },
  "PingerResponse": {
   "Value": {
    "Fn::GetAtt": [
     "S3BucketPinger32144E5E",
     "Value"
    ]
   }
  }
 },
 "Parameters": {
  "BootstrapVersion": {
   "Type": "AWS::SSM::Parameter::Value<String>",
   "Default": "/cdk-bootstrap/hnb659fds/version",
   "Description": "Version of the CDK Bootstrap resources in this environment, automatically retrieved from SSM Parameter Store. [cdk:skip]"
  }
 },
 "Rules": {
  "CheckBootstrapVersion": {
   "Assertions": [
    {
     "Assert": {
      "Fn::Not": [
       {
        "Fn::Contains": [
         [
          "1",
          "2",
          "3",
          "4",
          "5"
         ],
         {
          "Ref": "BootstrapVersion"
         }
        ]
       }
      ]
     },
     "AssertDescription": "CDK bootstrap stack version 6 required. Please run 'cdk bootstrap' with a recent version of the CDK CLI."
    }
   ]
  }
 }
}<|MERGE_RESOLUTION|>--- conflicted
+++ resolved
@@ -1002,15 +1002,9 @@
     "ClientIDList": [
      "sts.amazonaws.com"
     ],
-<<<<<<< HEAD
-<<<<<<< HEAD
-=======
     "ThumbprintList": [
      "9e99a48a9960b14926bb7f3b02e22da2b0ab7280"
     ],
->>>>>>> chore(eks): Integ Test for OIDCP Certificate Retrieval (#22608)
-=======
->>>>>>> 1ae800cd
     "Url": {
      "Fn::GetAtt": [
       "Cluster9EE0221C",
@@ -1207,15 +1201,7 @@
      "S3Bucket": {
       "Fn::Sub": "cdk-hnb659fds-assets-${AWS::AccountId}-${AWS::Region}"
      },
-<<<<<<< HEAD
-<<<<<<< HEAD
      "S3Key": "b461123ee060208a85a3dbdaa41982700ad24caf5f4c4af2f625986b92ac60c3.zip"
-=======
-     "S3Key": "8a0a8c03b198919a101198f32c18622186aec532054cb63937cc769635f8e7ef.zip"
->>>>>>> chore(eks): Integ Test for OIDCP Certificate Retrieval (#22608)
-=======
-     "S3Key": "b461123ee060208a85a3dbdaa41982700ad24caf5f4c4af2f625986b92ac60c3.zip"
->>>>>>> 1ae800cd
     },
     "Timeout": 900,
     "MemorySize": 128,
