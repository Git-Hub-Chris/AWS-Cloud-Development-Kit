[
  {
    "Resources": {
      "vpcA2121C38": {
        "Type": "AWS::EC2::VPC",
        "Properties": {
          "CidrBlock": "10.0.0.0/16",
          "EnableDnsHostnames": true,
          "EnableDnsSupport": true,
          "InstanceTenancy": "default",
          "Tags": [
            {
              "Key": "Name",
              "Value": "k8s-vpc/vpc"
            }
          ]
        }
      },
      "vpcPublicSubnet1Subnet2E65531E": {
        "Type": "AWS::EC2::Subnet",
        "Properties": {
          "CidrBlock": "10.0.0.0/18",
          "VpcId": {
            "Ref": "vpcA2121C38"
          },
          "AvailabilityZone": "test-region-1a",
          "MapPublicIpOnLaunch": true,
          "Tags": [
            {
              "Key": "Name",
              "Value": "k8s-vpc/vpc/PublicSubnet1"
            },
            {
              "Key": "aws-cdk:subnet-name",
              "Value": "Public"
            },
            {
              "Key": "aws-cdk:subnet-type",
              "Value": "Public"
            },
            {
              "Key": "kubernetes.io/role/elb",
              "Value": "1"
            }
          ]
        }
      },
      "vpcPublicSubnet1RouteTable48A2DF9B": {
        "Type": "AWS::EC2::RouteTable",
        "Properties": {
          "VpcId": {
            "Ref": "vpcA2121C38"
          },
          "Tags": [
            {
              "Key": "Name",
              "Value": "k8s-vpc/vpc/PublicSubnet1"
            },
            {
              "Key": "kubernetes.io/role/elb",
              "Value": "1"
            }
          ]
        }
      },
      "vpcPublicSubnet1RouteTableAssociation5D3F4579": {
        "Type": "AWS::EC2::SubnetRouteTableAssociation",
        "Properties": {
          "RouteTableId": {
            "Ref": "vpcPublicSubnet1RouteTable48A2DF9B"
          },
          "SubnetId": {
            "Ref": "vpcPublicSubnet1Subnet2E65531E"
          }
        }
      },
      "vpcPublicSubnet1DefaultRoute10708846": {
        "Type": "AWS::EC2::Route",
        "Properties": {
          "RouteTableId": {
            "Ref": "vpcPublicSubnet1RouteTable48A2DF9B"
          },
          "DestinationCidrBlock": "0.0.0.0/0",
          "GatewayId": {
            "Ref": "vpcIGWE57CBDCA"
          }
        },
        "DependsOn": [
          "vpcVPCGW7984C166"
        ]
      },
      "vpcPublicSubnet1EIPDA49DCBE": {
        "Type": "AWS::EC2::EIP",
        "Properties": {
          "Domain": "vpc",
          "Tags": [
            {
              "Key": "Name",
              "Value": "k8s-vpc/vpc/PublicSubnet1"
            },
            {
              "Key": "kubernetes.io/role/elb",
              "Value": "1"
            }
          ]
        }
      },
      "vpcPublicSubnet1NATGateway9C16659E": {
        "Type": "AWS::EC2::NatGateway",
        "Properties": {
          "AllocationId": {
            "Fn::GetAtt": [
              "vpcPublicSubnet1EIPDA49DCBE",
              "AllocationId"
            ]
          },
          "SubnetId": {
            "Ref": "vpcPublicSubnet1Subnet2E65531E"
          },
          "Tags": [
            {
              "Key": "Name",
              "Value": "k8s-vpc/vpc/PublicSubnet1"
            },
            {
              "Key": "kubernetes.io/role/elb",
              "Value": "1"
            }
          ]
        }
      },
      "vpcPublicSubnet2Subnet009B674F": {
        "Type": "AWS::EC2::Subnet",
        "Properties": {
          "CidrBlock": "10.0.64.0/18",
          "VpcId": {
            "Ref": "vpcA2121C38"
          },
          "AvailabilityZone": "test-region-1b",
          "MapPublicIpOnLaunch": true,
          "Tags": [
            {
              "Key": "Name",
              "Value": "k8s-vpc/vpc/PublicSubnet2"
            },
            {
              "Key": "aws-cdk:subnet-name",
              "Value": "Public"
            },
            {
              "Key": "aws-cdk:subnet-type",
              "Value": "Public"
            },
            {
              "Key": "kubernetes.io/role/elb",
              "Value": "1"
            }
          ]
        }
      },
      "vpcPublicSubnet2RouteTableEB40D4CB": {
        "Type": "AWS::EC2::RouteTable",
        "Properties": {
          "VpcId": {
            "Ref": "vpcA2121C38"
          },
          "Tags": [
            {
              "Key": "Name",
              "Value": "k8s-vpc/vpc/PublicSubnet2"
            },
            {
              "Key": "kubernetes.io/role/elb",
              "Value": "1"
            }
          ]
        }
      },
      "vpcPublicSubnet2RouteTableAssociation21F81B59": {
        "Type": "AWS::EC2::SubnetRouteTableAssociation",
        "Properties": {
          "RouteTableId": {
            "Ref": "vpcPublicSubnet2RouteTableEB40D4CB"
          },
          "SubnetId": {
            "Ref": "vpcPublicSubnet2Subnet009B674F"
          }
        }
      },
      "vpcPublicSubnet2DefaultRouteA1EC0F60": {
        "Type": "AWS::EC2::Route",
        "Properties": {
          "RouteTableId": {
            "Ref": "vpcPublicSubnet2RouteTableEB40D4CB"
          },
          "DestinationCidrBlock": "0.0.0.0/0",
          "GatewayId": {
            "Ref": "vpcIGWE57CBDCA"
          }
        },
        "DependsOn": [
          "vpcVPCGW7984C166"
        ]
      },
      "vpcPublicSubnet2EIP9B3743B1": {
        "Type": "AWS::EC2::EIP",
        "Properties": {
          "Domain": "vpc",
          "Tags": [
            {
              "Key": "Name",
              "Value": "k8s-vpc/vpc/PublicSubnet2"
            },
            {
              "Key": "kubernetes.io/role/elb",
              "Value": "1"
            }
          ]
        }
      },
      "vpcPublicSubnet2NATGateway9B8AE11A": {
        "Type": "AWS::EC2::NatGateway",
        "Properties": {
          "AllocationId": {
            "Fn::GetAtt": [
              "vpcPublicSubnet2EIP9B3743B1",
              "AllocationId"
            ]
          },
          "SubnetId": {
            "Ref": "vpcPublicSubnet2Subnet009B674F"
          },
          "Tags": [
            {
              "Key": "Name",
              "Value": "k8s-vpc/vpc/PublicSubnet2"
            },
            {
              "Key": "kubernetes.io/role/elb",
              "Value": "1"
            }
          ]
        }
      },
      "vpcPrivateSubnet1Subnet934893E8": {
        "Type": "AWS::EC2::Subnet",
        "Properties": {
          "CidrBlock": "10.0.128.0/18",
          "VpcId": {
            "Ref": "vpcA2121C38"
          },
          "AvailabilityZone": "test-region-1a",
          "MapPublicIpOnLaunch": false,
          "Tags": [
            {
              "Key": "Name",
              "Value": "k8s-vpc/vpc/PrivateSubnet1"
            },
            {
              "Key": "aws-cdk:subnet-name",
              "Value": "Private"
            },
            {
              "Key": "aws-cdk:subnet-type",
              "Value": "Private"
            },
            {
              "Key": "kubernetes.io/role/internal-elb",
              "Value": "1"
            }
          ]
        }
      },
      "vpcPrivateSubnet1RouteTableB41A48CC": {
        "Type": "AWS::EC2::RouteTable",
        "Properties": {
          "VpcId": {
            "Ref": "vpcA2121C38"
          },
          "Tags": [
            {
              "Key": "Name",
              "Value": "k8s-vpc/vpc/PrivateSubnet1"
            },
            {
              "Key": "kubernetes.io/role/internal-elb",
              "Value": "1"
            }
          ]
        }
      },
      "vpcPrivateSubnet1RouteTableAssociation67945127": {
        "Type": "AWS::EC2::SubnetRouteTableAssociation",
        "Properties": {
          "RouteTableId": {
            "Ref": "vpcPrivateSubnet1RouteTableB41A48CC"
          },
          "SubnetId": {
            "Ref": "vpcPrivateSubnet1Subnet934893E8"
          }
        }
      },
      "vpcPrivateSubnet1DefaultRoute1AA8E2E5": {
        "Type": "AWS::EC2::Route",
        "Properties": {
          "RouteTableId": {
            "Ref": "vpcPrivateSubnet1RouteTableB41A48CC"
          },
          "DestinationCidrBlock": "0.0.0.0/0",
          "NatGatewayId": {
            "Ref": "vpcPublicSubnet1NATGateway9C16659E"
          }
        }
      },
      "vpcPrivateSubnet2Subnet7031C2BA": {
        "Type": "AWS::EC2::Subnet",
        "Properties": {
          "CidrBlock": "10.0.192.0/18",
          "VpcId": {
            "Ref": "vpcA2121C38"
          },
          "AvailabilityZone": "test-region-1b",
          "MapPublicIpOnLaunch": false,
          "Tags": [
            {
              "Key": "Name",
              "Value": "k8s-vpc/vpc/PrivateSubnet2"
            },
            {
              "Key": "aws-cdk:subnet-name",
              "Value": "Private"
            },
            {
              "Key": "aws-cdk:subnet-type",
              "Value": "Private"
            },
            {
              "Key": "kubernetes.io/role/internal-elb",
              "Value": "1"
            }
          ]
        }
      },
      "vpcPrivateSubnet2RouteTable7280F23E": {
        "Type": "AWS::EC2::RouteTable",
        "Properties": {
          "VpcId": {
            "Ref": "vpcA2121C38"
          },
          "Tags": [
            {
              "Key": "Name",
              "Value": "k8s-vpc/vpc/PrivateSubnet2"
            },
            {
              "Key": "kubernetes.io/role/internal-elb",
              "Value": "1"
            }
          ]
        }
      },
      "vpcPrivateSubnet2RouteTableAssociation007E94D3": {
        "Type": "AWS::EC2::SubnetRouteTableAssociation",
        "Properties": {
          "RouteTableId": {
            "Ref": "vpcPrivateSubnet2RouteTable7280F23E"
          },
          "SubnetId": {
            "Ref": "vpcPrivateSubnet2Subnet7031C2BA"
          }
        }
      },
      "vpcPrivateSubnet2DefaultRouteB0E07F99": {
        "Type": "AWS::EC2::Route",
        "Properties": {
          "RouteTableId": {
            "Ref": "vpcPrivateSubnet2RouteTable7280F23E"
          },
          "DestinationCidrBlock": "0.0.0.0/0",
          "NatGatewayId": {
            "Ref": "vpcPublicSubnet2NATGateway9B8AE11A"
          }
        }
      },
      "vpcIGWE57CBDCA": {
        "Type": "AWS::EC2::InternetGateway",
        "Properties": {
          "Tags": [
            {
              "Key": "Name",
              "Value": "k8s-vpc/vpc"
            }
          ]
        }
      },
      "vpcVPCGW7984C166": {
        "Type": "AWS::EC2::VPCGatewayAttachment",
        "Properties": {
          "VpcId": {
            "Ref": "vpcA2121C38"
          },
          "InternetGatewayId": {
            "Ref": "vpcIGWE57CBDCA"
          }
        }
      }
    },
    "Outputs": {
      "ExportsOutputRefvpcA2121C384D1B3CDE": {
        "Value": {
          "Ref": "vpcA2121C38"
        },
        "Export": {
          "Name": "k8s-vpc:ExportsOutputRefvpcA2121C384D1B3CDE"
        }
      },
      "ExportsOutputRefvpcPublicSubnet1Subnet2E65531ECCB85041": {
        "Value": {
          "Ref": "vpcPublicSubnet1Subnet2E65531E"
        },
        "Export": {
          "Name": "k8s-vpc:ExportsOutputRefvpcPublicSubnet1Subnet2E65531ECCB85041"
        }
      },
      "ExportsOutputRefvpcPublicSubnet2Subnet009B674FB900C242": {
        "Value": {
          "Ref": "vpcPublicSubnet2Subnet009B674F"
        },
        "Export": {
          "Name": "k8s-vpc:ExportsOutputRefvpcPublicSubnet2Subnet009B674FB900C242"
        }
      },
      "ExportsOutputRefvpcPrivateSubnet1Subnet934893E8236E2271": {
        "Value": {
          "Ref": "vpcPrivateSubnet1Subnet934893E8"
        },
        "Export": {
          "Name": "k8s-vpc:ExportsOutputRefvpcPrivateSubnet1Subnet934893E8236E2271"
        }
      },
      "ExportsOutputRefvpcPrivateSubnet2Subnet7031C2BA60DCB1EE": {
        "Value": {
          "Ref": "vpcPrivateSubnet2Subnet7031C2BA"
        },
        "Export": {
          "Name": "k8s-vpc:ExportsOutputRefvpcPrivateSubnet2Subnet7031C2BA60DCB1EE"
        }
      }
    }
  },
  {
    "Resources": {
      "cluster22Role6F752780": {
        "Type": "AWS::IAM::Role",
        "Properties": {
          "AssumeRolePolicyDocument": {
            "Statement": [
              {
                "Action": "sts:AssumeRole",
                "Effect": "Allow",
                "Principal": {
                  "Service": "eks.amazonaws.com"
                }
              }
            ],
            "Version": "2012-10-17"
          },
          "ManagedPolicyArns": [
            {
              "Fn::Join": [
                "",
                [
                  "arn:",
                  {
                    "Ref": "AWS::Partition"
                  },
                  ":iam::aws:policy/AmazonEKSClusterPolicy"
                ]
              ]
            },
            {
              "Fn::Join": [
                "",
                [
                  "arn:",
                  {
                    "Ref": "AWS::Partition"
                  },
                  ":iam::aws:policy/AmazonEKSServicePolicy"
                ]
              ]
            }
          ]
        }
      },
      "cluster22ControlPlaneSecurityGroup2648B9CD": {
        "Type": "AWS::EC2::SecurityGroup",
        "Properties": {
          "GroupDescription": "EKS Control Plane Security Group",
          "SecurityGroupEgress": [
            {
              "CidrIp": "0.0.0.0/0",
              "Description": "Allow all outbound traffic by default",
              "IpProtocol": "-1"
            }
          ],
          "VpcId": {
            "Fn::ImportValue": "k8s-vpc:ExportsOutputRefvpcA2121C384D1B3CDE"
          }
        }
      },
      "cluster22ControlPlaneSecurityGroupfromk8sclustercluster22NodesInstanceSecurityGroupF903AE86443C3EDA943": {
        "Type": "AWS::EC2::SecurityGroupIngress",
        "Properties": {
          "IpProtocol": "tcp",
          "Description": "from k8sclustercluster22NodesInstanceSecurityGroupF903AE86:443",
          "FromPort": 443,
          "GroupId": {
            "Fn::GetAtt": [
              "cluster22ControlPlaneSecurityGroup2648B9CD",
              "GroupId"
            ]
          },
          "SourceSecurityGroupId": {
            "Fn::GetAtt": [
              "cluster22NodesInstanceSecurityGroup4A3CDC24",
              "GroupId"
            ]
          },
          "ToPort": 443
        }
      },
      "cluster22CreationRole8343FFAB": {
        "Type": "AWS::IAM::Role",
        "Properties": {
          "AssumeRolePolicyDocument": {
            "Statement": [
              {
                "Action": "sts:AssumeRole",
                "Effect": "Allow",
                "Principal": {
                  "AWS": [
                    {
                      "Fn::GetAtt": [
                        "awscdkawseksClusterResourceProviderNestedStackawscdkawseksClusterResourceProviderNestedStackResource9827C454",
                        "Outputs.k8sclusterawscdkawseksClusterResourceProviderOnEventHandlerServiceRoleB0E0C79CArn"
                      ]
                    },
                    {
                      "Fn::GetAtt": [
                        "awscdkawseksClusterResourceProviderNestedStackawscdkawseksClusterResourceProviderNestedStackResource9827C454",
                        "Outputs.k8sclusterawscdkawseksClusterResourceProviderIsCompleteHandlerServiceRole47C757F4Arn"
                      ]
                    }
                  ]
                }
              },
              {
                "Action": "sts:AssumeRole",
                "Effect": "Allow",
                "Principal": {
                  "AWS": {
                    "Fn::GetAtt": [
                      "awscdkawseksKubectlProviderNestedStackawscdkawseksKubectlProviderNestedStackResourceA7AEBA6B",
                      "Outputs.k8sclusterawscdkawseksKubectlProviderHandlerServiceRole86663150Arn"
                    ]
                  }
                }
              }
            ],
            "Version": "2012-10-17"
          }
        }
      },
      "cluster22CreationRoleDefaultPolicy0015FEEF": {
        "Type": "AWS::IAM::Policy",
        "Properties": {
          "PolicyDocument": {
            "Statement": [
              {
                "Action": "iam:PassRole",
                "Effect": "Allow",
                "Resource": {
                  "Fn::GetAtt": [
                    "cluster22Role6F752780",
                    "Arn"
                  ]
                }
              },
              {
                "Action": [
                  "eks:CreateCluster",
                  "eks:DescribeCluster",
                  "eks:DeleteCluster",
                  "eks:UpdateClusterVersion",
                  "eks:UpdateClusterConfig"
                ],
                "Effect": "Allow",
                "Resource": "*"
              }
            ],
            "Version": "2012-10-17"
          },
          "PolicyName": "cluster22CreationRoleDefaultPolicy0015FEEF",
          "Roles": [
            {
              "Ref": "cluster22CreationRole8343FFAB"
            }
          ]
        }
      },
      "cluster227BD1CB20": {
        "Type": "Custom::AWSCDK-EKS-Cluster",
        "Properties": {
          "ServiceToken": {
            "Fn::GetAtt": [
              "awscdkawseksClusterResourceProviderNestedStackawscdkawseksClusterResourceProviderNestedStackResource9827C454",
              "Outputs.k8sclusterawscdkawseksClusterResourceProviderframeworkonEventF31E5604Arn"
            ]
          },
          "Config": {
            "roleArn": {
              "Fn::GetAtt": [
                "cluster22Role6F752780",
                "Arn"
              ]
            },
            "resourcesVpcConfig": {
              "securityGroupIds": [
                {
                  "Fn::GetAtt": [
                    "cluster22ControlPlaneSecurityGroup2648B9CD",
                    "GroupId"
                  ]
                }
              ],
              "subnetIds": [
                {
                  "Fn::ImportValue": "k8s-vpc:ExportsOutputRefvpcPublicSubnet1Subnet2E65531ECCB85041"
                },
                {
                  "Fn::ImportValue": "k8s-vpc:ExportsOutputRefvpcPublicSubnet2Subnet009B674FB900C242"
                },
                {
                  "Fn::ImportValue": "k8s-vpc:ExportsOutputRefvpcPrivateSubnet1Subnet934893E8236E2271"
                },
                {
                  "Fn::ImportValue": "k8s-vpc:ExportsOutputRefvpcPrivateSubnet2Subnet7031C2BA60DCB1EE"
                }
              ]
            }
          },
          "AssumeRoleArn": {
            "Fn::GetAtt": [
              "cluster22CreationRole8343FFAB",
              "Arn"
            ]
          }
        },
        "DependsOn": [
          "cluster22CreationRoleDefaultPolicy0015FEEF",
          "cluster22CreationRole8343FFAB"
        ],
        "UpdateReplacePolicy": "Delete",
        "DeletionPolicy": "Delete"
      },
      "cluster22AwsAuthmanifest4685C84D": {
        "Type": "Custom::AWSCDK-EKS-KubernetesResource",
        "Properties": {
          "ServiceToken": {
            "Fn::GetAtt": [
              "awscdkawseksKubectlProviderNestedStackawscdkawseksKubectlProviderNestedStackResourceA7AEBA6B",
              "Outputs.k8sclusterawscdkawseksKubectlProviderframeworkonEvent99400C2DArn"
            ]
          },
          "Manifest": {
            "Fn::Join": [
              "",
              [
                "[{\"apiVersion\":\"v1\",\"kind\":\"ConfigMap\",\"metadata\":{\"name\":\"aws-auth\",\"namespace\":\"kube-system\"},\"data\":{\"mapRoles\":\"[{\\\"rolearn\\\":\\\"",
                {
                  "Fn::GetAtt": [
                    "AdminRole38563C57",
                    "Arn"
                  ]
                },
                "\\\",\\\"groups\\\":[\\\"system:masters\\\"]},{\\\"rolearn\\\":\\\"",
                {
                  "Fn::GetAtt": [
                    "cluster22NodesInstanceRole51CD052F",
                    "Arn"
                  ]
                },
                "\\\",\\\"username\\\":\\\"system:node:{{EC2PrivateDNSName}}\\\",\\\"groups\\\":[\\\"system:bootstrappers\\\",\\\"system:nodes\\\"]}]\",\"mapUsers\":\"[]\",\"mapAccounts\":\"[]\"}}]"
              ]
            ]
          },
          "ClusterName": {
            "Ref": "cluster227BD1CB20"
          },
          "RoleArn": {
            "Fn::GetAtt": [
              "cluster22CreationRole8343FFAB",
              "Arn"
            ]
          }
        },
        "UpdateReplacePolicy": "Delete",
        "DeletionPolicy": "Delete"
      },
      "cluster22NodesInstanceSecurityGroup4A3CDC24": {
        "Type": "AWS::EC2::SecurityGroup",
        "Properties": {
          "GroupDescription": "k8s-cluster/cluster22/Nodes/InstanceSecurityGroup",
          "SecurityGroupEgress": [
            {
              "CidrIp": "0.0.0.0/0",
              "Description": "Allow all outbound traffic by default",
              "IpProtocol": "-1"
            }
          ],
          "Tags": [
            {
              "Key": "Name",
              "Value": "k8s-cluster/cluster22/Nodes"
            },
            {
              "Key": {
                "Fn::Join": [
                  "",
                  [
                    "kubernetes.io/cluster/",
                    {
                      "Ref": "cluster227BD1CB20"
                    }
                  ]
                ]
              },
              "Value": "owned"
            }
          ],
          "VpcId": {
            "Fn::ImportValue": "k8s-vpc:ExportsOutputRefvpcA2121C384D1B3CDE"
          }
        }
      },
      "cluster22NodesInstanceSecurityGroupfromk8sclustercluster22NodesInstanceSecurityGroupF903AE86ALLTRAFFIC774C7781": {
        "Type": "AWS::EC2::SecurityGroupIngress",
        "Properties": {
          "IpProtocol": "-1",
          "Description": "from k8sclustercluster22NodesInstanceSecurityGroupF903AE86:ALL TRAFFIC",
          "GroupId": {
            "Fn::GetAtt": [
              "cluster22NodesInstanceSecurityGroup4A3CDC24",
              "GroupId"
            ]
          },
          "SourceSecurityGroupId": {
            "Fn::GetAtt": [
              "cluster22NodesInstanceSecurityGroup4A3CDC24",
              "GroupId"
            ]
          }
        }
      },
      "cluster22NodesInstanceSecurityGroupfromk8sclustercluster22ControlPlaneSecurityGroup3B5F21B44434A6E344D": {
        "Type": "AWS::EC2::SecurityGroupIngress",
        "Properties": {
          "IpProtocol": "tcp",
          "Description": "from k8sclustercluster22ControlPlaneSecurityGroup3B5F21B4:443",
          "FromPort": 443,
          "GroupId": {
            "Fn::GetAtt": [
              "cluster22NodesInstanceSecurityGroup4A3CDC24",
              "GroupId"
            ]
          },
          "SourceSecurityGroupId": {
            "Fn::GetAtt": [
              "cluster22ControlPlaneSecurityGroup2648B9CD",
              "GroupId"
            ]
          },
          "ToPort": 443
        }
      },
      "cluster22NodesInstanceSecurityGroupfromk8sclustercluster22ControlPlaneSecurityGroup3B5F21B41025655355658FCAA": {
        "Type": "AWS::EC2::SecurityGroupIngress",
        "Properties": {
          "IpProtocol": "tcp",
          "Description": "from k8sclustercluster22ControlPlaneSecurityGroup3B5F21B4:1025-65535",
          "FromPort": 1025,
          "GroupId": {
            "Fn::GetAtt": [
              "cluster22NodesInstanceSecurityGroup4A3CDC24",
              "GroupId"
            ]
          },
          "SourceSecurityGroupId": {
            "Fn::GetAtt": [
              "cluster22ControlPlaneSecurityGroup2648B9CD",
              "GroupId"
            ]
          },
          "ToPort": 65535
        }
      },
      "cluster22NodesInstanceRole51CD052F": {
        "Type": "AWS::IAM::Role",
        "Properties": {
          "AssumeRolePolicyDocument": {
            "Statement": [
              {
                "Action": "sts:AssumeRole",
                "Effect": "Allow",
                "Principal": {
                  "Service": {
                    "Fn::Join": [
                      "",
                      [
                        "ec2.",
                        {
                          "Ref": "AWS::URLSuffix"
                        }
                      ]
                    ]
                  }
                }
              }
            ],
            "Version": "2012-10-17"
          },
          "ManagedPolicyArns": [
            {
              "Fn::Join": [
                "",
                [
                  "arn:",
                  {
                    "Ref": "AWS::Partition"
                  },
                  ":iam::aws:policy/AmazonEKSWorkerNodePolicy"
                ]
              ]
            },
            {
              "Fn::Join": [
                "",
                [
                  "arn:",
                  {
                    "Ref": "AWS::Partition"
                  },
                  ":iam::aws:policy/AmazonEKS_CNI_Policy"
                ]
              ]
            },
            {
              "Fn::Join": [
                "",
                [
                  "arn:",
                  {
                    "Ref": "AWS::Partition"
                  },
                  ":iam::aws:policy/AmazonEC2ContainerRegistryReadOnly"
                ]
              ]
            }
          ],
          "Tags": [
            {
              "Key": "Name",
              "Value": "k8s-cluster/cluster22/Nodes"
            },
            {
              "Key": {
                "Fn::Join": [
                  "",
                  [
                    "kubernetes.io/cluster/",
                    {
                      "Ref": "cluster227BD1CB20"
                    }
                  ]
                ]
              },
              "Value": "owned"
            }
          ]
        }
      },
      "cluster22NodesInstanceProfile3D4963ED": {
        "Type": "AWS::IAM::InstanceProfile",
        "Properties": {
          "Roles": [
            {
              "Ref": "cluster22NodesInstanceRole51CD052F"
            }
          ]
        }
      },
      "cluster22NodesLaunchConfig184BF3BA": {
        "Type": "AWS::AutoScaling::LaunchConfiguration",
        "Properties": {
          "ImageId": {
            "Ref": "SsmParameterValueawsserviceeksoptimizedami114amazonlinux2recommendedimageidC96584B6F00A464EAD1953AFF4B05118Parameter"
          },
          "InstanceType": "t2.medium",
          "IamInstanceProfile": {
            "Ref": "cluster22NodesInstanceProfile3D4963ED"
          },
          "SecurityGroups": [
            {
              "Fn::GetAtt": [
                "cluster22NodesInstanceSecurityGroup4A3CDC24",
                "GroupId"
              ]
            }
          ],
          "UserData": {
            "Fn::Base64": {
              "Fn::Join": [
                "",
                [
                  "#!/bin/bash\nset -o xtrace\n/etc/eks/bootstrap.sh ",
                  {
                    "Ref": "cluster227BD1CB20"
                  },
                  " --kubelet-extra-args \"--node-labels lifecycle=OnDemand\" --use-max-pods true\n/opt/aws/bin/cfn-signal --exit-code $? --stack k8s-cluster --resource cluster22NodesASGC0A97398 --region test-region"
                ]
              ]
            }
          }
        },
        "DependsOn": [
          "cluster22NodesInstanceRole51CD052F"
        ]
      },
      "cluster22NodesASGC0A97398": {
        "Type": "AWS::AutoScaling::AutoScalingGroup",
        "Properties": {
          "MaxSize": "3",
          "MinSize": "1",
          "DesiredCapacity": "3",
          "LaunchConfigurationName": {
            "Ref": "cluster22NodesLaunchConfig184BF3BA"
          },
          "Tags": [
            {
              "Key": "Name",
              "PropagateAtLaunch": true,
              "Value": "k8s-cluster/cluster22/Nodes"
            },
            {
              "Key": {
                "Fn::Join": [
                  "",
                  [
                    "kubernetes.io/cluster/",
                    {
                      "Ref": "cluster227BD1CB20"
                    }
                  ]
                ]
              },
              "PropagateAtLaunch": true,
              "Value": "owned"
            }
          ],
          "VPCZoneIdentifier": [
            {
              "Fn::ImportValue": "k8s-vpc:ExportsOutputRefvpcPrivateSubnet1Subnet934893E8236E2271"
            },
            {
              "Fn::ImportValue": "k8s-vpc:ExportsOutputRefvpcPrivateSubnet2Subnet7031C2BA60DCB1EE"
            }
          ]
        },
        "UpdatePolicy": {
          "AutoScalingRollingUpdate": {
            "WaitOnResourceSignals": false,
            "PauseTime": "PT0S",
            "SuspendProcesses": [
              "HealthCheck",
              "ReplaceUnhealthy",
              "AZRebalance",
              "AlarmNotification",
              "ScheduledActions"
            ]
          },
          "AutoScalingScheduledAction": {
            "IgnoreUnmodifiedGroupSizeProperties": true
          }
        }
      },
      "cluster22chartdashboard616811AB": {
        "Type": "Custom::AWSCDK-EKS-HelmChart",
        "Properties": {
          "ServiceToken": {
            "Fn::GetAtt": [
              "awscdkawseksKubectlProviderNestedStackawscdkawseksKubectlProviderNestedStackResourceA7AEBA6B",
              "Outputs.k8sclusterawscdkawseksKubectlProviderframeworkonEvent99400C2DArn"
            ]
          },
          "ClusterName": {
            "Ref": "cluster227BD1CB20"
          },
          "RoleArn": {
            "Fn::GetAtt": [
              "cluster22CreationRole8343FFAB",
              "Arn"
            ]
          },
          "Release": "k8sclustercluster22chartdashboard3844c297",
          "Chart": "kubernetes-dashboard",
          "Namespace": "default",
          "Repository": "https://kubernetes-charts.storage.googleapis.com"
        },
        "UpdateReplacePolicy": "Delete",
        "DeletionPolicy": "Delete"
      },
      "cluster22chartnginxingress90C2D506": {
        "Type": "Custom::AWSCDK-EKS-HelmChart",
        "Properties": {
          "ServiceToken": {
            "Fn::GetAtt": [
              "awscdkawseksKubectlProviderNestedStackawscdkawseksKubectlProviderNestedStackResourceA7AEBA6B",
              "Outputs.k8sclusterawscdkawseksKubectlProviderframeworkonEvent99400C2DArn"
            ]
          },
          "ClusterName": {
            "Ref": "cluster227BD1CB20"
          },
          "RoleArn": {
            "Fn::GetAtt": [
              "cluster22CreationRole8343FFAB",
              "Arn"
            ]
          },
          "Release": "k8sclustercluster22chartnginxingress8b03389e",
          "Chart": "nginx-ingress",
          "Namespace": "kube-system",
          "Repository": "https://helm.nginx.com/stable"
        },
        "UpdateReplacePolicy": "Delete",
        "DeletionPolicy": "Delete"
      },
      "awscdkawseksClusterResourceProviderNestedStackawscdkawseksClusterResourceProviderNestedStackResource9827C454": {
        "Type": "AWS::CloudFormation::Stack",
        "Properties": {
          "TemplateURL": {
            "Fn::Join": [
              "",
              [
                "https://s3.test-region.",
                {
                  "Ref": "AWS::URLSuffix"
                },
                "/",
                {
                  "Ref": "AssetParameters1fac5cdd1f7b1fa2084c9359ca17b2667c3f7050ba228270e0df87111657462fS3BucketA246BE3E"
                },
                "/",
                {
                  "Fn::Select": [
                    0,
                    {
                      "Fn::Split": [
                        "||",
                        {
                          "Ref": "AssetParameters1fac5cdd1f7b1fa2084c9359ca17b2667c3f7050ba228270e0df87111657462fS3VersionKeyD0E23202"
                        }
                      ]
                    }
                  ]
                },
                {
                  "Fn::Select": [
                    1,
                    {
                      "Fn::Split": [
                        "||",
                        {
                          "Ref": "AssetParameters1fac5cdd1f7b1fa2084c9359ca17b2667c3f7050ba228270e0df87111657462fS3VersionKeyD0E23202"
                        }
                      ]
                    }
                  ]
                }
              ]
            ]
          },
          "Parameters": {
            "referencetok8sclusterAssetParameters85d57fefd6dabb937e421d6324798abd93db5afb9fe40144324329650b207b94S3BucketF57B381CRef": {
              "Ref": "AssetParameters85d57fefd6dabb937e421d6324798abd93db5afb9fe40144324329650b207b94S3Bucket8A83316A"
            },
            "referencetok8sclusterAssetParameters85d57fefd6dabb937e421d6324798abd93db5afb9fe40144324329650b207b94S3VersionKey4D10EF1CRef": {
              "Ref": "AssetParameters85d57fefd6dabb937e421d6324798abd93db5afb9fe40144324329650b207b94S3VersionKey81BF6C65"
            },
            "referencetok8sclusterAssetParameters6c3e21f76e4ba0bc4b901f71bfa9c1eaf7929edcfd9a1591690d12b024100044S3BucketAC1E446FRef": {
              "Ref": "AssetParameters6c3e21f76e4ba0bc4b901f71bfa9c1eaf7929edcfd9a1591690d12b024100044S3Bucket75CDEB48"
            },
            "referencetok8sclusterAssetParameters6c3e21f76e4ba0bc4b901f71bfa9c1eaf7929edcfd9a1591690d12b024100044S3VersionKey2740EA54Ref": {
              "Ref": "AssetParameters6c3e21f76e4ba0bc4b901f71bfa9c1eaf7929edcfd9a1591690d12b024100044S3VersionKey1DD5E19F"
            }
          }
        }
      },
      "AdminRole38563C57": {
        "Type": "AWS::IAM::Role",
        "Properties": {
          "AssumeRolePolicyDocument": {
            "Statement": [
              {
                "Action": "sts:AssumeRole",
                "Effect": "Allow",
                "Principal": {
                  "AWS": {
                    "Fn::Join": [
                      "",
                      [
                        "arn:",
                        {
                          "Ref": "AWS::Partition"
                        },
                        ":iam::12345678:root"
                      ]
                    ]
                  }
                }
              }
            ],
            "Version": "2012-10-17"
          }
        }
      },
      "awscdkawseksKubectlProviderNestedStackawscdkawseksKubectlProviderNestedStackResourceA7AEBA6B": {
        "Type": "AWS::CloudFormation::Stack",
        "Properties": {
          "TemplateURL": {
            "Fn::Join": [
              "",
              [
                "https://s3.test-region.",
                {
                  "Ref": "AWS::URLSuffix"
                },
                "/",
                {
<<<<<<< HEAD
                  "Ref": "AssetParameters88853c41e2d9d270269f2a4584580abd18048508691dc2865f5c87a841fc3680S3Bucket426505C0"
=======
                  "Ref": "AssetParameters6a584acde94a1171000dfe652fa34cc1e0cc124d5cb57f3d2b21502d06bc46adS3Bucket08898204"
>>>>>>> a7f189e9
                },
                "/",
                {
                  "Fn::Select": [
                    0,
                    {
                      "Fn::Split": [
                        "||",
                        {
<<<<<<< HEAD
                          "Ref": "AssetParameters88853c41e2d9d270269f2a4584580abd18048508691dc2865f5c87a841fc3680S3VersionKey74B02B50"
=======
                          "Ref": "AssetParameters6a584acde94a1171000dfe652fa34cc1e0cc124d5cb57f3d2b21502d06bc46adS3VersionKey409ACD3C"
>>>>>>> a7f189e9
                        }
                      ]
                    }
                  ]
                },
                {
                  "Fn::Select": [
                    1,
                    {
                      "Fn::Split": [
                        "||",
                        {
<<<<<<< HEAD
                          "Ref": "AssetParameters88853c41e2d9d270269f2a4584580abd18048508691dc2865f5c87a841fc3680S3VersionKey74B02B50"
=======
                          "Ref": "AssetParameters6a584acde94a1171000dfe652fa34cc1e0cc124d5cb57f3d2b21502d06bc46adS3VersionKey409ACD3C"
>>>>>>> a7f189e9
                        }
                      ]
                    }
                  ]
                }
              ]
            ]
          },
          "Parameters": {
            "referencetok8sclusterAssetParameters0004c128dffc6609d53bf9ca8d7d6a83efe9b2ed05ca4e9ed5642fa034057774S3Bucket1E3258FARef": {
              "Ref": "AssetParameters0004c128dffc6609d53bf9ca8d7d6a83efe9b2ed05ca4e9ed5642fa034057774S3Bucket68EDA20F"
            },
<<<<<<< HEAD
            "referencetok8sclusterAssetParameters21d34b692341e38aac82036dc6f81727130d345c23a6dce90d2af2779c9adfe2S3VersionKey34019A7CRef": {
              "Ref": "AssetParameters21d34b692341e38aac82036dc6f81727130d345c23a6dce90d2af2779c9adfe2S3VersionKey5071432F"
            },
            "referencetok8sclusterAssetParameters6c3e21f76e4ba0bc4b901f71bfa9c1eaf7929edcfd9a1591690d12b024100044S3BucketAC1E446FRef": {
              "Ref": "AssetParameters6c3e21f76e4ba0bc4b901f71bfa9c1eaf7929edcfd9a1591690d12b024100044S3Bucket75CDEB48"
            },
            "referencetok8sclusterAssetParameters6c3e21f76e4ba0bc4b901f71bfa9c1eaf7929edcfd9a1591690d12b024100044S3VersionKey2740EA54Ref": {
              "Ref": "AssetParameters6c3e21f76e4ba0bc4b901f71bfa9c1eaf7929edcfd9a1591690d12b024100044S3VersionKey1DD5E19F"
            }
          }
        }
      },
      "awscdkawseksHelmResourceProviderNestedStackawscdkawseksHelmResourceProviderNestedStackResource5C12A9A9": {
        "Type": "AWS::CloudFormation::Stack",
        "Properties": {
          "TemplateURL": {
            "Fn::Join": [
              "",
              [
                "https://s3.test-region.",
                {
                  "Ref": "AWS::URLSuffix"
                },
                "/",
                {
                  "Ref": "AssetParameters512ef51d8286803dd4c4bd7d155aa5f75694dd0cdf8790112243a9160e80bd39S3Bucket585337AB"
                },
                "/",
                {
                  "Fn::Select": [
                    0,
                    {
                      "Fn::Split": [
                        "||",
                        {
                          "Ref": "AssetParameters512ef51d8286803dd4c4bd7d155aa5f75694dd0cdf8790112243a9160e80bd39S3VersionKey710FFB5F"
                        }
                      ]
                    }
                  ]
                },
                {
                  "Fn::Select": [
                    1,
                    {
                      "Fn::Split": [
                        "||",
                        {
                          "Ref": "AssetParameters512ef51d8286803dd4c4bd7d155aa5f75694dd0cdf8790112243a9160e80bd39S3VersionKey710FFB5F"
                        }
                      ]
                    }
                  ]
                }
              ]
            ]
          },
          "Parameters": {
            "referencetok8sclusterAssetParameters6149251e9b15b9d8b1c4ce160e99094f79b86b323da0a96f97467aabd6e41463S3Bucket557D94B1Ref": {
              "Ref": "AssetParameters6149251e9b15b9d8b1c4ce160e99094f79b86b323da0a96f97467aabd6e41463S3Bucket29EBC6FF"
            },
            "referencetok8sclusterAssetParameters6149251e9b15b9d8b1c4ce160e99094f79b86b323da0a96f97467aabd6e41463S3VersionKey7262C322Ref": {
              "Ref": "AssetParameters6149251e9b15b9d8b1c4ce160e99094f79b86b323da0a96f97467aabd6e41463S3VersionKeyC8E24930"
=======
            "referencetok8sclusterAssetParameters0004c128dffc6609d53bf9ca8d7d6a83efe9b2ed05ca4e9ed5642fa034057774S3VersionKey21B4EC7ERef": {
              "Ref": "AssetParameters0004c128dffc6609d53bf9ca8d7d6a83efe9b2ed05ca4e9ed5642fa034057774S3VersionKey4E0E7FA0"
>>>>>>> a7f189e9
            },
            "referencetok8sclusterAssetParameters6c3e21f76e4ba0bc4b901f71bfa9c1eaf7929edcfd9a1591690d12b024100044S3BucketAC1E446FRef": {
              "Ref": "AssetParameters6c3e21f76e4ba0bc4b901f71bfa9c1eaf7929edcfd9a1591690d12b024100044S3Bucket75CDEB48"
            },
            "referencetok8sclusterAssetParameters6c3e21f76e4ba0bc4b901f71bfa9c1eaf7929edcfd9a1591690d12b024100044S3VersionKey2740EA54Ref": {
              "Ref": "AssetParameters6c3e21f76e4ba0bc4b901f71bfa9c1eaf7929edcfd9a1591690d12b024100044S3VersionKey1DD5E19F"
            }
          }
        }
      }
    },
    "Outputs": {
      "cluster22ConfigCommand96B20279": {
        "Value": {
          "Fn::Join": [
            "",
            [
              "aws eks update-kubeconfig --name ",
              {
                "Ref": "cluster227BD1CB20"
              },
              " --region test-region"
            ]
          ]
        }
      },
      "cluster22GetTokenCommand99DB9B02": {
        "Value": {
          "Fn::Join": [
            "",
            [
              "aws eks get-token --cluster-name ",
              {
                "Ref": "cluster227BD1CB20"
              },
              " --region test-region"
            ]
          ]
        }
      }
    },
    "Parameters": {
      "AssetParameters85d57fefd6dabb937e421d6324798abd93db5afb9fe40144324329650b207b94S3Bucket8A83316A": {
        "Type": "String",
        "Description": "S3 bucket for asset \"85d57fefd6dabb937e421d6324798abd93db5afb9fe40144324329650b207b94\""
      },
      "AssetParameters85d57fefd6dabb937e421d6324798abd93db5afb9fe40144324329650b207b94S3VersionKey81BF6C65": {
        "Type": "String",
        "Description": "S3 key for asset version \"85d57fefd6dabb937e421d6324798abd93db5afb9fe40144324329650b207b94\""
      },
      "AssetParameters85d57fefd6dabb937e421d6324798abd93db5afb9fe40144324329650b207b94ArtifactHash831DAD7D": {
        "Type": "String",
        "Description": "Artifact hash for asset \"85d57fefd6dabb937e421d6324798abd93db5afb9fe40144324329650b207b94\""
      },
      "AssetParameters6c3e21f76e4ba0bc4b901f71bfa9c1eaf7929edcfd9a1591690d12b024100044S3Bucket75CDEB48": {
        "Type": "String",
        "Description": "S3 bucket for asset \"6c3e21f76e4ba0bc4b901f71bfa9c1eaf7929edcfd9a1591690d12b024100044\""
      },
      "AssetParameters6c3e21f76e4ba0bc4b901f71bfa9c1eaf7929edcfd9a1591690d12b024100044S3VersionKey1DD5E19F": {
        "Type": "String",
        "Description": "S3 key for asset version \"6c3e21f76e4ba0bc4b901f71bfa9c1eaf7929edcfd9a1591690d12b024100044\""
      },
      "AssetParameters6c3e21f76e4ba0bc4b901f71bfa9c1eaf7929edcfd9a1591690d12b024100044ArtifactHashF11F33A4": {
        "Type": "String",
        "Description": "Artifact hash for asset \"6c3e21f76e4ba0bc4b901f71bfa9c1eaf7929edcfd9a1591690d12b024100044\""
      },
<<<<<<< HEAD
      "AssetParameters21d34b692341e38aac82036dc6f81727130d345c23a6dce90d2af2779c9adfe2S3BucketB6E15294": {
        "Type": "String",
        "Description": "S3 bucket for asset \"21d34b692341e38aac82036dc6f81727130d345c23a6dce90d2af2779c9adfe2\""
      },
      "AssetParameters21d34b692341e38aac82036dc6f81727130d345c23a6dce90d2af2779c9adfe2S3VersionKey5071432F": {
        "Type": "String",
        "Description": "S3 key for asset version \"21d34b692341e38aac82036dc6f81727130d345c23a6dce90d2af2779c9adfe2\""
      },
      "AssetParameters21d34b692341e38aac82036dc6f81727130d345c23a6dce90d2af2779c9adfe2ArtifactHash1FC307C8": {
        "Type": "String",
        "Description": "Artifact hash for asset \"21d34b692341e38aac82036dc6f81727130d345c23a6dce90d2af2779c9adfe2\""
      },
      "AssetParameters6149251e9b15b9d8b1c4ce160e99094f79b86b323da0a96f97467aabd6e41463S3Bucket29EBC6FF": {
        "Type": "String",
        "Description": "S3 bucket for asset \"6149251e9b15b9d8b1c4ce160e99094f79b86b323da0a96f97467aabd6e41463\""
      },
      "AssetParameters6149251e9b15b9d8b1c4ce160e99094f79b86b323da0a96f97467aabd6e41463S3VersionKeyC8E24930": {
        "Type": "String",
        "Description": "S3 key for asset version \"6149251e9b15b9d8b1c4ce160e99094f79b86b323da0a96f97467aabd6e41463\""
      },
      "AssetParameters6149251e9b15b9d8b1c4ce160e99094f79b86b323da0a96f97467aabd6e41463ArtifactHash23C682DF": {
        "Type": "String",
        "Description": "Artifact hash for asset \"6149251e9b15b9d8b1c4ce160e99094f79b86b323da0a96f97467aabd6e41463\""
      },
      "AssetParameters512ef51d8286803dd4c4bd7d155aa5f75694dd0cdf8790112243a9160e80bd39S3Bucket585337AB": {
        "Type": "String",
        "Description": "S3 bucket for asset \"512ef51d8286803dd4c4bd7d155aa5f75694dd0cdf8790112243a9160e80bd39\""
      },
      "AssetParameters512ef51d8286803dd4c4bd7d155aa5f75694dd0cdf8790112243a9160e80bd39S3VersionKey710FFB5F": {
        "Type": "String",
        "Description": "S3 key for asset version \"512ef51d8286803dd4c4bd7d155aa5f75694dd0cdf8790112243a9160e80bd39\""
      },
      "AssetParameters512ef51d8286803dd4c4bd7d155aa5f75694dd0cdf8790112243a9160e80bd39ArtifactHash86B48E3C": {
        "Type": "String",
        "Description": "Artifact hash for asset \"512ef51d8286803dd4c4bd7d155aa5f75694dd0cdf8790112243a9160e80bd39\""
      },
      "AssetParameters88853c41e2d9d270269f2a4584580abd18048508691dc2865f5c87a841fc3680S3Bucket426505C0": {
        "Type": "String",
        "Description": "S3 bucket for asset \"88853c41e2d9d270269f2a4584580abd18048508691dc2865f5c87a841fc3680\""
      },
      "AssetParameters88853c41e2d9d270269f2a4584580abd18048508691dc2865f5c87a841fc3680S3VersionKey74B02B50": {
        "Type": "String",
        "Description": "S3 key for asset version \"88853c41e2d9d270269f2a4584580abd18048508691dc2865f5c87a841fc3680\""
      },
      "AssetParameters88853c41e2d9d270269f2a4584580abd18048508691dc2865f5c87a841fc3680ArtifactHash34A3DDE7": {
        "Type": "String",
        "Description": "Artifact hash for asset \"88853c41e2d9d270269f2a4584580abd18048508691dc2865f5c87a841fc3680\""
=======
      "AssetParameters0004c128dffc6609d53bf9ca8d7d6a83efe9b2ed05ca4e9ed5642fa034057774S3Bucket68EDA20F": {
        "Type": "String",
        "Description": "S3 bucket for asset \"0004c128dffc6609d53bf9ca8d7d6a83efe9b2ed05ca4e9ed5642fa034057774\""
      },
      "AssetParameters0004c128dffc6609d53bf9ca8d7d6a83efe9b2ed05ca4e9ed5642fa034057774S3VersionKey4E0E7FA0": {
        "Type": "String",
        "Description": "S3 key for asset version \"0004c128dffc6609d53bf9ca8d7d6a83efe9b2ed05ca4e9ed5642fa034057774\""
      },
      "AssetParameters0004c128dffc6609d53bf9ca8d7d6a83efe9b2ed05ca4e9ed5642fa034057774ArtifactHash0AEC8AC6": {
        "Type": "String",
        "Description": "Artifact hash for asset \"0004c128dffc6609d53bf9ca8d7d6a83efe9b2ed05ca4e9ed5642fa034057774\""
      },
      "AssetParameters6a584acde94a1171000dfe652fa34cc1e0cc124d5cb57f3d2b21502d06bc46adS3Bucket08898204": {
        "Type": "String",
        "Description": "S3 bucket for asset \"6a584acde94a1171000dfe652fa34cc1e0cc124d5cb57f3d2b21502d06bc46ad\""
      },
      "AssetParameters6a584acde94a1171000dfe652fa34cc1e0cc124d5cb57f3d2b21502d06bc46adS3VersionKey409ACD3C": {
        "Type": "String",
        "Description": "S3 key for asset version \"6a584acde94a1171000dfe652fa34cc1e0cc124d5cb57f3d2b21502d06bc46ad\""
      },
      "AssetParameters6a584acde94a1171000dfe652fa34cc1e0cc124d5cb57f3d2b21502d06bc46adArtifactHashDCFC1A08": {
        "Type": "String",
        "Description": "Artifact hash for asset \"6a584acde94a1171000dfe652fa34cc1e0cc124d5cb57f3d2b21502d06bc46ad\""
>>>>>>> a7f189e9
      },
      "AssetParameters1fac5cdd1f7b1fa2084c9359ca17b2667c3f7050ba228270e0df87111657462fS3BucketA246BE3E": {
        "Type": "String",
        "Description": "S3 bucket for asset \"1fac5cdd1f7b1fa2084c9359ca17b2667c3f7050ba228270e0df87111657462f\""
      },
      "AssetParameters1fac5cdd1f7b1fa2084c9359ca17b2667c3f7050ba228270e0df87111657462fS3VersionKeyD0E23202": {
        "Type": "String",
        "Description": "S3 key for asset version \"1fac5cdd1f7b1fa2084c9359ca17b2667c3f7050ba228270e0df87111657462f\""
      },
      "AssetParameters1fac5cdd1f7b1fa2084c9359ca17b2667c3f7050ba228270e0df87111657462fArtifactHash6F79BE06": {
        "Type": "String",
        "Description": "Artifact hash for asset \"1fac5cdd1f7b1fa2084c9359ca17b2667c3f7050ba228270e0df87111657462f\""
      },
      "SsmParameterValueawsserviceeksoptimizedami114amazonlinux2recommendedimageidC96584B6F00A464EAD1953AFF4B05118Parameter": {
        "Type": "AWS::SSM::Parameter::Value<String>",
        "Default": "/aws/service/eks/optimized-ami/1.14/amazon-linux-2/recommended/image_id"
      }
    }
  }
]<|MERGE_RESOLUTION|>--- conflicted
+++ resolved
@@ -1148,11 +1148,7 @@
                 },
                 "/",
                 {
-<<<<<<< HEAD
-                  "Ref": "AssetParameters88853c41e2d9d270269f2a4584580abd18048508691dc2865f5c87a841fc3680S3Bucket426505C0"
-=======
-                  "Ref": "AssetParameters6a584acde94a1171000dfe652fa34cc1e0cc124d5cb57f3d2b21502d06bc46adS3Bucket08898204"
->>>>>>> a7f189e9
+                  "Ref": "AssetParameters3069c74c9b4245d7fb0bf33e77948283a9413b8a3f45108afe3ae416ca46e526S3Bucket87B1FADA"
                 },
                 "/",
                 {
@@ -1162,11 +1158,7 @@
                       "Fn::Split": [
                         "||",
                         {
-<<<<<<< HEAD
-                          "Ref": "AssetParameters88853c41e2d9d270269f2a4584580abd18048508691dc2865f5c87a841fc3680S3VersionKey74B02B50"
-=======
-                          "Ref": "AssetParameters6a584acde94a1171000dfe652fa34cc1e0cc124d5cb57f3d2b21502d06bc46adS3VersionKey409ACD3C"
->>>>>>> a7f189e9
+                          "Ref": "AssetParameters3069c74c9b4245d7fb0bf33e77948283a9413b8a3f45108afe3ae416ca46e526S3VersionKey4AD3B0BD"
                         }
                       ]
                     }
@@ -1179,11 +1171,7 @@
                       "Fn::Split": [
                         "||",
                         {
-<<<<<<< HEAD
-                          "Ref": "AssetParameters88853c41e2d9d270269f2a4584580abd18048508691dc2865f5c87a841fc3680S3VersionKey74B02B50"
-=======
-                          "Ref": "AssetParameters6a584acde94a1171000dfe652fa34cc1e0cc124d5cb57f3d2b21502d06bc46adS3VersionKey409ACD3C"
->>>>>>> a7f189e9
+                          "Ref": "AssetParameters3069c74c9b4245d7fb0bf33e77948283a9413b8a3f45108afe3ae416ca46e526S3VersionKey4AD3B0BD"
                         }
                       ]
                     }
@@ -1196,74 +1184,8 @@
             "referencetok8sclusterAssetParameters0004c128dffc6609d53bf9ca8d7d6a83efe9b2ed05ca4e9ed5642fa034057774S3Bucket1E3258FARef": {
               "Ref": "AssetParameters0004c128dffc6609d53bf9ca8d7d6a83efe9b2ed05ca4e9ed5642fa034057774S3Bucket68EDA20F"
             },
-<<<<<<< HEAD
-            "referencetok8sclusterAssetParameters21d34b692341e38aac82036dc6f81727130d345c23a6dce90d2af2779c9adfe2S3VersionKey34019A7CRef": {
-              "Ref": "AssetParameters21d34b692341e38aac82036dc6f81727130d345c23a6dce90d2af2779c9adfe2S3VersionKey5071432F"
-            },
-            "referencetok8sclusterAssetParameters6c3e21f76e4ba0bc4b901f71bfa9c1eaf7929edcfd9a1591690d12b024100044S3BucketAC1E446FRef": {
-              "Ref": "AssetParameters6c3e21f76e4ba0bc4b901f71bfa9c1eaf7929edcfd9a1591690d12b024100044S3Bucket75CDEB48"
-            },
-            "referencetok8sclusterAssetParameters6c3e21f76e4ba0bc4b901f71bfa9c1eaf7929edcfd9a1591690d12b024100044S3VersionKey2740EA54Ref": {
-              "Ref": "AssetParameters6c3e21f76e4ba0bc4b901f71bfa9c1eaf7929edcfd9a1591690d12b024100044S3VersionKey1DD5E19F"
-            }
-          }
-        }
-      },
-      "awscdkawseksHelmResourceProviderNestedStackawscdkawseksHelmResourceProviderNestedStackResource5C12A9A9": {
-        "Type": "AWS::CloudFormation::Stack",
-        "Properties": {
-          "TemplateURL": {
-            "Fn::Join": [
-              "",
-              [
-                "https://s3.test-region.",
-                {
-                  "Ref": "AWS::URLSuffix"
-                },
-                "/",
-                {
-                  "Ref": "AssetParameters512ef51d8286803dd4c4bd7d155aa5f75694dd0cdf8790112243a9160e80bd39S3Bucket585337AB"
-                },
-                "/",
-                {
-                  "Fn::Select": [
-                    0,
-                    {
-                      "Fn::Split": [
-                        "||",
-                        {
-                          "Ref": "AssetParameters512ef51d8286803dd4c4bd7d155aa5f75694dd0cdf8790112243a9160e80bd39S3VersionKey710FFB5F"
-                        }
-                      ]
-                    }
-                  ]
-                },
-                {
-                  "Fn::Select": [
-                    1,
-                    {
-                      "Fn::Split": [
-                        "||",
-                        {
-                          "Ref": "AssetParameters512ef51d8286803dd4c4bd7d155aa5f75694dd0cdf8790112243a9160e80bd39S3VersionKey710FFB5F"
-                        }
-                      ]
-                    }
-                  ]
-                }
-              ]
-            ]
-          },
-          "Parameters": {
-            "referencetok8sclusterAssetParameters6149251e9b15b9d8b1c4ce160e99094f79b86b323da0a96f97467aabd6e41463S3Bucket557D94B1Ref": {
-              "Ref": "AssetParameters6149251e9b15b9d8b1c4ce160e99094f79b86b323da0a96f97467aabd6e41463S3Bucket29EBC6FF"
-            },
-            "referencetok8sclusterAssetParameters6149251e9b15b9d8b1c4ce160e99094f79b86b323da0a96f97467aabd6e41463S3VersionKey7262C322Ref": {
-              "Ref": "AssetParameters6149251e9b15b9d8b1c4ce160e99094f79b86b323da0a96f97467aabd6e41463S3VersionKeyC8E24930"
-=======
             "referencetok8sclusterAssetParameters0004c128dffc6609d53bf9ca8d7d6a83efe9b2ed05ca4e9ed5642fa034057774S3VersionKey21B4EC7ERef": {
               "Ref": "AssetParameters0004c128dffc6609d53bf9ca8d7d6a83efe9b2ed05ca4e9ed5642fa034057774S3VersionKey4E0E7FA0"
->>>>>>> a7f189e9
             },
             "referencetok8sclusterAssetParameters6c3e21f76e4ba0bc4b901f71bfa9c1eaf7929edcfd9a1591690d12b024100044S3BucketAC1E446FRef": {
               "Ref": "AssetParameters6c3e21f76e4ba0bc4b901f71bfa9c1eaf7929edcfd9a1591690d12b024100044S3Bucket75CDEB48"
@@ -1330,55 +1252,6 @@
         "Type": "String",
         "Description": "Artifact hash for asset \"6c3e21f76e4ba0bc4b901f71bfa9c1eaf7929edcfd9a1591690d12b024100044\""
       },
-<<<<<<< HEAD
-      "AssetParameters21d34b692341e38aac82036dc6f81727130d345c23a6dce90d2af2779c9adfe2S3BucketB6E15294": {
-        "Type": "String",
-        "Description": "S3 bucket for asset \"21d34b692341e38aac82036dc6f81727130d345c23a6dce90d2af2779c9adfe2\""
-      },
-      "AssetParameters21d34b692341e38aac82036dc6f81727130d345c23a6dce90d2af2779c9adfe2S3VersionKey5071432F": {
-        "Type": "String",
-        "Description": "S3 key for asset version \"21d34b692341e38aac82036dc6f81727130d345c23a6dce90d2af2779c9adfe2\""
-      },
-      "AssetParameters21d34b692341e38aac82036dc6f81727130d345c23a6dce90d2af2779c9adfe2ArtifactHash1FC307C8": {
-        "Type": "String",
-        "Description": "Artifact hash for asset \"21d34b692341e38aac82036dc6f81727130d345c23a6dce90d2af2779c9adfe2\""
-      },
-      "AssetParameters6149251e9b15b9d8b1c4ce160e99094f79b86b323da0a96f97467aabd6e41463S3Bucket29EBC6FF": {
-        "Type": "String",
-        "Description": "S3 bucket for asset \"6149251e9b15b9d8b1c4ce160e99094f79b86b323da0a96f97467aabd6e41463\""
-      },
-      "AssetParameters6149251e9b15b9d8b1c4ce160e99094f79b86b323da0a96f97467aabd6e41463S3VersionKeyC8E24930": {
-        "Type": "String",
-        "Description": "S3 key for asset version \"6149251e9b15b9d8b1c4ce160e99094f79b86b323da0a96f97467aabd6e41463\""
-      },
-      "AssetParameters6149251e9b15b9d8b1c4ce160e99094f79b86b323da0a96f97467aabd6e41463ArtifactHash23C682DF": {
-        "Type": "String",
-        "Description": "Artifact hash for asset \"6149251e9b15b9d8b1c4ce160e99094f79b86b323da0a96f97467aabd6e41463\""
-      },
-      "AssetParameters512ef51d8286803dd4c4bd7d155aa5f75694dd0cdf8790112243a9160e80bd39S3Bucket585337AB": {
-        "Type": "String",
-        "Description": "S3 bucket for asset \"512ef51d8286803dd4c4bd7d155aa5f75694dd0cdf8790112243a9160e80bd39\""
-      },
-      "AssetParameters512ef51d8286803dd4c4bd7d155aa5f75694dd0cdf8790112243a9160e80bd39S3VersionKey710FFB5F": {
-        "Type": "String",
-        "Description": "S3 key for asset version \"512ef51d8286803dd4c4bd7d155aa5f75694dd0cdf8790112243a9160e80bd39\""
-      },
-      "AssetParameters512ef51d8286803dd4c4bd7d155aa5f75694dd0cdf8790112243a9160e80bd39ArtifactHash86B48E3C": {
-        "Type": "String",
-        "Description": "Artifact hash for asset \"512ef51d8286803dd4c4bd7d155aa5f75694dd0cdf8790112243a9160e80bd39\""
-      },
-      "AssetParameters88853c41e2d9d270269f2a4584580abd18048508691dc2865f5c87a841fc3680S3Bucket426505C0": {
-        "Type": "String",
-        "Description": "S3 bucket for asset \"88853c41e2d9d270269f2a4584580abd18048508691dc2865f5c87a841fc3680\""
-      },
-      "AssetParameters88853c41e2d9d270269f2a4584580abd18048508691dc2865f5c87a841fc3680S3VersionKey74B02B50": {
-        "Type": "String",
-        "Description": "S3 key for asset version \"88853c41e2d9d270269f2a4584580abd18048508691dc2865f5c87a841fc3680\""
-      },
-      "AssetParameters88853c41e2d9d270269f2a4584580abd18048508691dc2865f5c87a841fc3680ArtifactHash34A3DDE7": {
-        "Type": "String",
-        "Description": "Artifact hash for asset \"88853c41e2d9d270269f2a4584580abd18048508691dc2865f5c87a841fc3680\""
-=======
       "AssetParameters0004c128dffc6609d53bf9ca8d7d6a83efe9b2ed05ca4e9ed5642fa034057774S3Bucket68EDA20F": {
         "Type": "String",
         "Description": "S3 bucket for asset \"0004c128dffc6609d53bf9ca8d7d6a83efe9b2ed05ca4e9ed5642fa034057774\""
@@ -1391,18 +1264,17 @@
         "Type": "String",
         "Description": "Artifact hash for asset \"0004c128dffc6609d53bf9ca8d7d6a83efe9b2ed05ca4e9ed5642fa034057774\""
       },
-      "AssetParameters6a584acde94a1171000dfe652fa34cc1e0cc124d5cb57f3d2b21502d06bc46adS3Bucket08898204": {
-        "Type": "String",
-        "Description": "S3 bucket for asset \"6a584acde94a1171000dfe652fa34cc1e0cc124d5cb57f3d2b21502d06bc46ad\""
-      },
-      "AssetParameters6a584acde94a1171000dfe652fa34cc1e0cc124d5cb57f3d2b21502d06bc46adS3VersionKey409ACD3C": {
-        "Type": "String",
-        "Description": "S3 key for asset version \"6a584acde94a1171000dfe652fa34cc1e0cc124d5cb57f3d2b21502d06bc46ad\""
-      },
-      "AssetParameters6a584acde94a1171000dfe652fa34cc1e0cc124d5cb57f3d2b21502d06bc46adArtifactHashDCFC1A08": {
-        "Type": "String",
-        "Description": "Artifact hash for asset \"6a584acde94a1171000dfe652fa34cc1e0cc124d5cb57f3d2b21502d06bc46ad\""
->>>>>>> a7f189e9
+      "AssetParameters3069c74c9b4245d7fb0bf33e77948283a9413b8a3f45108afe3ae416ca46e526S3Bucket87B1FADA": {
+        "Type": "String",
+        "Description": "S3 bucket for asset \"3069c74c9b4245d7fb0bf33e77948283a9413b8a3f45108afe3ae416ca46e526\""
+      },
+      "AssetParameters3069c74c9b4245d7fb0bf33e77948283a9413b8a3f45108afe3ae416ca46e526S3VersionKey4AD3B0BD": {
+        "Type": "String",
+        "Description": "S3 key for asset version \"3069c74c9b4245d7fb0bf33e77948283a9413b8a3f45108afe3ae416ca46e526\""
+      },
+      "AssetParameters3069c74c9b4245d7fb0bf33e77948283a9413b8a3f45108afe3ae416ca46e526ArtifactHash38873039": {
+        "Type": "String",
+        "Description": "Artifact hash for asset \"3069c74c9b4245d7fb0bf33e77948283a9413b8a3f45108afe3ae416ca46e526\""
       },
       "AssetParameters1fac5cdd1f7b1fa2084c9359ca17b2667c3f7050ba228270e0df87111657462fS3BucketA246BE3E": {
         "Type": "String",
