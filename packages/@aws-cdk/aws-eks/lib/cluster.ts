--- conflicted
+++ resolved
@@ -12,13 +12,8 @@
 import { FargateProfile, FargateProfileOptions } from './fargate-profile';
 import { HelmChart, HelmChartOptions } from './helm-chart';
 import { KubernetesManifest } from './k8s-manifest';
-<<<<<<< HEAD
-import { KubernetesPatch } from './k8s-patch';
-import { KubernetesResourceAttribute } from './k8s-resource-attribute';
-=======
 import { KubernetesObjectValue } from './k8s-object-value';
 import { KubernetesPatch } from './k8s-patch';
->>>>>>> 58aad789
 import { KubectlProvider, KubectlProviderProps } from './kubectl-provider';
 import { Nodegroup, NodegroupOptions  } from './managed-nodegroup';
 import { ServiceAccount, ServiceAccountOptions } from './service-account';
@@ -749,19 +744,11 @@
    */
   public getServiceLoadBalancerAddress(serviceName: string, options: ServiceLoadBalancerAddressOptions = {}): string {
 
-<<<<<<< HEAD
-    const loadBalancerAddress = new KubernetesResourceAttribute(this, `${serviceName}LoadBalancerAddress`, {
-      cluster: this,
-      resourceType: 'service',
-      resourceName: serviceName,
-      resourceNamespace: options.namespace,
-=======
     const loadBalancerAddress = new KubernetesObjectValue(this, `${serviceName}LoadBalancerAddress`, {
       cluster: this,
       objectType: 'service',
       objectName: serviceName,
       objectNamespace: options.namespace,
->>>>>>> 58aad789
       jsonPath: '.status.loadBalancer.ingress[0].hostname',
       timeout: options.timeout,
     });
