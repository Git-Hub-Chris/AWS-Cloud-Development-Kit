--- conflicted
+++ resolved
@@ -119,7 +119,11 @@
   readonly kubectlLayer?: lambda.ILayerVersion;
 
   /**
-<<<<<<< HEAD
+   * Amount of memory to allocate to the provider's lambda function.
+   */
+  readonly kubectlMemory?: Size;
+
+  /**
    * Indicates whether Kubernetes resources can be automatically pruned. When
    * this is enabled (default), prune labels will be allocated and injected to
    * each resource. These labels will then be used when issuing the `kubectl
@@ -127,11 +131,6 @@
    */
   readonly prune: boolean;
 
-=======
-   * Amount of memory to allocate to the provider's lambda function.
-   */
-  readonly kubectlMemory?: Size;
->>>>>>> 8069a7e8
   /**
    * Creates a new service account with corresponding IAM Role (IRSA).
    *
@@ -286,7 +285,13 @@
   readonly kubectlLayer?: lambda.ILayerVersion;
 
   /**
-<<<<<<< HEAD
+   * Amount of memory to allocate to the provider's lambda function.
+   *
+   * @default Size.gibibytes(1)
+   */
+  readonly kubectlMemory?: Size;
+
+  /**
    * Indicates whether Kubernetes resources added through `addManifest()` can be
    * automatically pruned. When this is enabled (default), prune labels will be
    * allocated and injected to each resource. These labels will then be used
@@ -295,13 +300,6 @@
    * @default true
    */
   readonly prune?: boolean;
-=======
-   * Amount of memory to allocate to the provider's lambda function.
-   *
-   * @default Size.gibibytes(1)
-   */
-  readonly kubectlMemory?: Size;
->>>>>>> 8069a7e8
 }
 
 /**
@@ -449,7 +447,13 @@
   readonly kubectlLayer?: lambda.ILayerVersion;
 
   /**
-<<<<<<< HEAD
+   * Amount of memory to allocate to the provider's lambda function.
+   *
+   * @default Size.gibibytes(1)
+   */
+  readonly kubectlMemory?: Size;
+  
+  /**
    * Indicates whether Kubernetes resources added through `addManifest()` can be
    * automatically pruned. When this is enabled (default), prune labels will be
    * allocated and injected to each resource. These labels will then be used
@@ -458,13 +462,6 @@
    * @default true
    */
   readonly prune?: boolean;
-=======
-   * Amount of memory to allocate to the provider's lambda function.
-   *
-   * @default Size.gibibytes(1)
-   */
-  readonly kubectlMemory?: Size;
->>>>>>> 8069a7e8
 }
 
 /**
@@ -679,11 +676,8 @@
   public abstract readonly kubectlEnvironment?: { [key: string]: string };
   public abstract readonly kubectlSecurityGroup?: ec2.ISecurityGroup;
   public abstract readonly kubectlPrivateSubnets?: ec2.ISubnet[];
-<<<<<<< HEAD
+  public abstract readonly kubectlMemory?: Size;
   public abstract readonly prune: boolean;
-=======
-  public abstract readonly kubectlMemory?: Size;
->>>>>>> 8069a7e8
   public abstract readonly openIdConnectProvider: iam.IOpenIdConnectProvider;
 
   /**
@@ -897,15 +891,14 @@
   public readonly kubectlLayer?: lambda.ILayerVersion;
 
   /**
-<<<<<<< HEAD
+   * The amount of memory allocated to the kubectl provider's lambda function.
+   */
+  public readonly kubectlMemory?: Size;
+
+  /**
    * Determines if Kubernetes resources can be pruned automatically.
    */
   public readonly prune: boolean;
-=======
-   * The amount of memory allocated to the kubectl provider's lambda function.
-   */
-  public readonly kubectlMemory?: Size;
->>>>>>> 8069a7e8
 
   /**
    * If this cluster is kubectl-enabled, returns the `ClusterResource` object
@@ -1697,11 +1690,8 @@
   public readonly kubectlSecurityGroup?: ec2.ISecurityGroup | undefined;
   public readonly kubectlPrivateSubnets?: ec2.ISubnet[] | undefined;
   public readonly kubectlLayer?: lambda.ILayerVersion;
-<<<<<<< HEAD
+  public readonly kubectlMemory?: Size;
   public readonly prune: boolean;
-=======
-  public readonly kubectlMemory?: Size;
->>>>>>> 8069a7e8
 
   constructor(scope: Construct, id: string, private readonly props: ClusterAttributes) {
     super(scope, id);
@@ -1713,11 +1703,8 @@
     this.kubectlEnvironment = props.kubectlEnvironment;
     this.kubectlPrivateSubnets = props.kubectlPrivateSubnetIds ? props.kubectlPrivateSubnetIds.map((subnetid, index) => ec2.Subnet.fromSubnetId(this, `KubectlSubnet${index}`, subnetid)) : undefined;
     this.kubectlLayer = props.kubectlLayer;
-<<<<<<< HEAD
+    this.kubectlMemory = props.kubectlMemory;
     this.prune = props.prune ?? true;
-=======
-    this.kubectlMemory = props.kubectlMemory;
->>>>>>> 8069a7e8
 
     let i = 1;
     for (const sgid of props.securityGroupIds ?? []) {
