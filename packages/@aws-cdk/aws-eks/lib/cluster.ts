import * as fs from 'fs';
import * as path from 'path';
import * as autoscaling from '@aws-cdk/aws-autoscaling';
import * as ec2 from '@aws-cdk/aws-ec2';
import * as iam from '@aws-cdk/aws-iam';
import * as kms from '@aws-cdk/aws-kms';
import * as lambda from '@aws-cdk/aws-lambda';
import * as ssm from '@aws-cdk/aws-ssm';
import { Annotations, CfnOutput, CfnResource, Construct, IResource, Resource, Stack, Tags, Token, Duration } from '@aws-cdk/core';
import * as cdk8s from 'cdk8s';
import * as YAML from 'yaml';
import { AwsAuth } from './aws-auth';
import { ClusterResource, clusterArnComponents } from './cluster-resource';
import { FargateProfile, FargateProfileOptions } from './fargate-profile';
import { HelmChart, HelmChartOptions } from './helm-chart';
import { INSTANCE_TYPES } from './instance-types';
import { KubernetesManifest } from './k8s-manifest';
import { KubernetesObjectValue } from './k8s-object-value';
import { KubernetesPatch } from './k8s-patch';
import { KubectlProvider } from './kubectl-provider';
import { Nodegroup, NodegroupOptions } from './managed-nodegroup';
import { BottleRocketImage } from './private/bottlerocket';
import { ServiceAccount, ServiceAccountOptions } from './service-account';
import { LifecycleLabel, renderAmazonLinuxUserData, renderBottlerocketUserData } from './user-data';

// defaults are based on https://eksctl.io
const DEFAULT_CAPACITY_COUNT = 2;
const DEFAULT_CAPACITY_TYPE = ec2.InstanceType.of(ec2.InstanceClass.M5, ec2.InstanceSize.LARGE);

/**
 * An EKS cluster
 */
export interface ICluster extends IResource, ec2.IConnectable {
  /**
   * The VPC in which this Cluster was created
   */
  readonly vpc: ec2.IVpc;

  /**
   * The physical name of the Cluster
   * @attribute
   */
  readonly clusterName: string;

  /**
   * The unique ARN assigned to the service by AWS
   * in the form of arn:aws:eks:
   * @attribute
   */
  readonly clusterArn: string;

  /**
   * The API Server endpoint URL
   * @attribute
   */
  readonly clusterEndpoint: string;

  /**
   * The certificate-authority-data for your cluster.
   * @attribute
   */
  readonly clusterCertificateAuthorityData: string;

  /**
   * The cluster security group that was created by Amazon EKS for the cluster.
   * @attribute
   */
  readonly clusterSecurityGroupId: string;

  /**
   * Amazon Resource Name (ARN) or alias of the customer master key (CMK).
   * @attribute
   */
  readonly clusterEncryptionConfigKeyArn: string;

  /**
   * An IAM role that can perform kubectl operations against this cluster.
   *
   * The role should be mapped to the `system:masters` Kubernetes RBAC role.
   */
  readonly kubectlRole?: iam.IRole;

  /**
   * Custom environment variables when running `kubectl` against this cluster.
   * @default - no additional environment variables
   */
  readonly kubectlEnvironment?: { [key: string]: string };

  /**
   * A security group to use for `kubectl` execution.
   *
   * @default - If not specified, the k8s endpoint is expected to be accessible
   * publicly.
   */
  readonly kubectlSecurityGroup?: ec2.ISecurityGroup;

  /**
   * Subnets to host the `kubectl` compute resources.
   *
   * @default - If not specified, the k8s endpoint is expected to be accessible
   * publicly.
   */
  readonly kubectlPrivateSubnets?: ec2.ISubnet[];

  /**
   * An AWS Lambda layer that includes `kubectl`, `helm` and the `aws` CLI.
   *
   * If not defined, a default layer will be used.
   */
  readonly kubectlLayer?: lambda.ILayerVersion;

  /**
   * Defines a Kubernetes resource in this cluster.
   *
   * The manifest will be applied/deleted using kubectl as needed.
   *
   * @param id logical id of this manifest
   * @param manifest a list of Kubernetes resource specifications
   * @returns a `KubernetesManifest` object.
   */
  addManifest(id: string, ...manifest: any[]): KubernetesManifest;

  /**
   * Defines a Helm chart in this cluster.
   *
   * @param id logical id of this chart.
   * @param options options of this chart.
   * @returns a `HelmChart` construct
   */
<<<<<<< HEAD
  addChart(id: string, options: HelmChartOptions): HelmChart;

  /**
   * Defines a CDK8s chart in this cluster.
   *
   * @param id logical id of this chart.
   * @param chart the cdk8s chart.
   * @returns a `KubernetesManifest` construct representing the chart.
   */
  addCdk8sChart(id: string, chart: cdk8s.Chart): KubernetesManifest;
=======
  addHelmChart(id: string, options: HelmChartOptions): HelmChart;
>>>>>>> 37bb76a1
}

/**
 * Attributes for EKS clusters.
 */
export interface ClusterAttributes {
  /**
   * The VPC in which this Cluster was created
   * @default - if not specified `cluster.vpc` will throw an error
   */
  readonly vpc?: ec2.IVpc;

  /**
   * The physical name of the Cluster
   */
  readonly clusterName: string;

  /**
   * The API Server endpoint URL
   * @default - if not specified `cluster.clusterEndpoint` will throw an error.
   */
  readonly clusterEndpoint?: string;

  /**
   * The certificate-authority-data for your cluster.
   * @default - if not specified `cluster.clusterCertificateAuthorityData` will
   * throw an error
   */
  readonly clusterCertificateAuthorityData?: string;

  /**
   * The cluster security group that was created by Amazon EKS for the cluster.
   * @default - if not specified `cluster.clusterSecurityGroupId` will throw an
   * error
   */
  readonly clusterSecurityGroupId?: string;

  /**
   * Amazon Resource Name (ARN) or alias of the customer master key (CMK).
   * @default - if not specified `cluster.clusterEncryptionConfigKeyArn` will
   * throw an error
   */
  readonly clusterEncryptionConfigKeyArn?: string;

  /**
   * Additional security groups associated with this cluster.
   * @default - if not specified, no additional security groups will be
   * considered in `cluster.connections`.
   */
  readonly securityGroupIds?: string[];

  /**
   * An IAM role with cluster administrator and "system:masters" permissions.
   * @default - if not specified, it not be possible to issue `kubectl` commands
   * against an imported cluster.
   */
  readonly kubectlRoleArn?: string;

  /**
   * Environment variables to use when running `kubectl` against this cluster.
   * @default - no additional variables
   */
  readonly kubectlEnvironment?: { [name: string]: string };

  /**
   * A security group to use for `kubectl` execution. If not specified, the k8s
   * endpoint is expected to be accessible publicly.
   * @default - k8s endpoint is expected to be accessible publicly
   */
  readonly kubectlSecurityGroupId?: string;

  /**
   * Subnets to host the `kubectl` compute resources. If not specified, the k8s
   * endpoint is expected to be accessible publicly.
   * @default - k8s endpoint is expected to be accessible publicly
   */
  readonly kubectlPrivateSubnetIds?: string[];

  /**
   * An AWS Lambda Layer which includes `kubectl`, Helm and the AWS CLI.
   *
   * By default, the provider will use the layer included in the
   * "aws-lambda-layer-kubectl" SAR application which is available in all
   * commercial regions.
   *
   * To deploy the layer locally, visit
   * https://github.com/aws-samples/aws-lambda-layer-kubectl/blob/master/cdk/README.md
   * for instructions on how to prepare the .zip file and then define it in your
   * app as follows:
   *
   * ```ts
   * const layer = new lambda.LayerVersion(this, 'kubectl-layer', {
   *   code: lambda.Code.fromAsset(`${__dirname}/layer.zip`)),
   *   compatibleRuntimes: [lambda.Runtime.PROVIDED]
   * });
   *
   * Or you can use the standard layer like this (with options
   * to customize the version and SAR application ID):
   *
   * ```ts
   * const layer = new eks.KubectlLayer(this, 'KubectlLayer');
   * ```
   *
   * @default - the layer provided by the `aws-lambda-layer-kubectl` SAR app.
   * @see https://github.com/aws-samples/aws-lambda-layer-kubectl
   */
  readonly kubectlLayer?: lambda.ILayerVersion;
}

/**
 * Options for configuring an EKS cluster.
 */
export interface CommonClusterOptions {
  /**
   * The VPC in which to create the Cluster.
   *
   * @default - a VPC with default configuration will be created and can be accessed through `cluster.vpc`.
   */
  readonly vpc?: ec2.IVpc;

  /**
   * Where to place EKS Control Plane ENIs
   *
   * If you want to create public load balancers, this must include public subnets.
   *
   * For example, to only select private subnets, supply the following:
   *
   * ```ts
   * vpcSubnets: [
   *   { subnetType: ec2.SubnetType.Private }
   * ]
   * ```
   *
   * @default - All public and private subnets
   */
  readonly vpcSubnets?: ec2.SubnetSelection[];

  /**
   * Role that provides permissions for the Kubernetes control plane to make calls to AWS API operations on your behalf.
   *
   * @default - A role is automatically created for you
   */
  readonly role?: iam.IRole;

  /**
   * Name for the cluster.
   *
   * @default - Automatically generated name
   */
  readonly clusterName?: string;

  /**
   * Security Group to use for Control Plane ENIs
   *
   * @default - A security group is automatically created
   */
  readonly securityGroup?: ec2.ISecurityGroup;

  /**
   * The Kubernetes version to run in the cluster
   */
  readonly version: KubernetesVersion;

  /**
   * Determines whether a CloudFormation output with the name of the cluster
   * will be synthesized.
   *
   * @default false
   */
  readonly outputClusterName?: boolean;

  /**
   * Determines whether a CloudFormation output with the `aws eks
   * update-kubeconfig` command will be synthesized. This command will include
   * the cluster name and, if applicable, the ARN of the masters IAM role.
   *
   * @default true
   */
  readonly outputConfigCommand?: boolean;
}

/**
 * Options for EKS clusters.
 */
export interface ClusterOptions extends CommonClusterOptions {
  /**
   * An IAM role that will be added to the `system:masters` Kubernetes RBAC
   * group.
   *
   * @see https://kubernetes.io/docs/reference/access-authn-authz/rbac/#default-roles-and-role-bindings
   *
   * @default - a role that assumable by anyone with permissions in the same
   * account will automatically be defined
   */
  readonly mastersRole?: iam.IRole;

  /**
   * Controls the "eks.amazonaws.com/compute-type" annotation in the CoreDNS
   * configuration on your cluster to determine which compute type to use
   * for CoreDNS.
   *
   * @default CoreDnsComputeType.EC2 (for `FargateCluster` the default is FARGATE)
   */
  readonly coreDnsComputeType?: CoreDnsComputeType;

  /**
   * Determines whether a CloudFormation output with the ARN of the "masters"
   * IAM role will be synthesized (if `mastersRole` is specified).
   *
   * @default false
   */
  readonly outputMastersRoleArn?: boolean;

  /**
   * Configure access to the Kubernetes API server endpoint..
   *
   * @see https://docs.aws.amazon.com/eks/latest/userguide/cluster-endpoint.html
   *
   * @default EndpointAccess.PUBLIC_AND_PRIVATE
   */
  readonly endpointAccess?: EndpointAccess;

  /**
   * Environment variables for the kubectl execution. Only relevant for kubectl enabled clusters.
   *
   * @default - No environment variables.
   */
  readonly kubectlEnvironment?: { [key: string]: string };

  /**
   * An AWS Lambda Layer which includes `kubectl`, Helm and the AWS CLI.
   *
   * By default, the provider will use the layer included in the
   * "aws-lambda-layer-kubectl" SAR application which is available in all
   * commercial regions.
   *
   * To deploy the layer locally, visit
   * https://github.com/aws-samples/aws-lambda-layer-kubectl/blob/master/cdk/README.md
   * for instructions on how to prepare the .zip file and then define it in your
   * app as follows:
   *
   * ```ts
   * const layer = new lambda.LayerVersion(this, 'kubectl-layer', {
   *   code: lambda.Code.fromAsset(`${__dirname}/layer.zip`)),
   *   compatibleRuntimes: [lambda.Runtime.PROVIDED]
   * })
   * ```
   *
   * @default - the layer provided by the `aws-lambda-layer-kubectl` SAR app.
   * @see https://github.com/aws-samples/aws-lambda-layer-kubectl
   */
  readonly kubectlLayer?: lambda.ILayerVersion;
}

/**
 * Group access configuration together.
 */
interface EndpointAccessConfig {

  /**
   * Indicates if private access is enabled.
   */
  readonly privateAccess: boolean;

  /**
   * Indicates if public access is enabled.
   */
  readonly publicAccess: boolean;
  /**
   * Public access is allowed only from these CIDR blocks.
   * An empty array means access is open to any address.
   *
   * @default - No restrictions.
   */
  readonly publicCidrs?: string[];

}

/**
 * Endpoint access characteristics.
 */
export class EndpointAccess {

  /**
   * The cluster endpoint is accessible from outside of your VPC.
   * Worker node traffic will leave your VPC to connect to the endpoint.
   *
   * By default, the endpoint is exposed to all adresses. You can optionally limit the CIDR blocks that can access the public endpoint using the `PUBLIC.onlyFrom` method.
   * If you limit access to specific CIDR blocks, you must ensure that the CIDR blocks that you
   * specify include the addresses that worker nodes and Fargate pods (if you use them)
   * access the public endpoint from.
   *
   * @param cidr The CIDR blocks.
   */
  public static readonly PUBLIC = new EndpointAccess({ privateAccess: false, publicAccess: true });

  /**
   * The cluster endpoint is only accessible through your VPC.
   * Worker node traffic to the endpoint will stay within your VPC.
   */
  public static readonly PRIVATE = new EndpointAccess({ privateAccess: true, publicAccess: false });

  /**
   * The cluster endpoint is accessible from outside of your VPC.
   * Worker node traffic to the endpoint will stay within your VPC.
   *
   * By default, the endpoint is exposed to all adresses. You can optionally limit the CIDR blocks that can access the public endpoint using the `PUBLIC_AND_PRIVATE.onlyFrom` method.
   * If you limit access to specific CIDR blocks, you must ensure that the CIDR blocks that you
   * specify include the addresses that worker nodes and Fargate pods (if you use them)
   * access the public endpoint from.
   *
   * @param cidr The CIDR blocks.
   */
  public static readonly PUBLIC_AND_PRIVATE = new EndpointAccess({ privateAccess: true, publicAccess: true });

  private constructor(
    /**
     * Configuration properties.
     *
     * @internal
     */
    public readonly _config: EndpointAccessConfig) {
    if (!_config.publicAccess && _config.publicCidrs && _config.publicCidrs.length > 0) {
      throw new Error('CIDR blocks can only be configured when public access is enabled');
    }
  }


  /**
   * Restrict public access to specific CIDR blocks.
   * If public access is disabled, this method will result in an error.
   *
   * @param cidr CIDR blocks.
   */
  public onlyFrom(...cidr: string[]) {
    if (!this._config.privateAccess) {
      // when private access is disabled, we can't restric public
      // access since it will render the kubectl provider unusable.
      throw new Error('Cannot restric public access to endpoint when private access is disabled. Use PUBLIC_AND_PRIVATE.onlyFrom() instead.');
    }
    return new EndpointAccess({
      ...this._config,
      // override CIDR
      publicCidrs: cidr,
    });
  }
}

/**
 * Common configuration props for EKS clusters.
 */
export interface ClusterProps extends ClusterOptions {
  /**
   * NOT SUPPORTED: We no longer allow disabling kubectl-support. Setting this
   * option to `false` will throw an error.
   *
   * To temporary allow you to retain existing clusters created with
   * `kubectlEnabled: false`, you can use `eks.LegacyCluster` class, which is a
   * drop-in replacement for `eks.Cluster` with `kubectlEnabled: false`.
   *
   * Bear in mind that this is a temporary workaround. We have plans to remove
   * `eks.LegacyCluster`. If you have a use case for using `eks.LegacyCluster`,
   * please add a comment here https://github.com/aws/aws-cdk/issues/9332 and
   * let us know so we can make sure to continue to support your use case with
   * `eks.Cluster`. This issue also includes additional context into why this
   * class is being removed.
   *
   * @deprecated `eks.LegacyCluster` is __temporarily__ provided as a drop-in
   * replacement until you are able to migrate to `eks.Cluster`.
   *
   * @see https://github.com/aws/aws-cdk/issues/9332
   * @default true
   */
  readonly kubectlEnabled?: boolean;

  /**
   * Number of instances to allocate as an initial capacity for this cluster.
   * Instance type can be configured through `defaultCapacityInstanceType`,
   * which defaults to `m5.large`.
   *
   * Use `cluster.addAutoScalingGroupCapacity` to add additional customized capacity. Set this
   * to `0` is you wish to avoid the initial capacity allocation.
   *
   * @default 2
   */
  readonly defaultCapacity?: number;

  /**
   * The instance type to use for the default capacity. This will only be taken
   * into account if `defaultCapacity` is > 0.
   *
   * @default m5.large
   */
  readonly defaultCapacityInstance?: ec2.InstanceType;

  /**
   * The default capacity type for the cluster.
   *
   * @default NODEGROUP
   */
  readonly defaultCapacityType?: DefaultCapacityType;

  /**
   * KMS secret for envelope encryption for Kubernetes secrets.
   *
   * @default - By default, Kubernetes stores all secret object data within etcd and
   *            all etcd volumes used by Amazon EKS are encrypted at the disk-level
   *            using AWS-Managed encryption keys.
   */
  readonly secretsEncryptionKey?: kms.IKey;
}

/**
 * Kubernetes cluster version
 */
export class KubernetesVersion {
  /**
   * Kubernetes version 1.14
   */
  public static readonly V1_14 = KubernetesVersion.of('1.14');

  /**
   * Kubernetes version 1.15
   */
  public static readonly V1_15 = KubernetesVersion.of('1.15');

  /**
   * Kubernetes version 1.16
   */
  public static readonly V1_16 = KubernetesVersion.of('1.16');

  /**
   * Kubernetes version 1.17
   */
  public static readonly V1_17 = KubernetesVersion.of('1.17');

  /**
   * Custom cluster version
   * @param version custom version number
   */
  public static of(version: string) { return new KubernetesVersion(version); }
  /**
   *
   * @param version cluster version number
   */
  private constructor(public readonly version: string) { }
}

abstract class ClusterBase extends Resource implements ICluster {
  public abstract readonly connections: ec2.Connections;
  public abstract readonly vpc: ec2.IVpc;
  public abstract readonly clusterName: string;
  public abstract readonly clusterArn: string;
  public abstract readonly clusterEndpoint: string;
  public abstract readonly clusterCertificateAuthorityData: string;
  public abstract readonly clusterSecurityGroupId: string;
  public abstract readonly clusterEncryptionConfigKeyArn: string;
  public abstract readonly kubectlRole?: iam.IRole;
  public abstract readonly kubectlEnvironment?: { [key: string]: string };
  public abstract readonly kubectlSecurityGroup?: ec2.ISecurityGroup;
  public abstract readonly kubectlPrivateSubnets?: ec2.ISubnet[];

  /**
   * Defines a Kubernetes resource in this cluster.
   *
   * The manifest will be applied/deleted using kubectl as needed.
   *
   * @param id logical id of this manifest
   * @param manifest a list of Kubernetes resource specifications
   * @returns a `KubernetesResource` object.
   */
  public addManifest(id: string, ...manifest: any[]): KubernetesManifest {
    return new KubernetesManifest(this, `manifest-${id}`, { cluster: this, manifest });
  }

  /**
   * Defines a Helm chart in this cluster.
   *
   * @param id logical id of this chart.
   * @param options options of this chart.
   * @returns a `HelmChart` construct
   */
  public addHelmChart(id: string, options: HelmChartOptions): HelmChart {
    return new HelmChart(this, `chart-${id}`, { cluster: this, ...options });
  }

  /**
   * Defines a CDK8s chart in this cluster.
   *
   * @param id logical id of this chart.
   * @param chart the cdk8s chart.
   * @returns a `KubernetesManifest` construct representing the chart.
   */
  public addCdk8sChart(id: string, chart: cdk8s.Chart): KubernetesManifest {
    return this.addManifest(id, ...chart.toJson());
  }
}

/**
 * Options for fetching a ServiceLoadBalancerAddress.
 */
export interface ServiceLoadBalancerAddressOptions {

  /**
   * Timeout for waiting on the load balancer address.
   *
   * @default Duration.minutes(5)
   */
  readonly timeout?: Duration;

  /**
   * The namespace the service belongs to.
   *
   * @default 'default'
   */
  readonly namespace?: string;

}

/**
 * A Cluster represents a managed Kubernetes Service (EKS)
 *
 * This is a fully managed cluster of API Servers (control-plane)
 * The user is still required to create the worker nodes.
 */
export class Cluster extends ClusterBase {
  /**
   * Import an existing cluster
   *
   * @param scope the construct scope, in most cases 'this'
   * @param id the id or name to import as
   * @param attrs the cluster properties to use for importing information
   */
  public static fromClusterAttributes(scope: Construct, id: string, attrs: ClusterAttributes): ICluster {
    return new ImportedCluster(scope, id, attrs);
  }

  /**
   * The VPC in which this Cluster was created
   */
  public readonly vpc: ec2.IVpc;

  /**
   * The Name of the created EKS Cluster
   */
  public readonly clusterName: string;

  /**
   * The AWS generated ARN for the Cluster resource
   *
   * @example arn:aws:eks:us-west-2:666666666666:cluster/prod
   */
  public readonly clusterArn: string;

  /**
   * The endpoint URL for the Cluster
   *
   * This is the URL inside the kubeconfig file to use with kubectl
   *
   * @example https://5E1D0CEXAMPLEA591B746AFC5AB30262.yl4.us-west-2.eks.amazonaws.com
   */
  public readonly clusterEndpoint: string;

  /**
   * The certificate-authority-data for your cluster.
   */
  public readonly clusterCertificateAuthorityData: string;

  /**
   * The cluster security group that was created by Amazon EKS for the cluster.
   */
  public readonly clusterSecurityGroupId: string;

  /**
   * Amazon Resource Name (ARN) or alias of the customer master key (CMK).
   */
  public readonly clusterEncryptionConfigKeyArn: string;

  /**
   * Manages connection rules (Security Group Rules) for the cluster
   *
   * @type {ec2.Connections}
   * @memberof Cluster
   */
  public readonly connections: ec2.Connections;

  /**
   * IAM role assumed by the EKS Control Plane
   */
  public readonly role: iam.IRole;

  /**
   * The auto scaling group that hosts the default capacity for this cluster.
   * This will be `undefined` if the `defaultCapacityType` is not `EC2` or
   * `defaultCapacityType` is `EC2` but default capacity is set to 0.
   */
  public readonly defaultCapacity?: autoscaling.AutoScalingGroup;

  /**
   * The node group that hosts the default capacity for this cluster.
   * This will be `undefined` if the `defaultCapacityType` is `EC2` or
   * `defaultCapacityType` is `NODEGROUP` but default capacity is set to 0.
   */
  public readonly defaultNodegroup?: Nodegroup;

  /**
   * An IAM role that can perform kubectl operations against this cluster.
   *
   * The role should be mapped to the `system:masters` Kubernetes RBAC role.
   */
  public readonly kubectlRole?: iam.IRole;

  /**
   * Custom environment variables when running `kubectl` against this cluster.
   * @default - no additional environment variables
   */
  public readonly kubectlEnvironment?: { [key: string]: string };

  /**
   * A security group to use for `kubectl` execution.
   *
   * @default - If not specified, the k8s endpoint is expected to be accessible
   * publicly.
   */
  public readonly kubectlSecurityGroup?: ec2.ISecurityGroup;

  /**
   * Subnets to host the `kubectl` compute resources.
   *
   * @default - If not specified, the k8s endpoint is expected to be accessible
   * publicly.
   */
  public readonly kubectlPrivateSubnets?: ec2.ISubnet[];

  /**
   * An IAM role with administrative permissions to create or update the
   * cluster. This role also has `systems:master` permissions.
   */
  public readonly adminRole: iam.Role;

  /**
   * If the cluster has one (or more) FargateProfiles associated, this array
   * will hold a reference to each.
   */
  private readonly _fargateProfiles: FargateProfile[] = [];

  /**
   * The AWS Lambda layer that contains `kubectl`, `helm` and the AWS CLI. If
   * undefined, a SAR app that contains this layer will be used.
   */
  public readonly kubectlLayer?: lambda.ILayerVersion;

  /**
   * If this cluster is kubectl-enabled, returns the `ClusterResource` object
   * that manages it. If this cluster is not kubectl-enabled (i.e. uses the
   * stock `CfnCluster`), this is `undefined`.
   */
  private readonly _clusterResource: ClusterResource;

  /**
   * Manages the aws-auth config map.
   */
  private _awsAuth?: AwsAuth;

  private _openIdConnectProvider?: iam.OpenIdConnectProvider;

  private _spotInterruptHandler?: HelmChart;

  private _neuronDevicePlugin?: KubernetesManifest;

  private readonly endpointAccess: EndpointAccess;

  private readonly vpcSubnets: ec2.SubnetSelection[];

  private readonly version: KubernetesVersion;

  /**
   * A dummy CloudFormation resource that is used as a wait barrier which
   * represents that the cluster is ready to receive "kubectl" commands.
   *
   * Specifically, all fargate profiles are automatically added as a dependency
   * of this barrier, which means that it will only be "signaled" when all
   * fargate profiles have been successfully created.
   *
   * When kubectl resources call `_attachKubectlResourceScope()`, this resource
   * is added as their dependency which implies that they can only be deployed
   * after the cluster is ready.
   */
  private readonly _kubectlReadyBarrier: CfnResource;

  private readonly _kubectlResourceProvider: KubectlProvider;

  /**
   * Initiates an EKS Cluster with the supplied arguments
   *
   * @param scope a Construct, most likely a cdk.Stack created
   * @param name the name of the Construct to create
   * @param props properties in the IClusterProps interface
   */
  constructor(scope: Construct, id: string, props: ClusterProps) {
    super(scope, id, {
      physicalName: props.clusterName,
    });

    if (props.kubectlEnabled === false) {
      throw new Error(
        'The "eks.Cluster" class no longer allows disabling kubectl support. ' +
        'As a temporary workaround, you can use the drop-in replacement class `eks.LegacyCluster`, ' +
        'but bear in mind that this class will soon be removed and will no longer receive additional ' +
        'features or bugfixes. See https://github.com/aws/aws-cdk/issues/9332 for more details');
    }

    const stack = Stack.of(this);

    this.vpc = props.vpc || new ec2.Vpc(this, 'DefaultVpc');
    this.version = props.version;

    this.tagSubnets();

    // this is the role used by EKS when interacting with AWS resources
    this.role = props.role || new iam.Role(this, 'Role', {
      assumedBy: new iam.ServicePrincipal('eks.amazonaws.com'),
      managedPolicies: [
        iam.ManagedPolicy.fromAwsManagedPolicyName('AmazonEKSClusterPolicy'),
      ],
    });

    const securityGroup = props.securityGroup || new ec2.SecurityGroup(this, 'ControlPlaneSecurityGroup', {
      vpc: this.vpc,
      description: 'EKS Control Plane Security Group',
    });

    this.vpcSubnets = props.vpcSubnets ?? [{ subnetType: ec2.SubnetType.PUBLIC }, { subnetType: ec2.SubnetType.PRIVATE }];

    // Get subnetIds for all selected subnets
    const subnetIds = [...new Set(Array().concat(...this.vpcSubnets.map(s => this.vpc.selectSubnets(s).subnetIds)))];


    this.endpointAccess = props.endpointAccess ?? EndpointAccess.PUBLIC_AND_PRIVATE;
    this.kubectlEnvironment = props.kubectlEnvironment;
    this.kubectlLayer = props.kubectlLayer;

    const privateSubents = this.selectPrivateSubnets().slice(0, 16);
    const publicAccessDisabled = !this.endpointAccess._config.publicAccess;
    const publicAccessRestricted = !publicAccessDisabled
        && this.endpointAccess._config.publicCidrs
        && this.endpointAccess._config.publicCidrs.length !== 0;

    // validate endpoint access configuration

    if (privateSubents.length === 0 && publicAccessDisabled) {
      // no private subnets and no public access at all, no good.
      throw new Error('Vpc must contain private subnets when public endpoint access is disabled');
    }

    if (privateSubents.length === 0 && publicAccessRestricted) {
      // no private subents and public access is restricted, no good.
      throw new Error('Vpc must contain private subnets when public endpoint access is restricted');
    }

    const resource = this._clusterResource = new ClusterResource(this, 'Resource', {
      name: this.physicalName,
      roleArn: this.role.roleArn,
      version: props.version.version,
      resourcesVpcConfig: {
        securityGroupIds: [securityGroup.securityGroupId],
        subnetIds,
      },
      ...(props.secretsEncryptionKey ? {
        encryptionConfig: [{
          provider: {
            keyArn: props.secretsEncryptionKey.keyArn,
          },
          resources: ['secrets'],
        }],
      } : {} ),
      endpointPrivateAccess: this.endpointAccess._config.privateAccess,
      endpointPublicAccess: this.endpointAccess._config.publicAccess,
      publicAccessCidrs: this.endpointAccess._config.publicCidrs,
      secretsEncryptionKey: props.secretsEncryptionKey,
      vpc: this.vpc,
    });

    if (this.endpointAccess._config.privateAccess && privateSubents.length !== 0) {

      // when private access is enabled and the vpc has private subnets, lets connect
      // the provider to the vpc so that it will work even when restricting public access.

      // validate VPC properties according to: https://docs.aws.amazon.com/eks/latest/userguide/cluster-endpoint.html
      if (this.vpc instanceof ec2.Vpc && !(this.vpc.dnsHostnamesEnabled && this.vpc.dnsSupportEnabled)) {
        throw new Error('Private endpoint access requires the VPC to have DNS support and DNS hostnames enabled. Use `enableDnsHostnames: true` and `enableDnsSupport: true` when creating the VPC.');
      }

      this.kubectlPrivateSubnets = privateSubents;

      // the vpc must exist in order to properly delete the cluster (since we run `kubectl delete`).
      // this ensures that.
      this._clusterResource.node.addDependency(this.vpc);
    }

    this.adminRole = resource.adminRole;

    // we use an SSM parameter as a barrier because it's free and fast.
    this._kubectlReadyBarrier = new CfnResource(this, 'KubectlReadyBarrier', {
      type: 'AWS::SSM::Parameter',
      properties: {
        Type: 'String',
        Value: 'aws:cdk:eks:kubectl-ready',
      },
    });

    // add the cluster resource itself as a dependency of the barrier
    this._kubectlReadyBarrier.node.addDependency(this._clusterResource);

    this.clusterName = this.getResourceNameAttribute(resource.ref);
    this.clusterArn = this.getResourceArnAttribute(resource.attrArn, clusterArnComponents(this.physicalName));

    this.clusterEndpoint = resource.attrEndpoint;
    this.clusterCertificateAuthorityData = resource.attrCertificateAuthorityData;
    this.clusterSecurityGroupId = resource.attrClusterSecurityGroupId;
    this.clusterEncryptionConfigKeyArn = resource.attrEncryptionConfigKeyArn;

    const clusterSecurityGroup = ec2.SecurityGroup.fromSecurityGroupId(this, 'ClusterSecurityGroup', this.clusterSecurityGroupId);

    this.connections = new ec2.Connections({
      securityGroups: [clusterSecurityGroup, securityGroup],
      defaultPort: ec2.Port.tcp(443), // Control Plane has an HTTPS API
    });

    // we can use the cluster security group since its already attached to the cluster
    // and configured to allow connections from itself.
    this.kubectlSecurityGroup = clusterSecurityGroup;

    // use the cluster creation role to issue kubectl commands against the cluster because when the
    // cluster is first created, that's the only role that has "system:masters" permissions
    this.kubectlRole = this.adminRole;

    this._kubectlResourceProvider = this.defineKubectlProvider();

    const updateConfigCommandPrefix = `aws eks update-kubeconfig --name ${this.clusterName}`;
    const getTokenCommandPrefix = `aws eks get-token --cluster-name ${this.clusterName}`;
    const commonCommandOptions = [`--region ${stack.region}`];

    if (props.outputClusterName) {
      new CfnOutput(this, 'ClusterName', { value: this.clusterName });
    }

    // if an explicit role is not configured, define a masters role that can
    // be assumed by anyone in the account (with sts:AssumeRole permissions of
    // course)
    const mastersRole = props.mastersRole ?? new iam.Role(this, 'MastersRole', {
      assumedBy: new iam.AccountRootPrincipal(),
    });

    // map the IAM role to the `system:masters` group.
    this.awsAuth.addMastersRole(mastersRole);

    if (props.outputMastersRoleArn) {
      new CfnOutput(this, 'MastersRoleArn', { value: mastersRole.roleArn });
    }

    commonCommandOptions.push(`--role-arn ${mastersRole.roleArn}`);

    // allocate default capacity if non-zero (or default).
    const minCapacity = props.defaultCapacity === undefined ? DEFAULT_CAPACITY_COUNT : props.defaultCapacity;
    if (minCapacity > 0) {
      const instanceType = props.defaultCapacityInstance || DEFAULT_CAPACITY_TYPE;
      this.defaultCapacity = props.defaultCapacityType === DefaultCapacityType.EC2 ?
        this.addAutoScalingGroupCapacity('DefaultCapacity', { instanceType, minCapacity }) : undefined;

      this.defaultNodegroup = props.defaultCapacityType !== DefaultCapacityType.EC2 ?
        this.addNodegroupCapacity('DefaultCapacity', { instanceType, minSize: minCapacity }) : undefined;
    }

    const outputConfigCommand = props.outputConfigCommand === undefined ? true : props.outputConfigCommand;
    if (outputConfigCommand) {
      const postfix = commonCommandOptions.join(' ');
      new CfnOutput(this, 'ConfigCommand', { value: `${updateConfigCommandPrefix} ${postfix}` });
      new CfnOutput(this, 'GetTokenCommand', { value: `${getTokenCommandPrefix} ${postfix}` });
    }

    this.defineCoreDnsComputeType(props.coreDnsComputeType ?? CoreDnsComputeType.EC2);
  }

  /**
   * Fetch the load balancer address of a service of type 'LoadBalancer'.
   *
   * @param serviceName The name of the service.
   * @param options Additional operation options.
   */
  public getServiceLoadBalancerAddress(serviceName: string, options: ServiceLoadBalancerAddressOptions = {}): string {

    const loadBalancerAddress = new KubernetesObjectValue(this, `${serviceName}LoadBalancerAddress`, {
      cluster: this,
      objectType: 'service',
      objectName: serviceName,
      objectNamespace: options.namespace,
      jsonPath: '.status.loadBalancer.ingress[0].hostname',
      timeout: options.timeout,
    });

    return loadBalancerAddress.value;

  }

  /**
   * Add nodes to this EKS cluster
   *
   * The nodes will automatically be configured with the right VPC and AMI
   * for the instance type and Kubernetes version.
   *
   * Note that if you specify `updateType: RollingUpdate` or `updateType: ReplacingUpdate`, your nodes might be replaced at deploy
   * time without notice in case the recommended AMI for your machine image type has been updated by AWS.
   * The default behavior for `updateType` is `None`, which means only new instances will be launched using the new AMI.
   *
   * Spot instances will be labeled `lifecycle=Ec2Spot` and tainted with `PreferNoSchedule`.
   * In addition, the [spot interrupt handler](https://github.com/awslabs/ec2-spot-labs/tree/master/ec2-spot-eks-solution/spot-termination-handler)
   * daemon will be installed on all spot instances to handle
   * [EC2 Spot Instance Termination Notices](https://aws.amazon.com/blogs/aws/new-ec2-spot-instance-termination-notices/).
   */
  public addAutoScalingGroupCapacity(id: string, options: AutoScalingGroupCapacityOptions): autoscaling.AutoScalingGroup {
    if (options.machineImageType === MachineImageType.BOTTLEROCKET && options.bootstrapOptions !== undefined ) {
      throw new Error('bootstrapOptions is not supported for Bottlerocket');
    }
    const asg = new autoscaling.AutoScalingGroup(this, id, {
      ...options,
      vpc: this.vpc,
      machineImage: options.machineImageType === MachineImageType.BOTTLEROCKET ?
        new BottleRocketImage({
          kubernetesVersion: this.version.version,
        }) :
        new EksOptimizedImage({
          nodeType: nodeTypeForInstanceType(options.instanceType),
          cpuArch: cpuArchForInstanceType(options.instanceType),
          kubernetesVersion: this.version.version,
        }),
      updateType: options.updateType,
      instanceType: options.instanceType,
    });

    this.connectAutoScalingGroupCapacity(asg, {
      mapRole: options.mapRole,
      bootstrapOptions: options.bootstrapOptions,
      bootstrapEnabled: options.bootstrapEnabled,
      machineImageType: options.machineImageType,
    });

    if (nodeTypeForInstanceType(options.instanceType) === NodeType.INFERENTIA) {
      this.addNeuronDevicePlugin();
    }

    return asg;
  }

  /**
   * Add managed nodegroup to this Amazon EKS cluster
   *
   * This method will create a new managed nodegroup and add into the capacity.
   *
   * @see https://docs.aws.amazon.com/eks/latest/userguide/managed-node-groups.html
   * @param id The ID of the nodegroup
   * @param options options for creating a new nodegroup
   */
  public addNodegroupCapacity(id: string, options?: NodegroupOptions): Nodegroup {
    return new Nodegroup(this, `Nodegroup${id}`, {
      cluster: this,
      ...options,
    });
  }

  /**
   * Connect capacity in the form of an existing AutoScalingGroup to the EKS cluster.
   *
   * The AutoScalingGroup must be running an EKS-optimized AMI containing the
   * /etc/eks/bootstrap.sh script. This method will configure Security Groups,
   * add the right policies to the instance role, apply the right tags, and add
   * the required user data to the instance's launch configuration.
   *
   * Spot instances will be labeled `lifecycle=Ec2Spot` and tainted with `PreferNoSchedule`.
   * If kubectl is enabled, the
   * [spot interrupt handler](https://github.com/awslabs/ec2-spot-labs/tree/master/ec2-spot-eks-solution/spot-termination-handler)
   * daemon will be installed on all spot instances to handle
   * [EC2 Spot Instance Termination Notices](https://aws.amazon.com/blogs/aws/new-ec2-spot-instance-termination-notices/).
   *
   * Prefer to use `addAutoScalingGroupCapacity` if possible.
   *
   * @see https://docs.aws.amazon.com/eks/latest/userguide/launch-workers.html
   * @param autoScalingGroup [disable-awslint:ref-via-interface]
   * @param options options for adding auto scaling groups, like customizing the bootstrap script
   */
  public connectAutoScalingGroupCapacity(autoScalingGroup: autoscaling.AutoScalingGroup, options: AutoScalingGroupOptions) {
    // self rules
    autoScalingGroup.connections.allowInternally(ec2.Port.allTraffic());

    // Cluster to:nodes rules
    autoScalingGroup.connections.allowFrom(this, ec2.Port.tcp(443));
    autoScalingGroup.connections.allowFrom(this, ec2.Port.tcpRange(1025, 65535));

    // Allow HTTPS from Nodes to Cluster
    autoScalingGroup.connections.allowTo(this, ec2.Port.tcp(443));

    // Allow all node outbound traffic
    autoScalingGroup.connections.allowToAnyIpv4(ec2.Port.allTcp());
    autoScalingGroup.connections.allowToAnyIpv4(ec2.Port.allUdp());
    autoScalingGroup.connections.allowToAnyIpv4(ec2.Port.allIcmp());

    const bootstrapEnabled = options.bootstrapEnabled !== undefined ? options.bootstrapEnabled : true;
    if (options.bootstrapOptions && !bootstrapEnabled) {
      throw new Error('Cannot specify "bootstrapOptions" if "bootstrapEnabled" is false');
    }

    if (bootstrapEnabled) {
      const userData = options.machineImageType === MachineImageType.BOTTLEROCKET ?
        renderBottlerocketUserData(this) :
        renderAmazonLinuxUserData(this.clusterName, autoScalingGroup, options.bootstrapOptions);
      autoScalingGroup.addUserData(...userData);
    }

    autoScalingGroup.role.addManagedPolicy(iam.ManagedPolicy.fromAwsManagedPolicyName('AmazonEKSWorkerNodePolicy'));
    autoScalingGroup.role.addManagedPolicy(iam.ManagedPolicy.fromAwsManagedPolicyName('AmazonEKS_CNI_Policy'));
    autoScalingGroup.role.addManagedPolicy(iam.ManagedPolicy.fromAwsManagedPolicyName('AmazonEC2ContainerRegistryReadOnly'));

    // EKS Required Tags
    Tags.of(autoScalingGroup).add(`kubernetes.io/cluster/${this.clusterName}`, 'owned', {
      applyToLaunchedInstances: true,
    });

    // do not attempt to map the role if `kubectl` is not enabled for this
    // cluster or if `mapRole` is set to false. By default this should happen.
    const mapRole = options.mapRole === undefined ? true : options.mapRole;
    if (mapRole) {
      // see https://docs.aws.amazon.com/en_us/eks/latest/userguide/add-user-role.html
      this.awsAuth.addRoleMapping(autoScalingGroup.role, {
        username: 'system:node:{{EC2PrivateDNSName}}',
        groups: [
          'system:bootstrappers',
          'system:nodes',
        ],
      });
    } else {
      // since we are not mapping the instance role to RBAC, synthesize an
      // output so it can be pasted into `aws-auth-cm.yaml`
      new CfnOutput(autoScalingGroup, 'InstanceRoleARN', {
        value: autoScalingGroup.role.roleArn,
      });
    }

    // if this is an ASG with spot instances, install the spot interrupt handler (only if kubectl is enabled).
    if (autoScalingGroup.spotPrice) {
      this.addSpotInterruptHandler();
    }
  }

  /**
   * Lazily creates the AwsAuth resource, which manages AWS authentication mapping.
   */
  public get awsAuth() {
    if (!this._awsAuth) {
      this._awsAuth = new AwsAuth(this, 'AwsAuth', { cluster: this });
    }

    return this._awsAuth;
  }

  /**
   * If this cluster is kubectl-enabled, returns the OpenID Connect issuer url.
   * This is because the values is only be retrieved by the API and not exposed
   * by CloudFormation. If this cluster is not kubectl-enabled (i.e. uses the
   * stock `CfnCluster`), this is `undefined`.
   * @attribute
   */
  public get clusterOpenIdConnectIssuerUrl(): string {
    return this._clusterResource.attrOpenIdConnectIssuerUrl;
  }

  /**
   * If this cluster is kubectl-enabled, returns the OpenID Connect issuer.
   * This is because the values is only be retrieved by the API and not exposed
   * by CloudFormation. If this cluster is not kubectl-enabled (i.e. uses the
   * stock `CfnCluster`), this is `undefined`.
   * @attribute
   */
  public get clusterOpenIdConnectIssuer(): string {
    return this._clusterResource.attrOpenIdConnectIssuer;
  }

  /**
   * An `OpenIdConnectProvider` resource associated with this cluster, and which can be used
   * to link this cluster to AWS IAM.
   *
   * A provider will only be defined if this property is accessed (lazy initialization).
   */
  public get openIdConnectProvider() {
    if (!this._openIdConnectProvider) {
      this._openIdConnectProvider = new iam.OpenIdConnectProvider(this, 'OpenIdConnectProvider', {
        url: this.clusterOpenIdConnectIssuerUrl,
        clientIds: ['sts.amazonaws.com'],
        /**
         * For some reason EKS isn't validating the root certificate but a intermediat certificate
         * which is one level up in the tree. Because of the a constant thumbprint value has to be
         * stated with this OpenID Connect provider. The certificate thumbprint is the same for all the regions.
         */
        thumbprints: ['9e99a48a9960b14926bb7f3b02e22da2b0ab7280'],
      });
    }

    return this._openIdConnectProvider;
  }

  /**
   * Adds a Fargate profile to this cluster.
   * @see https://docs.aws.amazon.com/eks/latest/userguide/fargate-profile.html
   *
   * @param id the id of this profile
   * @param options profile options
   */
  public addFargateProfile(id: string, options: FargateProfileOptions) {
    return new FargateProfile(this, `fargate-profile-${id}`, {
      ...options,
      cluster: this,
    });
  }

  /**
   * Adds a service account to this cluster.
   *
   * @param id the id of this service account
   * @param options service account options
   */
  public addServiceAccount(id: string, options: ServiceAccountOptions = { }) {
    return new ServiceAccount(this, id, {
      ...options,
      cluster: this,
    });
  }

  /**
   * Internal API used by `FargateProfile` to keep inventory of Fargate profiles associated with
   * this cluster, for the sake of ensuring the profiles are created sequentially.
   *
   * @returns the list of FargateProfiles attached to this cluster, including the one just attached.
   * @internal
   */
  public _attachFargateProfile(fargateProfile: FargateProfile): FargateProfile[] {
    this._fargateProfiles.push(fargateProfile);

    // add all profiles as a dependency of the "kubectl-ready" barrier because all kubectl-
    // resources can only be deployed after all fargate profiles are created.
    this._kubectlReadyBarrier.node.addDependency(fargateProfile);

    return this._fargateProfiles;
  }

  /**
   * Adds a resource scope that requires `kubectl` to this cluster and returns
   * the `KubectlProvider` which is the custom resource provider that should be
   * used as the resource provider.
   *
   * Called from `HelmResource` and `KubernetesResource`
   *
   * @param resourceScope the construct scope in which kubectl resources are defined.
   *
   * @internal
   */
  public _attachKubectlResourceScope(resourceScope: Construct): KubectlProvider {
    resourceScope.node.addDependency(this._kubectlReadyBarrier);
    return this._kubectlResourceProvider;
  }

  private defineKubectlProvider() {
    const uid = '@aws-cdk/aws-eks.KubectlProvider';

    // since we can't have the provider connect to multiple networks, and we
    // wanted to avoid resource tear down, we decided for now that we will only
    // support a single EKS cluster per CFN stack.
    if (this.stack.node.tryFindChild(uid)) {
      throw new Error('Only a single EKS cluster can be defined within a CloudFormation stack');
    }

    return new KubectlProvider(this.stack, uid, { cluster: this });
  }

  private selectPrivateSubnets(): ec2.ISubnet[] {
    const privateSubnets: ec2.ISubnet[] = [];

    for (const placement of this.vpcSubnets) {

      for (const subnet of this.vpc.selectSubnets(placement).subnets) {

        if (this.vpc.privateSubnets.includes(subnet)) {
          // definitely private, take it.
          privateSubnets.push(subnet);
          continue;
        }

        if (this.vpc.publicSubnets.includes(subnet)) {
          // definitely public, skip it.
          continue;
        }

        // neither public and nor private - what is it then? this means its a subnet instance that was explicitly passed
        // in the subnet selection. since ISubnet doesn't contain information on type, we have to assume its private and let it
        // fail at deploy time :\ (its better than filtering it out and preventing a possibly successful deployment)
        privateSubnets.push(subnet);
      }

    }

    return privateSubnets;
  }

  /**
   * Installs the AWS spot instance interrupt handler on the cluster if it's not
   * already added.
   */
  private addSpotInterruptHandler() {
    if (!this._spotInterruptHandler) {
      this._spotInterruptHandler = this.addHelmChart('spot-interrupt-handler', {
        chart: 'aws-node-termination-handler',
        version: '0.9.5',
        repository: 'https://aws.github.io/eks-charts',
        namespace: 'kube-system',
        values: {
          'nodeSelector.lifecycle': LifecycleLabel.SPOT,
        },
      });
    }

    return this._spotInterruptHandler;
  }

  /**
   * Installs the Neuron device plugin on the cluster if it's not
   * already added.
   */
  private addNeuronDevicePlugin() {
    if (!this._neuronDevicePlugin) {
      const fileContents = fs.readFileSync(path.join(__dirname, 'addons/neuron-device-plugin.yaml'), 'utf8');
      const sanitized = YAML.parse(fileContents);
      this._neuronDevicePlugin = this.addManifest('NeuronDevicePlugin', sanitized);
    }

    return this._neuronDevicePlugin;
  }

  /**
   * Opportunistically tag subnets with the required tags.
   *
   * If no subnets could be found (because this is an imported VPC), add a warning.
   *
   * @see https://docs.aws.amazon.com/eks/latest/userguide/network_reqs.html
   */
  private tagSubnets() {
    const tagAllSubnets = (type: string, subnets: ec2.ISubnet[], tag: string) => {
      for (const subnet of subnets) {
        // if this is not a concrete subnet, attach a construct warning
        if (!ec2.Subnet.isVpcSubnet(subnet)) {
          // message (if token): "could not auto-tag public/private subnet with tag..."
          // message (if not token): "count not auto-tag public/private subnet xxxxx with tag..."
          const subnetID = Token.isUnresolved(subnet.subnetId) ? '' : ` ${subnet.subnetId}`;
          Annotations.of(this).addWarning(`Could not auto-tag ${type} subnet${subnetID} with "${tag}=1", please remember to do this manually`);
          continue;
        }

        Tags.of(subnet).add(tag, '1');
      }
    };

    // https://docs.aws.amazon.com/eks/latest/userguide/network_reqs.html
    tagAllSubnets('private', this.vpc.privateSubnets, 'kubernetes.io/role/internal-elb');
    tagAllSubnets('public', this.vpc.publicSubnets, 'kubernetes.io/role/elb');
  }

  /**
   * Patches the CoreDNS deployment configuration and sets the "eks.amazonaws.com/compute-type"
   * annotation to either "ec2" or "fargate". Note that if "ec2" is selected, the resource is
   * omitted/removed, since the cluster is created with the "ec2" compute type by default.
   */
  private defineCoreDnsComputeType(type: CoreDnsComputeType) {
    // ec2 is the "built in" compute type of the cluster so if this is the
    // requested type we can simply omit the resource. since the resource's
    // `restorePatch` is configured to restore the value to "ec2" this means
    // that deletion of the resource will change to "ec2" as well.
    if (type === CoreDnsComputeType.EC2) {
      return;
    }

    // this is the json patch we merge into the resource based off of:
    // https://docs.aws.amazon.com/eks/latest/userguide/fargate-getting-started.html#fargate-gs-coredns
    const renderPatch = (computeType: CoreDnsComputeType) => ({
      spec: {
        template: {
          metadata: {
            annotations: {
              'eks.amazonaws.com/compute-type': computeType,
            },
          },
        },
      },
    });

    new KubernetesPatch(this, 'CoreDnsComputeTypePatch', {
      cluster: this,
      resourceName: 'deployment/coredns',
      resourceNamespace: 'kube-system',
      applyPatch: renderPatch(CoreDnsComputeType.FARGATE),
      restorePatch: renderPatch(CoreDnsComputeType.EC2),
    });
  }
}

/**
 * Options for adding worker nodes
 */
export interface AutoScalingGroupCapacityOptions extends autoscaling.CommonAutoScalingGroupProps {
  /**
   * Instance type of the instances to start
   */
  readonly instanceType: ec2.InstanceType;

  /**
   * Will automatically update the aws-auth ConfigMap to map the IAM instance
   * role to RBAC.
   *
   * This cannot be explicitly set to `true` if the cluster has kubectl disabled.
   *
   * @default - true if the cluster has kubectl enabled (which is the default).
   */
  readonly mapRole?: boolean;

  /**
   * Configures the EC2 user-data script for instances in this autoscaling group
   * to bootstrap the node (invoke `/etc/eks/bootstrap.sh`) and associate it
   * with the EKS cluster.
   *
   * If you wish to provide a custom user data script, set this to `false` and
   * manually invoke `autoscalingGroup.addUserData()`.
   *
   * @default true
   */
  readonly bootstrapEnabled?: boolean;

  /**
   * EKS node bootstrapping options.
   *
   * @default - none
   */
  readonly bootstrapOptions?: BootstrapOptions;

  /**
   * Machine image type
   *
   * @default MachineImageType.AMAZON_LINUX_2
   */
  readonly machineImageType?: MachineImageType;
}

/**
 * EKS node bootstrapping options.
 */
export interface BootstrapOptions {
  /**
   * Sets `--max-pods` for the kubelet based on the capacity of the EC2 instance.
   *
   * @default true
   */
  readonly useMaxPods?: boolean;

  /**
   * Restores the docker default bridge network.
   *
   * @default false
   */
  readonly enableDockerBridge?: boolean;

  /**
   * Number of retry attempts for AWS API call (DescribeCluster).
   *
   * @default 3
   */
  readonly awsApiRetryAttempts?: number;

  /**
   * The contents of the `/etc/docker/daemon.json` file. Useful if you want a
   * custom config differing from the default one in the EKS AMI.
   *
   * @default - none
   */
  readonly dockerConfigJson?: string;

  /**
   * Extra arguments to add to the kubelet. Useful for adding labels or taints.
   *
   * @example --node-labels foo=bar,goo=far
   * @default - none
   */
  readonly kubeletExtraArgs?: string;

  /**
   * Additional command line arguments to pass to the `/etc/eks/bootstrap.sh`
   * command.
   *
   * @see https://github.com/awslabs/amazon-eks-ami/blob/master/files/bootstrap.sh
   * @default - none
   */
  readonly additionalArgs?: string;
}

/**
 * Options for adding an AutoScalingGroup as capacity
 */
export interface AutoScalingGroupOptions {
  /**
   * Will automatically update the aws-auth ConfigMap to map the IAM instance
   * role to RBAC.
   *
   * This cannot be explicitly set to `true` if the cluster has kubectl disabled.
   *
   * @default - true if the cluster has kubectl enabled (which is the default).
   */
  readonly mapRole?: boolean;

  /**
   * Configures the EC2 user-data script for instances in this autoscaling group
   * to bootstrap the node (invoke `/etc/eks/bootstrap.sh`) and associate it
   * with the EKS cluster.
   *
   * If you wish to provide a custom user data script, set this to `false` and
   * manually invoke `autoscalingGroup.addUserData()`.
   *
   * @default true
   */
  readonly bootstrapEnabled?: boolean;

  /**
   * Allows options for node bootstrapping through EC2 user data.
   * @default - default options
   */
  readonly bootstrapOptions?: BootstrapOptions;

  /**
   * Allow options to specify different machine image type
   *
   * @default MachineImageType.AMAZON_LINUX_2
   */
  readonly machineImageType?: MachineImageType;
}

/**
 * Import a cluster to use in another stack
 */
class ImportedCluster extends ClusterBase implements ICluster {
  public readonly clusterName: string;
  public readonly clusterArn: string;
  public readonly connections = new ec2.Connections();
  public readonly kubectlRole?: iam.IRole;
  public readonly kubectlEnvironment?: { [key: string]: string; } | undefined;
  public readonly kubectlSecurityGroup?: ec2.ISecurityGroup | undefined;
  public readonly kubectlPrivateSubnets?: ec2.ISubnet[] | undefined;
  public readonly kubectlLayer?: lambda.ILayerVersion;

  constructor(scope: Construct, id: string, private readonly props: ClusterAttributes) {
    super(scope, id);

    this.clusterName = props.clusterName;
    this.clusterArn = this.stack.formatArn(clusterArnComponents(props.clusterName));
    this.kubectlRole = props.kubectlRoleArn ? iam.Role.fromRoleArn(this, 'KubectlRole', props.kubectlRoleArn) : undefined;
    this.kubectlSecurityGroup = props.kubectlSecurityGroupId ? ec2.SecurityGroup.fromSecurityGroupId(this, 'KubectlSecurityGroup', props.kubectlSecurityGroupId) : undefined;
    this.kubectlEnvironment = props.kubectlEnvironment;
    this.kubectlPrivateSubnets = props.kubectlPrivateSubnetIds ? props.kubectlPrivateSubnetIds.map((subnetid, index) => ec2.Subnet.fromSubnetId(this, `KubectlSubnet${index}`, subnetid)) : undefined;
    this.kubectlLayer = props.kubectlLayer;

    let i = 1;
    for (const sgid of props.securityGroupIds ?? []) {
      this.connections.addSecurityGroup(ec2.SecurityGroup.fromSecurityGroupId(this, `SecurityGroup${i}`, sgid));
      i++;
    }

    if (props.clusterSecurityGroupId) {
      this.connections.addSecurityGroup(ec2.SecurityGroup.fromSecurityGroupId(this, 'ClusterSecurityGroup', props.clusterSecurityGroupId));
    }
  }

  public get vpc() {
    if (!this.props.vpc) {
      throw new Error('"vpc" is not defined for this imported cluster');
    }
    return this.props.vpc;
  }

  public get clusterSecurityGroupId(): string {
    if (!this.props.clusterSecurityGroupId) {
      throw new Error('"clusterSecurityGroupId" is not defined for this imported cluster');
    }
    return this.props.clusterSecurityGroupId;
  }

  public get clusterEndpoint(): string {
    if (!this.props.clusterEndpoint) {
      throw new Error('"clusterEndpoint" is not defined for this imported cluster');
    }
    return this.props.clusterEndpoint;
  }

  public get clusterCertificateAuthorityData(): string {
    if (!this.props.clusterCertificateAuthorityData) {
      throw new Error('"clusterCertificateAuthorityData" is not defined for this imported cluster');
    }
    return this.props.clusterCertificateAuthorityData;
  }

  public get clusterEncryptionConfigKeyArn(): string {
    if (!this.props.clusterEncryptionConfigKeyArn) {
      throw new Error('"clusterEncryptionConfigKeyArn" is not defined for this imported cluster');
    }
    return this.props.clusterEncryptionConfigKeyArn;
  }
}

/**
 * Properties for EksOptimizedImage
 */
export interface EksOptimizedImageProps {
  /**
   * What instance type to retrieve the image for (standard or GPU-optimized)
   *
   * @default NodeType.STANDARD
   */
  readonly nodeType?: NodeType;

  /**
   * What cpu architecture to retrieve the image for (arm64 or x86_64)
   *
   * @default CpuArch.X86_64
   */
  readonly cpuArch?: CpuArch;

  /**
   * The Kubernetes version to use
   *
   * @default - The latest version
   */
  readonly kubernetesVersion?: string;
}

/**
 * Construct an Amazon Linux 2 image from the latest EKS Optimized AMI published in SSM
 */
export class EksOptimizedImage implements ec2.IMachineImage {
  private readonly nodeType?: NodeType;
  private readonly cpuArch?: CpuArch;
  private readonly kubernetesVersion?: string;
  private readonly amiParameterName: string;

  /**
   * Constructs a new instance of the EcsOptimizedAmi class.
   */
  public constructor(props: EksOptimizedImageProps = {}) {
    this.nodeType = props.nodeType ?? NodeType.STANDARD;
    this.cpuArch = props.cpuArch ?? CpuArch.X86_64;
    this.kubernetesVersion = props.kubernetesVersion ?? LATEST_KUBERNETES_VERSION;

    // set the SSM parameter name
    this.amiParameterName = `/aws/service/eks/optimized-ami/${this.kubernetesVersion}/`
      + ( this.nodeType === NodeType.STANDARD ? this.cpuArch === CpuArch.X86_64 ?
        'amazon-linux-2/' : 'amazon-linux-2-arm64/' :'' )
      + ( this.nodeType === NodeType.GPU ? 'amazon-linux-2-gpu/' : '' )
      + (this.nodeType === NodeType.INFERENTIA ? 'amazon-linux-2-gpu/' : '')
      + 'recommended/image_id';
  }

  /**
   * Return the correct image
   */
  public getImage(scope: Construct): ec2.MachineImageConfig {
    const ami = ssm.StringParameter.valueForStringParameter(scope, this.amiParameterName);
    return {
      imageId: ami,
      osType: ec2.OperatingSystemType.LINUX,
      userData: ec2.UserData.forLinux(),
    };
  }
}

// MAINTAINERS: use ./scripts/kube_bump.sh to update LATEST_KUBERNETES_VERSION
const LATEST_KUBERNETES_VERSION = '1.14';

/**
 * Whether the worker nodes should support GPU or just standard instances
 */
export enum NodeType {
  /**
   * Standard instances
   */
  STANDARD = 'Standard',

  /**
   * GPU instances
   */
  GPU = 'GPU',

  /**
   * Inferentia instances
   */
  INFERENTIA = 'INFERENTIA',
}

/**
 * CPU architecture
 */
export enum CpuArch {
  /**
   * arm64 CPU type
   */
  ARM_64 = 'arm64',

  /**
   * x86_64 CPU type
   */
  X86_64 = 'x86_64',
}

/**
 * The type of compute resources to use for CoreDNS.
 */
export enum CoreDnsComputeType {
  /**
   * Deploy CoreDNS on EC2 instances.
   */
  EC2 = 'ec2',

  /**
   * Deploy CoreDNS on Fargate-managed instances.
   */
  FARGATE = 'fargate'
}

/**
 * The default capacity type for the cluster
 */
export enum DefaultCapacityType {
  /**
   * managed node group
   */
  NODEGROUP,
  /**
   * EC2 autoscaling group
   */
  EC2
}

/**
 * The machine image type
 */
export enum MachineImageType {
  /**
   * Amazon EKS-optimized Linux AMI
   */
  AMAZON_LINUX_2,
  /**
   * Bottlerocket AMI
   */
  BOTTLEROCKET
}

function nodeTypeForInstanceType(instanceType: ec2.InstanceType) {
  return INSTANCE_TYPES.gpu.includes(instanceType.toString().substring(0, 2)) ? NodeType.GPU :
    INSTANCE_TYPES.inferentia.includes(instanceType.toString().substring(0, 4)) ? NodeType.INFERENTIA :
      NodeType.STANDARD;
}

function cpuArchForInstanceType(instanceType: ec2.InstanceType) {
  return INSTANCE_TYPES.graviton2.includes(instanceType.toString().substring(0, 3)) ? CpuArch.ARM_64 :
    INSTANCE_TYPES.graviton.includes(instanceType.toString().substring(0, 2)) ? CpuArch.ARM_64 :
      CpuArch.X86_64;
}
<|MERGE_RESOLUTION|>--- conflicted
+++ resolved
@@ -127,8 +127,7 @@
    * @param options options of this chart.
    * @returns a `HelmChart` construct
    */
-<<<<<<< HEAD
-  addChart(id: string, options: HelmChartOptions): HelmChart;
+  addHelmChart(id: string, options: HelmChartOptions): HelmChart;
 
   /**
    * Defines a CDK8s chart in this cluster.
@@ -138,9 +137,7 @@
    * @returns a `KubernetesManifest` construct representing the chart.
    */
   addCdk8sChart(id: string, chart: cdk8s.Chart): KubernetesManifest;
-=======
-  addHelmChart(id: string, options: HelmChartOptions): HelmChart;
->>>>>>> 37bb76a1
+
 }
 
 /**
