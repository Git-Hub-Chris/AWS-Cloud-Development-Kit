--- conflicted
+++ resolved
@@ -111,11 +111,7 @@
         region = os.environ.get('AWS_REGION', 'us-east-1')
 
         cmnd = [
-<<<<<<< HEAD
             f"aws ecr-public get-login-password --region us-east-1 | " \
-=======
-            f"aws ecr-public get-login-password --region {region} | " \
->>>>>>> a0918549
             f"helm registry login --username AWS --password-stdin {public_registry['registry']}; helm pull {repository} --version {version} --untar"
             ]
     else:
