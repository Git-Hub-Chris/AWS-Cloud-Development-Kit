--- conflicted
+++ resolved
@@ -15,7 +15,6 @@
 outdir = os.environ.get('TEST_OUTDIR', '/tmp')
 kubeconfig = os.path.join(outdir, 'kubeconfig')
 
-<<<<<<< HEAD
 def get_chart_asset_from_url(chart_asset_url):
     chart_zip = os.path.join(outdir, 'chart.zip')
     shutil.rmtree(chart_zip, ignore_errors=True)
@@ -26,8 +25,6 @@
     with zipfile.ZipFile(chart_zip, 'r') as zip_ref:
         zip_ref.extractall(chart_dir)
     return chart_dir
-=======
->>>>>>> 82dd2822
 
 def helm_handler(event, context):
     logger.info(json.dumps(event))
