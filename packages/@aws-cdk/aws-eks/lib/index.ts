export * from './aws-auth';
export * from './aws-auth-mapping';
export * from './cluster';
export * from './legacy-cluster';
export * from './eks.generated';
export * from './fargate-profile';
export * from './helm-chart';
export * from './k8s-patch';
export * from './k8s-manifest';
<<<<<<< HEAD
export * from './k8s-resource-attribute';
=======
export * from './k8s-object-value';
>>>>>>> 58aad789
export * from './fargate-cluster';
export * from './service-account';
export * from './managed-nodegroup';<|MERGE_RESOLUTION|>--- conflicted
+++ resolved
@@ -7,11 +7,7 @@
 export * from './helm-chart';
 export * from './k8s-patch';
 export * from './k8s-manifest';
-<<<<<<< HEAD
-export * from './k8s-resource-attribute';
-=======
 export * from './k8s-object-value';
->>>>>>> 58aad789
 export * from './fargate-cluster';
 export * from './service-account';
 export * from './managed-nodegroup';