--- conflicted
+++ resolved
@@ -83,21 +83,12 @@
       let i: any;
       for (i in manifests) {
         if (this.existsButNotLegalMetadataName(manifests[i])) {
-<<<<<<< HEAD
-          return <string>manifests[i]['metadata']['name'];
-        }
-      }
-    }
-
-    return "";
-=======
           return <string>manifests[i].metadata.name;
         }
       }
     }
 
     return '';
->>>>>>> 18e48206
   }
 
   private existsButNotLegalMetadataName(manifest: any): Boolean {
@@ -106,17 +97,10 @@
 
     if (manifest && // manifest is 'exist'
       manifest instanceof Object && // manifest is Object
-<<<<<<< HEAD
-      manifest['metadata'] && // manifest['metadata'] is 'exist'
-      manifest['metadata']['name'] && // manifest['metadata']['name'] is 'exist'
-      (<string>manifest['metadata']['name']).length < 254 && // no more than 253 characters
-      !regex.test(<string>manifest['metadata']['name'])) { // manifest['metadata']['name'] IS NOT legitimacy
-=======
       manifest.metadata && // manifest['metadata'] is 'exist'
       manifest.metadata.name && // manifest['metadata']['name'] is 'exist'
       (<string>manifest.metadata.name).length < 254 && // no more than 253 characters
       !regex.test(<string>manifest.metadata.name)) { // manifest['metadata']['name'] IS NOT legitimacy
->>>>>>> 18e48206
       return true;
     } else {
       return false;
