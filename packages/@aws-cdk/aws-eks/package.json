{
  "name": "@aws-cdk/aws-eks",
  "version": "1.9.0",
  "description": "The CDK Construct Library for AWS::EKS",
  "main": "lib/index.js",
  "types": "lib/index.d.ts",
  "jsii": {
    "outdir": "dist",
    "targets": {
      "java": {
        "package": "software.amazon.awscdk.services.eks",
        "maven": {
          "groupId": "software.amazon.awscdk",
          "artifactId": "eks",
          "versionSuffix": ".DEVPREVIEW"
        }
      },
      "dotnet": {
        "namespace": "Amazon.CDK.AWS.EKS",
        "packageId": "Amazon.CDK.AWS.EKS",
        "signAssembly": true,
        "assemblyOriginatorKeyFile": "../../key.snk",
        "versionSuffix": "-devpreview",
        "iconUrl": "https://raw.githubusercontent.com/aws/aws-cdk/master/logo/default-256-dark.png"
      },
      "python": {
        "distName": "aws-cdk.aws-eks",
        "module": "aws_cdk.aws_eks"
      }
    }
  },
  "repository": {
    "type": "git",
    "url": "https://github.com/aws/aws-cdk.git",
    "directory": "packages/@aws-cdk/aws-eks"
  },
  "scripts": {
    "build": "cdk-build",
    "watch": "cdk-watch",
    "lint": "cdk-lint",
    "test": "cdk-test",
    "integ": "cdk-integ",
    "pkglint": "pkglint -f",
    "package": "cdk-package",
    "awslint": "cdk-awslint",
    "cfn2ts": "cfn2ts",
    "build+test+package": "npm run build+test && npm run package",
    "build+test": "npm run build && npm test"
  },
  "cdk-build": {
    "cloudformation": "AWS::EKS"
  },
  "keywords": [
    "aws",
    "cdk",
    "constructs",
    "eks"
  ],
  "author": {
    "name": "Amazon Web Services",
    "url": "https://aws.amazon.com",
    "organization": true
  },
  "license": "Apache-2.0",
  "devDependencies": {
    "@aws-cdk/assert": "^1.9.0",
    "cdk-build-tools": "file:../../../tools/cdk-build-tools",
    "cdk-integ-tools": "file:../../../tools/cdk-integ-tools",
    "cfn2ts": "file:../../../tools/cfn2ts",
    "pkglint": "file:../../../tools/pkglint"
  },
  "dependencies": {
<<<<<<< HEAD
    "@aws-cdk/aws-autoscaling": "^1.8.0",
    "@aws-cdk/aws-cloudformation": "^1.8.0",
    "@aws-cdk/aws-ec2": "^1.8.0",
    "@aws-cdk/aws-iam": "^1.8.0",
    "@aws-cdk/aws-lambda": "^1.8.0",
    "@aws-cdk/aws-ssm": "^1.8.0",
    "@aws-cdk/core": "^1.8.0"
  },
  "homepage": "https://github.com/aws/aws-cdk",
  "peerDependencies": {
    "@aws-cdk/aws-autoscaling": "^1.8.0",
    "@aws-cdk/aws-cloudformation": "^1.8.0",
    "@aws-cdk/aws-ec2": "^1.8.0",
    "@aws-cdk/aws-iam": "^1.8.0",
    "@aws-cdk/aws-lambda": "^1.8.0",
    "@aws-cdk/aws-ssm": "^1.8.0",
    "@aws-cdk/core": "^1.8.0"
=======
    "@aws-cdk/aws-autoscaling": "^1.9.0",
    "@aws-cdk/aws-cloudformation": "^1.9.0",
    "@aws-cdk/aws-ec2": "^1.9.0",
    "@aws-cdk/aws-iam": "^1.9.0",
    "@aws-cdk/aws-lambda": "^1.9.0",
    "@aws-cdk/core": "^1.9.0"
  },
  "homepage": "https://github.com/aws/aws-cdk",
  "peerDependencies": {
    "@aws-cdk/aws-autoscaling": "^1.9.0",
    "@aws-cdk/aws-cloudformation": "^1.9.0",
    "@aws-cdk/aws-ec2": "^1.9.0",
    "@aws-cdk/aws-iam": "^1.9.0",
    "@aws-cdk/aws-lambda": "^1.9.0",
    "@aws-cdk/core": "^1.9.0"
>>>>>>> 0d235fe0
  },
  "engines": {
    "node": ">= 10.3.0"
  },
  "awslint": {
    "exclude": [
      "props-no-arn-refs:@aws-cdk/aws-eks.ClusterProps.outputMastersRoleArn"
    ]
  },
  "stability": "experimental"
}<|MERGE_RESOLUTION|>--- conflicted
+++ resolved
@@ -70,30 +70,12 @@
     "pkglint": "file:../../../tools/pkglint"
   },
   "dependencies": {
-<<<<<<< HEAD
-    "@aws-cdk/aws-autoscaling": "^1.8.0",
-    "@aws-cdk/aws-cloudformation": "^1.8.0",
-    "@aws-cdk/aws-ec2": "^1.8.0",
-    "@aws-cdk/aws-iam": "^1.8.0",
-    "@aws-cdk/aws-lambda": "^1.8.0",
-    "@aws-cdk/aws-ssm": "^1.8.0",
-    "@aws-cdk/core": "^1.8.0"
-  },
-  "homepage": "https://github.com/aws/aws-cdk",
-  "peerDependencies": {
-    "@aws-cdk/aws-autoscaling": "^1.8.0",
-    "@aws-cdk/aws-cloudformation": "^1.8.0",
-    "@aws-cdk/aws-ec2": "^1.8.0",
-    "@aws-cdk/aws-iam": "^1.8.0",
-    "@aws-cdk/aws-lambda": "^1.8.0",
-    "@aws-cdk/aws-ssm": "^1.8.0",
-    "@aws-cdk/core": "^1.8.0"
-=======
     "@aws-cdk/aws-autoscaling": "^1.9.0",
     "@aws-cdk/aws-cloudformation": "^1.9.0",
     "@aws-cdk/aws-ec2": "^1.9.0",
     "@aws-cdk/aws-iam": "^1.9.0",
     "@aws-cdk/aws-lambda": "^1.9.0",
+    "@aws-cdk/aws-ssm": "^1.9.0",
     "@aws-cdk/core": "^1.9.0"
   },
   "homepage": "https://github.com/aws/aws-cdk",
@@ -103,8 +85,8 @@
     "@aws-cdk/aws-ec2": "^1.9.0",
     "@aws-cdk/aws-iam": "^1.9.0",
     "@aws-cdk/aws-lambda": "^1.9.0",
+    "@aws-cdk/aws-ssm": "^1.8.0",
     "@aws-cdk/core": "^1.9.0"
->>>>>>> 0d235fe0
   },
   "engines": {
     "node": ">= 10.3.0"
