{
  "name": "@aws-cdk/aws-eks",
  "version": "0.0.0",
  "private": true,
  "description": "The CDK Construct Library for AWS::EKS",
  "main": "lib/index.js",
  "types": "lib/index.d.ts",
  "jsii": {
    "outdir": "dist",
    "targets": {
      "java": {
        "package": "software.amazon.awscdk.services.eks",
        "maven": {
          "groupId": "software.amazon.awscdk",
          "artifactId": "eks"
        }
      },
      "dotnet": {
        "namespace": "Amazon.CDK.AWS.EKS",
        "packageId": "Amazon.CDK.AWS.EKS",
        "iconUrl": "https://raw.githubusercontent.com/aws/aws-cdk/main/logo/default-256-dark.png"
      },
      "python": {
        "distName": "aws-cdk.aws-eks",
        "module": "aws_cdk.aws_eks",
        "classifiers": [
          "Framework :: AWS CDK",
          "Framework :: AWS CDK :: 2"
        ]
      }
    },
    "projectReferences": true,
    "metadata": {
      "jsii": {
        "rosetta": {
          "strict": true
        }
      }
    }
  },
  "repository": {
    "type": "git",
    "url": "https://github.com/aws/aws-cdk.git",
    "directory": "packages/@aws-cdk/aws-eks"
  },
  "scripts": {
    "build": "cdk-build",
    "watch": "cdk-watch",
    "lint": "cdk-lint",
    "test": "cdk-test",
    "integ": "integ-runner",
    "pkglint": "pkglint -f",
    "package": "cdk-package",
    "awslint": "cdk-awslint",
    "cfn2ts": "cfn2ts",
    "build+test+package": "yarn build+test && yarn package",
    "build+test": "yarn build && yarn test",
    "compat": "cdk-compat",
    "gen": "cfn2ts",
    "rosetta:extract": "yarn --silent jsii-rosetta extract",
    "build+extract": "yarn build && yarn rosetta:extract",
    "build+test+extract": "yarn build+test && yarn rosetta:extract"
  },
  "cdk-build": {
    "cloudformation": "AWS::EKS",
    "env": {
      "AWSLINT_BASE_CONSTRUCT": true
    }
  },
  "keywords": [
    "aws",
    "cdk",
    "constructs",
    "eks"
  ],
  "author": {
    "name": "Amazon Web Services",
    "url": "https://aws.amazon.com",
    "organization": true
  },
  "license": "Apache-2.0",
  "devDependencies": {
<<<<<<< HEAD
    "@aws-cdk/lambda-layer-kubectl-v22": "^2.0.0",
    "@aws-cdk/lambda-layer-kubectl-v23": "^2.0.0",
    "aws-cdk-lib": "^2.47.0",
=======
    "@aws-cdk/lambda-layer-kubectl-v22": "2.0.0",
    "aws-cdk-lib": "2.47.0",
>>>>>>> af3362c2
    "@aws-cdk/assertions": "0.0.0",
    "@aws-cdk/cdk-build-tools": "0.0.0",
    "@aws-cdk/integ-runner": "0.0.0",
    "@aws-cdk/integ-tests": "0.0.0",
    "@aws-cdk/cfn2ts": "0.0.0",
    "@aws-cdk/pkglint": "0.0.0",
    "@types/aws-lambda": "^8.10.108",
    "@types/jest": "^27.5.2",
    "@types/sinon": "^9.0.11",
    "@types/yaml": "1.9.6",
    "aws-sdk": "^2.1211.0",
    "cdk8s": "^2.5.28",
    "cdk8s-plus-21": "^2.0.0-beta.12",
<<<<<<< HEAD
    "cdk8s-plus-23": "2.0.2",
=======
    "cdk8s-plus-22": "^2.0.0-rc.158",
>>>>>>> af3362c2
    "jest": "^27.5.1",
    "sinon": "^9.2.4"
  },
  "dependencies": {
    "@aws-cdk/aws-autoscaling": "0.0.0",
    "@aws-cdk/aws-ec2": "0.0.0",
    "@aws-cdk/aws-s3-assets": "0.0.0",
    "@aws-cdk/aws-iam": "0.0.0",
    "@aws-cdk/aws-kms": "0.0.0",
    "@aws-cdk/aws-lambda": "0.0.0",
    "@aws-cdk/aws-ssm": "0.0.0",
    "@aws-cdk/core": "0.0.0",
    "@aws-cdk/custom-resources": "0.0.0",
    "@aws-cdk/lambda-layer-awscli": "0.0.0",
    "@aws-cdk/lambda-layer-kubectl": "0.0.0",
    "@aws-cdk/lambda-layer-node-proxy-agent": "0.0.0",
    "constructs": "^10.0.0",
    "yaml": "1.10.2"
  },
  "bundledDependencies": [
    "yaml"
  ],
  "homepage": "https://github.com/aws/aws-cdk",
  "peerDependencies": {
    "@aws-cdk/aws-autoscaling": "0.0.0",
    "@aws-cdk/aws-ec2": "0.0.0",
    "@aws-cdk/aws-s3-assets": "0.0.0",
    "@aws-cdk/aws-iam": "0.0.0",
    "@aws-cdk/aws-kms": "0.0.0",
    "@aws-cdk/aws-lambda": "0.0.0",
    "@aws-cdk/aws-ssm": "0.0.0",
    "@aws-cdk/core": "0.0.0",
    "@aws-cdk/custom-resources": "0.0.0",
    "@aws-cdk/lambda-layer-awscli": "0.0.0",
    "@aws-cdk/lambda-layer-kubectl": "0.0.0",
    "@aws-cdk/lambda-layer-node-proxy-agent": "0.0.0",
    "constructs": "^10.0.0"
  },
  "engines": {
    "node": ">= 14.15.0"
  },
  "awslint": {
    "exclude": [
      "props-no-arn-refs:@aws-cdk/aws-eks.ClusterProps.outputMastersRoleArn",
      "props-physical-name:@aws-cdk/aws-eks.OpenIdConnectProviderProps",
      "resource-attribute:@aws-cdk/aws-eks.Cluster.clusterKubernetesNetworkConfigServiceIpv6Cidr",
      "resource-attribute:@aws-cdk/aws-eks.FargateCluster.clusterKubernetesNetworkConfigServiceIpv6Cidr",
      "resource-attribute:@aws-cdk/aws-eks.Nodegroup.nodegroupId",
      "resource-attribute:@aws-cdk/aws-eks.Cluster.clusterId",
      "resource-attribute:@aws-cdk/aws-eks.FargateCluster.clusterId"
    ]
  },
  "stability": "stable",
  "maturity": "stable",
  "awscdkio": {
    "announce": false
  },
  "publishConfig": {
    "tag": "next"
  }
}<|MERGE_RESOLUTION|>--- conflicted
+++ resolved
@@ -80,14 +80,8 @@
   },
   "license": "Apache-2.0",
   "devDependencies": {
-<<<<<<< HEAD
-    "@aws-cdk/lambda-layer-kubectl-v22": "^2.0.0",
     "@aws-cdk/lambda-layer-kubectl-v23": "^2.0.0",
     "aws-cdk-lib": "^2.47.0",
-=======
-    "@aws-cdk/lambda-layer-kubectl-v22": "2.0.0",
-    "aws-cdk-lib": "2.47.0",
->>>>>>> af3362c2
     "@aws-cdk/assertions": "0.0.0",
     "@aws-cdk/cdk-build-tools": "0.0.0",
     "@aws-cdk/integ-runner": "0.0.0",
@@ -101,11 +95,7 @@
     "aws-sdk": "^2.1211.0",
     "cdk8s": "^2.5.28",
     "cdk8s-plus-21": "^2.0.0-beta.12",
-<<<<<<< HEAD
     "cdk8s-plus-23": "2.0.2",
-=======
-    "cdk8s-plus-22": "^2.0.0-rc.158",
->>>>>>> af3362c2
     "jest": "^27.5.1",
     "sinon": "^9.2.4"
   },
