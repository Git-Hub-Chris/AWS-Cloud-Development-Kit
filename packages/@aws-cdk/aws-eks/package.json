--- conflicted
+++ resolved
@@ -54,27 +54,17 @@
   },
   "license": "Apache-2.0",
   "devDependencies": {
-<<<<<<< HEAD
-    "@aws-cdk/assert": "^0.22.0",
-    "cdk-build-tools": "^0.22.0",
-    "cdk-integ-tools": "^0.22.0",
-    "cfn2ts": "^0.22.0",
-    "pkglint": "^0.22.0"
-  },
-  "dependencies": {
-    "@aws-cdk/aws-ec2": "^0.22.0",
-    "@aws-cdk/aws-iam": "^0.22.0",
-    "@aws-cdk/aws-autoscaling": "^0.22.0",
-    "@aws-cdk/cdk": "^0.22.0"
-=======
     "@aws-cdk/assert": "^0.24.1",
     "cdk-build-tools": "^0.24.1",
+    "cdk-integ-tools": "^0.24.1",
     "cfn2ts": "^0.24.1",
     "pkglint": "^0.24.1"
   },
   "dependencies": {
+    "@aws-cdk/aws-ec2": "^0.24.1",
+    "@aws-cdk/aws-iam": "^0.24.1",
+    "@aws-cdk/aws-autoscaling": "^0.24.1",
     "@aws-cdk/cdk": "^0.24.1"
->>>>>>> 0ea4a786
   },
   "homepage": "https://github.com/awslabs/aws-cdk",
   "peerDependencies": {
