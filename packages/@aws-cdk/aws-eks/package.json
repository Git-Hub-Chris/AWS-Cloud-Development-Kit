{
  "name": "@aws-cdk/aws-eks",
  "version": "0.0.0",
  "private": true,
  "description": "The CDK Construct Library for AWS::EKS",
  "main": "lib/index.js",
  "types": "lib/index.d.ts",
  "jsii": {
    "outdir": "dist",
    "targets": {
      "java": {
        "package": "software.amazon.awscdk.services.eks",
        "maven": {
          "groupId": "software.amazon.awscdk",
          "artifactId": "eks"
        }
      },
      "dotnet": {
        "namespace": "Amazon.CDK.AWS.EKS",
        "packageId": "Amazon.CDK.AWS.EKS",
        "signAssembly": true,
        "assemblyOriginatorKeyFile": "../../key.snk",
        "iconUrl": "https://raw.githubusercontent.com/aws/aws-cdk/master/logo/default-256-dark.png"
      },
      "python": {
        "distName": "aws-cdk.aws-eks",
        "module": "aws_cdk.aws_eks",
        "classifiers": [
          "Framework :: AWS CDK",
          "Framework :: AWS CDK :: 1"
        ]
      }
    },
    "projectReferences": true
  },
  "repository": {
    "type": "git",
    "url": "https://github.com/aws/aws-cdk.git",
    "directory": "packages/@aws-cdk/aws-eks"
  },
  "scripts": {
    "build": "cdk-build",
    "watch": "cdk-watch",
    "lint": "cdk-lint",
    "test": "cdk-test",
    "integ": "cdk-integ",
    "pkglint": "pkglint -f",
    "package": "cdk-package",
    "awslint": "cdk-awslint",
    "cfn2ts": "cfn2ts",
    "build+test+package": "npm run build+test && npm run package",
    "build+test": "npm run build && npm test",
    "compat": "cdk-compat",
    "gen": "cfn2ts",
    "rosetta:extract": "yarn --silent jsii-rosetta extract"
  },
  "cdk-build": {
    "cloudformation": "AWS::EKS",
    "env": {
      "AWSLINT_BASE_CONSTRUCT": true
    }
  },
  "keywords": [
    "aws",
    "cdk",
    "constructs",
    "eks"
  ],
  "author": {
    "name": "Amazon Web Services",
    "url": "https://aws.amazon.com",
    "organization": true
  },
  "license": "Apache-2.0",
  "devDependencies": {
    "@aws-cdk/assert": "0.0.0",
    "@types/nodeunit": "^0.0.31",
    "@types/yaml": "1.9.6",
    "aws-sdk": "^2.804.0",
    "cdk-build-tools": "0.0.0",
    "cdk-integ-tools": "0.0.0",
    "cfn2ts": "0.0.0",
    "nodeunit": "^0.11.3",
    "pkglint": "0.0.0",
    "sinon": "^9.2.1",
    "cdk8s-plus": "^0.33.0",
    "cdk8s": "^0.33.0"
  },
  "dependencies": {
    "@aws-cdk/aws-autoscaling": "0.0.0",
    "@aws-cdk/aws-ec2": "0.0.0",
    "@aws-cdk/aws-iam": "0.0.0",
    "@aws-cdk/aws-kms": "0.0.0",
    "@aws-cdk/aws-lambda": "0.0.0",
    "@aws-cdk/aws-ssm": "0.0.0",
    "@aws-cdk/core": "0.0.0",
    "@aws-cdk/custom-resources": "0.0.0",
<<<<<<< HEAD
    "constructs": "10.0.0-pre.5",
=======
    "@aws-cdk/lambda-layer-awscli": "0.0.0",
    "@aws-cdk/lambda-layer-kubectl": "0.0.0",
    "constructs": "^3.2.0",
>>>>>>> 78655f48
    "yaml": "1.10.0"
  },
  "bundledDependencies": [
    "yaml"
  ],
  "homepage": "https://github.com/aws/aws-cdk",
  "peerDependencies": {
    "@aws-cdk/aws-autoscaling": "0.0.0",
    "@aws-cdk/aws-ec2": "0.0.0",
    "@aws-cdk/aws-iam": "0.0.0",
    "@aws-cdk/aws-kms": "0.0.0",
    "@aws-cdk/aws-lambda": "0.0.0",
    "@aws-cdk/aws-ssm": "0.0.0",
    "@aws-cdk/core": "0.0.0",
    "@aws-cdk/custom-resources": "0.0.0",
<<<<<<< HEAD
    "constructs": "10.0.0-pre.5"
=======
    "constructs": "^3.2.0",
    "@aws-cdk/lambda-layer-awscli": "0.0.0",
    "@aws-cdk/lambda-layer-kubectl": "0.0.0"
>>>>>>> 78655f48
  },
  "engines": {
    "node": ">= 10.13.0 <13 || >=13.7.0"
  },
  "awslint": {
    "exclude": [
      "props-no-arn-refs:@aws-cdk/aws-eks.ClusterProps.outputMastersRoleArn",
      "props-physical-name:@aws-cdk/aws-eks.OpenIdConnectProviderProps"
    ]
  },
  "stability": "experimental",
  "maturity": "developer-preview",
  "awscdkio": {
    "announce": false
  }
}<|MERGE_RESOLUTION|>--- conflicted
+++ resolved
@@ -95,13 +95,9 @@
     "@aws-cdk/aws-ssm": "0.0.0",
     "@aws-cdk/core": "0.0.0",
     "@aws-cdk/custom-resources": "0.0.0",
-<<<<<<< HEAD
-    "constructs": "10.0.0-pre.5",
-=======
     "@aws-cdk/lambda-layer-awscli": "0.0.0",
     "@aws-cdk/lambda-layer-kubectl": "0.0.0",
-    "constructs": "^3.2.0",
->>>>>>> 78655f48
+    "constructs": "10.0.0-pre.5",
     "yaml": "1.10.0"
   },
   "bundledDependencies": [
@@ -117,13 +113,9 @@
     "@aws-cdk/aws-ssm": "0.0.0",
     "@aws-cdk/core": "0.0.0",
     "@aws-cdk/custom-resources": "0.0.0",
-<<<<<<< HEAD
     "constructs": "10.0.0-pre.5"
-=======
-    "constructs": "^3.2.0",
     "@aws-cdk/lambda-layer-awscli": "0.0.0",
     "@aws-cdk/lambda-layer-kubectl": "0.0.0"
->>>>>>> 78655f48
   },
   "engines": {
     "node": ">= 10.13.0 <13 || >=13.7.0"
