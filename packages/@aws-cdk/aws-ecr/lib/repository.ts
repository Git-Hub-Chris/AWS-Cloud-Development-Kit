import { EOL } from 'os';
import * as events from '@aws-cdk/aws-events';
import * as iam from '@aws-cdk/aws-iam';
<<<<<<< HEAD
import * as cxschema from '@aws-cdk/cloud-assembly-schema';
import { ContextProvider, IResource, Lazy, RemovalPolicy, Resource, Stack, Token } from '@aws-cdk/core';
import * as cxapi from '@aws-cdk/cx-api';
=======
import * as kms from '@aws-cdk/aws-kms';
import { ArnFormat, IResource, Lazy, RemovalPolicy, Resource, Stack, Token } from '@aws-cdk/core';
>>>>>>> 323281ed
import { IConstruct, Construct } from 'constructs';
import { CfnRepository } from './ecr.generated';
import { LifecycleRule, TagStatus } from './lifecycle';

/**
 * Represents an ECR repository.
 */
export interface IRepository extends IResource {
  /**
   * The name of the repository
   * @attribute
   */
  readonly repositoryName: string;

  /**
   * The ARN of the repository
   * @attribute
   */
  readonly repositoryArn: string;

  /**
   * The URI of this repository (represents the latest image):
   *
   *    ACCOUNT.dkr.ecr.REGION.amazonaws.com/REPOSITORY
   *
   * @attribute
   */
  readonly repositoryUri: string;

  /**
   * Returns the URI of the repository for a certain tag. Can be used in `docker push/pull`.
   *
   *    ACCOUNT.dkr.ecr.REGION.amazonaws.com/REPOSITORY[:TAG]
   *
   * @param tag Image tag to use (tools usually default to "latest" if omitted)
   */
  repositoryUriForTag(tag?: string): string;

  /**
   * Returns the URI of the repository for a certain tag. Can be used in `docker push/pull`.
   *
   *    ACCOUNT.dkr.ecr.REGION.amazonaws.com/REPOSITORY[@DIGEST]
   *
   * @param digest Image digest to use (tools usually default to the image with the "latest" tag if omitted)
   */
  repositoryUriForDigest(digest?: string): string;

  /**
   * Add a policy statement to the repository's resource policy
   */
  addToResourcePolicy(statement: iam.PolicyStatement): iam.AddToResourcePolicyResult;

  /**
   * Grant the given principal identity permissions to perform the actions on this repository
   */
  grant(grantee: iam.IGrantable, ...actions: string[]): iam.Grant;

  /**
   * Grant the given identity permissions to pull images in this repository.
   */
  grantPull(grantee: iam.IGrantable): iam.Grant;

  /**
   * Grant the given identity permissions to pull and push images to this repository.
   */
  grantPullPush(grantee: iam.IGrantable): iam.Grant;

  /**
   * Define a CloudWatch event that triggers when something happens to this repository
   *
   * Requires that there exists at least one CloudTrail Trail in your account
   * that captures the event. This method will not create the Trail.
   *
   * @param id The id of the rule
   * @param options Options for adding the rule
   */
  onCloudTrailEvent(id: string, options?: events.OnEventOptions): events.Rule;

  /**
   * Defines an AWS CloudWatch event rule that can trigger a target when an image is pushed to this
   * repository.
   *
   * Requires that there exists at least one CloudTrail Trail in your account
   * that captures the event. This method will not create the Trail.
   *
   * @param id The id of the rule
   * @param options Options for adding the rule
   */
  onCloudTrailImagePushed(id: string, options?: OnCloudTrailImagePushedOptions): events.Rule;

  /**
   * Defines an AWS CloudWatch event rule that can trigger a target when the image scan is completed
   *
   *
   * @param id The id of the rule
   * @param options Options for adding the rule
   */
  onImageScanCompleted(id: string, options?: OnImageScanCompletedOptions): events.Rule;

  /**
   * Defines a CloudWatch event rule which triggers for repository events. Use
   * `rule.addEventPattern(pattern)` to specify a filter.
   */
  onEvent(id: string, options?: events.OnEventOptions): events.Rule;
}

/**
 * Base class for ECR repository. Reused between imported repositories and owned repositories.
 */
export abstract class RepositoryBase extends Resource implements IRepository {
  /**
   * The name of the repository
   */
  public abstract readonly repositoryName: string;

  /**
   * The ARN of the repository
   */
  public abstract readonly repositoryArn: string;

  /**
   * Add a policy statement to the repository's resource policy
   */
  public abstract addToResourcePolicy(statement: iam.PolicyStatement): iam.AddToResourcePolicyResult;

  /**
   * The URI of this repository (represents the latest image):
   *
   *    ACCOUNT.dkr.ecr.REGION.amazonaws.com/REPOSITORY
   *
   */
  public get repositoryUri() {
    return this.repositoryUriForTag();
  }

  /**
   * Returns the URL of the repository. Can be used in `docker push/pull`.
   *
   *    ACCOUNT.dkr.ecr.REGION.amazonaws.com/REPOSITORY[:TAG]
   *
   * @param tag Optional image tag
   */
  public repositoryUriForTag(tag?: string): string {
    const tagSuffix = tag ? `:${tag}` : '';
    return this.repositoryUriWithSuffix(tagSuffix);
  }

  /**
   * Returns the URL of the repository. Can be used in `docker push/pull`.
   *
   *    ACCOUNT.dkr.ecr.REGION.amazonaws.com/REPOSITORY[@DIGEST]
   *
   * @param digest Optional image digest
   */
  public repositoryUriForDigest(digest?: string): string {
    const digestSuffix = digest ? `@${digest}` : '';
    return this.repositoryUriWithSuffix(digestSuffix);
  }

  /**
   * Returns the repository URI, with an appended suffix, if provided.
   * @param suffix An image tag or an image digest.
   * @private
   */
  private repositoryUriWithSuffix(suffix?: string): string {
    const parts = this.stack.splitArn(this.repositoryArn, ArnFormat.SLASH_RESOURCE_NAME);
    return `${parts.account}.dkr.ecr.${parts.region}.${this.stack.urlSuffix}/${this.repositoryName}${suffix}`;
  }

  /**
   * Define a CloudWatch event that triggers when something happens to this repository
   *
   * Requires that there exists at least one CloudTrail Trail in your account
   * that captures the event. This method will not create the Trail.
   *
   * @param id The id of the rule
   * @param options Options for adding the rule
   */
  public onCloudTrailEvent(id: string, options: events.OnEventOptions = {}): events.Rule {
    const rule = new events.Rule(this, id, options);
    rule.addTarget(options.target);
    rule.addEventPattern({
      source: ['aws.ecr'],
      detailType: ['AWS API Call via CloudTrail'],
      detail: {
        requestParameters: {
          repositoryName: [this.repositoryName],
        },
      },
    });
    return rule;
  }

  /**
   * Defines an AWS CloudWatch event rule that can trigger a target when an image is pushed to this
   * repository.
   *
   * Requires that there exists at least one CloudTrail Trail in your account
   * that captures the event. This method will not create the Trail.
   *
   * @param id The id of the rule
   * @param options Options for adding the rule
   */
  public onCloudTrailImagePushed(id: string, options: OnCloudTrailImagePushedOptions = {}): events.Rule {
    const rule = this.onCloudTrailEvent(id, options);
    rule.addEventPattern({
      detail: {
        eventName: ['PutImage'],
        requestParameters: {
          imageTag: options.imageTag ? [options.imageTag] : undefined,
        },
      },
    });
    return rule;
  }
  /**
   * Defines an AWS CloudWatch event rule that can trigger a target when an image scan is completed
   *
   *
   * @param id The id of the rule
   * @param options Options for adding the rule
   */
  public onImageScanCompleted(id: string, options: OnImageScanCompletedOptions = {}): events.Rule {
    const rule = new events.Rule(this, id, options);
    rule.addTarget(options.target);
    rule.addEventPattern({
      source: ['aws.ecr'],
      detailType: ['ECR Image Scan'],
      detail: {
        'repository-name': [this.repositoryName],
        'scan-status': ['COMPLETE'],
        'image-tags': options.imageTags ?? undefined,
      },
    });
    return rule;
  }

  /**
   * Defines a CloudWatch event rule which triggers for repository events. Use
   * `rule.addEventPattern(pattern)` to specify a filter.
   */
  public onEvent(id: string, options: events.OnEventOptions = {}) {
    const rule = new events.Rule(this, id, options);
    rule.addEventPattern({
      source: ['aws.ecr'],
      resources: [this.repositoryArn],
    });
    rule.addTarget(options.target);
    return rule;
  }
  /**
   * Grant the given principal identity permissions to perform the actions on this repository
   */
  public grant(grantee: iam.IGrantable, ...actions: string[]) {
    return iam.Grant.addToPrincipalOrResource({
      grantee,
      actions,
      resourceArns: [this.repositoryArn],
      resourceSelfArns: [],
      resource: this,
    });
  }

  /**
   * Grant the given identity permissions to use the images in this repository
   */
  public grantPull(grantee: iam.IGrantable) {
    const ret = this.grant(grantee, 'ecr:BatchCheckLayerAvailability', 'ecr:GetDownloadUrlForLayer', 'ecr:BatchGetImage');

    iam.Grant.addToPrincipal({
      grantee,
      actions: ['ecr:GetAuthorizationToken'],
      resourceArns: ['*'],
      scope: this,
    });

    return ret;
  }

  /**
   * Grant the given identity permissions to pull and push images to this repository.
   */
  public grantPullPush(grantee: iam.IGrantable) {
    this.grantPull(grantee);
    return this.grant(grantee,
      'ecr:PutImage',
      'ecr:InitiateLayerUpload',
      'ecr:UploadLayerPart',
      'ecr:CompleteLayerUpload');
  }
}

/**
 * Options for the onCloudTrailImagePushed method
 */
export interface OnCloudTrailImagePushedOptions extends events.OnEventOptions {
  /**
   * Only watch changes to this image tag
   *
   * @default - Watch changes to all tags
   */
  readonly imageTag?: string;
}

/**
 * Options for the OnImageScanCompleted method
 */
export interface OnImageScanCompletedOptions extends events.OnEventOptions {
  /**
   * Only watch changes to the image tags spedified.
   * Leave it undefined to watch the full repository.
   *
   * @default - Watch the changes to the repository with all image tags
   */
  readonly imageTags?: string[];
}

export interface RepositoryProps {
  /**
   * Name for this repository
   *
   * @default Automatically generated name.
   */
  readonly repositoryName?: string;

  /**
   * The kind of server-side encryption to apply to this repository.
   *
   * If you choose KMS, you can specify a KMS key via `encryptionKey`. If
   * encryptionKey is not specified, an AWS managed KMS key is used.
   *
   * @default - `KMS` if `encryptionKey` is specified, or `AES256` otherwise.
   */
  readonly encryption?: RepositoryEncryption;

  /**
   * External KMS key to use for repository encryption.
   *
   * The 'encryption' property must be either not specified or set to "KMS".
   * An error will be emitted if encryption is set to "AES256".
   *
   * @default - If encryption is set to `KMS` and this property is undefined,
   * an AWS managed KMS key is used.
   */
  readonly encryptionKey?: kms.IKey;

  /**
   * Life cycle rules to apply to this registry
   *
   * @default No life cycle rules
   */
  readonly lifecycleRules?: LifecycleRule[];

  /**
   * The AWS account ID associated with the registry that contains the repository.
   *
   * @see https://docs.aws.amazon.com/AmazonECR/latest/APIReference/API_PutLifecyclePolicy.html
   * @default The default registry is assumed.
   */
  readonly lifecycleRegistryId?: string;

  /**
   * Determine what happens to the repository when the resource/stack is deleted.
   *
   * @default RemovalPolicy.Retain
   */
  readonly removalPolicy?: RemovalPolicy;

  /**
   * Enable the scan on push when creating the repository
   *
   *  @default false
   */
  readonly imageScanOnPush?: boolean;

  /**
   * The tag mutability setting for the repository. If this parameter is omitted, the default setting of MUTABLE will be used which will allow image tags to be overwritten.
   *
   *  @default TagMutability.MUTABLE
   */
  readonly imageTagMutability?: TagMutability;
}

class LookedUpRepository extends RepositoryBase {
  public readonly repositoryName: string;
  public readonly repositoryArn: string;
  public readonly createdAt: Date;
  public readonly imageTagMutability: TagMutability;
  public readonly imageScanningConfiguration?: cxapi.ImageScanningConfiguration;

  constructor(scope: Construct, id: string, props: cxapi.ECRContextResponse) {
    super(scope, id, {
      physicalName: props.repositoryName,
    });
    this.repositoryName = props.repositoryName;
    this.repositoryArn = props.repositoryArn;
    this.createdAt = props.createdAt;
    if (props.imageTagMutability === cxapi.ImageTagMutability.IMMUTABLE) {
      this.imageTagMutability = TagMutability.IMMUTABLE;
    } else {
      this.imageTagMutability = TagMutability.MUTABLE;
    }
    this.imageScanningConfiguration = props.imageScanningConfiguration;
  }

  public addToResourcePolicy(_statement: iam.PolicyStatement): iam.AddToResourcePolicyResult {
    // dropped
    return { statementAdded: false };
  }
}

export interface RepositoryAttributes {
  readonly repositoryName: string;
  readonly repositoryArn: string;
}

/**
 * Options for looking up repository.
 * One of the attributes is required to lookup the repository.
 */
export interface RepositoryLookupAttributes {
  /**
   * Find by repository name
   * @default - uses repositoryArn to extract repositoryName to describe repository
   */
  readonly repositoryName?: string;

  /**
   * Find by repository arn
   * @default - uses repositoryName to describe repository
   */
  readonly repositoryArn?: string;
}

/**
 * Define an ECR repository
 */
export class Repository extends RepositoryBase {
  /**
   * Import a repository
   */
  public static fromRepositoryAttributes(scope: Construct, id: string, attrs: RepositoryAttributes): IRepository {
    class Import extends RepositoryBase {
      public readonly repositoryName = attrs.repositoryName;
      public readonly repositoryArn = attrs.repositoryArn;

      public addToResourcePolicy(_statement: iam.PolicyStatement): iam.AddToResourcePolicyResult {
        // dropped
        return { statementAdded: false };
      }
    }

    return new Import(scope, id);
  }

  public static fromRepositoryArn(scope: Construct, id: string, repositoryArn: string): IRepository {

    // if repositoryArn is a token, the repository name is also required. this is because
    // repository names can include "/" (e.g. foo/bar/myrepo) and it is impossible to
    // parse the name from an ARN using CloudFormation's split/select.
    if (Token.isUnresolved(repositoryArn)) {
      throw new Error('"repositoryArn" is a late-bound value, and therefore "repositoryName" is required. Use `fromRepositoryAttributes` instead');
    }

    const repositoryName = repositoryArn.split('/').slice(1).join('/');

    class Import extends RepositoryBase {
      public repositoryName = repositoryName;
      public repositoryArn = repositoryArn;

      public addToResourcePolicy(_statement: iam.PolicyStatement): iam.AddToResourcePolicyResult {
        // dropped
        return { statementAdded: false };
      }
    }

    return new Import(scope, id, {
      environmentFromArn: repositoryArn,
    });
  }

  public static fromRepositoryName(scope: Construct, id: string, repositoryName: string): IRepository {
    class Import extends RepositoryBase {
      public repositoryName = repositoryName;
      public repositoryArn = Repository.arnForLocalRepository(repositoryName, scope);

      public addToResourcePolicy(_statement: iam.PolicyStatement): iam.AddToResourcePolicyResult {
        // dropped
        return { statementAdded: false };
      }
    }

    return new Import(scope, id);
  }

  /**
   * Returns an ECR ARN for a repository that resides in the same account/region
   * as the current stack.
   */
  public static arnForLocalRepository(repositoryName: string, scope: IConstruct, account?: string): string {
    return Stack.of(scope).formatArn({
      account,
      service: 'ecr',
      resource: 'repository',
      resourceName: repositoryName,
    });
  }

  /**
   * Import an existing repository by querying the AWS environment this stack is deployed to.
   */
  public static fromLookup(scope: Construct, id: string, attrs: RepositoryLookupAttributes): IRepository {
    let repositoryName = attrs.repositoryName;
    const repositoryArn = attrs.repositoryArn;
    if (Token.isUnresolved(repositoryName)
      || Token.isUnresolved(repositoryArn)) {
      throw new Error('All arguments to Repository.fromLookup() must be concrete (no Tokens)');
    }

    if (repositoryName === undefined && repositoryArn === undefined) {
      throw new Error('Either of repositoryName or repositoryArn are required');
    }

    if (repositoryName === undefined && repositoryArn !== undefined) {
      repositoryName = repositoryArn.split('/').slice(1).join('/');
    }

    const attributes: cxapi.ECRContextResponse = ContextProvider.getValue(scope, {
      provider: cxschema.ContextProvider.ECR_PROVIDER,
      props: {
        repositoryName,
      } as cxschema.ECRContextQuery,
      dummyValue: {
        repositoryName: 'dummyrepo',
      },
    }).value;
    return new LookedUpRepository(scope, id, attributes);
  }

  private static validateRepositoryName(physicalName: string) {
    const repositoryName = physicalName;
    if (!repositoryName || Token.isUnresolved(repositoryName)) {
      // the name is a late-bound value, not a defined string,
      // so skip validation
      return;
    }

    const errors: string[] = [];

    // Rules codified from https://docs.aws.amazon.com/AWSCloudFormation/latest/UserGuide/aws-resource-ecr-repository.html
    if (repositoryName.length < 2 || repositoryName.length > 256) {
      errors.push('Repository name must be at least 2 and no more than 256 characters');
    }
    const isPatternMatch = /^(?:[a-z0-9]+(?:[._-][a-z0-9]+)*\/)*[a-z0-9]+(?:[._-][a-z0-9]+)*$/.test(repositoryName);
    if (!isPatternMatch) {
      errors.push('Repository name must follow the specified pattern: (?:[a-z0-9]+(?:[._-][a-z0-9]+)*/)*[a-z0-9]+(?:[._-][a-z0-9]+)*');
    }

    if (errors.length > 0) {
      throw new Error(`Invalid ECR repository name (value: ${repositoryName})${EOL}${errors.join(EOL)}`);
    }
  }

  public readonly repositoryName: string;
  public readonly repositoryArn: string;
  private readonly lifecycleRules = new Array<LifecycleRule>();
  private readonly registryId?: string;
  private policyDocument?: iam.PolicyDocument;

  constructor(scope: Construct, id: string, props: RepositoryProps = {}) {
    super(scope, id, {
      physicalName: props.repositoryName,
    });

    Repository.validateRepositoryName(this.physicalName);

    const resource = new CfnRepository(this, 'Resource', {
      repositoryName: this.physicalName,
      // It says "Text", but they actually mean "Object".
      repositoryPolicyText: Lazy.any({ produce: () => this.policyDocument }),
      lifecyclePolicy: Lazy.any({ produce: () => this.renderLifecyclePolicy() }),
      imageScanningConfiguration: !props.imageScanOnPush ? undefined : {
        scanOnPush: true,
      },
      imageTagMutability: props.imageTagMutability || undefined,
      encryptionConfiguration: this.parseEncryption(props),
    });

    resource.applyRemovalPolicy(props.removalPolicy);

    this.registryId = props.lifecycleRegistryId;
    if (props.lifecycleRules) {
      props.lifecycleRules.forEach(this.addLifecycleRule.bind(this));
    }

    this.repositoryName = this.getResourceNameAttribute(resource.ref);
    this.repositoryArn = this.getResourceArnAttribute(resource.attrArn, {
      service: 'ecr',
      resource: 'repository',
      resourceName: this.physicalName,
    });
  }

  public addToResourcePolicy(statement: iam.PolicyStatement): iam.AddToResourcePolicyResult {
    if (this.policyDocument === undefined) {
      this.policyDocument = new iam.PolicyDocument();
    }
    this.policyDocument.addStatements(statement);
    return { statementAdded: false, policyDependable: this.policyDocument };
  }

  protected validate(): string[] {
    const errors = super.validate();
    errors.push(...this.policyDocument?.validateForResourcePolicy() || []);
    return errors;
  }

  /**
   * Add a life cycle rule to the repository
   *
   * Life cycle rules automatically expire images from the repository that match
   * certain conditions.
   */
  public addLifecycleRule(rule: LifecycleRule) {
    // Validate rule here so users get errors at the expected location
    if (rule.tagStatus === undefined) {
      rule = { ...rule, tagStatus: rule.tagPrefixList === undefined ? TagStatus.ANY : TagStatus.TAGGED };
    }

    if (rule.tagStatus === TagStatus.TAGGED && (rule.tagPrefixList === undefined || rule.tagPrefixList.length === 0)) {
      throw new Error('TagStatus.Tagged requires the specification of a tagPrefixList');
    }
    if (rule.tagStatus !== TagStatus.TAGGED && rule.tagPrefixList !== undefined) {
      throw new Error('tagPrefixList can only be specified when tagStatus is set to Tagged');
    }
    if ((rule.maxImageAge !== undefined) === (rule.maxImageCount !== undefined)) {
      throw new Error(`Life cycle rule must contain exactly one of 'maxImageAge' and 'maxImageCount', got: ${JSON.stringify(rule)}`);
    }

    if (rule.tagStatus === TagStatus.ANY && this.lifecycleRules.filter(r => r.tagStatus === TagStatus.ANY).length > 0) {
      throw new Error('Life cycle can only have one TagStatus.Any rule');
    }

    this.lifecycleRules.push({ ...rule });
  }

  /**
   * Render the life cycle policy object
   */
  private renderLifecyclePolicy(): CfnRepository.LifecyclePolicyProperty | undefined {
    const stack = Stack.of(this);
    let lifecyclePolicyText: any;

    if (this.lifecycleRules.length === 0 && !this.registryId) { return undefined; }

    if (this.lifecycleRules.length > 0) {
      lifecyclePolicyText = JSON.stringify(stack.resolve({
        rules: this.orderedLifecycleRules().map(renderLifecycleRule),
      }));
    }

    return {
      lifecyclePolicyText,
      registryId: this.registryId,
    };
  }

  /**
   * Return life cycle rules with automatic ordering applied.
   *
   * Also applies validation of the 'any' rule.
   */
  private orderedLifecycleRules(): LifecycleRule[] {
    if (this.lifecycleRules.length === 0) { return []; }

    const prioritizedRules = this.lifecycleRules.filter(r => r.rulePriority !== undefined && r.tagStatus !== TagStatus.ANY);
    const autoPrioritizedRules = this.lifecycleRules.filter(r => r.rulePriority === undefined && r.tagStatus !== TagStatus.ANY);
    const anyRules = this.lifecycleRules.filter(r => r.tagStatus === TagStatus.ANY);
    if (anyRules.length > 0 && anyRules[0].rulePriority !== undefined && autoPrioritizedRules.length > 0) {
      // Supporting this is too complex for very little value. We just prohibit it.
      throw new Error("Cannot combine prioritized TagStatus.Any rule with unprioritized rules. Remove rulePriority from the 'Any' rule.");
    }

    const prios = prioritizedRules.map(r => r.rulePriority!);
    let autoPrio = (prios.length > 0 ? Math.max(...prios) : 0) + 1;

    const ret = new Array<LifecycleRule>();
    for (const rule of prioritizedRules.concat(autoPrioritizedRules).concat(anyRules)) {
      ret.push({
        ...rule,
        rulePriority: rule.rulePriority ?? autoPrio++,
      });
    }

    // Do validation on the final array--might still be wrong because the user supplied all prios, but incorrectly.
    validateAnyRuleLast(ret);
    return ret;
  }

  /**
   * Set up key properties and return the Repository encryption property from the
   * user's configuration.
   */
  private parseEncryption(props: RepositoryProps): CfnRepository.EncryptionConfigurationProperty | undefined {

    // default based on whether encryptionKey is specified
    const encryptionType = props.encryption ?? (props.encryptionKey ? RepositoryEncryption.KMS : RepositoryEncryption.AES_256);

    // if encryption key is set, encryption must be set to KMS.
    if (encryptionType !== RepositoryEncryption.KMS && props.encryptionKey) {
      throw new Error(`encryptionKey is specified, so 'encryption' must be set to KMS (value: ${encryptionType.value})`);
    }

    if (encryptionType === RepositoryEncryption.AES_256) {
      return undefined;
    }

    if (encryptionType === RepositoryEncryption.KMS) {
      return {
        encryptionType: 'KMS',
        kmsKey: props.encryptionKey?.keyArn,
      };
    }

    throw new Error(`Unexpected 'encryptionType': ${encryptionType}`);
  }
}

function validateAnyRuleLast(rules: LifecycleRule[]) {
  const anyRules = rules.filter(r => r.tagStatus === TagStatus.ANY);
  if (anyRules.length === 1) {
    const maxPrio = Math.max(...rules.map(r => r.rulePriority!));
    if (anyRules[0].rulePriority !== maxPrio) {
      throw new Error(`TagStatus.Any rule must have highest priority, has ${anyRules[0].rulePriority} which is smaller than ${maxPrio}`);
    }
  }
}

/**
 * Render the lifecycle rule to JSON
 */
function renderLifecycleRule(rule: LifecycleRule) {
  return {
    rulePriority: rule.rulePriority,
    description: rule.description,
    selection: {
      tagStatus: rule.tagStatus || TagStatus.ANY,
      tagPrefixList: rule.tagPrefixList,
      countType: rule.maxImageAge !== undefined ? CountType.SINCE_IMAGE_PUSHED : CountType.IMAGE_COUNT_MORE_THAN,
      countNumber: rule.maxImageAge?.toDays() ?? rule.maxImageCount,
      countUnit: rule.maxImageAge !== undefined ? 'days' : undefined,
    },
    action: {
      type: 'expire',
    },
  };
}

/**
 * Select images based on counts
 */
const enum CountType {
  /**
   * Set a limit on the number of images in your repository
   */
  IMAGE_COUNT_MORE_THAN = 'imageCountMoreThan',

  /**
   * Set an age limit on the images in your repository
   */
  SINCE_IMAGE_PUSHED = 'sinceImagePushed',
}

/**
 * The tag mutability setting for your repository.
 */
export enum TagMutability {
  /**
   * allow image tags to be overwritten.
   */
  MUTABLE = 'MUTABLE',

  /**
   * all image tags within the repository will be immutable which will prevent them from being overwritten.
   */
  IMMUTABLE = 'IMMUTABLE',

}

/**
 * Indicates whether server-side encryption is enabled for the object, and whether that encryption is
 * from the AWS Key Management Service (AWS KMS) or from Amazon S3 managed encryption (SSE-S3).
 * @see https://docs.aws.amazon.com/AmazonS3/latest/dev/UsingMetadata.html#SysMetadata
 */
export class RepositoryEncryption {
  /**
   * 'AES256'
   */
  public static readonly AES_256 = new RepositoryEncryption('AES256');
  /**
   * 'KMS'
   */
  public static readonly KMS = new RepositoryEncryption('KMS');

  /**
   * @param value the string value of the encryption
   */
  protected constructor(public readonly value: string) { }
}<|MERGE_RESOLUTION|>--- conflicted
+++ resolved
@@ -1,14 +1,10 @@
 import { EOL } from 'os';
 import * as events from '@aws-cdk/aws-events';
 import * as iam from '@aws-cdk/aws-iam';
-<<<<<<< HEAD
+import * as kms from '@aws-cdk/aws-kms';
 import * as cxschema from '@aws-cdk/cloud-assembly-schema';
-import { ContextProvider, IResource, Lazy, RemovalPolicy, Resource, Stack, Token } from '@aws-cdk/core';
+import { ArnFormat, ContextProvider, IResource, Lazy, RemovalPolicy, Resource, Stack, Token } from '@aws-cdk/core';
 import * as cxapi from '@aws-cdk/cx-api';
-=======
-import * as kms from '@aws-cdk/aws-kms';
-import { ArnFormat, IResource, Lazy, RemovalPolicy, Resource, Stack, Token } from '@aws-cdk/core';
->>>>>>> 323281ed
 import { IConstruct, Construct } from 'constructs';
 import { CfnRepository } from './ecr.generated';
 import { LifecycleRule, TagStatus } from './lifecycle';
