{
  "name": "@aws-cdk/aws-sagemaker",
  "version": "0.0.0",
  "private": true,
  "description": "The CDK Construct Library for AWS::SageMaker",
  "main": "lib/index.js",
  "types": "lib/index.d.ts",
  "jsii": {
    "outdir": "dist",
    "targets": {
      "java": {
        "package": "software.amazon.awscdk.services.sagemaker",
        "maven": {
          "groupId": "software.amazon.awscdk",
          "artifactId": "sagemaker"
        }
      },
      "dotnet": {
        "namespace": "Amazon.CDK.AWS.Sagemaker",
        "packageId": "Amazon.CDK.AWS.Sagemaker",
        "iconUrl": "https://raw.githubusercontent.com/aws/aws-cdk/main/logo/default-256-dark.png"
      },
      "python": {
        "distName": "aws-cdk.aws-sagemaker",
        "module": "aws_cdk.aws_sagemaker",
        "classifiers": [
          "Framework :: AWS CDK",
          "Framework :: AWS CDK :: 2"
        ]
      }
    },
    "projectReferences": true,
    "metadata": {
      "jsii": {
        "rosetta": {
          "strict": true
        }
      }
    }
  },
  "repository": {
    "type": "git",
    "url": "https://github.com/aws/aws-cdk.git",
    "directory": "packages/@aws-cdk/aws-sagemaker"
  },
  "homepage": "https://github.com/aws/aws-cdk",
  "scripts": {
    "build": "cdk-build",
    "integ": "integ-runner",
    "lint": "cdk-lint",
    "package": "cdk-package",
    "pkglint": "pkglint -f",
    "test": "cdk-test",
    "watch": "cdk-watch",
    "awslint": "cdk-awslint",
    "cfn2ts": "cfn2ts",
    "build+test+package": "yarn build+test && yarn package",
    "build+test": "yarn build && yarn test",
    "compat": "cdk-compat",
    "gen": "cfn2ts",
    "rosetta:extract": "yarn --silent jsii-rosetta extract",
    "build+extract": "yarn build && yarn rosetta:extract",
    "build+test+extract": "yarn build+test && yarn rosetta:extract"
  },
  "cdk-build": {
    "cloudformation": "AWS::SageMaker",
    "env": {
      "AWSLINT_BASE_CONSTRUCT": true
    }
  },
  "keywords": [
    "aws",
    "cdk",
    "constructs",
    "aws-sagemaker"
  ],
  "author": {
    "name": "Amazon Web Services",
    "url": "https://aws.amazon.com",
    "organization": true
  },
  "license": "Apache-2.0",
  "devDependencies": {
    "@aws-cdk/assertions": "0.0.0",
    "@aws-cdk/cdk-build-tools": "0.0.0",
    "@aws-cdk/cfn2ts": "0.0.0",
    "@aws-cdk/integ-runner": "0.0.0",
    "@aws-cdk/pkglint": "0.0.0",
<<<<<<< HEAD
    "@types/jest": "^27.5.0",
    "jest": "^27.5.1"
=======
    "@types/jest": "^27.5.2"
>>>>>>> cfaf2ba6
  },
  "dependencies": {
    "@aws-cdk/assets": "0.0.0",
    "@aws-cdk/aws-applicationautoscaling": "0.0.0",
    "@aws-cdk/aws-cloudwatch": "0.0.0",
    "@aws-cdk/aws-ec2": "0.0.0",
    "@aws-cdk/aws-ecr": "0.0.0",
    "@aws-cdk/aws-ecr-assets": "0.0.0",
    "@aws-cdk/aws-iam": "0.0.0",
    "@aws-cdk/aws-kms": "0.0.0",
    "@aws-cdk/aws-s3": "0.0.0",
    "@aws-cdk/aws-s3-assets": "0.0.0",
    "@aws-cdk/core": "0.0.0",
    "constructs": "^10.0.0"
  },
  "peerDependencies": {
    "@aws-cdk/assets": "0.0.0",
    "@aws-cdk/aws-applicationautoscaling": "0.0.0",
    "@aws-cdk/aws-cloudwatch": "0.0.0",
    "@aws-cdk/aws-ec2": "0.0.0",
    "@aws-cdk/aws-ecr-assets": "0.0.0",
    "@aws-cdk/aws-iam": "0.0.0",
    "@aws-cdk/aws-kms": "0.0.0",
    "@aws-cdk/core": "0.0.0",
<<<<<<< HEAD
    "@aws-cdk/aws-ecr": "0.0.0",
    "@aws-cdk/aws-s3": "0.0.0",
    "@aws-cdk/aws-s3-assets": "0.0.0",
    "constructs": "^3.3.69"
=======
    "constructs": "^10.0.0"
>>>>>>> cfaf2ba6
  },
  "engines": {
    "node": ">= 14.15.0"
  },
  "stability": "experimental",
  "maturity": "experimental",
  "awscdkio": {
    "announce": false
  },
  "publishConfig": {
    "tag": "latest"
  }
}<|MERGE_RESOLUTION|>--- conflicted
+++ resolved
@@ -86,12 +86,8 @@
     "@aws-cdk/cfn2ts": "0.0.0",
     "@aws-cdk/integ-runner": "0.0.0",
     "@aws-cdk/pkglint": "0.0.0",
-<<<<<<< HEAD
-    "@types/jest": "^27.5.0",
+    "@types/jest": "^27.5.2",
     "jest": "^27.5.1"
-=======
-    "@types/jest": "^27.5.2"
->>>>>>> cfaf2ba6
   },
   "dependencies": {
     "@aws-cdk/assets": "0.0.0",
@@ -116,14 +112,10 @@
     "@aws-cdk/aws-iam": "0.0.0",
     "@aws-cdk/aws-kms": "0.0.0",
     "@aws-cdk/core": "0.0.0",
-<<<<<<< HEAD
     "@aws-cdk/aws-ecr": "0.0.0",
     "@aws-cdk/aws-s3": "0.0.0",
     "@aws-cdk/aws-s3-assets": "0.0.0",
-    "constructs": "^3.3.69"
-=======
     "constructs": "^10.0.0"
->>>>>>> cfaf2ba6
   },
   "engines": {
     "node": ">= 14.15.0"
