{
  "name": "@aws-cdk/aws-sagemaker",
  "version": "0.0.0",
  "description": "The CDK Construct Library for AWS::SageMaker",
  "main": "lib/index.js",
  "types": "lib/index.d.ts",
  "jsii": {
    "outdir": "dist",
    "targets": {
      "java": {
        "package": "software.amazon.awscdk.services.sagemaker",
        "maven": {
          "groupId": "software.amazon.awscdk",
          "artifactId": "sagemaker"
        }
      },
      "dotnet": {
        "namespace": "Amazon.CDK.AWS.Sagemaker",
        "packageId": "Amazon.CDK.AWS.Sagemaker",
        "iconUrl": "https://raw.githubusercontent.com/aws/aws-cdk/master/logo/default-256-dark.png"
      },
      "python": {
        "distName": "aws-cdk.aws-sagemaker",
        "module": "aws_cdk.aws_sagemaker",
        "classifiers": [
          "Framework :: AWS CDK",
          "Framework :: AWS CDK :: 1"
        ]
      }
    },
    "projectReferences": true,
    "metadata": {
      "jsii": {
        "rosetta": {
          "strict": true
        }
      }
    }
  },
  "repository": {
    "type": "git",
    "url": "https://github.com/aws/aws-cdk.git",
    "directory": "packages/@aws-cdk/aws-sagemaker"
  },
  "homepage": "https://github.com/aws/aws-cdk",
  "scripts": {
    "build": "cdk-build",
    "integ": "integ-runner",
    "lint": "cdk-lint",
    "package": "cdk-package",
    "pkglint": "pkglint -f",
    "test": "cdk-test",
    "watch": "cdk-watch",
    "awslint": "cdk-awslint",
    "cfn2ts": "cfn2ts",
    "build+test+package": "yarn build+test && yarn package",
    "build+test": "yarn build && yarn test",
    "compat": "cdk-compat",
    "gen": "cfn2ts",
    "rosetta:extract": "yarn --silent jsii-rosetta extract",
    "build+extract": "yarn build && yarn rosetta:extract",
    "build+test+extract": "yarn build+test && yarn rosetta:extract"
  },
  "cdk-build": {
    "cloudformation": "AWS::SageMaker",
    "env": {
      "AWSLINT_BASE_CONSTRUCT": true
    }
  },
  "keywords": [
    "aws",
    "cdk",
    "constructs",
    "aws-sagemaker"
  ],
  "author": {
    "name": "Amazon Web Services",
    "url": "https://aws.amazon.com",
    "organization": true
  },
  "license": "Apache-2.0",
  "devDependencies": {
<<<<<<< HEAD
    "@aws-cdk/assert": "0.0.0",
    "cdk-build-tools": "0.0.0",
    "cdk-integ-tools": "0.0.0",
    "cfn2ts": "0.0.0",
    "nodeunit": "^0.11.3",
    "pkglint": "0.0.0"
  },
  "dependencies": {
    "@aws-cdk/assets": "0.0.0",
    "@aws-cdk/aws-applicationautoscaling": "0.0.0",
    "@aws-cdk/aws-cloudwatch": "0.0.0",
    "@aws-cdk/aws-ec2": "0.0.0",
    "@aws-cdk/aws-ecr": "0.0.0",
    "@aws-cdk/aws-ecr-assets": "0.0.0",
    "@aws-cdk/aws-iam": "0.0.0",
    "@aws-cdk/aws-kms": "0.0.0",
    "@aws-cdk/aws-s3": "0.0.0",
    "@aws-cdk/aws-s3-assets": "0.0.0",
    "@aws-cdk/core": "0.0.0"
  },
  "peerDependencies": {
    "@aws-cdk/assets": "0.0.0",
    "@aws-cdk/aws-applicationautoscaling": "0.0.0",
    "@aws-cdk/aws-cloudwatch": "0.0.0",
    "@aws-cdk/aws-ec2": "0.0.0",
    "@aws-cdk/aws-ecr-assets": "0.0.0",
    "@aws-cdk/aws-iam": "0.0.0",
    "@aws-cdk/aws-kms": "0.0.0",
    "@aws-cdk/core": "0.0.0",
    "@aws-cdk/aws-ecr": "0.0.0",
    "@aws-cdk/aws-s3": "0.0.0",
    "@aws-cdk/aws-s3-assets": "0.0.0"
=======
    "@aws-cdk/assertions": "0.0.0",
    "@aws-cdk/cdk-build-tools": "0.0.0",
    "@aws-cdk/cfn2ts": "0.0.0",
    "@aws-cdk/pkglint": "0.0.0",
    "@types/jest": "^27.4.1"
  },
  "dependencies": {
    "@aws-cdk/core": "0.0.0",
    "constructs": "^3.3.69"
  },
  "peerDependencies": {
    "@aws-cdk/core": "0.0.0",
    "constructs": "^3.3.69"
>>>>>>> 82aec9db
  },
  "engines": {
    "node": ">= 10.13.0 <13 || >=13.7.0"
  },
  "stability": "experimental",
  "maturity": "cfn-only",
  "awscdkio": {
    "announce": false
  },
  "publishConfig": {
    "tag": "latest"
  }
}<|MERGE_RESOLUTION|>--- conflicted
+++ resolved
@@ -80,13 +80,12 @@
   },
   "license": "Apache-2.0",
   "devDependencies": {
-<<<<<<< HEAD
     "@aws-cdk/assert": "0.0.0",
-    "cdk-build-tools": "0.0.0",
-    "cdk-integ-tools": "0.0.0",
-    "cfn2ts": "0.0.0",
-    "nodeunit": "^0.11.3",
-    "pkglint": "0.0.0"
+    "@aws-cdk/cdk-build-tools": "0.0.0",
+    "@aws-cdk/cdk-integ-tools": "0.0.0",
+    "@aws-cdk/cfn2ts": "0.0.0",
+    "@aws-cdk/pkglint": "0.0.0",
+    "nodeunit": "^0.11.3"
   },
   "dependencies": {
     "@aws-cdk/assets": "0.0.0",
@@ -99,7 +98,8 @@
     "@aws-cdk/aws-kms": "0.0.0",
     "@aws-cdk/aws-s3": "0.0.0",
     "@aws-cdk/aws-s3-assets": "0.0.0",
-    "@aws-cdk/core": "0.0.0"
+    "@aws-cdk/core": "0.0.0",
+    "constructs": "^3.3.69"
   },
   "peerDependencies": {
     "@aws-cdk/assets": "0.0.0",
@@ -112,22 +112,8 @@
     "@aws-cdk/core": "0.0.0",
     "@aws-cdk/aws-ecr": "0.0.0",
     "@aws-cdk/aws-s3": "0.0.0",
-    "@aws-cdk/aws-s3-assets": "0.0.0"
-=======
-    "@aws-cdk/assertions": "0.0.0",
-    "@aws-cdk/cdk-build-tools": "0.0.0",
-    "@aws-cdk/cfn2ts": "0.0.0",
-    "@aws-cdk/pkglint": "0.0.0",
-    "@types/jest": "^27.4.1"
-  },
-  "dependencies": {
-    "@aws-cdk/core": "0.0.0",
+    "@aws-cdk/aws-s3-assets": "0.0.0",
     "constructs": "^3.3.69"
-  },
-  "peerDependencies": {
-    "@aws-cdk/core": "0.0.0",
-    "constructs": "^3.3.69"
->>>>>>> 82aec9db
   },
   "engines": {
     "node": ">= 10.13.0 <13 || >=13.7.0"
