# Amazon SageMaker Construct Library
<!--BEGIN STABILITY BANNER-->

---

![cfn-resources: Stable](https://img.shields.io/badge/cfn--resources-stable-success.svg?style=for-the-badge)

> All classes with the `Cfn` prefix in this module ([CFN Resources]) are always stable and safe to use.
>
> [CFN Resources]: https://docs.aws.amazon.com/cdk/latest/guide/constructs.html#constructs_lib

---

<!--END STABILITY BANNER-->

<<<<<<< HEAD
Amazon SageMaker provides every developer and data scientist with the ability to build, train, and
deploy machine learning models quickly. Amazon SageMaker is a fully-managed service that covers the
entire machine learning workflow to label and prepare your data, choose an algorithm, train the
model, tune and optimize it for deployment, make predictions, and take action. Your models get to
production faster with much less effort and lower cost.

## Installation

Install the module:

```console
$ npm i @aws-cdk/aws-sagemaker
```

Import it into your code:

```typescript
import * as sagemaker from '@aws-cdk/aws-sagemaker';
```

## Model

By creating a model, you tell Amazon SageMaker where it can find the model components. This includes
the S3 path where the model artifacts are stored and the Docker registry path for the image that
contains the inference code. The `ContainerDefinition` interface encapsulates both the specification
of model inference code as a `ContainerImage` and an optional set of artifacts as `ModelData`.

#### Container Images

Inference code can be stored in the Amazon EC2 Container Registry (Amazon ECR), which is specified
via `ContainerDefinition`'s `image` property which accepts a class that extends the `ContainerImage`
abstract base class.

##### `EcrImage`

Reference an image available within ECR:

```typescript
import * as ecr from '@aws-cdk/aws-ecr';
import * as sagemaker from '@aws-cdk/aws-sagemaker';

const repository = ecr.Repository.fromRepositoryName(this, 'Repository', 'repo');
const image = sagemaker.ContainerImage.fromEcrRepository(repository, 'tag');
```

##### `AssetImage`

Reference a local directory containing a Dockerfile:

```typescript
import * as sagemaker from '@aws-cdk/aws-sagemaker';
import * as path from 'path';

const image = sagemaker.ContainerImage.fromAsset(this, 'Image', {
  directory: path.join('path', 'to', 'Dockerfile', 'directory')
});
```

#### Model Artifacts

Models are often associated with model artifacts, which are specified via the `modelData` property
which accepts a class that extends the `ModelData` abstract base class. The default is to have no
model artifacts associated with a model.

##### `S3ModelData`

Reference an S3 bucket and object key as the artifacts for a model:

```typescript
import * as s3 from '@aws-cdk/aws-s3';
import * as sagemaker from '@aws-cdk/aws-sagemaker';

const bucket = new s3.Bucket(this, 'MyBucket');
const modelData = sagemaker.ModelData.fromBucket(bucket, 'path/to/artifact/file.tar.gz');
```

##### `AssetModelData`

Reference local model data:

```typescript
import * as sagemaker from '@aws-cdk/aws-sagemaker';
import * as path from 'path';

const modelData = sagemaker.ModelData.fromAsset(this, 'ModelData',
  path.join('path', 'to', 'artifact', 'file.tar.gz'));
```

### `Model`

The `Model` construct associates container images with their optional model data.

#### Single Container Model

In the event that a single container is sufficient for your inference use-case, you can define a
single-container model:

```typescript
import * as sagemaker from '@aws-cdk/aws-sagemaker';

const model = new sagemaker.Model(this, 'PrimaryContainerModel', {
  container: {
    image: image,
    modelData: modelData,
  }
});
```

#### Inference Pipeline Model

An inference pipeline is an Amazon SageMaker model that is composed of a linear sequence of two to
five containers that process requests for inferences on data. You use an inference pipeline to
define and deploy any combination of pretrained Amazon SageMaker built-in algorithms and your own
custom algorithms packaged in Docker containers. You can use an inference pipeline to combine
preprocessing, predictions, and post-processing data science tasks. Inference pipelines are fully
managed. To define an inference pipeline, you can provide additional containers for your model via
the `extraContainers` property:

```typescript
import * as sagemaker from '@aws-cdk/aws-sagemaker';

const model = new sagemaker.Model(this, 'InferencePipelineModel', {
  container: {
    image: image1, modelData: modelData1
  },
  extraContainers: [
    { image: image2, modelData: modelData2 },
    { image: image3, modelData: modelData3 }
  ],
});
```

## Model Hosting

Amazon SageMaker provides model hosting services for model deployment. Amazon SageMaker provides an
HTTPS endpoint where your machine learning model is available to provide inferences.

### Endpoint Configuration

In this configuration, you identify one or more models to deploy and the resources that you want
Amazon SageMaker to provision. You define one or more production variants, each of which identifies
a model. Each production variant also describes the resources that you want Amazon SageMaker to
provision. This includes the number and type of ML compute instances to deploy. If you are hosting
multiple models, you also assign a variant weight to specify how much traffic you want to allocate
to each model. For example, suppose that you want to host two models, A and B, and you assign
traffic weight 2 for model A and 1 for model B. Amazon SageMaker distributes two-thirds of the
traffic to Model A, and one-third to model B:

```typescript
import * as sagemaker from '@aws-cdk/aws-sagemaker';

const endpointConfig = new sagemaker.EndpointConfig(this, 'EndpointConfig', {
  productionVariant: {
    model: modelA,
    variantName: 'modelA',
    initialVariantWeight: 2.0,
  },
  extraProductionVariants: [{
    model: modelB,
    variantName: 'variantB',
    initialVariantWeight: 1.0,
  }]
});
```

### Endpoint

If you create an endpoint from an `EndpointConfig`, Amazon SageMaker launches the ML compute
instances and deploys the model or models as specified in the configuration. To get inferences from
the model, client applications send requests to the Amazon SageMaker Runtime HTTPS endpoint. For
more information about the API, see the
[InvokeEndpoint](https://docs.aws.amazon.com/sagemaker/latest/dg/API_runtime_InvokeEndpoint.html)
API. Defining an endpoint requires at minimum the associated endpoint configuration:

```typescript
import * as sagemaker from '@aws-cdk/aws-sagemaker';

const endpoint = new sagemaker.Endpoint(this, 'Endpoint', { endpointConfig });
```

### AutoScaling


The `autoScaleInstanceCount` method on the `IEndpointProductionVariant` interface can be used to
enable Application Auto Scaling for the production variant:

```typescript
import * as sagemaker from '@aws-cdk/aws-sagemaker';

const endpoint = new sagemaker.Endpoint(stack, 'Endpoint', { endpointConfig });
const productionVariant = endpoint.findProductionVariant('variantName');
const instanceCount = productionVariant.autoScaleInstanceCount({
  maxCapacity: 3
});
instanceCount.scaleOnInvocations('LimitRPS', {
  maxRequestsPerSecond: 30,
});
```

For load testing guidance on determining the maximum requests per second per instance, please see
this [documentation](https://docs.aws.amazon.com/sagemaker/latest/dg/endpoint-scaling-loadtest.html).

### Metrics

The `IEndpointProductionVariant` interface also provides a set of APIs for referencing CloudWatch
metrics associated with a production variant associated with an endpoint:

```typescript
import * as sagemaker from '@aws-cdk/aws-sagemaker';

const endpoint = new sagemaker.Endpoint(this, 'Endpoint', { endpointConfig });
const productionVariant = endpoint.findProductionVariant('variantName');
productionVariant.metricModelLatency().createAlarm(this, 'ModelLatencyAlarm', {
  threshold: 100000,
  evaluationPeriods: 3,
});
```
=======
This module is part of the [AWS Cloud Development Kit](https://github.com/aws/aws-cdk) project.

```ts nofixture
import * as sagemaker from '@aws-cdk/aws-sagemaker';
```

<!--BEGIN CFNONLY DISCLAIMER-->

There are no official hand-written ([L2](https://docs.aws.amazon.com/cdk/latest/guide/constructs.html#constructs_lib)) constructs for this service yet. Here are some suggestions on how to proceed:

- Search [Construct Hub for SageMaker construct libraries](https://constructs.dev/search?q=sagemaker)
- Use the automatically generated [L1](https://docs.aws.amazon.com/cdk/latest/guide/constructs.html#constructs_l1_using) constructs, in the same way you would use [the CloudFormation AWS::SageMaker resources](https://docs.aws.amazon.com/AWSCloudFormation/latest/UserGuide/AWS_SageMaker.html) directly.


(Read the [CDK Contributing Guide](https://github.com/aws/aws-cdk/blob/master/CONTRIBUTING.md) if you are interested in contributing to this construct library.)

<!--END CFNONLY DISCLAIMER-->
>>>>>>> 82aec9db
<|MERGE_RESOLUTION|>--- conflicted
+++ resolved
@@ -9,11 +9,18 @@
 >
 > [CFN Resources]: https://docs.aws.amazon.com/cdk/latest/guide/constructs.html#constructs_lib
 
+![cdk-constructs: Experimental](https://img.shields.io/badge/cdk--constructs-experimental-important.svg?style=for-the-badge)
+
+> The APIs of higher level constructs in this module are experimental and under active development.
+> They are subject to non-backward compatible changes or removal in any future version. These are
+> not subject to the [Semantic Versioning](https://semver.org/) model and breaking changes will be
+> announced in the release notes. This means that while you may use them, you may need to update
+> your source code when upgrading to a newer version of this package.
+
 ---
 
 <!--END STABILITY BANNER-->
 
-<<<<<<< HEAD
 Amazon SageMaker provides every developer and data scientist with the ability to build, train, and
 deploy machine learning models quickly. Amazon SageMaker is a fully-managed service that covers the
 entire machine learning workflow to label and prepare your data, choose an algorithm, train the
@@ -230,23 +237,4 @@
   threshold: 100000,
   evaluationPeriods: 3,
 });
-```
-=======
-This module is part of the [AWS Cloud Development Kit](https://github.com/aws/aws-cdk) project.
-
-```ts nofixture
-import * as sagemaker from '@aws-cdk/aws-sagemaker';
-```
-
-<!--BEGIN CFNONLY DISCLAIMER-->
-
-There are no official hand-written ([L2](https://docs.aws.amazon.com/cdk/latest/guide/constructs.html#constructs_lib)) constructs for this service yet. Here are some suggestions on how to proceed:
-
-- Search [Construct Hub for SageMaker construct libraries](https://constructs.dev/search?q=sagemaker)
-- Use the automatically generated [L1](https://docs.aws.amazon.com/cdk/latest/guide/constructs.html#constructs_l1_using) constructs, in the same way you would use [the CloudFormation AWS::SageMaker resources](https://docs.aws.amazon.com/AWSCloudFormation/latest/UserGuide/AWS_SageMaker.html) directly.
-
-
-(Read the [CDK Contributing Guide](https://github.com/aws/aws-cdk/blob/master/CONTRIBUTING.md) if you are interested in contributing to this construct library.)
-
-<!--END CFNONLY DISCLAIMER-->
->>>>>>> 82aec9db
+```