--- conflicted
+++ resolved
@@ -78,15 +78,8 @@
   },
   "license": "Apache-2.0",
   "devDependencies": {
-<<<<<<< HEAD
-    "@aws-cdk/assert": "^1.4.0",
-    "@aws-cdk/aws-codecommit": "^1.4.0",
-    "aws-sdk": "^2.513.0",
-    "aws-sdk-mock": "^4.5.0",
-=======
     "@aws-cdk/assert": "^1.5.0",
     "@aws-cdk/aws-codecommit": "^1.5.0",
->>>>>>> 05c9985c
     "cdk-build-tools": "file:../../../tools/cdk-build-tools",
     "cdk-integ-tools": "file:../../../tools/cdk-integ-tools",
     "jest": "^24.8.0",
@@ -106,7 +99,9 @@
     "@aws-cdk/aws-sqs": "^1.5.0",
     "@aws-cdk/aws-stepfunctions": "^1.5.0",
     "@aws-cdk/core": "^1.5.0",
-    "@aws-cdk/custom-resources": "^1.5.0"
+    "@aws-cdk/custom-resources": "^1.5.0",
+    "aws-sdk": "^2.517.0",
+    "aws-sdk-mock": "^4.5.0"
   },
   "homepage": "https://github.com/aws/aws-cdk",
   "peerDependencies": {
