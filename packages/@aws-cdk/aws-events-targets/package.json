{
  "name": "@aws-cdk/aws-events-targets",
  "version": "0.0.0",
  "description": "Event targets for Amazon EventBridge",
  "main": "lib/index.js",
  "types": "lib/index.d.ts",
  "jsii": {
    "outdir": "dist",
    "targets": {
      "java": {
        "package": "software.amazon.awscdk.services.events.targets",
        "maven": {
          "groupId": "software.amazon.awscdk",
          "artifactId": "events-targets"
        }
      },
      "dotnet": {
        "namespace": "Amazon.CDK.AWS.Events.Targets",
        "packageId": "Amazon.CDK.AWS.Events.Targets",
        "signAssembly": true,
        "assemblyOriginatorKeyFile": "../../key.snk",
        "iconUrl": "https://raw.githubusercontent.com/aws/aws-cdk/master/logo/default-256-dark.png"
      },
      "python": {
        "distName": "aws-cdk.aws-events-targets",
        "module": "aws_cdk.aws_events_targets",
        "classifiers": [
          "Framework :: AWS CDK",
          "Framework :: AWS CDK :: 1"
        ]
      }
    },
    "projectReferences": true
  },
  "repository": {
    "type": "git",
    "url": "https://github.com/aws/aws-cdk.git",
    "directory": "packages/@aws-cdk/aws-events-targets"
  },
  "scripts": {
    "build": "cdk-build",
    "watch": "cdk-watch",
    "lint": "cdk-lint",
    "test": "cdk-test",
    "integ": "cdk-integ",
    "pkglint": "pkglint -f",
    "package": "cdk-package",
    "awslint": "cdk-awslint",
    "build+test+package": "npm run build+test && npm run package",
    "build+test": "npm run build && npm test",
    "compat": "cdk-compat",
    "gen": "node ./build-tools/gen.js"
  },
  "cdk-build": {
    "jest": true,
    "env": {
      "AWSLINT_BASE_CONSTRUCT": true
    }
  },
  "keywords": [
    "aws",
    "cdk",
    "constructs",
    "cloudwatch",
    "events",
    "eventbridge"
  ],
  "author": {
    "name": "Amazon Web Services",
    "url": "https://aws.amazon.com",
    "organization": true
  },
  "license": "Apache-2.0",
  "devDependencies": {
    "@aws-cdk/assert": "0.0.0",
    "@aws-cdk/aws-codecommit": "0.0.0",
    "@aws-cdk/aws-s3": "0.0.0",
    "aws-sdk": "^2.785.0",
    "aws-sdk-mock": "^5.1.0",
    "cdk-build-tools": "0.0.0",
    "cdk-integ-tools": "0.0.0",
    "jest": "^26.6.3",
    "pkglint": "0.0.0"
  },
  "dependencies": {
    "@aws-cdk/aws-batch": "0.0.0",
    "@aws-cdk/aws-codebuild": "0.0.0",
    "@aws-cdk/aws-codepipeline": "0.0.0",
    "@aws-cdk/aws-ec2": "0.0.0",
    "@aws-cdk/aws-ecs": "0.0.0",
    "@aws-cdk/aws-events": "0.0.0",
    "@aws-cdk/aws-iam": "0.0.0",
    "@aws-cdk/aws-kinesis": "0.0.0",
    "@aws-cdk/aws-kinesisfirehose": "0.0.0",
    "@aws-cdk/aws-lambda": "0.0.0",
    "@aws-cdk/aws-logs": "0.0.0",
    "@aws-cdk/aws-sns": "0.0.0",
    "@aws-cdk/aws-sqs": "0.0.0",
    "@aws-cdk/aws-sns-subscriptions": "0.0.0",
    "@aws-cdk/aws-stepfunctions": "0.0.0",
    "@aws-cdk/core": "0.0.0",
<<<<<<< HEAD
    "@aws-cdk/custom-resources": "0.0.0",
    "constructs": "^3.0.4"
=======
    "constructs": "^3.2.0"
>>>>>>> 89a50552
  },
  "homepage": "https://github.com/aws/aws-cdk",
  "peerDependencies": {
    "@aws-cdk/aws-batch": "0.0.0",
    "@aws-cdk/aws-codebuild": "0.0.0",
    "@aws-cdk/aws-codepipeline": "0.0.0",
    "@aws-cdk/aws-ec2": "0.0.0",
    "@aws-cdk/aws-ecs": "0.0.0",
    "@aws-cdk/aws-events": "0.0.0",
    "@aws-cdk/aws-iam": "0.0.0",
    "@aws-cdk/aws-kinesis": "0.0.0",
    "@aws-cdk/aws-kinesisfirehose": "0.0.0",
    "@aws-cdk/aws-lambda": "0.0.0",
    "@aws-cdk/aws-logs": "0.0.0",
    "@aws-cdk/aws-sns": "0.0.0",
    "@aws-cdk/aws-sqs": "0.0.0",
    "@aws-cdk/aws-sns-subscriptions": "0.0.0",
    "@aws-cdk/aws-stepfunctions": "0.0.0",
    "@aws-cdk/core": "0.0.0",
<<<<<<< HEAD
    "@aws-cdk/custom-resources": "0.0.0",
    "constructs": "^3.0.4"
=======
    "constructs": "^3.2.0"
>>>>>>> 89a50552
  },
  "engines": {
    "node": ">= 10.13.0 <13 || >=13.7.0"
  },
  "stability": "stable",
  "awslint": {
    "exclude": [
      "docs-public-apis:@aws-cdk/aws-events-targets.EcsTask.securityGroup",
      "docs-public-apis:@aws-cdk/aws-events-targets.SfnStateMachine.machine",
      "docs-public-apis:@aws-cdk/aws-events-targets.SnsTopic.topic",
      "docs-public-apis:@aws-cdk/aws-events-targets.SqsQueue.queue",
      "docs-public-apis:@aws-cdk/aws-events-targets.ContainerOverride",
      "props-default-doc:@aws-cdk/aws-events-targets.ContainerOverride.environment",
      "props-default-doc:@aws-cdk/aws-events-targets.EcsTaskProps.containerOverrides"
    ]
  },
  "awscdkio": {
    "announce": false
  },
  "maturity": "stable"
}<|MERGE_RESOLUTION|>--- conflicted
+++ resolved
@@ -99,12 +99,8 @@
     "@aws-cdk/aws-sns-subscriptions": "0.0.0",
     "@aws-cdk/aws-stepfunctions": "0.0.0",
     "@aws-cdk/core": "0.0.0",
-<<<<<<< HEAD
     "@aws-cdk/custom-resources": "0.0.0",
-    "constructs": "^3.0.4"
-=======
     "constructs": "^3.2.0"
->>>>>>> 89a50552
   },
   "homepage": "https://github.com/aws/aws-cdk",
   "peerDependencies": {
@@ -124,12 +120,8 @@
     "@aws-cdk/aws-sns-subscriptions": "0.0.0",
     "@aws-cdk/aws-stepfunctions": "0.0.0",
     "@aws-cdk/core": "0.0.0",
-<<<<<<< HEAD
     "@aws-cdk/custom-resources": "0.0.0",
-    "constructs": "^3.0.4"
-=======
     "constructs": "^3.2.0"
->>>>>>> 89a50552
   },
   "engines": {
     "node": ">= 10.13.0 <13 || >=13.7.0"
