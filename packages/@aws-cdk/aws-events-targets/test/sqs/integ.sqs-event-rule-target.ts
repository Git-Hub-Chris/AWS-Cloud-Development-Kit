import events = require('@aws-cdk/aws-events');
import sqs = require('@aws-cdk/aws-sqs');
import cdk = require('@aws-cdk/cdk');
import targets = require('../../lib');

// ---------------------------------
// Define a rule that triggers an SNS topic every 1min.
// Connect the topic with a queue. This means that the queue should have
// a message sent to it every minute.

const app = new cdk.App();

const stack = new cdk.Stack(app, 'aws-cdk-sqs-event-target');

const event = new events.Rule(stack, 'MyRule', {
<<<<<<< HEAD
  schedule: events.Schedule.rate(1, events.TimeUnit.MINUTE),
=======
  schedule: events.Schedule.rate(cdk.Duration.minutes(1)),
>>>>>>> ad722713
});

const queue = new sqs.Queue(stack, 'MyQueue');
event.addTarget(new targets.SqsQueue(queue));

app.synth();<|MERGE_RESOLUTION|>--- conflicted
+++ resolved
@@ -13,11 +13,7 @@
 const stack = new cdk.Stack(app, 'aws-cdk-sqs-event-target');
 
 const event = new events.Rule(stack, 'MyRule', {
-<<<<<<< HEAD
-  schedule: events.Schedule.rate(1, events.TimeUnit.MINUTE),
-=======
   schedule: events.Schedule.rate(cdk.Duration.minutes(1)),
->>>>>>> ad722713
 });
 
 const queue = new sqs.Queue(stack, 'MyQueue');
