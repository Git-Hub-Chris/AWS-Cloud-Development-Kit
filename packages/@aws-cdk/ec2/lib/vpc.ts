import { AvailabilityZoneProvider, Construct, Tag, Token } from '@aws-cdk/core';
<<<<<<< HEAD
import { ec2 } from '@aws-cdk/resources';
import { Obj } from '@aws-cdk/util';
import { NetworkBuilder } from './network-util';
=======
import { cloudformation } from './ec2.generated';
import { NetworkUtils } from './network-util';
>>>>>>> 9d58d7a9
import { VpcNetworkId, VpcNetworkRef, VpcSubnetId, VpcSubnetRef } from './vpc-ref';
/**
 * VpcNetworkProps allows you to specify configuration options for a VPC
 */
export interface VpcNetworkProps {

    /**
     * The CIDR range to use for the VPC (e.g. '10.0.0.0/16'). Should be a minimum of /28 and maximum size of /16.
     * The range will be split evenly into two subnets per Availability Zone (one public, one private).
     */
    cidr?: string;

    /**
     * Indicates whether the instances launched in the VPC get public DNS hostnames.
     * If this attribute is true, instances in the VPC get public DNS hostnames,
     * but only if the enableDnsSupport attribute is also set to true.
     */
    enableDnsHostnames?: boolean;

    /**
     * Indicates whether the DNS resolution is supported for the VPC. If this attribute
     * is false, the Amazon-provided DNS server in the VPC that resolves public DNS hostnames
     * to IP addresses is not enabled. If this attribute is true, queries to the Amazon
     * provided DNS server at the 169.254.169.253 IP address, or the reserved IP address
     * at the base of the VPC IPv4 network range plus two will succeed.
     */
    enableDnsSupport?: boolean;

    /**
     * The default tenancy of instances launched into the VPC.
     * By default, instances will be launched with default (shared) tenancy.
     * By setting this to dedicated tenancy, instances will be launched on hardware dedicated
     * to a single AWS customer, unless specifically specified at instance launch time.
     * Please note, not all instance types are usable with Dedicated tenancy.
     */
    defaultInstanceTenancy?: DefaultInstanceTenancy;

    /**
     * The AWS resource tags to associate with the VPC.
     */
    tags?: Tag[];

    /**
     * Define the maximum number of AZs to use in this region
     *
     * If the region has more AZs than you want to use (for example, because of EIP limits),
     * pick a lower number here. The AZs will be sorted and picked from the start of the list.
     *
     * @default All AZs in the region
     */
    maxAZs?: number;

    /**
     * Configure the subnets to build for each AZ
     *
     * The subnets are constructed in the context of the VPC so you only need
     * specify the configuration. The VPC details (VPC ID, specific CIDR,
     * specific AZ will be calculated during creation)
     *
     * For example if you want three private subnets and three public subnets
     * across 3 AZs then maxAZs = 3 and provide the following:
     * subnets: [
     * {
     *   cidrMask: 24,
     *   name: ingress,
     *   subnetType: SubnetType.Public,
     *   natGateway: true,
     * },
     * {
     *   cidrMask: 24,
     *   name: application,
     *   subnetType: SubnetType.Private,
     * }
     * ]
     * @default the VPC CIDR will be evenly divided between 1 public and 1
     * private subnet per AZ
     */
    subnetConfigurations?: SubnetConfiguration[];
}

/**
 * The default tenancy of instances launched into the VPC.
 */
export enum DefaultInstanceTenancy {
    /**
     * Instances can be launched with any tenancy.
     */
    Default = 'default',

    /**
     * Any instance launched into the VPC automatically has dedicated tenancy, unless you launch it with the default tenancy.
     */
    Dedicated = 'dedicated'
}

/**
 * The type of Subnet
 */
export enum SubnetType {

    /**
     * Internal Subnets do not route Outbound traffic
     *
     * This can be good for subnets with RDS or
     * Elasticache endpoints
     */
    Internal = 1,

    /**
     * Public subnets route outbound traffic via an Internet Gateway
     *
     * If this is set and OutboundTrafficMode.None is configure an error
     * will be thrown.
     */
    Public = 2,

    /**
     * Private subnets route outbound traffic via a NAT Gateway
     *
     * Outbound traffic will be routed via a NAT Gateways preference being in
     * the same AZ, but if not available will use another AZ. This is common for
     * experimental cost conscious accounts or accounts where HA outbound
     * traffic is not needed.
     */
    Private = 3
}

/**
 * Specify configuration parameters for a VPC to be built
 */
export interface SubnetConfiguration {
    // the cidr mask value from 16-28
    cidrMask?: number;
    // Public (IGW), Private (Nat GW), Internal (no outbound)
    subnetType: SubnetType;
    // name that will be used to generate an AZ specific name e.g. name-2a
    name: string;
    // if true will place a NAT Gateway in this subnet, subnetType must be Public
    natGateway?: boolean;
    // defaults to true in Subnet.Public, false in Subnet.Private or Subnet.Internal
    mapPublicIpOnLaunch?: boolean;
    // number of AZs to build this subnet in
    numAZs?: number;
}

interface SubnetConfigurationFinalized {
    // the cidr mask value from 16-28
    cidrMask: number;
    // Public (IGW), Private (Nat GW), Internal (no outbound)
    subnetType: SubnetType;
    // name that will be used to generate an AZ specific name e.g. name-2a
    name: string;
    // if true will place a NAT Gateway in this subnet, subnetType must be Public
    natGateway: boolean;
    // defaults to true in Subnet.Public, false in Subnet.Private or Subnet.Internal
    mapPublicIpOnLaunch: boolean;
    // availabity zones to buid this subnet in
    availabilityZones: string[];
}

/**
 * VpcNetwork deploys an AWS VPC, with public and private subnets per Availability Zone.
 * For example:
 *
 * import { VpcNetwork } from '@aws-cdk/ec2'
 *
 * const vpc = new VpcNetwork(this, {
 *     cidr: "10.0.0.0/16"
 * })
 *
 * // Iterate the public subnets
 * for (let subnet of vpc.publicSubnets) {
 *
 * }
 *
 * // Iterate the private subnets
 * for (let subnet of vpc.privateSubnets) {
 *
 * }
 */
export class VpcNetwork extends VpcNetworkRef {

    /**
     * The default CIDR range used when creating VPCs.
     * This can be overridden using VpcNetworkProps when creating a VPCNetwork resource.
     * e.g. new VpcResource(this, { cidr: '192.168.0.0./16' })
     */
    public static readonly DEFAULT_CIDR_RANGE = '10.0.0.0/16';

    /**
     * The deafult subnet configuration
     *
     * 1 Public and 1 Private subnet per AZ evenly split
     */
    public static readonly DEFAULT_SUBNETS: SubnetConfiguration[] = [
        {
            subnetType: SubnetType.Public,
            name: 'Public',
            natGateway: true
        },
        {
            subnetType: SubnetType.Private,
            name: 'Private',
            natGateway: false
        }
    ];

    /**
     * Identifier for this VPC
     */
    public readonly vpcId: VpcNetworkId;

    /**
     * List of public subnets in this VPC
     */
    public readonly publicSubnets: VpcSubnetRef[] = [];

    /**
     * List of private subnets in this VPC
     */
    public readonly privateSubnets: VpcSubnetRef[] = [];

    /**
     * List of internal subnets in this VPC
     */
    public readonly internalSubnets: VpcSubnetRef[] = [];

    /**
     * The VPC resource
     */
    private resource: cloudformation.VPCResource;

    /**
     * The NetworkBuilder
     */
    private networkBuilder: NetworkBuilder;

    /**
     * Mapping of NatGateway by AZ
     */
    private natGatewayByAZ: Obj<Token> = {};

    /**
     * Subnet configurations for this VPC
     */
    private subnetConfigurations: SubnetConfiguration[] = [];

    /**
     * Maximum AZs to Uses for this VPC
     *
     * @default All
     */
    private availabilityZones: string[];

    /**
     * VpcNetwork creates a VPC that spans a whole region.
     * It will automatically divide the provided VPC CIDR range, and create public and private subnets per Availability Zone.
     * Network routing for the public subnets will be configured to allow outbound access directly via an Internet Gateway.
     * Network routing for the private subnets will be configured to allow outbound access via a set of resilient NAT Gateways (one per AZ).
     */
    constructor(parent: Construct, name: string, props: VpcNetworkProps = {}) {
        super(parent, name);

        // Can't have enabledDnsHostnames without enableDnsSupport
        if (props.enableDnsHostnames && !props.enableDnsSupport) {
            throw new Error('To use DNS Hostnames, DNS Support must be enabled, however, it was explicitly disabled.');
        }

        const cidrBlock = props.cidr || VpcNetwork.DEFAULT_CIDR_RANGE;
        this.networkBuilder = new NetworkBuilder(cidrBlock);

        const enableDnsHostnames = props.enableDnsHostnames == null ? true : props.enableDnsHostnames;
        const enableDnsSupport = props.enableDnsSupport == null ? true : props.enableDnsSupport;
        const instanceTenancy = props.defaultInstanceTenancy || 'default';
        const tags = props.tags || [];

        // Define a VPC using the provided CIDR range
        this.resource = new cloudformation.VPCResource(this, 'Resource', {
            cidrBlock,
            enableDnsHostnames,
            enableDnsSupport,
            instanceTenancy,
            tags
        });

        this.availabilityZones = new AvailabilityZoneProvider(this).availabilityZones;
        this.availabilityZones.sort();
        if (props.maxAZs != null) {
           this.availabilityZones = this.availabilityZones.slice(0, props.maxAZs);
        }

        this.vpcId = this.resource.ref;
        this.dependencyElements.push(this.resource);

        if (props.subnetConfigurations != null) {
            this.subnetConfigurations = props.subnetConfigurations;
            this.createSubnets();
        } else {
            this.subnetConfigurations = VpcNetwork.DEFAULT_SUBNETS;
            this.createDefaultSubnetResources();
        }

        const allowOutbound = this.subnetConfigurations.filter(
            (subnet) => (subnet.subnetType !== SubnetType.Internal)).length > 0;

        // Create an Internet Gateway and attach it (if the outbound traffic mode != None)
        if (allowOutbound) {
            const igw = new cloudformation.InternetGatewayResource(this, 'IGW');
            const att = new cloudformation.VPCGatewayAttachmentResource(this, 'VPCGW', {
                internetGatewayId: igw.ref,
                vpcId: this.resource.ref
            });
            (this.publicSubnets as VpcPublicSubnet[]).forEach(publicSubnet => {
                publicSubnet.addDefaultIGWRouteEntry(igw.ref);
            });

            this.dependencyElements.push(igw, att);
        }
    }

    /**
     * @returns {Token} The IPv4 CidrBlock as returned by the VPC
     */
    public get cidr(): Token {
        return this.resource.getAtt("CidrBlock");
    }

    /**
     * createSubnets takes a VPC, and creates a public and private subnet
     * in each Availability Zone.
     */
    private createSubnets() {
        const remainingSpaceSubnets: SubnetConfigurationFinalized[] = [];

        // Calculate number of public/private subnets based on number of AZs

        for (const subnet of this.subnetConfigurations) {
            let azs = this.availabilityZones;

            if (subnet.numAZs != null) {
                if (subnet.numAZs > azs.length) {
                    throw new Error(`${subnet.name} requires ${subnet.numAZs} AZs but max is ${azs.length}`);
                }
                azs = this.availabilityZones.slice(subnet.numAZs);
            }

            subnet.mapPublicIpOnLaunch = subnet.mapPublicIpOnLaunch ||
                (subnet.subnetType === SubnetType.Public);

            const subnetFinal: SubnetConfigurationFinalized = {
                cidrMask: subnet.cidrMask || 0,
                availabilityZones: azs,
                subnetType: subnet.subnetType,
                name:  subnet.name,
                natGateway: subnet.natGateway || false,
                mapPublicIpOnLaunch: subnet.mapPublicIpOnLaunch
            };

            if (subnetFinal.cidrMask === 0) {
                remainingSpaceSubnets.push(subnetFinal);
                continue;
            }
            this.createSubnetResources(subnetFinal);
        }

        const totalRemaining = remainingSpaceSubnets.reduce( (total: number, subnet) => {
            return total += subnet.availabilityZones.length;
        }, 0);

        const cidrMaskForRemaing = this.networkBuilder.maskForRemainingSubnets(totalRemaining);

        for (const subnetFinal of remainingSpaceSubnets) {
            subnetFinal.cidrMask = cidrMaskForRemaing;
            this.createSubnetResources(subnetFinal);
        }

        (this.privateSubnets as VpcPrivateSubnet[]).forEach((privateSubnet, i) => {
            let ngwId = this.natGatewayByAZ[privateSubnet.availabilityZone];
            if (ngwId === undefined) {
                const ngwArray = Array.from(Object.values(this.natGatewayByAZ));
                // round robin the available NatGW since one is not in your AZ
                ngwId = ngwArray[i % ngwArray.length];
            }
            privateSubnet.addDefaultNatRouteEntry(ngwId);
        });
    }

    private createSubnetResources(subnetConfig: SubnetConfigurationFinalized) {
        subnetConfig.availabilityZones.forEach((zone, index) => {
            const cidr: string = this.networkBuilder.addSubnet(subnetConfig.cidrMask);
            const name: string = `${subnetConfig.name}Subnet${index + 1}`;
            switch (subnetConfig.subnetType) {
                case SubnetType.Public:
                    const publicSubnet = new VpcPublicSubnet(this, name, {
                        mapPublicIpOnLaunch: subnetConfig.mapPublicIpOnLaunch || true,
                        vpcId: this.vpcId,
                        availabilityZone: zone,
                        cidrBlock: cidr
                    });
                    if (subnetConfig.natGateway) {
                        this.natGatewayByAZ[zone] = publicSubnet.addNatGateway();
                    }
                    this.publicSubnets.push(publicSubnet);
                    break;
                case SubnetType.Private:
                    const privateSubnet = new VpcPrivateSubnet(this, name, {
                        mapPublicIpOnLaunch: subnetConfig.mapPublicIpOnLaunch || false,
                        vpcId: this.vpcId,
                        availabilityZone: zone,
                        cidrBlock: cidr
                    });
                    this.privateSubnets.push(privateSubnet);
                    break;
                case SubnetType.Internal:
                    const internalSubnet = new VpcPrivateSubnet(this, name, {
                        mapPublicIpOnLaunch: subnetConfig.mapPublicIpOnLaunch || false,
                        vpcId: this.vpcId,
                        availabilityZone: zone,
                        cidrBlock: cidr
                    });
                    this.internalSubnets.push(internalSubnet);
                    break;
            }
        });
    }

    private createDefaultSubnetResources() {
        const azNetwork: number = this.networkBuilder.maskForRemainingSubnets(
            this.availabilityZones.length
        );
        this.availabilityZones.forEach((zone, index) => {
            const builder = new NetworkBuilder(this.networkBuilder.addSubnet(azNetwork));
            const cidr = builder.maskForRemainingSubnets(this.subnetConfigurations.length);
            const publicSubnet = new VpcPublicSubnet(this, `PublicSubnet${index + 1}`, {
                mapPublicIpOnLaunch: true,
                vpcId: this.vpcId,
                availabilityZone: zone,
                cidrBlock: builder.addSubnet(cidr),
            });
            this.natGatewayByAZ[zone] = publicSubnet.addNatGateway();
            this.publicSubnets.push(publicSubnet);
            const privateSubnet = new VpcPrivateSubnet(this, `PrivateSubnet${index + 1}`, {
                mapPublicIpOnLaunch: false,
                vpcId: this.vpcId,
                availabilityZone: zone,
                cidrBlock: builder.addSubnet(cidr),
            });
            this.privateSubnets.push(privateSubnet);
            this.dependencyElements.push(publicSubnet, privateSubnet);
        });

    }

}

/**
 * Specify configuration parameters for a VPC subnet
 */
export interface VpcSubnetProps {
    availabilityZone: string;
    vpcId: Token;
    cidrBlock: string;
    mapPublicIpOnLaunch?: boolean;
}

/**
 * Represents a new VPC subnet resource
 */
export class VpcSubnet extends VpcSubnetRef {
    /**
     * The Availability Zone the subnet is located in
     */
    public readonly availabilityZone: string;

    /**
     * The subnetId for this particular subnet
     */
    public readonly subnetId: VpcSubnetId;

    /**
     * The routeTableId attached to this subnet.
     */
    private readonly routeTableId: Token;

    constructor(parent: Construct, name: string, props: VpcSubnetProps) {
        super(parent, name);
        this.availabilityZone = props.availabilityZone;
        const subnet = new cloudformation.SubnetResource(this, 'Subnet', {
            vpcId: props.vpcId,
            cidrBlock: props.cidrBlock,
            availabilityZone: props.availabilityZone,
            mapPublicIpOnLaunch: props.mapPublicIpOnLaunch,
        });
        this.subnetId = subnet.ref;
        const table = new cloudformation.RouteTableResource(this, 'RouteTable', {
            vpcId: props.vpcId,
        });
        this.routeTableId = table.ref;

        // Associate the public route table for this subnet, to this subnet
        const routeAssoc = new cloudformation.SubnetRouteTableAssociationResource(this, 'RouteTableAssociatioin', {
            subnetId: this.subnetId,
            routeTableId: table.ref
        });

        this.dependencyElements.push(subnet, table, routeAssoc);
    }

    protected addDefaultRouteToNAT(natGatewayId: Token) {
        new cloudformation.RouteResource(this, `DefaultRoute`, {
            routeTableId: this.routeTableId,
            destinationCidrBlock: '0.0.0.0/0',
            natGatewayId
        });
    }

    protected addDefaultRouteToIGW(gatewayId: Token) {
        new cloudformation.RouteResource(this, `DefaultRoute`, {
            routeTableId: this.routeTableId,
            destinationCidrBlock: '0.0.0.0/0',
            gatewayId
        });
    }
}

/**
 * Represents a public VPC subnet resource
 */
export class VpcPublicSubnet extends VpcSubnet {
    constructor(parent: Construct, name: string, props: VpcSubnetProps) {
        super(parent, name, props);
    }

    /**
     * Create a default route that points to a passed IGW
     */
    public addDefaultIGWRouteEntry(gatewayId: Token) {
        this.addDefaultRouteToIGW(gatewayId);
    }

    /**
     * Creates a new managed NAT gateway attached to this public subnet.
     * Also adds the EIP for the managed NAT.
     * Returns the NAT Gateway ref
     */
    public addNatGateway() {
        // Create a NAT Gateway in this public subnet
        const ngw = new cloudformation.NatGatewayResource(this, `NATGateway`, {
            subnetId: this.subnetId,
            allocationId: new cloudformation.EIPResource(this, `EIP`, {
                domain: 'vpc'
            }).eipAllocationId
        });
        return ngw.ref;
    }
}

/**
 * Represents a private VPC subnet resource
 */
export class VpcPrivateSubnet extends VpcSubnet {
    constructor(parent: Construct, name: string, props: VpcSubnetProps) {
        super(parent, name, props);
    }

    /**
     * Adds an entry to this subnets route table that points to the passed NATGatwayId
     */
    public addDefaultNatRouteEntry(natGatewayId: Token) {
        this.addDefaultRouteToNAT(natGatewayId);
    }
}<|MERGE_RESOLUTION|>--- conflicted
+++ resolved
@@ -1,12 +1,6 @@
 import { AvailabilityZoneProvider, Construct, Tag, Token } from '@aws-cdk/core';
-<<<<<<< HEAD
-import { ec2 } from '@aws-cdk/resources';
-import { Obj } from '@aws-cdk/util';
-import { NetworkBuilder } from './network-util';
-=======
 import { cloudformation } from './ec2.generated';
 import { NetworkUtils } from './network-util';
->>>>>>> 9d58d7a9
 import { VpcNetworkId, VpcNetworkRef, VpcSubnetId, VpcSubnetRef } from './vpc-ref';
 /**
  * VpcNetworkProps allows you to specify configuration options for a VPC
