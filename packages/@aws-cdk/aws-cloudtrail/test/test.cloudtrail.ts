<<<<<<< HEAD
import { expect, haveResource, not } from '@aws-cdk/assert';
import { RetentionDays } from '@aws-cdk/aws-logs';
=======
import { expect, haveResource, not, SynthUtils } from '@aws-cdk/assert';
>>>>>>> 66dd2282
import { Stack } from '@aws-cdk/cdk';
import { Test } from 'nodeunit';
import { CloudTrail, ReadWriteType } from '../lib';

const ExpectedBucketPolicyProperties = {
  PolicyDocument: {
    Statement: [
      {
        Action: "s3:GetBucketAcl",
        Effect: "Allow",
        Principal: {
          Service: {
            "Fn::Join": ["", ["cloudtrail.", { Ref: "AWS::URLSuffix" }]]
          }
        },
        Resource: {
          "Fn::GetAtt": [
            "MyAmazingCloudTrailS3A580FE27",
            "Arn"
          ]
        }
      },
      {
        Action: "s3:PutObject",
        Condition: {
          StringEquals: {
            "s3:x-amz-acl": "bucket-owner-full-control"
          }
        },
        Effect: "Allow",
        Principal: {
          Service: {
            "Fn::Join": ["", ["cloudtrail.", { Ref: "AWS::URLSuffix" }]]
          }
        },
        Resource: {
          "Fn::Join": [
            "",
            [
              {
                "Fn::GetAtt": [
                  "MyAmazingCloudTrailS3A580FE27",
                  "Arn"
                ]
              },
              "/AWSLogs/123456789012/*",
            ]
          ]
        }
      }
    ],
    Version: "2012-10-17"
  }
};

const logsRolePolicyName = 'MyAmazingCloudTrailLogsRoleDefaultPolicy61DC49E7';
const logsRoleName = 'MyAmazingCloudTrailLogsRoleF2CCF977';

export = {
  'constructs the expected resources': {
    'with no properties'(test: Test) {
      const stack = getTestStack();
      new CloudTrail(stack, 'MyAmazingCloudTrail');
      expect(stack).to(haveResource("AWS::CloudTrail::Trail"));
      expect(stack).to(haveResource("AWS::S3::Bucket"));
      expect(stack).to(haveResource("AWS::S3::BucketPolicy", ExpectedBucketPolicyProperties));
      expect(stack).to(not(haveResource("AWS::Logs::LogGroup")));
      const trail: any = SynthUtils.toCloudFormation(stack).Resources.MyAmazingCloudTrail54516E8D;
      test.deepEqual(trail.DependsOn, ['MyAmazingCloudTrailS3Policy39C120B0']);
      test.done();
    },
    'with cloud watch logs': {
      'enabled'(test: Test) {
        const stack = getTestStack();
        new CloudTrail(stack, 'MyAmazingCloudTrail', {
          sendToCloudWatchLogs: true
        });

        expect(stack).to(haveResource("AWS::CloudTrail::Trail"));
        expect(stack).to(haveResource("AWS::S3::Bucket"));
        expect(stack).to(haveResource("AWS::S3::BucketPolicy", ExpectedBucketPolicyProperties));
        expect(stack).to(haveResource("AWS::Logs::LogGroup"));
        expect(stack).to(haveResource("AWS::IAM::Role"));
        expect(stack).to(haveResource("AWS::Logs::LogGroup", { RetentionInDays: 365 }));
        expect(stack).to(haveResource("AWS::IAM::Policy", {
          PolicyDocument: {
            Version: '2012-10-17',
            Statement: [{
              Effect: 'Allow',
              Action: ['logs:PutLogEvents', 'logs:CreateLogStream'],
              Resource: {
                'Fn::GetAtt': ['MyAmazingCloudTrailLogGroupAAD65144', 'Arn'],
              }
            }]
          },
          PolicyName: logsRolePolicyName,
          Roles: [{ Ref: 'MyAmazingCloudTrailLogsRoleF2CCF977' }],
        }));
        const trail: any = SynthUtils.toCloudFormation(stack).Resources.MyAmazingCloudTrail54516E8D;
        test.deepEqual(trail.DependsOn, [logsRolePolicyName, logsRoleName, 'MyAmazingCloudTrailS3Policy39C120B0']);
        test.done();
      },
      'enabled and custom retention'(test: Test) {
        const stack = getTestStack();
        new CloudTrail(stack, 'MyAmazingCloudTrail', {
          sendToCloudWatchLogs: true,
          cloudWatchLogsRetentionTimeDays: RetentionDays.OneWeek
        });

        expect(stack).to(haveResource("AWS::CloudTrail::Trail"));
        expect(stack).to(haveResource("AWS::S3::Bucket"));
        expect(stack).to(haveResource("AWS::S3::BucketPolicy", ExpectedBucketPolicyProperties));
        expect(stack).to(haveResource("AWS::Logs::LogGroup"));
        expect(stack).to(haveResource("AWS::IAM::Role"));
        expect(stack).to(haveResource("AWS::Logs::LogGroup", {
          RetentionInDays: 7
        }));
        const trail: any = SynthUtils.toCloudFormation(stack).Resources.MyAmazingCloudTrail54516E8D;
        test.deepEqual(trail.DependsOn, [logsRolePolicyName, logsRoleName, 'MyAmazingCloudTrailS3Policy39C120B0']);
        test.done();
      },
    },
    'with event selectors': {
      'with default props'(test: Test) {
        const stack = getTestStack();

        const cloudTrail = new CloudTrail(stack, 'MyAmazingCloudTrail');
        cloudTrail.addS3EventSelector(["arn:aws:s3:::"]);

        expect(stack).to(haveResource("AWS::CloudTrail::Trail"));
        expect(stack).to(haveResource("AWS::S3::Bucket"));
        expect(stack).to(haveResource("AWS::S3::BucketPolicy", ExpectedBucketPolicyProperties));
        expect(stack).to(not(haveResource("AWS::Logs::LogGroup")));
        expect(stack).to(not(haveResource("AWS::IAM::Role")));

        const trail: any = SynthUtils.toCloudFormation(stack).Resources.MyAmazingCloudTrail54516E8D;
        test.equals(trail.Properties.EventSelectors.length, 1);
        const selector = trail.Properties.EventSelectors[0];
        test.equals(selector.ReadWriteType, null, "Expected selector read write type to be undefined");
        test.equals(selector.IncludeManagementEvents, null, "Expected management events to be undefined");
        test.equals(selector.DataResources.length, 1, "Expected there to be one data resource");
        const dataResource = selector.DataResources[0];
        test.equals(dataResource.Type, "AWS::S3::Object", "Expected the data resrouce type to be AWS::S3::Object");
        test.equals(dataResource.Values.length, 1, "Expected there to be one value");
        test.equals(dataResource.Values[0], "arn:aws:s3:::", "Expected the first type value to be the S3 type");
        test.deepEqual(trail.DependsOn, ['MyAmazingCloudTrailS3Policy39C120B0']);
        test.done();
      },

      'with hand-specified props'(test: Test) {
        const stack = getTestStack();

        const cloudTrail = new CloudTrail(stack, 'MyAmazingCloudTrail');
        cloudTrail.addS3EventSelector(["arn:aws:s3:::"], { includeManagementEvents: false, readWriteType: ReadWriteType.ReadOnly });

        expect(stack).to(haveResource("AWS::CloudTrail::Trail"));
        expect(stack).to(haveResource("AWS::S3::Bucket"));
        expect(stack).to(haveResource("AWS::S3::BucketPolicy", ExpectedBucketPolicyProperties));
        expect(stack).to(not(haveResource("AWS::Logs::LogGroup")));
        expect(stack).to(not(haveResource("AWS::IAM::Role")));

        const trail: any = SynthUtils.toCloudFormation(stack).Resources.MyAmazingCloudTrail54516E8D;
        test.equals(trail.Properties.EventSelectors.length, 1);
        const selector = trail.Properties.EventSelectors[0];
        test.equals(selector.ReadWriteType, "ReadOnly", "Expected selector read write type to be Read");
        test.equals(selector.IncludeManagementEvents, false, "Expected management events to be false");
        test.equals(selector.DataResources.length, 1, "Expected there to be one data resource");
        const dataResource = selector.DataResources[0];
        test.equals(dataResource.Type, "AWS::S3::Object", "Expected the data resrouce type to be AWS::S3::Object");
        test.equals(dataResource.Values.length, 1, "Expected there to be one value");
        test.equals(dataResource.Values[0], "arn:aws:s3:::", "Expected the first type value to be the S3 type");
        test.deepEqual(trail.DependsOn, ['MyAmazingCloudTrailS3Policy39C120B0']);
        test.done();
      },

      'with management event'(test: Test) {
        const stack = getTestStack();

        new CloudTrail(stack, 'MyAmazingCloudTrail', { managementEvents: ReadWriteType.WriteOnly });

        const trail: any = SynthUtils.toCloudFormation(stack).Resources.MyAmazingCloudTrail54516E8D;
        test.equals(trail.Properties.EventSelectors.length, 1);
        const selector = trail.Properties.EventSelectors[0];
        test.equals(selector.ReadWriteType, "WriteOnly", "Expected selector read write type to be All");
        test.equals(selector.IncludeManagementEvents, true, "Expected management events to be false");
        test.equals(selector.DataResources, undefined, "Expected there to be no data resources");
        test.done();
      },
    }
  }
};

function getTestStack(): Stack {
  return new Stack(undefined, 'TestStack', { env: { account: '123456789012', region: 'us-east-1' } });
}<|MERGE_RESOLUTION|>--- conflicted
+++ resolved
@@ -1,9 +1,5 @@
-<<<<<<< HEAD
-import { expect, haveResource, not } from '@aws-cdk/assert';
+import { expect, haveResource, not, SynthUtils } from '@aws-cdk/assert';
 import { RetentionDays } from '@aws-cdk/aws-logs';
-=======
-import { expect, haveResource, not, SynthUtils } from '@aws-cdk/assert';
->>>>>>> 66dd2282
 import { Stack } from '@aws-cdk/cdk';
 import { Test } from 'nodeunit';
 import { CloudTrail, ReadWriteType } from '../lib';
