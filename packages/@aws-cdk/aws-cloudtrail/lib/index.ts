import iam = require('@aws-cdk/aws-iam');
import kms = require('@aws-cdk/aws-kms');
import logs = require('@aws-cdk/aws-logs');
import s3 = require('@aws-cdk/aws-s3');
import cdk = require('@aws-cdk/cdk');
import { CfnTrail } from './cloudtrail.generated';

// AWS::CloudTrail CloudFormation Resources:
export * from './cloudtrail.generated';

export interface CloudTrailProps {
  /**
   * For most services, events are recorded in the region where the action occurred.
   * For global services such as AWS Identity and Access Management (IAM), AWS STS, Amazon CloudFront, and Route 53,
   * events are delivered to any trail that includes global services, and are logged as occurring in US East (N. Virginia) Region.
   * @default true
   */
  includeGlobalServiceEvents?: boolean;

  /**
   * Whether or not this trail delivers log files from multiple regions to a single S3 bucket for a single account.
   * @default true
   */
  isMultiRegionTrail?: boolean;

  /**
   * When an event occurs in your account, CloudTrail evaluates whether the event matches the settings for your trails.
   * Only events that match your trail settings are delivered to your Amazon S3 bucket and Amazon CloudWatch Logs log group.
   *
   * This method sets the management configuration for this trail.
   *
   * Management events provide insight into management operations that are performed on resources in your AWS account.
   * These are also known as control plane operations.
   * Management events can also include non-API events that occur in your account.
   * For example, when a user logs in to your account, CloudTrail logs the ConsoleLogin event.
   *
   * If managementEvents is undefined, we'll not log management events by default.
   * @param managementEvents the management configuration type to log
   */
  managementEvents?: ReadWriteType;

  /**
   * To determine whether a log file was modified, deleted, or unchanged after CloudTrail delivered it,
   * you can use CloudTrail log file integrity validation.
   * This feature is built using industry standard algorithms: SHA-256 for hashing and SHA-256 with RSA for digital signing.
   * This makes it computationally infeasible to modify, delete or forge CloudTrail log files without detection.
   * You can use the AWS CLI to validate the files in the location where CloudTrail delivered them.
   * @default true
   */
  enableFileValidation?: boolean;

  /**
   * If CloudTrail pushes logs to CloudWatch Logs in addition to S3.
   * Disabled for cost out of the box.
   * @default false
   */
  sendToCloudWatchLogs?: boolean;

  /**
   * How long to retain logs in CloudWatchLogs. Ignored if sendToCloudWatchLogs is false
   *  @default LogRetention.OneYear
   */
  cloudWatchLogsRetentionTimeDays?: LogRetention;

  /** The AWS Key Management Service (AWS KMS) key ID that you want to use to encrypt CloudTrail logs.
   * @default none
   */
  kmsKey?: kms.IEncryptionKey;

  /** The name of an Amazon SNS topic that is notified when new log files are published.
   * @default none
   */
  snsTopic?: string; // TODO: fix to use L2 SNS

  /**
   * The name of the trail. We recoomend customers do not set an explicit name.
   * @default the CloudFormation generated neme
   */
  trailName?: string;

  /** An Amazon S3 object key prefix that precedes the name of all log files.
   * @default none
   */
  s3KeyPrefix?: string;
}

export enum ReadWriteType {
  ReadOnly = "ReadOnly",
  WriteOnly = "WriteOnly",
  All = "All"
}

// TODO: This belongs in a CWL L2
export enum LogRetention {
  OneDay = 1,
  ThreeDays = 3,
  FiveDays = 5,
  OneWeek = 7,
  TwoWeeks =  14,
  OneMonth = 30,
  TwoMonths = 60,
  ThreeMonths = 90,
  FourMonths = 120,
  FiveMonths = 150,
  HalfYear = 180,
  OneYear = 365,
  FourHundredDays = 400,
  EighteenMonths = 545,
  TwoYears = 731,
  FiveYears = 1827,
  TenYears = 3653
}
/**
 * Cloud trail allows you to log events that happen in your AWS account
 * For example:
 *
 * import { CloudTrail } from '@aws-cdk/aws-cloudtrail'
 *
 * const cloudTrail = new CloudTrail(this, 'MyTrail');
 *
 */
export class CloudTrail extends cdk.Construct {

  public readonly cloudTrailArn: string;
  private readonly cloudWatchLogsRoleArn?: string;
  private readonly cloudWatchLogsGroupArn?: string;
  private eventSelectors: EventSelector[] = [];

  constructor(parent: cdk.Construct, name: string, props: CloudTrailProps = {}) {
    super(parent, name);

    const s3bucket = new s3.Bucket(this, 'S3', {encryption: s3.BucketEncryption.Unencrypted});
    const cloudTrailPrincipal = "cloudtrail.amazonaws.com";

    s3bucket.addToResourcePolicy(new iam.PolicyStatement()
      .addResource(s3bucket.bucketArn)
      .addActions('s3:GetBucketAcl')
      .addServicePrincipal(cloudTrailPrincipal));

    s3bucket.addToResourcePolicy(new iam.PolicyStatement()
<<<<<<< HEAD
      .addResource(s3bucket.arnForObjects(new cdk.FnConcat('AWSLogs/', new cdk.AwsAccountId(this), "/*")))
=======
      .addResource(s3bucket.arnForObjects(`AWSLogs/${new cdk.AwsAccountId()}/*`))
>>>>>>> 8c17ca7f
      .addActions("s3:PutObject")
      .addServicePrincipal(cloudTrailPrincipal)
      .setCondition("StringEquals", {'s3:x-amz-acl': "bucket-owner-full-control"}));

    if (props.sendToCloudWatchLogs) {
      const logGroup = new logs.CfnLogGroup(this, "LogGroup", {
        retentionInDays: props.cloudWatchLogsRetentionTimeDays || LogRetention.OneYear
      });
      this.cloudWatchLogsGroupArn = logGroup.logGroupArn;

      const logsRole = new iam.Role(this, 'LogsRole', {assumedBy: new iam.ServicePrincipal(cloudTrailPrincipal) });

      const streamArn = `${this.cloudWatchLogsRoleArn}:log-stream:*`;
      logsRole.addToPolicy(new iam.PolicyStatement()
        .addActions("logs:PutLogEvents", "logs:CreateLogStream")
        .addResource(streamArn));
      this.cloudWatchLogsRoleArn = logsRole.roleArn;

    }
    if (props.managementEvents) {
      const managementEvent =  {
        includeManagementEvents: true,
        readWriteType: props.managementEvents
      };
      this.eventSelectors.push(managementEvent);
    }

    // TODO: not all regions support validation. Use service configuration data to fail gracefully
    const trail = new CfnTrail(this, 'Resource', {
      isLogging: true,
      enableLogFileValidation: props.enableFileValidation == null ? true : props.enableFileValidation,
      isMultiRegionTrail: props.isMultiRegionTrail == null ? true : props.isMultiRegionTrail,
      includeGlobalServiceEvents: props.includeGlobalServiceEvents == null ? true : props.includeGlobalServiceEvents,
      trailName: props.trailName,
      kmsKeyId:  props.kmsKey && props.kmsKey.keyArn,
      s3BucketName: s3bucket.bucketName,
      s3KeyPrefix: props.s3KeyPrefix,
      cloudWatchLogsLogGroupArn: this.cloudWatchLogsGroupArn,
      cloudWatchLogsRoleArn: this.cloudWatchLogsRoleArn,
      snsTopicName: props.snsTopic,
      eventSelectors: this.eventSelectors
    });
    this.cloudTrailArn = trail.trailArn;
    const s3BucketPolicy = s3bucket.findChild("Policy").findChild("Resource") as s3.CfnBucketPolicy;
    trail.addDependency(s3BucketPolicy);
  }

  /**
   * When an event occurs in your account, CloudTrail evaluates whether the event matches the settings for your trails.
   * Only events that match your trail settings are delivered to your Amazon S3 bucket and Amazon CloudWatch Logs log group.
   *
   * This method adds an S3 Data Event Selector for filtering events that match S3 operations.
   *
   * Data events: These events provide insight into the resource operations performed on or within a resource.
   * These are also known as data plane operations.
   * @param readWriteType the configuration type to log for this data event
   * Eg, ReadWriteType.ReadOnly will only log "read" events for S3 objects that match a filter)
   */
  public addS3EventSelector(prefixes: string[], readWriteType: ReadWriteType) {
    if (prefixes.length > 250) {
      throw new Error("A maximum of 250 data elements can be in one event selector");
    }
    if (this.eventSelectors.length > 5) {
      throw new Error("A maximum of 5 event selectors are supported per trail.");
    }
    this.eventSelectors.push({
      includeManagementEvents: false,
      readWriteType,
      dataResources: [{
        type: "AWS::S3::Object",
        values: prefixes
      }]
    });
  }
}

interface EventSelector {
  readonly includeManagementEvents?: boolean;
  readonly readWriteType?: ReadWriteType;
  readonly dataResources?: EventSelectorData[];
}

interface EventSelectorData {
  readonly type: string;
  readonly values: string[];
}<|MERGE_RESOLUTION|>--- conflicted
+++ resolved
@@ -138,11 +138,7 @@
       .addServicePrincipal(cloudTrailPrincipal));
 
     s3bucket.addToResourcePolicy(new iam.PolicyStatement()
-<<<<<<< HEAD
-      .addResource(s3bucket.arnForObjects(new cdk.FnConcat('AWSLogs/', new cdk.AwsAccountId(this), "/*")))
-=======
-      .addResource(s3bucket.arnForObjects(`AWSLogs/${new cdk.AwsAccountId()}/*`))
->>>>>>> 8c17ca7f
+      .addResource(s3bucket.arnForObjects(`AWSLogs/${new cdk.AwsAccountId(this)}/*`))
       .addActions("s3:PutObject")
       .addServicePrincipal(cloudTrailPrincipal)
       .setCondition("StringEquals", {'s3:x-amz-acl': "bucket-owner-full-control"}));
