--- conflicted
+++ resolved
@@ -31,15 +31,6 @@
   ].join('\n');
 }
 
-<<<<<<< HEAD
-function addEmptyProperties(sections: { [key: string]: Resource}): { [key: string]: Resource } {
-  Object.keys(sections).map((key) => {
-    if (!sections[key].Properties) {
-      sections[key].Properties = {};
-    }
-  });
-  return sections;
-=======
 export function hasResourceProperties(template: Template, type: string, props: any): string | void {
   // amended needs to be a deep copy to avoid modifying the template.
   let amended = JSON.parse(JSON.stringify(template));
@@ -53,7 +44,6 @@
     Properties: props,
   }));
 }
->>>>>>> 7b4fa721
 
 export function countResources(template: Template, type: string): number {
   const section = template.Resources;
