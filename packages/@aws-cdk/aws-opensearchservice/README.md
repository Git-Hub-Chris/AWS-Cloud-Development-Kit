--- conflicted
+++ resolved
@@ -388,13 +388,8 @@
 ```ts
 declare const cognitoConfigurationRole: iam.Role;
 
-<<<<<<< HEAD
-const domain = new opensearch.Domain(this, 'Domain', {
-  version: opensearch.EngineVersion.OPENSEARCH_1_0,
-=======
-const domain = new Domain(this, 'Domain', {
-  version: EngineVersion.OPENSEARCH_1_0,
->>>>>>> 96b8a253
+const domain = new Domain(this, 'Domain', {
+  version: EngineVersion.OPENSEARCH_1_0,
   cognitoDashboardsAuth: {
     role: cognitoConfigurationRole,
     identityPoolId: 'example-identity-pool-id',
