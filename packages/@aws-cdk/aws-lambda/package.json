{
  "name": "@aws-cdk/aws-lambda",
  "version": "0.0.0",
  "description": "The CDK Construct Library for AWS::Lambda",
  "main": "lib/index.js",
  "types": "lib/index.d.ts",
  "jsii": {
    "outdir": "dist",
    "targets": {
      "java": {
        "package": "software.amazon.awscdk.services.lambda",
        "maven": {
          "groupId": "software.amazon.awscdk",
          "artifactId": "lambda"
        }
      },
      "dotnet": {
        "namespace": "Amazon.CDK.AWS.Lambda",
        "packageId": "Amazon.CDK.AWS.Lambda",
        "iconUrl": "https://raw.githubusercontent.com/aws/aws-cdk/master/logo/default-256-dark.png"
      },
      "python": {
        "distName": "aws-cdk.aws-lambda",
        "module": "aws_cdk.aws_lambda",
        "classifiers": [
          "Framework :: AWS CDK",
          "Framework :: AWS CDK :: 1"
        ]
      }
    },
    "projectReferences": true
  },
  "repository": {
    "type": "git",
    "url": "https://github.com/aws/aws-cdk.git",
    "directory": "packages/@aws-cdk/aws-lambda"
  },
  "scripts": {
    "build": "cdk-build",
    "watch": "cdk-watch",
    "lint": "cdk-lint",
    "test": "cdk-test",
    "integ": "cdk-integ",
    "pkglint": "pkglint -f",
    "package": "cdk-package",
    "awslint": "cdk-awslint",
    "cfn2ts": "cfn2ts",
    "build+test+package": "yarn build+test && yarn package",
    "build+test": "yarn build && yarn test",
    "compat": "cdk-compat",
    "gen": "cfn2ts",
    "rosetta:extract": "yarn --silent jsii-rosetta extract"
  },
  "cdk-build": {
    "cloudformation": "AWS::Lambda",
    "jest": true,
    "env": {
      "AWSLINT_BASE_CONSTRUCT": "true"
    }
  },
  "nyc": {
    "statements": 75,
    "lines": 75
  },
  "keywords": [
    "aws",
    "cdk",
    "constructs",
    "lambda"
  ],
  "author": {
    "name": "Amazon Web Services",
    "url": "https://aws.amazon.com",
    "organization": true
  },
  "license": "Apache-2.0",
  "devDependencies": {
<<<<<<< HEAD
    "@types/aws-lambda": "^8.10.72",
=======
    "@aws-cdk/assert": "0.0.0",
    "@types/aws-lambda": "^8.10.73",
>>>>>>> 94fa611e
    "@types/lodash": "^4.14.168",
    "cdk-build-tools": "0.0.0",
    "cdk-integ-tools": "0.0.0",
    "cfn2ts": "0.0.0",
    "jest": "^26.6.3",
    "lodash": "^4.17.21",
    "pkglint": "0.0.0",
    "@aws-cdk/assert-internal": "0.0.0"
  },
  "dependencies": {
    "@aws-cdk/aws-applicationautoscaling": "0.0.0",
    "@aws-cdk/aws-cloudwatch": "0.0.0",
    "@aws-cdk/aws-codeguruprofiler": "0.0.0",
    "@aws-cdk/aws-ec2": "0.0.0",
    "@aws-cdk/aws-ecr": "0.0.0",
    "@aws-cdk/aws-ecr-assets": "0.0.0",
    "@aws-cdk/aws-efs": "0.0.0",
    "@aws-cdk/aws-events": "0.0.0",
    "@aws-cdk/aws-iam": "0.0.0",
    "@aws-cdk/aws-kms": "0.0.0",
    "@aws-cdk/aws-logs": "0.0.0",
    "@aws-cdk/aws-s3": "0.0.0",
    "@aws-cdk/aws-s3-assets": "0.0.0",
    "@aws-cdk/aws-signer": "0.0.0",
    "@aws-cdk/aws-sqs": "0.0.0",
    "@aws-cdk/core": "0.0.0",
    "@aws-cdk/cx-api": "0.0.0",
    "constructs": "^3.3.69"
  },
  "homepage": "https://github.com/aws/aws-cdk",
  "peerDependencies": {
    "@aws-cdk/aws-applicationautoscaling": "0.0.0",
    "@aws-cdk/aws-cloudwatch": "0.0.0",
    "@aws-cdk/aws-codeguruprofiler": "0.0.0",
    "@aws-cdk/aws-ec2": "0.0.0",
    "@aws-cdk/aws-ecr": "0.0.0",
    "@aws-cdk/aws-ecr-assets": "0.0.0",
    "@aws-cdk/aws-efs": "0.0.0",
    "@aws-cdk/aws-events": "0.0.0",
    "@aws-cdk/aws-iam": "0.0.0",
    "@aws-cdk/aws-kms": "0.0.0",
    "@aws-cdk/aws-logs": "0.0.0",
    "@aws-cdk/aws-s3": "0.0.0",
    "@aws-cdk/aws-s3-assets": "0.0.0",
    "@aws-cdk/aws-signer": "0.0.0",
    "@aws-cdk/aws-sqs": "0.0.0",
    "@aws-cdk/core": "0.0.0",
    "@aws-cdk/cx-api": "0.0.0",
    "constructs": "^3.3.69"
  },
  "engines": {
    "node": ">= 10.13.0 <13 || >=13.7.0"
  },
  "awslint": {
    "exclude": [
      "integ-return-type:@aws-cdk/aws-lambda.IEventSource.bind",
      "props-physical-name:@aws-cdk/aws-lambda.VersionProps",
      "props-physical-name:@aws-cdk/aws-lambda.EventSourceMappingProps",
      "docs-public-apis:@aws-cdk/aws-lambda.Runtime.runtimeEquals",
      "docs-public-apis:@aws-cdk/aws-lambda.RuntimeFamily.OTHER",
      "docs-public-apis:@aws-cdk/aws-lambda.RuntimeFamily.RUBY",
      "docs-public-apis:@aws-cdk/aws-lambda.RuntimeFamily.GO",
      "docs-public-apis:@aws-cdk/aws-lambda.RuntimeFamily.DOTNET_CORE",
      "docs-public-apis:@aws-cdk/aws-lambda.RuntimeFamily.PYTHON",
      "docs-public-apis:@aws-cdk/aws-lambda.RuntimeFamily.JAVA",
      "docs-public-apis:@aws-cdk/aws-lambda.RuntimeFamily.NODEJS",
      "docs-public-apis:@aws-cdk/aws-lambda.Alias.lambda",
      "docs-public-apis:@aws-cdk/aws-lambda.Alias.fromAliasAttributes",
      "docs-public-apis:@aws-cdk/aws-lambda.Function.fromFunctionArn",
      "docs-public-apis:@aws-cdk/aws-lambda.FunctionBase",
      "docs-public-apis:@aws-cdk/aws-lambda.QualifiedFunctionBase",
      "docs-public-apis:@aws-cdk/aws-lambda.QualifiedFunctionBase.lambda",
      "docs-public-apis:@aws-cdk/aws-lambda.RuntimeFamily",
      "docs-public-apis:@aws-cdk/aws-lambda.Runtime.toString",
      "docs-public-apis:@aws-cdk/aws-lambda.Version.fromVersionAttributes",
      "docs-public-apis:@aws-cdk/aws-lambda.AliasAttributes",
      "docs-public-apis:@aws-cdk/aws-lambda.AliasAttributes.aliasName",
      "docs-public-apis:@aws-cdk/aws-lambda.AliasAttributes.aliasVersion",
      "docs-public-apis:@aws-cdk/aws-lambda.EventSourceMappingOptions",
      "props-default-doc:@aws-cdk/aws-lambda.FunctionAttributes.role",
      "props-default-doc:@aws-cdk/aws-lambda.FunctionAttributes.securityGroup",
      "props-default-doc:@aws-cdk/aws-lambda.FunctionAttributes.securityGroupId",
      "docs-public-apis:@aws-cdk/aws-lambda.FunctionProps",
      "docs-public-apis:@aws-cdk/aws-lambda.IAlias",
      "docs-public-apis:@aws-cdk/aws-lambda.IFunction",
      "docs-public-apis:@aws-cdk/aws-lambda.ILayerVersion",
      "docs-public-apis:@aws-cdk/aws-lambda.IVersion",
      "docs-public-apis:@aws-cdk/aws-lambda.LambdaRuntimeProps",
      "props-default-doc:@aws-cdk/aws-lambda.LayerVersionAttributes.compatibleRuntimes",
      "props-default-doc:@aws-cdk/aws-lambda.LayerVersionPermission.organizationId",
      "docs-public-apis:@aws-cdk/aws-lambda.LayerVersionProps",
      "props-default-doc:@aws-cdk/aws-lambda.Permission.sourceAccount",
      "props-default-doc:@aws-cdk/aws-lambda.Permission.sourceArn",
      "docs-public-apis:@aws-cdk/aws-lambda.ResourceBindOptions",
      "docs-public-apis:@aws-cdk/aws-lambda.VersionAttributes",
      "props-physical-name:@aws-cdk/aws-lambda.EventInvokeConfigProps",
      "props-physical-name:@aws-cdk/aws-lambda.CodeSigningConfigProps"
    ]
  },
  "stability": "stable",
  "awscdkio": {
    "announce": false
  },
  "maturity": "stable",
  "publishConfig": {
    "tag": "latest"
  }
}<|MERGE_RESOLUTION|>--- conflicted
+++ resolved
@@ -75,12 +75,7 @@
   },
   "license": "Apache-2.0",
   "devDependencies": {
-<<<<<<< HEAD
-    "@types/aws-lambda": "^8.10.72",
-=======
-    "@aws-cdk/assert": "0.0.0",
     "@types/aws-lambda": "^8.10.73",
->>>>>>> 94fa611e
     "@types/lodash": "^4.14.168",
     "cdk-build-tools": "0.0.0",
     "cdk-integ-tools": "0.0.0",
