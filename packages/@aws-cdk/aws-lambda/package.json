{
  "name": "@aws-cdk/aws-lambda",
  "version": "0.0.0",
  "description": "The CDK Construct Library for AWS::Lambda",
  "main": "lib/index.js",
  "types": "lib/index.d.ts",
  "jsii": {
    "outdir": "dist",
    "targets": {
      "java": {
        "package": "software.amazon.awscdk.services.lambda",
        "maven": {
          "groupId": "software.amazon.awscdk",
          "artifactId": "lambda"
        }
      },
      "dotnet": {
        "namespace": "Amazon.CDK.AWS.Lambda",
        "packageId": "Amazon.CDK.AWS.Lambda",
        "iconUrl": "https://raw.githubusercontent.com/aws/aws-cdk/master/logo/default-256-dark.png"
      },
      "python": {
        "distName": "aws-cdk.aws-lambda",
        "module": "aws_cdk.aws_lambda",
        "classifiers": [
          "Framework :: AWS CDK",
          "Framework :: AWS CDK :: 1"
        ]
      }
    },
    "projectReferences": true
  },
  "repository": {
    "type": "git",
    "url": "https://github.com/aws/aws-cdk.git",
    "directory": "packages/@aws-cdk/aws-lambda"
  },
  "scripts": {
    "build": "cdk-build",
    "watch": "cdk-watch",
    "lint": "cdk-lint",
    "test": "cdk-test",
    "integ": "cdk-integ",
    "pkglint": "pkglint -f",
    "package": "cdk-package",
    "awslint": "cdk-awslint",
    "cfn2ts": "cfn2ts",
    "build+test+package": "yarn build+test && yarn package",
    "build+test": "yarn build && yarn test",
    "compat": "cdk-compat",
    "gen": "cfn2ts",
    "rosetta:extract": "yarn --silent jsii-rosetta extract",
    "build+extract": "yarn build && yarn rosetta:extract",
    "build+test+extract": "yarn build+test && yarn rosetta:extract"
  },
  "cdk-build": {
    "cloudformation": "AWS::Lambda",
    "env": {
      "AWSLINT_BASE_CONSTRUCT": "true"
    }
  },
  "nyc": {
    "statements": 75,
    "lines": 75
  },
  "keywords": [
    "aws",
    "cdk",
    "constructs",
    "lambda"
  ],
  "author": {
    "name": "Amazon Web Services",
    "url": "https://aws.amazon.com",
    "organization": true
  },
  "license": "Apache-2.0",
  "devDependencies": {
    "@aws-cdk/assert-internal": "0.0.0",
    "@aws-cdk/cdk-build-tools": "0.0.0",
    "@aws-cdk/cdk-integ-tools": "0.0.0",
    "@aws-cdk/cfn2ts": "0.0.0",
    "@aws-cdk/pkglint": "0.0.0",
    "@types/aws-lambda": "^8.10.83",
    "@types/jest": "^26.0.24",
    "@types/lodash": "^4.14.175",
    "jest": "^26.6.3",
<<<<<<< HEAD
    "lodash": "^4.17.21",
    "pkglint": "0.0.0",
    "@aws-cdk/assertions": "0.0.0"
=======
    "lodash": "^4.17.21"
>>>>>>> d6afdaf4
  },
  "dependencies": {
    "@aws-cdk/aws-applicationautoscaling": "0.0.0",
    "@aws-cdk/aws-cloudwatch": "0.0.0",
    "@aws-cdk/aws-codeguruprofiler": "0.0.0",
    "@aws-cdk/aws-ec2": "0.0.0",
    "@aws-cdk/aws-ecr": "0.0.0",
    "@aws-cdk/aws-ecr-assets": "0.0.0",
    "@aws-cdk/aws-efs": "0.0.0",
    "@aws-cdk/aws-events": "0.0.0",
    "@aws-cdk/aws-iam": "0.0.0",
    "@aws-cdk/aws-kms": "0.0.0",
    "@aws-cdk/aws-logs": "0.0.0",
    "@aws-cdk/aws-s3": "0.0.0",
    "@aws-cdk/aws-s3-assets": "0.0.0",
    "@aws-cdk/aws-signer": "0.0.0",
    "@aws-cdk/aws-sqs": "0.0.0",
    "@aws-cdk/core": "0.0.0",
    "@aws-cdk/cx-api": "0.0.0",
    "@aws-cdk/region-info": "0.0.0",
    "constructs": "^3.3.69"
  },
  "homepage": "https://github.com/aws/aws-cdk",
  "peerDependencies": {
    "@aws-cdk/aws-applicationautoscaling": "0.0.0",
    "@aws-cdk/aws-cloudwatch": "0.0.0",
    "@aws-cdk/aws-codeguruprofiler": "0.0.0",
    "@aws-cdk/aws-ec2": "0.0.0",
    "@aws-cdk/aws-ecr": "0.0.0",
    "@aws-cdk/aws-ecr-assets": "0.0.0",
    "@aws-cdk/aws-efs": "0.0.0",
    "@aws-cdk/aws-events": "0.0.0",
    "@aws-cdk/aws-iam": "0.0.0",
    "@aws-cdk/aws-kms": "0.0.0",
    "@aws-cdk/aws-logs": "0.0.0",
    "@aws-cdk/aws-s3": "0.0.0",
    "@aws-cdk/aws-s3-assets": "0.0.0",
    "@aws-cdk/aws-signer": "0.0.0",
    "@aws-cdk/aws-sqs": "0.0.0",
    "@aws-cdk/core": "0.0.0",
    "@aws-cdk/cx-api": "0.0.0",
    "@aws-cdk/region-info": "0.0.0",
    "constructs": "^3.3.69"
  },
  "engines": {
    "node": ">= 10.13.0 <13 || >=13.7.0"
  },
  "awslint": {
    "exclude": [
      "integ-return-type:@aws-cdk/aws-lambda.IEventSource.bind",
      "props-physical-name:@aws-cdk/aws-lambda.VersionProps",
      "props-physical-name:@aws-cdk/aws-lambda.EventSourceMappingProps",
      "docs-public-apis:@aws-cdk/aws-lambda.Runtime.runtimeEquals",
      "docs-public-apis:@aws-cdk/aws-lambda.RuntimeFamily.OTHER",
      "docs-public-apis:@aws-cdk/aws-lambda.RuntimeFamily.RUBY",
      "docs-public-apis:@aws-cdk/aws-lambda.RuntimeFamily.GO",
      "docs-public-apis:@aws-cdk/aws-lambda.RuntimeFamily.DOTNET_CORE",
      "docs-public-apis:@aws-cdk/aws-lambda.RuntimeFamily.PYTHON",
      "docs-public-apis:@aws-cdk/aws-lambda.RuntimeFamily.JAVA",
      "docs-public-apis:@aws-cdk/aws-lambda.RuntimeFamily.NODEJS",
      "docs-public-apis:@aws-cdk/aws-lambda.Alias.lambda",
      "docs-public-apis:@aws-cdk/aws-lambda.Alias.fromAliasAttributes",
      "docs-public-apis:@aws-cdk/aws-lambda.FunctionBase",
      "docs-public-apis:@aws-cdk/aws-lambda.QualifiedFunctionBase",
      "docs-public-apis:@aws-cdk/aws-lambda.QualifiedFunctionBase.lambda",
      "docs-public-apis:@aws-cdk/aws-lambda.RuntimeFamily",
      "docs-public-apis:@aws-cdk/aws-lambda.Runtime.toString",
      "docs-public-apis:@aws-cdk/aws-lambda.Version.fromVersionAttributes",
      "docs-public-apis:@aws-cdk/aws-lambda.AliasAttributes",
      "docs-public-apis:@aws-cdk/aws-lambda.AliasAttributes.aliasName",
      "docs-public-apis:@aws-cdk/aws-lambda.AliasAttributes.aliasVersion",
      "docs-public-apis:@aws-cdk/aws-lambda.EventSourceMappingOptions",
      "props-default-doc:@aws-cdk/aws-lambda.FunctionAttributes.role",
      "props-default-doc:@aws-cdk/aws-lambda.FunctionAttributes.securityGroup",
      "props-default-doc:@aws-cdk/aws-lambda.FunctionAttributes.securityGroupId",
      "docs-public-apis:@aws-cdk/aws-lambda.FunctionProps",
      "docs-public-apis:@aws-cdk/aws-lambda.IAlias",
      "docs-public-apis:@aws-cdk/aws-lambda.IFunction",
      "docs-public-apis:@aws-cdk/aws-lambda.ILayerVersion",
      "docs-public-apis:@aws-cdk/aws-lambda.IVersion",
      "docs-public-apis:@aws-cdk/aws-lambda.LambdaRuntimeProps",
      "props-default-doc:@aws-cdk/aws-lambda.LayerVersionAttributes.compatibleRuntimes",
      "props-default-doc:@aws-cdk/aws-lambda.LayerVersionPermission.organizationId",
      "docs-public-apis:@aws-cdk/aws-lambda.LayerVersionProps",
      "props-default-doc:@aws-cdk/aws-lambda.Permission.sourceAccount",
      "props-default-doc:@aws-cdk/aws-lambda.Permission.sourceArn",
      "docs-public-apis:@aws-cdk/aws-lambda.ResourceBindOptions",
      "docs-public-apis:@aws-cdk/aws-lambda.VersionAttributes",
      "props-physical-name:@aws-cdk/aws-lambda.EventInvokeConfigProps",
      "props-physical-name:@aws-cdk/aws-lambda.CodeSigningConfigProps"
    ]
  },
  "stability": "stable",
  "awscdkio": {
    "announce": false
  },
  "nozem": {
    "ostools": [
      "docker"
    ]
  },
  "maturity": "stable",
  "publishConfig": {
    "tag": "latest"
  }
}<|MERGE_RESOLUTION|>--- conflicted
+++ resolved
@@ -76,7 +76,7 @@
   },
   "license": "Apache-2.0",
   "devDependencies": {
-    "@aws-cdk/assert-internal": "0.0.0",
+    "@aws-cdk/assertions": "0.0.0"
     "@aws-cdk/cdk-build-tools": "0.0.0",
     "@aws-cdk/cdk-integ-tools": "0.0.0",
     "@aws-cdk/cfn2ts": "0.0.0",
@@ -85,13 +85,7 @@
     "@types/jest": "^26.0.24",
     "@types/lodash": "^4.14.175",
     "jest": "^26.6.3",
-<<<<<<< HEAD
-    "lodash": "^4.17.21",
-    "pkglint": "0.0.0",
-    "@aws-cdk/assertions": "0.0.0"
-=======
     "lodash": "^4.17.21"
->>>>>>> d6afdaf4
   },
   "dependencies": {
     "@aws-cdk/aws-applicationautoscaling": "0.0.0",
