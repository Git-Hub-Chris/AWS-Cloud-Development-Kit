{
  "name": "@aws-cdk/aws-lambda",
  "version": "0.9.2",
  "description": "CDK Constructs for AWS Lambda",
  "main": "lib/index.js",
  "types": "lib/index.d.ts",
  "jsii": {
    "outdir": "dist",
    "targets": {
      "java": {
        "package": "software.amazon.awscdk.services.lambda",
        "maven": {
          "groupId": "software.amazon.awscdk",
          "artifactId": "lambda"
        }
      },
      "dotnet": {
        "namespace": "Amazon.CDK.AWS.Lambda",
        "packageId": "Amazon.CDK.AWS.Lambda",
        "signAssembly": true,
        "assemblyOriginatorKeyFile": "../../key.snk"
      },
      "sphinx": {}
    }
  },
  "repository": {
    "type": "git",
    "url": "https://github.com/awslabs/aws-cdk.git"
  },
  "scripts": {
    "build": "cdk-build",
    "watch": "cdk-watch",
    "lint": "cdk-lint",
    "test": "cdk-test",
    "integ": "cdk-integ",
    "pkglint": "pkglint -f",
    "package": "cdk-package"
  },
  "cdk-build": {
    "cloudformation": "AWS::Lambda"
  },
  "nyc": {
    "lines": 75
  },
  "keywords": [
    "aws",
    "cdk",
    "constructs",
    "lambda"
  ],
  "author": {
    "name": "Amazon Web Services",
    "url": "https://aws.amazon.com",
    "organization": true
  },
  "license": "Apache-2.0",
  "devDependencies": {
    "@aws-cdk/assert": "^0.9.2",
    "cdk-build-tools": "^0.9.2",
    "cdk-integ-tools": "^0.9.2",
    "cfn2ts": "^0.9.2",
    "pkglint": "^0.9.2"
  },
  "dependencies": {
<<<<<<< HEAD
    "@aws-cdk/assets": "^0.8.2",
    "@aws-cdk/aws-cloudwatch": "^0.8.2",
    "@aws-cdk/aws-codepipeline-api": "^0.8.2",
    "@aws-cdk/aws-events": "^0.8.2",
    "@aws-cdk/aws-iam": "^0.8.2",
    "@aws-cdk/aws-logs": "^0.8.2",
    "@aws-cdk/aws-s3": "^0.8.2",
    "@aws-cdk/aws-s3-notifications": "^0.8.2",
    "@aws-cdk/aws-stepfunctions": "^0.8.2",
    "@aws-cdk/cdk": "^0.8.2",
    "@aws-cdk/cx-api": "^0.8.2"
=======
    "@aws-cdk/assets": "^0.9.2",
    "@aws-cdk/aws-cloudwatch": "^0.9.2",
    "@aws-cdk/aws-codepipeline-api": "^0.9.2",
    "@aws-cdk/aws-ec2": "^0.9.2",
    "@aws-cdk/aws-events": "^0.9.2",
    "@aws-cdk/aws-iam": "^0.9.2",
    "@aws-cdk/aws-logs": "^0.9.2",
    "@aws-cdk/aws-s3": "^0.9.2",
    "@aws-cdk/aws-s3-notifications": "^0.9.2",
    "@aws-cdk/aws-sqs": "^0.9.2",
    "@aws-cdk/cdk": "^0.9.2",
    "@aws-cdk/cx-api": "^0.9.2"
>>>>>>> d68b6c3d
  },
  "homepage": "https://github.com/awslabs/aws-cdk"
}<|MERGE_RESOLUTION|>--- conflicted
+++ resolved
@@ -62,19 +62,6 @@
     "pkglint": "^0.9.2"
   },
   "dependencies": {
-<<<<<<< HEAD
-    "@aws-cdk/assets": "^0.8.2",
-    "@aws-cdk/aws-cloudwatch": "^0.8.2",
-    "@aws-cdk/aws-codepipeline-api": "^0.8.2",
-    "@aws-cdk/aws-events": "^0.8.2",
-    "@aws-cdk/aws-iam": "^0.8.2",
-    "@aws-cdk/aws-logs": "^0.8.2",
-    "@aws-cdk/aws-s3": "^0.8.2",
-    "@aws-cdk/aws-s3-notifications": "^0.8.2",
-    "@aws-cdk/aws-stepfunctions": "^0.8.2",
-    "@aws-cdk/cdk": "^0.8.2",
-    "@aws-cdk/cx-api": "^0.8.2"
-=======
     "@aws-cdk/assets": "^0.9.2",
     "@aws-cdk/aws-cloudwatch": "^0.9.2",
     "@aws-cdk/aws-codepipeline-api": "^0.9.2",
@@ -85,9 +72,9 @@
     "@aws-cdk/aws-s3": "^0.9.2",
     "@aws-cdk/aws-s3-notifications": "^0.9.2",
     "@aws-cdk/aws-sqs": "^0.9.2",
+    "@aws-cdk/aws-stepfunctions": "^0.9.2",
     "@aws-cdk/cdk": "^0.9.2",
     "@aws-cdk/cx-api": "^0.9.2"
->>>>>>> d68b6c3d
   },
   "homepage": "https://github.com/awslabs/aws-cdk"
 }