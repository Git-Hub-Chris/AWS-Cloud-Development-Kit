<<<<<<< HEAD
/// !cdk-integ pragma:ignore-assets
import { App, CfnOutput, Construct, Stack, StackProps } from '@aws-cdk/core';
=======
>>>>>>> 7e5367c4
import * as path from 'path';
import { App, CfnOutput, Construct, Stack, StackProps } from '@aws-cdk/core';
import * as lambda from '../lib';

/**
 * Stack verification steps:
 * * aws cloudformation describe-stacks --stack-name cdk-integ-lambda-bundling --query Stacks[0].Outputs[0].OutputValue
 * * aws lambda invoke --function-name <output from above> response.json
 * * cat response.json
 * The last command should show '200'
 */
class TestStack extends Stack {
  constructor(scope: Construct, id: string, props?: StackProps) {
    super(scope, id, props);

    const assetPath = path.join(__dirname, 'python-lambda-handler');
    const fn = new lambda.Function(this, 'Function', {
      code: lambda.Code.fromAsset(assetPath, {
        bundling: {
          image: lambda.Runtime.PYTHON_3_6.bundlingDockerImage,
          command: [
            'bash', '-c', [
              'rsync -r . /asset-output',
              'cd /asset-output',
              'pip install -r requirements.txt -t .',
            ].join(' && '),
          ],
        },
      }),
      runtime: lambda.Runtime.PYTHON_3_6,
      handler: 'index.handler',
    });

    new CfnOutput(this, 'FunctionArn', {
      value: fn.functionArn,
    });
  }
}

const app = new App();
new TestStack(app, 'cdk-integ-lambda-bundling');
app.synth();<|MERGE_RESOLUTION|>--- conflicted
+++ resolved
@@ -1,8 +1,4 @@
-<<<<<<< HEAD
 /// !cdk-integ pragma:ignore-assets
-import { App, CfnOutput, Construct, Stack, StackProps } from '@aws-cdk/core';
-=======
->>>>>>> 7e5367c4
 import * as path from 'path';
 import { App, CfnOutput, Construct, Stack, StackProps } from '@aws-cdk/core';
 import * as lambda from '../lib';
