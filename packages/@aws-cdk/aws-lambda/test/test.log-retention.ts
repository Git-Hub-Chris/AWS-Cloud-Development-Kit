--- conflicted
+++ resolved
@@ -95,21 +95,6 @@
 
   },
 
-<<<<<<< HEAD
-  'log group ARN is well formed and conforms'(test: Test) {
-    const stack = new cdk.Stack();
-    const group = new LogRetention(stack, 'MyLambda', {
-      logGroupName: 'group',
-      retention: logs.RetentionDays.ONE_MONTH,
-    });
-
-    const logGroupArn = group.logGroupArn;
-    test.ok(logGroupArn.indexOf('logs') > -1, 'log group ARN is not as expected');
-    test.ok(logGroupArn.indexOf('log-group') > -1, 'log group ARN is not as expected');
-    test.ok(logGroupArn.endsWith(':*'), 'log group ARN is not as expected');
-    test.done();
-  },
-=======
   'with RetentionPeriod set to Infinity'(test: Test) {
     const stack = new cdk.Stack();
 
@@ -129,6 +114,19 @@
     ));
 
     test.done();
-  }
->>>>>>> 19ed7397
+  },
+
+  'log group ARN is well formed and conforms'(test: Test) {
+    const stack = new cdk.Stack();
+    const group = new LogRetention(stack, 'MyLambda', {
+      logGroupName: 'group',
+      retention: logs.RetentionDays.ONE_MONTH,
+    });
+
+    const logGroupArn = group.logGroupArn;
+    test.ok(logGroupArn.indexOf('logs') > -1, 'log group ARN is not as expected');
+    test.ok(logGroupArn.indexOf('log-group') > -1, 'log group ARN is not as expected');
+    test.ok(logGroupArn.endsWith(':*'), 'log group ARN is not as expected');
+    test.done();
+  },
 };