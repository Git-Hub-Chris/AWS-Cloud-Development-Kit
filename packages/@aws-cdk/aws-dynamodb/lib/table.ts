import * as appscaling from '@aws-cdk/aws-applicationautoscaling';
import { CfnCustomResource, CustomResource } from '@aws-cdk/aws-cloudformation';
import * as cloudwatch from '@aws-cdk/aws-cloudwatch';
import * as iam from '@aws-cdk/aws-iam';
import * as kms from '@aws-cdk/aws-kms';
import { Aws, CfnCondition, Construct, Fn, IResource, Lazy, RemovalPolicy, Resource, Stack, Token } from '@aws-cdk/core';
import { CfnTable } from './dynamodb.generated';
import { ReplicaProvider } from './replica-provider';
import { EnableScalingProps, IScalableTableAttribute } from './scalable-attribute-api';
import { ScalableTableAttribute } from './scalable-table-attribute';

const HASH_KEY_TYPE = 'HASH';
const RANGE_KEY_TYPE = 'RANGE';

// https://docs.aws.amazon.com/amazondynamodb/latest/developerguide/Limits.html#limits-secondary-indexes
const MAX_LOCAL_SECONDARY_INDEX_COUNT = 5;

const READ_DATA_ACTIONS = [
  'dynamodb:BatchGetItem',
  'dynamodb:GetRecords',
  'dynamodb:GetShardIterator',
  'dynamodb:Query',
  'dynamodb:GetItem',
  'dynamodb:Scan',
];

const READ_STREAM_DATA_ACTIONS = [
  'dynamodb:DescribeStream',
  'dynamodb:GetRecords',
  'dynamodb:GetShardIterator',
];

const WRITE_DATA_ACTIONS = [
  'dynamodb:BatchWriteItem',
  'dynamodb:PutItem',
  'dynamodb:UpdateItem',
  'dynamodb:DeleteItem',
];

<<<<<<< HEAD
const KMS_USAGE_ACTIONS = [
  'kms:Encrypt',
  'kms:Decrypt',
  'kms:ReEncrypt*',
  'kms:GenerateDataKey*',
  'kms:DescribeKey',
  'kms:CreateGrant',
];

const KMS_DYNAMODB_USAGE_ACTIONS = [
  'kms:Describe*',
  'kms:Get*',
  'kms:List*',
];

=======
/**
 * Represents an attribute for describing the key schema for the table
 * and indexes.
 */
>>>>>>> 1ecfca2d
export interface Attribute {
  /**
   * The name of an attribute.
   */
  readonly name: string;

  /**
   * The data type of an attribute.
   */
  readonly type: AttributeType;
}

/**
<<<<<<< HEAD
 * Options used for KMS encryption support
 */
export interface KMSOptions {
  /**
   * The identity that will have access to the KMS CMK via DynamoDB
   */
  readonly grantee: iam.IGrantable;

  /**
   * The master key that resides in KMS
   */
  readonly masterKey: kms.IKey;
}

=======
 * Properties of a DynamoDB Table
 *
 * Use {@link TableProps} for all table properties
 */
>>>>>>> 1ecfca2d
export interface TableOptions {
  /**
   * Partition key attribute definition.
   */
  readonly partitionKey: Attribute;

  /**
   * Table sort key attribute definition.
   *
   * @default no sort key
   */
  readonly sortKey?: Attribute;

  /**
   * The read capacity for the table. Careful if you add Global Secondary Indexes, as
   * those will share the table's provisioned throughput.
   *
   * Can only be provided if billingMode is Provisioned.
   *
   * @default 5
   */
  readonly readCapacity?: number;
  /**
   * The write capacity for the table. Careful if you add Global Secondary Indexes, as
   * those will share the table's provisioned throughput.
   *
   * Can only be provided if billingMode is Provisioned.
   *
   * @default 5
   */
  readonly writeCapacity?: number;

  /**
   * Specify how you are charged for read and write throughput and how you manage capacity.
   *
   * @default PROVISIONED if `replicationRegions` is not specified, PAY_PER_REQUEST otherwise
   */
  readonly billingMode?: BillingMode;

  /**
   * Whether point-in-time recovery is enabled.
   * @default - point-in-time recovery is disabled
   */
  readonly pointInTimeRecovery?: boolean;

  /**
   * Whether server-side encryption with an AWS managed customer master key is enabled.
   * @default - server-side encryption is enabled with an AWS owned customer master key
   */
  readonly serverSideEncryption?: boolean;

  /**
   * The AWS KMS customer master key (CMK) that should be used for the AWS KMS encryption.
   * To specify a CMK, use its key ID, Amazon Resource Name (ARN), alias name, or alias ARN.
   * Note that you should only provide this parameter if the key is different from the default
   * DynamoDB customer master key alias/aws/dynamodb.
   * @default - KMS Master Key server-side encryption is enabled with a customer owned master key
   */
  readonly kmsEncryption?: KMSOptions;

  /**
   * The name of TTL attribute.
   * @default - TTL is disabled
   */
  readonly timeToLiveAttribute?: string;

  /**
   * When an item in the table is modified, StreamViewType determines what information
   * is written to the stream for this table.
   *
   * @default - streams are disabled unless `replicationRegions` is specified
   */
  readonly stream?: StreamViewType;

  /**
   * The removal policy to apply to the DynamoDB Table.
   *
   * @default RemovalPolicy.RETAIN
   */
  readonly removalPolicy?: RemovalPolicy;

  /**
   * Regions where replica tables will be created
   *
   * @default - no replica tables are created
   * @experimental
   */
  readonly replicationRegions?: string[];
}

/**
 * Properties for a DynamoDB Table
 */
export interface TableProps extends TableOptions {
  /**
   * Enforces a particular physical table name.
   * @default <generated>
   */
  readonly tableName?: string;
}

/**
 * Properties for a secondary index
 */
export interface SecondaryIndexProps {
  /**
   * The name of the secondary index.
   */
  readonly indexName: string;

  /**
   * The set of attributes that are projected into the secondary index.
   * @default ALL
   */
  readonly projectionType?: ProjectionType;

  /**
   * The non-key attributes that are projected into the secondary index.
   * @default - No additional attributes
   */
  readonly nonKeyAttributes?: string[];
}

/**
 * Properties for a global secondary index
 */
export interface GlobalSecondaryIndexProps extends SecondaryIndexProps {
  /**
   * The attribute of a partition key for the global secondary index.
   */
  readonly partitionKey: Attribute;

  /**
   * The attribute of a sort key for the global secondary index.
   * @default - No sort key
   */
  readonly sortKey?: Attribute;

  /**
   * The read capacity for the global secondary index.
   *
   * Can only be provided if table billingMode is Provisioned or undefined.
   *
   * @default 5
   */
  readonly readCapacity?: number;

  /**
   * The write capacity for the global secondary index.
   *
   * Can only be provided if table billingMode is Provisioned or undefined.
   *
   * @default 5
   */
  readonly writeCapacity?: number;
}

/**
 * Properties for a local secondary index
 */
export interface LocalSecondaryIndexProps extends SecondaryIndexProps {
  /**
   * The attribute of a sort key for the local secondary index.
   */
  readonly sortKey: Attribute;
}

/**
 * An interface that represents a DynamoDB Table - either created with the CDK, or an existing one.
 */
export interface ITable extends IResource {
  /**
   * Arn of the dynamodb table.
   *
   * @attribute
   */
  readonly tableArn: string;

  /**
   * Table name of the dynamodb table.
   *
   * @attribute
   */
  readonly tableName: string;

  /**
   * ARN of the table's stream, if there is one.
   *
   * @attribute
   */
  readonly tableStreamArn?: string;

  /**
   * Adds an IAM policy statement associated with this table to an IAM
   * principal's policy.
   * @param grantee The principal (no-op if undefined)
   * @param actions The set of actions to allow (i.e. "dynamodb:PutItem", "dynamodb:GetItem", ...)
   */
  grant(grantee: iam.IGrantable, ...actions: string[]): iam.Grant;

  /**
   * Adds an IAM policy statement associated with this table's stream to an
   * IAM principal's policy.
   * @param grantee The principal (no-op if undefined)
   * @param actions The set of actions to allow (i.e. "dynamodb:DescribeStream", "dynamodb:GetRecords", ...)
   */
  grantStream(grantee: iam.IGrantable, ...actions: string[]): iam.Grant;

  /**
   * Permits an IAM principal all data read operations from this table:
   * BatchGetItem, GetRecords, GetShardIterator, Query, GetItem, Scan.
   * @param grantee The principal to grant access to
   */
  grantReadData(grantee: iam.IGrantable): iam.Grant;

  /**
   * Permits an IAM Principal to list streams attached to current dynamodb table.
   *
   * @param grantee The principal (no-op if undefined)
   */
  grantTableListStreams(grantee: iam.IGrantable): iam.Grant;

  /**
   * Permits an IAM principal all stream data read operations for this
   * table's stream:
   * DescribeStream, GetRecords, GetShardIterator, ListStreams.
   * @param grantee The principal to grant access to
   */
  grantStreamRead(grantee: iam.IGrantable): iam.Grant;

  /**
   * Permits an IAM principal all data write operations to this table:
   * BatchWriteItem, PutItem, UpdateItem, DeleteItem.
   * @param grantee The principal to grant access to
   */
  grantWriteData(grantee: iam.IGrantable): iam.Grant;

  /**
   * Permits an IAM principal to all data read/write operations to this table.
   * BatchGetItem, GetRecords, GetShardIterator, Query, GetItem, Scan,
   * BatchWriteItem, PutItem, UpdateItem, DeleteItem
   * @param grantee The principal to grant access to
   */
  grantReadWriteData(grantee: iam.IGrantable): iam.Grant;

  /**
   * Permits all DynamoDB operations ("dynamodb:*") to an IAM principal.
   * @param grantee The principal to grant access to
   */
  grantFullAccess(grantee: iam.IGrantable): iam.Grant;

  /**
   * Metric for the number of Errors executing all Lambdas
   */
  metric(metricName: string, props?: cloudwatch.MetricOptions): cloudwatch.Metric;

  /**
   * Metric for the consumed read capacity units
   *
   * @param props properties of a metric
   */
  metricConsumedReadCapacityUnits(props?: cloudwatch.MetricOptions): cloudwatch.Metric;

  /**
   * Metric for the consumed write capacity units
   *
   * @param props properties of a metric
   */
  metricConsumedWriteCapacityUnits(props?: cloudwatch.MetricOptions): cloudwatch.Metric;

  /**
   * Metric for the system errors
   *
   * @param props properties of a metric
   */
  metricSystemErrors(props?: cloudwatch.MetricOptions): cloudwatch.Metric;

  /**
   * Metric for the user errors
   *
   * @param props properties of a metric
   */
  metricUserErrors(props?: cloudwatch.MetricOptions): cloudwatch.Metric;

  /**
   * Metric for the conditional check failed requests
   *
   * @param props properties of a metric
   */
  metricConditionalCheckFailedRequests(props?: cloudwatch.MetricOptions): cloudwatch.Metric;

  /**
   * Metric for the successful request latency
   *
   * @param props properties of a metric
   */
  metricSuccessfulRequestLatency(props?: cloudwatch.MetricOptions): cloudwatch.Metric;
}

/**
 * Reference to a dynamodb table.
 */
export interface TableAttributes {
  /**
   * The ARN of the dynamodb table.
   * One of this, or {@link tabeName}, is required.
   *
   * @default - no table arn
   */
  readonly tableArn?: string;

  /**
   * The table name of the dynamodb table.
   * One of this, or {@link tabeArn}, is required.
   *
   * @default - no table name
   */
  readonly tableName?: string;

  /**
   * The ARN of the table's stream.
   *
   * @default - no table stream
   */
  readonly tableStreamArn?: string;
}

abstract class TableBase extends Resource implements ITable {
  /**
   * @attribute
   */
  public abstract readonly tableArn: string;

  /**
   * @attribute
   */
  public abstract readonly tableName: string;

  /**
   * @attribute
   */
  public abstract readonly tableStreamArn?: string;

  protected readonly regionalArns = new Array<string>();

  /**
   * Adds an IAM policy statement associated with this table to an IAM
   * principal's policy.
   * @param grantee The principal (no-op if undefined)
   * @param actions The set of actions to allow (i.e. "dynamodb:PutItem", "dynamodb:GetItem", ...)
   */
  public grant(grantee: iam.IGrantable, ...actions: string[]): iam.Grant {
    return iam.Grant.addToPrincipal({
      grantee,
      actions,
      resourceArns: [
        this.tableArn,
        Lazy.stringValue({ produce: () => this.hasIndex ? `${this.tableArn}/index/*` : Aws.NO_VALUE }),
        ...this.regionalArns,
        ...this.regionalArns.map(arn => Lazy.stringValue({
          produce: () => this.hasIndex ? `${arn}/index/*` : Aws.NO_VALUE,
        })),
      ],
      scope: this,
    });
  }

  /**
   * Adds an IAM policy statement associated with this table's stream to an
   * IAM principal's policy.
   * @param grantee The principal (no-op if undefined)
   * @param actions The set of actions to allow (i.e. "dynamodb:DescribeStream", "dynamodb:GetRecords", ...)
   */
  public grantStream(grantee: iam.IGrantable, ...actions: string[]): iam.Grant {
    if (!this.tableStreamArn) {
      throw new Error(`DynamoDB Streams must be enabled on the table ${this.node.path}`);
    }

    return iam.Grant.addToPrincipal({
      grantee,
      actions,
      resourceArns: [this.tableStreamArn],
      scope: this,
    });
  }

  /**
   * Permits an IAM principal all data read operations from this table:
   * BatchGetItem, GetRecords, GetShardIterator, Query, GetItem, Scan.
   * @param grantee The principal to grant access to
   */
  public grantReadData(grantee: iam.IGrantable): iam.Grant {
    return this.grant(grantee, ...READ_DATA_ACTIONS);
  }

  /**
   * Permits an IAM Principal to list streams attached to current dynamodb table.
   *
   * @param grantee The principal (no-op if undefined)
   */
  public grantTableListStreams(grantee: iam.IGrantable): iam.Grant {
    if (!this.tableStreamArn) {
      throw new Error(`DynamoDB Streams must be enabled on the table ${this.node.path}`);
    }

    return iam.Grant.addToPrincipal({
      grantee,
      actions: ['dynamodb:ListStreams'],
      resourceArns: [
        Lazy.stringValue({ produce: () => `${this.tableArn}/stream/*` }),
        ...this.regionalArns.map(arn => Lazy.stringValue({ produce: () => `${arn}/stream/*` })),
      ],
    });
  }

  /**
   * Permits an IAM principal all stream data read operations for this
   * table's stream:
   * DescribeStream, GetRecords, GetShardIterator, ListStreams.
   * @param grantee The principal to grant access to
   */
  public grantStreamRead(grantee: iam.IGrantable): iam.Grant {
    this.grantTableListStreams(grantee);
    return this.grantStream(grantee, ...READ_STREAM_DATA_ACTIONS);
  }

  /**
   * Permits an IAM principal all data write operations to this table:
   * BatchWriteItem, PutItem, UpdateItem, DeleteItem.
   * @param grantee The principal to grant access to
   */
  public grantWriteData(grantee: iam.IGrantable): iam.Grant {
    return this.grant(grantee, ...WRITE_DATA_ACTIONS);
  }

  /**
   * Permits an IAM principal to all data read/write operations to this table.
   * BatchGetItem, GetRecords, GetShardIterator, Query, GetItem, Scan,
   * BatchWriteItem, PutItem, UpdateItem, DeleteItem
   * @param grantee The principal to grant access to
   */
  public grantReadWriteData(grantee: iam.IGrantable): iam.Grant {
    return this.grant(grantee, ...READ_DATA_ACTIONS, ...WRITE_DATA_ACTIONS);
  }

  /**
   * Permits all DynamoDB operations ("dynamodb:*") to an IAM principal.
   * @param grantee The principal to grant access to
   */
  public grantFullAccess(grantee: iam.IGrantable) {
    return this.grant(grantee, 'dynamodb:*');
  }

  /**
   * Return the given named metric for this Table
   */
  public metric(metricName: string, props?: cloudwatch.MetricOptions): cloudwatch.Metric {
    return new cloudwatch.Metric({
      namespace: 'AWS/DynamoDB',
      metricName,
      dimensions: {
        TableName: this.tableName,
      },
      ...props,
    });
  }

  /**
   * Metric for the consumed read capacity units this table
   *
   * @default sum over a minute
   */
  public metricConsumedReadCapacityUnits(props?: cloudwatch.MetricOptions): cloudwatch.Metric {
    return this.metric('ConsumedReadCapacityUnits', { statistic: 'sum', ...props});
  }

  /**
   * Metric for the consumed write capacity units this table
   *
   * @default sum over a minute
   */
  public metricConsumedWriteCapacityUnits(props?: cloudwatch.MetricOptions): cloudwatch.Metric {
    return this.metric('ConsumedWriteCapacityUnits', { statistic: 'sum', ...props});
  }

  /**
   * Metric for the system errors this table
   *
   * @default sum over a minute
   */
  public metricSystemErrors(props?: cloudwatch.MetricOptions): cloudwatch.Metric {
    return this.metric('SystemErrors', { statistic: 'sum', ...props});
  }

  /**
   * Metric for the user errors this table
   *
   * @default sum over a minute
   */
  public metricUserErrors(props?: cloudwatch.MetricOptions): cloudwatch.Metric {
    return this.metric('UserErrors', { statistic: 'sum', ...props});
  }

  /**
   * Metric for the conditional check failed requests this table
   *
   * @default sum over a minute
   */
  public metricConditionalCheckFailedRequests(props?: cloudwatch.MetricOptions): cloudwatch.Metric {
    return this.metric('ConditionalCheckFailedRequests', { statistic: 'sum', ...props});
  }

  /**
   * Metric for the successful request latency this table
   *
   * @default avg over a minute
   */
  public metricSuccessfulRequestLatency(props?: cloudwatch.MetricOptions): cloudwatch.Metric {
    return this.metric('SuccessfulRequestLatency', { statistic: 'avg', ...props});
  }

  protected abstract get hasIndex(): boolean;
}

/**
 * Provides a DynamoDB table.
 */
export class Table extends TableBase {
  /**
   * Permits an IAM Principal to list all DynamoDB Streams.
   * @deprecated Use {@link #grantTableListStreams} for more granular permission
   * @param grantee The principal (no-op if undefined)
   */
  public static grantListStreams(grantee: iam.IGrantable): iam.Grant {
    return iam.Grant.addToPrincipal({
      grantee,
      actions: ['dynamodb:ListStreams'],
      resourceArns: ['*'],
    });
  }

  /**
   * Creates a Table construct that represents an external table via table name.
   *
   * @param scope The parent creating construct (usually `this`).
   * @param id The construct's name.
   * @param tableName The table's name.
   */
  public static fromTableName(scope: Construct, id: string, tableName: string): ITable {
    return Table.fromTableAttributes(scope, id, { tableName });
  }

  /**
   * Creates a Table construct that represents an external table via table arn.
   *
   * @param scope The parent creating construct (usually `this`).
   * @param id The construct's name.
   * @param tableArn The table's ARN.
   */
  public static fromTableArn(scope: Construct, id: string, tableArn: string): ITable {
    return Table.fromTableAttributes(scope, id, { tableArn });
  }

  /**
   * Creates a Table construct that represents an external table.
   *
   * @param scope The parent creating construct (usually `this`).
   * @param id The construct's name.
   * @param attrs A `TableAttributes` object.
   */
  public static fromTableAttributes(scope: Construct, id: string, attrs: TableAttributes): ITable {

    class Import extends TableBase {

      public readonly tableName: string;
      public readonly tableArn: string;
      public readonly tableStreamArn?: string;

      constructor(_tableArn: string, tableName: string, tableStreamArn?: string) {
        super(scope, id);
        this.tableArn = _tableArn;
        this.tableName = tableName;
        this.tableStreamArn = tableStreamArn;
      }

      protected get hasIndex(): boolean {
        return false;
      }
    }

    let name: string;
    let arn: string;
    const stack = Stack.of(scope);
    if (!attrs.tableName) {
      if (!attrs.tableArn) { throw new Error('One of tableName or tableArn is required!'); }

      arn = attrs.tableArn;
      const maybeTableName = stack.parseArn(attrs.tableArn).resourceName;
      if (!maybeTableName) { throw new Error('ARN for DynamoDB table must be in the form: ...'); }
      name = maybeTableName;
    } else {
      if (attrs.tableArn) { throw new Error('Only one of tableArn or tableName can be provided'); }
      name = attrs.tableName;
      arn = stack.formatArn({
        service: 'dynamodb',
        resource: 'table',
        resourceName: attrs.tableName,
      });
    }

    return new Import(arn, name, attrs.tableStreamArn);
  }

  /**
   * @attribute
   */
  public readonly tableArn: string;

  /**
   * @attribute
   */
  public readonly tableName: string;

  /**
   * @attribute
   */
  public readonly tableStreamArn: string | undefined;

  private readonly table: CfnTable;

  private readonly keySchema = new Array<CfnTable.KeySchemaProperty>();
  private readonly attributeDefinitions = new Array<CfnTable.AttributeDefinitionProperty>();
  private readonly globalSecondaryIndexes = new Array<CfnTable.GlobalSecondaryIndexProperty>();
  private readonly localSecondaryIndexes = new Array<CfnTable.LocalSecondaryIndexProperty>();

  private readonly secondaryIndexNames = new Set<string>();
  private readonly nonKeyAttributes = new Set<string>();

  private readonly tablePartitionKey: Attribute;
  private readonly tableSortKey?: Attribute;

  private readonly billingMode: BillingMode;
  private readonly tableScaling: ScalableAttributePair = {};
  private readonly indexScaling = new Map<string, ScalableAttributePair>();
  private readonly scalingRole: iam.IRole;

  constructor(scope: Construct, id: string, props: TableProps) {
    super(scope, id, {
      physicalName: props.tableName,
    });

    this.billingMode = props.billingMode || BillingMode.PROVISIONED;
    this.validateProvisioning(props);

    let streamSpecification: CfnTable.StreamSpecificationProperty | undefined;
    if (props.replicationRegions) {
      if (props.stream && props.stream !== StreamViewType.NEW_AND_OLD_IMAGES) {
        throw new Error('`stream` must be set to `NEW_AND_OLD_IMAGES` when specifying `replicationRegions`');
      }
      streamSpecification = { streamViewType: StreamViewType.NEW_AND_OLD_IMAGES };

      if (props.billingMode && props.billingMode !== BillingMode.PAY_PER_REQUEST) {
        throw new Error('The `PAY_PER_REQUEST` billing mode must be used when specifying `replicationRegions`');
      }
      this.billingMode = BillingMode.PAY_PER_REQUEST;
    } else if (props.stream) {
      streamSpecification = { streamViewType : props.stream };
    }

    this.table = new CfnTable(this, 'Resource', {
      tableName: this.physicalName,
      keySchema: this.keySchema,
      attributeDefinitions: this.attributeDefinitions,
      globalSecondaryIndexes: Lazy.anyValue({ produce: () => this.globalSecondaryIndexes }, { omitEmptyArray: true }),
      localSecondaryIndexes: Lazy.anyValue({ produce: () => this.localSecondaryIndexes }, { omitEmptyArray: true }),
      pointInTimeRecoverySpecification: props.pointInTimeRecovery ? { pointInTimeRecoveryEnabled: props.pointInTimeRecovery } : undefined,
      billingMode: this.billingMode === BillingMode.PAY_PER_REQUEST ? this.billingMode : undefined,
      provisionedThroughput: this.billingMode === BillingMode.PAY_PER_REQUEST ? undefined : {
        readCapacityUnits: props.readCapacity || 5,
        writeCapacityUnits: props.writeCapacity || 5,
      },
      sseSpecification: props.serverSideEncryption ?
        { sseEnabled: props.serverSideEncryption, kmsMasterKeyId: props.kmsEncryption?.masterKey?.keyArn } : undefined,
      streamSpecification,
      timeToLiveSpecification: props.timeToLiveAttribute ? { attributeName: props.timeToLiveAttribute, enabled: true } : undefined,
    });
    this.table.applyRemovalPolicy(props.removalPolicy);

    if (props.tableName) { this.node.addMetadata('aws:cdk:hasPhysicalName', props.tableName); }

    this.tableArn = this.getResourceArnAttribute(this.table.attrArn, {
      service: 'dynamodb',
      resource: 'table',
      resourceName: this.physicalName,
    });
    this.tableName = this.getResourceNameAttribute(this.table.ref);

    this.tableStreamArn = streamSpecification ? this.table.attrStreamArn : undefined;

    this.scalingRole = this.makeScalingRole();

    if (props.kmsEncryption) {
      // Grant access to KMS key
      // https://docs.aws.amazon.com/kms/latest/developerguide/services-dynamodb.html#dynamodb-customer-cmk-policy
      const grant = props.kmsEncryption?.masterKey?.grant(props.kmsEncryption.grantee, ...KMS_USAGE_ACTIONS);

      grant?.principalStatement?.addCondition('StringLike', { 'kms:ViaService' : 'dynamodb.*.amazonaws.com' });

      props.kmsEncryption.masterKey.grant(new iam.ServicePrincipal('dynamodb.amazonaws.com'), ...KMS_DYNAMODB_USAGE_ACTIONS);
    }

    this.addKey(props.partitionKey, HASH_KEY_TYPE);
    this.tablePartitionKey = props.partitionKey;

    if (props.sortKey) {
      this.addKey(props.sortKey, RANGE_KEY_TYPE);
      this.tableSortKey = props.sortKey;
    }

    if (props.replicationRegions) {
      this.createReplicaTables(props.replicationRegions);
    }
  }

  /**
   * Add a global secondary index of table.
   *
   * @param props the property of global secondary index
   */
  public addGlobalSecondaryIndex(props: GlobalSecondaryIndexProps) {
    this.validateProvisioning(props);
    this.validateIndexName(props.indexName);

    // build key schema and projection for index
    const gsiKeySchema = this.buildIndexKeySchema(props.partitionKey, props.sortKey);
    const gsiProjection = this.buildIndexProjection(props);

    this.secondaryIndexNames.add(props.indexName);
    this.globalSecondaryIndexes.push({
      indexName: props.indexName,
      keySchema: gsiKeySchema,
      projection: gsiProjection,
      provisionedThroughput: this.billingMode === BillingMode.PAY_PER_REQUEST ? undefined : {
        readCapacityUnits: props.readCapacity || 5,
        writeCapacityUnits: props.writeCapacity || 5,
      },
    });

    this.indexScaling.set(props.indexName, {});
  }

  /**
   * Add a local secondary index of table.
   *
   * @param props the property of local secondary index
   */
  public addLocalSecondaryIndex(props: LocalSecondaryIndexProps) {
    // https://docs.aws.amazon.com/amazondynamodb/latest/developerguide/Limits.html#limits-secondary-indexes
    if (this.localSecondaryIndexes.length >= MAX_LOCAL_SECONDARY_INDEX_COUNT) {
      throw new RangeError(`a maximum number of local secondary index per table is ${MAX_LOCAL_SECONDARY_INDEX_COUNT}`);
    }

    this.validateIndexName(props.indexName);

    // build key schema and projection for index
    const lsiKeySchema = this.buildIndexKeySchema(this.tablePartitionKey, props.sortKey);
    const lsiProjection = this.buildIndexProjection(props);

    this.secondaryIndexNames.add(props.indexName);
    this.localSecondaryIndexes.push({
      indexName: props.indexName,
      keySchema: lsiKeySchema,
      projection: lsiProjection,
    });
  }

  /**
   * Enable read capacity scaling for this table
   *
   * @returns An object to configure additional AutoScaling settings
   */
  public autoScaleReadCapacity(props: EnableScalingProps): IScalableTableAttribute {
    if (this.tableScaling.scalableReadAttribute) {
      throw new Error('Read AutoScaling already enabled for this table');
    }
    if (this.billingMode === BillingMode.PAY_PER_REQUEST) {
      throw new Error('AutoScaling is not available for tables with PAY_PER_REQUEST billing mode');
    }

    return this.tableScaling.scalableReadAttribute = new ScalableTableAttribute(this, 'ReadScaling', {
      serviceNamespace: appscaling.ServiceNamespace.DYNAMODB,
      resourceId: `table/${this.tableName}`,
      dimension: 'dynamodb:table:ReadCapacityUnits',
      role: this.scalingRole,
      ...props,
    });
  }

  /**
   * Enable write capacity scaling for this table
   *
   * @returns An object to configure additional AutoScaling settings for this attribute
   */
  public autoScaleWriteCapacity(props: EnableScalingProps): IScalableTableAttribute {
    if (this.tableScaling.scalableWriteAttribute) {
      throw new Error('Write AutoScaling already enabled for this table');
    }
    if (this.billingMode === BillingMode.PAY_PER_REQUEST) {
      throw new Error('AutoScaling is not available for tables with PAY_PER_REQUEST billing mode');
    }

    return this.tableScaling.scalableWriteAttribute = new ScalableTableAttribute(this, 'WriteScaling', {
      serviceNamespace: appscaling.ServiceNamespace.DYNAMODB,
      resourceId: `table/${this.tableName}`,
      dimension: 'dynamodb:table:WriteCapacityUnits',
      role: this.scalingRole,
      ...props,
    });
  }

  /**
   * Enable read capacity scaling for the given GSI
   *
   * @returns An object to configure additional AutoScaling settings for this attribute
   */
  public autoScaleGlobalSecondaryIndexReadCapacity(indexName: string, props: EnableScalingProps): IScalableTableAttribute {
    if (this.billingMode === BillingMode.PAY_PER_REQUEST) {
      throw new Error('AutoScaling is not available for tables with PAY_PER_REQUEST billing mode');
    }
    const attributePair = this.indexScaling.get(indexName);
    if (!attributePair) {
      throw new Error(`No global secondary index with name ${indexName}`);
    }
    if (attributePair.scalableReadAttribute) {
      throw new Error('Read AutoScaling already enabled for this index');
    }

    return attributePair.scalableReadAttribute = new ScalableTableAttribute(this, `${indexName}ReadScaling`, {
      serviceNamespace: appscaling.ServiceNamespace.DYNAMODB,
      resourceId: `table/${this.tableName}/index/${indexName}`,
      dimension: 'dynamodb:index:ReadCapacityUnits',
      role: this.scalingRole,
      ...props,
    });
  }

  /**
   * Enable write capacity scaling for the given GSI
   *
   * @returns An object to configure additional AutoScaling settings for this attribute
   */
  public autoScaleGlobalSecondaryIndexWriteCapacity(indexName: string, props: EnableScalingProps): IScalableTableAttribute {
    if (this.billingMode === BillingMode.PAY_PER_REQUEST) {
      throw new Error('AutoScaling is not available for tables with PAY_PER_REQUEST billing mode');
    }
    const attributePair = this.indexScaling.get(indexName);
    if (!attributePair) {
      throw new Error(`No global secondary index with name ${indexName}`);
    }
    if (attributePair.scalableWriteAttribute) {
      throw new Error('Write AutoScaling already enabled for this index');
    }

    return attributePair.scalableWriteAttribute = new ScalableTableAttribute(this, `${indexName}WriteScaling`, {
      serviceNamespace: appscaling.ServiceNamespace.DYNAMODB,
      resourceId: `table/${this.tableName}/index/${indexName}`,
      dimension: 'dynamodb:index:WriteCapacityUnits',
      role: this.scalingRole,
      ...props,
    });
  }

  /**
   * Validate the table construct.
   *
   * @returns an array of validation error message
   */
  protected validate(): string[] {
    const errors = new Array<string>();

    if (!this.tablePartitionKey) {
      errors.push('a partition key must be specified');
    }
    if (this.localSecondaryIndexes.length > 0 && !this.tableSortKey) {
      errors.push('a sort key of the table must be specified to add local secondary indexes');
    }

    return errors;
  }

  /**
   * Validate read and write capacity are not specified for on-demand tables (billing mode PAY_PER_REQUEST).
   *
   * @param props read and write capacity properties
   */
  private validateProvisioning(props: { readCapacity?: number, writeCapacity?: number }): void {
    if (this.billingMode === BillingMode.PAY_PER_REQUEST) {
      if (props.readCapacity !== undefined || props.writeCapacity !== undefined) {
        throw new Error('you cannot provision read and write capacity for a table with PAY_PER_REQUEST billing mode');
      }
    }
  }

  /**
   * Validate index name to check if a duplicate name already exists.
   *
   * @param indexName a name of global or local secondary index
   */
  private validateIndexName(indexName: string) {
    if (this.secondaryIndexNames.has(indexName)) {
      // a duplicate index name causes validation exception, status code 400, while trying to create CFN stack
      throw new Error(`a duplicate index name, ${indexName}, is not allowed`);
    }
    this.secondaryIndexNames.add(indexName);
  }

  /**
   * Validate non-key attributes by checking limits within secondary index, which may vary in future.
   *
   * @param nonKeyAttributes a list of non-key attribute names
   */
  private validateNonKeyAttributes(nonKeyAttributes: string[]) {
    if (this.nonKeyAttributes.size + nonKeyAttributes.length > 20) {
      // https://docs.aws.amazon.com/amazondynamodb/latest/developerguide/Limits.html#limits-secondary-indexes
      throw new RangeError('a maximum number of nonKeyAttributes across all of secondary indexes is 20');
    }

    // store all non-key attributes
    nonKeyAttributes.forEach(att => this.nonKeyAttributes.add(att));
  }

  private buildIndexKeySchema(partitionKey: Attribute, sortKey?: Attribute): CfnTable.KeySchemaProperty[] {
    this.registerAttribute(partitionKey);
    const indexKeySchema: CfnTable.KeySchemaProperty[] = [
      { attributeName: partitionKey.name, keyType: HASH_KEY_TYPE },
    ];

    if (sortKey) {
      this.registerAttribute(sortKey);
      indexKeySchema.push({ attributeName: sortKey.name, keyType: RANGE_KEY_TYPE });
    }

    return indexKeySchema;
  }

  private buildIndexProjection(props: SecondaryIndexProps): CfnTable.ProjectionProperty {
    if (props.projectionType === ProjectionType.INCLUDE && !props.nonKeyAttributes) {
      // https://docs.aws.amazon.com/AWSCloudFormation/latest/UserGuide/aws-properties-dynamodb-projectionobject.html
      throw new Error(`non-key attributes should be specified when using ${ProjectionType.INCLUDE} projection type`);
    }

    if (props.projectionType !== ProjectionType.INCLUDE && props.nonKeyAttributes) {
      // this combination causes validation exception, status code 400, while trying to create CFN stack
      throw new Error(`non-key attributes should not be specified when not using ${ProjectionType.INCLUDE} projection type`);
    }

    if (props.nonKeyAttributes) {
      this.validateNonKeyAttributes(props.nonKeyAttributes);
    }

    return {
      projectionType: props.projectionType ? props.projectionType : ProjectionType.ALL,
      nonKeyAttributes: props.nonKeyAttributes ? props.nonKeyAttributes : undefined,
    };
  }

  private findKey(keyType: string) {
    return this.keySchema.find(prop => prop.keyType === keyType);
  }

  private addKey(attribute: Attribute, keyType: string) {
    const existingProp = this.findKey(keyType);
    if (existingProp) {
      throw new Error(`Unable to set ${attribute.name} as a ${keyType} key, because ${existingProp.attributeName} is a ${keyType} key`);
    }
    this.registerAttribute(attribute);
    this.keySchema.push({
      attributeName: attribute.name,
      keyType,
    });
    return this;
  }

  /**
   * Register the key attribute of table or secondary index to assemble attribute definitions of TableResourceProps.
   *
   * @param attribute the key attribute of table or secondary index
   */
  private registerAttribute(attribute: Attribute) {
    const { name, type } = attribute;
    const existingDef = this.attributeDefinitions.find(def => def.attributeName === name);
    if (existingDef && existingDef.attributeType !== type) {
      throw new Error(`Unable to specify ${name} as ${type} because it was already defined as ${existingDef.attributeType}`);
    }
    if (!existingDef) {
      this.attributeDefinitions.push({
        attributeName: name,
        attributeType: type,
      });
    }
  }

  /**
   * Return the role that will be used for AutoScaling
   */
  private makeScalingRole(): iam.IRole {
    // Use a Service Linked Role.
    // https://docs.aws.amazon.com/autoscaling/application/userguide/application-auto-scaling-service-linked-roles.html
    return iam.Role.fromRoleArn(this, 'ScalingRole', Stack.of(this).formatArn({
      service: 'iam',
      region: '',
      resource: 'role/aws-service-role/dynamodb.application-autoscaling.amazonaws.com',
      resourceName: 'AWSServiceRoleForApplicationAutoScaling_DynamoDBTable',
    }));
  }

  /**
   * Creates replica tables
   *
   * @param regions regions where to create tables
   */
  private createReplicaTables(regions: string[]) {
    const stack = Stack.of(this);

    if (!Token.isUnresolved(stack.region) && regions.includes(stack.region)) {
      throw new Error('`replicationRegions` cannot include the region where this stack is deployed.');
    }

    const provider = ReplicaProvider.getOrCreate(this);

    // Documentation at https://docs.aws.amazon.com/amazondynamodb/latest/developerguide/V2gt_IAM.html
    // is currently incorrect. AWS Support recommends `dynamodb:*` in both source and destination regions

    // Permissions in the source region
    this.grant(provider.onEventHandler, 'dynamodb:*');
    this.grant(provider.isCompleteHandler, 'dynamodb:DescribeTable');

    let previousRegion;
    for (const region of new Set(regions)) { // Remove duplicates
      // Use multiple custom resources because multiple create/delete
      // updates cannot be combined in a single API call.
      const currentRegion = new CustomResource(this, `Replica${region}`, {
        provider: provider.provider,
        resourceType: 'Custom::DynamoDBReplica',
        properties: {
          TableName: this.tableName,
          Region: region,
        },
      });

      // Deploy time check to prevent from creating a replica in the region
      // where this stack is deployed. Only needed for environment agnostic
      // stacks.
      if (Token.isUnresolved(stack.region)) {
        const createReplica = new CfnCondition(this, `StackRegionNotEquals${region}`, {
          expression: Fn.conditionNot(Fn.conditionEquals(region, Aws.REGION)),
        });
        const cfnCustomResource = currentRegion.node.defaultChild as CfnCustomResource;
        cfnCustomResource.cfnOptions.condition = createReplica;
      }

      // Save regional arns for grantXxx() methods
      this.regionalArns.push(stack.formatArn({
        region,
        service: 'dynamodb',
        resource: 'table',
        resourceName: this.tableName,
      }));

      // We need to create/delete regions sequentially because we cannot
      // have multiple table updates at the same time. The `isCompleteHandler`
      // of the provider waits until the replica is in an ACTIVE state.
      if (previousRegion) {
        currentRegion.node.addDependency(previousRegion);
      }
      previousRegion = currentRegion;
    }

    // Permissions in the destination regions (outside of the loop to
    // minimize statements in the policy)
    provider.onEventHandler.addToRolePolicy(new iam.PolicyStatement({
      actions: ['dynamodb:*'],
      resources: this.regionalArns,
    }));
  }

  /**
   * Whether this table has indexes
   */
  protected get hasIndex(): boolean {
    return this.globalSecondaryIndexes.length + this.localSecondaryIndexes.length > 0;
  }
}

/**
 * Data types for attributes within a table
 *
 * @see https://docs.aws.amazon.com/amazondynamodb/latest/developerguide/HowItWorks.NamingRulesDataTypes.html#HowItWorks.DataTypes
 */
export enum AttributeType {
  /** Up to 400KiB of binary data (which must be encoded as base64 before sending to DynamoDB) */
  BINARY = 'B',
  /** Numeric values made of up to 38 digits (positive, negative or zero) */
  NUMBER = 'N',
  /** Up to 400KiB of UTF-8 encoded text */
  STRING = 'S',
}

/**
 * DyanmoDB's Read/Write capacity modes.
 */
export enum BillingMode {
  /**
   * Pay only for what you use. You don't configure Read/Write capacity units.
   */
  PAY_PER_REQUEST = 'PAY_PER_REQUEST',
  /**
   * Explicitly specified Read/Write capacity units.
   */
  PROVISIONED = 'PROVISIONED',
}

/**
 * The set of attributes that are projected into the index
 *
 * @see https://docs.aws.amazon.com/amazondynamodb/latest/APIReference/API_Projection.html
 */
export enum ProjectionType {
  /** Only the index and primary keys are projected into the index. */
  KEYS_ONLY = 'KEYS_ONLY',
  /** Only the specified table attributes are projected into the index. The list of projected attributes is in `nonKeyAttributes`. */
  INCLUDE = 'INCLUDE',
  /** All of the table attributes are projected into the index. */
  ALL = 'ALL'
}

/**
 * When an item in the table is modified, StreamViewType determines what information
 * is written to the stream for this table.
 *
 * @see https://docs.aws.amazon.com/amazondynamodb/latest/APIReference/API_StreamSpecification.html
 */
export enum StreamViewType {
  /** The entire item, as it appears after it was modified, is written to the stream. */
  NEW_IMAGE = 'NEW_IMAGE',
  /** The entire item, as it appeared before it was modified, is written to the stream. */
  OLD_IMAGE = 'OLD_IMAGE',
  /** Both the new and the old item images of the item are written to the stream. */
  NEW_AND_OLD_IMAGES = 'NEW_AND_OLD_IMAGES',
  /** Only the key attributes of the modified item are written to the stream. */
  KEYS_ONLY = 'KEYS_ONLY'
}

/**
 * Just a convenient way to keep track of both attributes
 */
interface ScalableAttributePair {
  scalableReadAttribute?: ScalableTableAttribute;
  scalableWriteAttribute?: ScalableTableAttribute;
}<|MERGE_RESOLUTION|>--- conflicted
+++ resolved
@@ -37,7 +37,6 @@
   'dynamodb:DeleteItem',
 ];
 
-<<<<<<< HEAD
 const KMS_USAGE_ACTIONS = [
   'kms:Encrypt',
   'kms:Decrypt',
@@ -53,12 +52,12 @@
   'kms:List*',
 ];
 
-=======
+
 /**
  * Represents an attribute for describing the key schema for the table
  * and indexes.
  */
->>>>>>> 1ecfca2d
+
 export interface Attribute {
   /**
    * The name of an attribute.
@@ -72,7 +71,6 @@
 }
 
 /**
-<<<<<<< HEAD
  * Options used for KMS encryption support
  */
 export interface KMSOptions {
@@ -87,12 +85,12 @@
   readonly masterKey: kms.IKey;
 }
 
-=======
+/**
  * Properties of a DynamoDB Table
  *
  * Use {@link TableProps} for all table properties
  */
->>>>>>> 1ecfca2d
+
 export interface TableOptions {
   /**
    * Partition key attribute definition.
