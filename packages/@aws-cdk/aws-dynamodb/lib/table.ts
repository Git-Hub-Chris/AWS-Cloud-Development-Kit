import * as appscaling from '@aws-cdk/aws-applicationautoscaling';
import { CfnCustomResource, CustomResource } from '@aws-cdk/aws-cloudformation';
import * as cloudwatch from '@aws-cdk/aws-cloudwatch';
import * as iam from '@aws-cdk/aws-iam';
import * as kms from '@aws-cdk/aws-kms';
import * as perms from './perms';
import { Aws, CfnCondition, Construct, Fn, IResource, Lazy, RemovalPolicy, Resource, Stack, Token } from '@aws-cdk/core';
import { CfnTable } from './dynamodb.generated';
import { ReplicaProvider } from './replica-provider';
import { EnableScalingProps, IScalableTableAttribute } from './scalable-attribute-api';
import { ScalableTableAttribute } from './scalable-table-attribute';

const HASH_KEY_TYPE = 'HASH';
const RANGE_KEY_TYPE = 'RANGE';

// https://docs.aws.amazon.com/amazondynamodb/latest/developerguide/Limits.html#limits-secondary-indexes
const MAX_LOCAL_SECONDARY_INDEX_COUNT = 5;

export enum TableEncryption {
  /**
   * Server-side KMS encryption with a customer master key managed by customer.
   * If `encryptionKey` is specified, this key will be used, otherwise, one will be defined.
   */
  CUSTOMER_MANAGED = 'CUSTOMER_MANAGED',
  /**
   * Server-side KMS encryption with a master key managed by AWS.
   */
  AWS_MANAGED = 'AWS_MANAGED',
  /**
   * Server-side KMS encryption with a master key owned by AWS.
   */
  DEFAULT = 'AWS_OWNED'
}

export interface Attribute {
  /**
   * The name of an attribute.
   */
  readonly name: string;

  /**
   * The data type of an attribute.
   */
  readonly type: AttributeType;
}

export interface TableOptions {
  /**
   * Partition key attribute definition.
   */
  readonly partitionKey: Attribute;

  /**
   * Table sort key attribute definition.
   *
   * @default no sort key
   */
  readonly sortKey?: Attribute;

  /**
   * The read capacity for the table. Careful if you add Global Secondary Indexes, as
   * those will share the table's provisioned throughput.
   *
   * Can only be provided if billingMode is Provisioned.
   *
   * @default 5
   */
  readonly readCapacity?: number;
  /**
   * The write capacity for the table. Careful if you add Global Secondary Indexes, as
   * those will share the table's provisioned throughput.
   *
   * Can only be provided if billingMode is Provisioned.
   *
   * @default 5
   */
  readonly writeCapacity?: number;

  /**
   * Specify how you are charged for read and write throughput and how you manage capacity.
   *
   * @default PROVISIONED if `replicationRegions` is not specified, PAY_PER_REQUEST otherwise
   */
  readonly billingMode?: BillingMode;

  /**
   * Whether point-in-time recovery is enabled.
   * @default - point-in-time recovery is disabled
   */
  readonly pointInTimeRecovery?: boolean;

  /**
   * Whether server-side encryption with an AWS managed customer master key is enabled.
   * @default - server-side encryption is enabled with an AWS owned customer master key
   * 
   * @deprecated - This property is deprecated, use encryption instead
   */
  readonly serverSideEncryption?: boolean;

  /**
   * Whether server-side encryption with an AWS managed customer master key is enabled.
   * @default - server-side encryption is enabled with an AWS owned customer master key
   * 
   */
  readonly encryption?: TableEncryption;

  /**
   * The name of TTL attribute.
   * @default - TTL is disabled
   */
  readonly timeToLiveAttribute?: string;

  /**
   * When an item in the table is modified, StreamViewType determines what information
   * is written to the stream for this table.
   *
   * @default - streams are disabled unless `replicationRegions` is specified
   */
  readonly stream?: StreamViewType;

  /**
   * The removal policy to apply to the DynamoDB Table.
   *
   * @default RemovalPolicy.RETAIN
   */
  readonly removalPolicy?: RemovalPolicy;

  /**
   * Regions where replica tables will be created
   *
   * @default - no replica tables are created
   * @experimental
   */
  readonly replicationRegions?: string[];

  /**
   * External KMS key to use for table encryption.
   *
   * @default - If encryption is set to "Customer managed" and this property is undefined,
   * a new KMS key will be created and associated with this table.
   */
  readonly encryptionKey?: kms.IKey;
}

export interface TableProps extends TableOptions {
  /**
   * Enforces a particular physical table name.
   * @default <generated>
   */
  readonly tableName?: string;
}

export interface SecondaryIndexProps {
  /**
   * The name of the secondary index.
   */
  readonly indexName: string;

  /**
   * The set of attributes that are projected into the secondary index.
   * @default ALL
   */
  readonly projectionType?: ProjectionType;

  /**
   * The non-key attributes that are projected into the secondary index.
   * @default - No additional attributes
   */
  readonly nonKeyAttributes?: string[];
}

export interface GlobalSecondaryIndexProps extends SecondaryIndexProps {
  /**
   * The attribute of a partition key for the global secondary index.
   */
  readonly partitionKey: Attribute;

  /**
   * The attribute of a sort key for the global secondary index.
   * @default - No sort key
   */
  readonly sortKey?: Attribute;

  /**
   * The read capacity for the global secondary index.
   *
   * Can only be provided if table billingMode is Provisioned or undefined.
   *
   * @default 5
   */
  readonly readCapacity?: number;

  /**
   * The write capacity for the global secondary index.
   *
   * Can only be provided if table billingMode is Provisioned or undefined.
   *
   * @default 5
   */
  readonly writeCapacity?: number;
}

export interface LocalSecondaryIndexProps extends SecondaryIndexProps {
  /**
   * The attribute of a sort key for the local secondary index.
   */
  readonly sortKey: Attribute;
}

/**
 * An interface that represents a DynamoDB Table - either created with the CDK, or an existing one.
 */
export interface ITable extends IResource {
  /**
   * Arn of the dynamodb table.
   *
   * @attribute
   */
  readonly tableArn: string;

  /**
   * Table name of the dynamodb table.
   *
   * @attribute
   */
  readonly tableName: string;

  /**
   * ARN of the table's stream, if there is one.
   *
   * @attribute
   */
  readonly tableStreamArn?: string;

  /**
   * 
   * Optional KMS encryption key associated with this table.
   */
  readonly encryptionKey?: kms.IKey;

  /**
   * Returns an ARN that represents all objects within the table that match
   * the key pattern specified. To represent all keys, specify ``"*"``.
   */
  arnForObjects(keyPattern: string): string;

  /**
   * Permits an IAM principal all data read operations from this table:
   * BatchGetItem, GetRecords, GetShardIterator, Query, GetItem, Scan.
   * 
   * If an encryption key is used, permission to use the key for
   * encrypt/decrypt will also be granted
   * 
   * @param grantee The principal to grant access to
   * @param objectsKeyPattern Restrict the permission to a certain key pattern (default '*')
   */
  grantReadData(grantee: iam.IGrantable, objectsKeyPattern?: any): iam.Grant;

  /**
   * Permits an IAM Principal to list streams attached to current dynamodb table.
   *
   * @param grantee The principal (no-op if undefined)
   */
  grantTableListStreams(grantee: iam.IGrantable): iam.Grant;

  /**
   * Permits an IAM principal all stream data read operations for this
   * table's stream:
   * DescribeStream, GetRecords, GetShardIterator, ListStreams.
   * 
   * If an encryption key is used, permission to use the key for
   * encrypt/decrypt will also be granted
   * 
   * @param grantee The principal to grant access to
   * @param objectsKeyPattern Restrict the permission to a certain key pattern (default '*')
   */
  grantStreamRead(grantee: iam.IGrantable, objectsKeyPattern?: any): iam.Grant;

  /**
   * Permits an IAM principal all data write operations to this table:
   * BatchWriteItem, PutItem, UpdateItem, DeleteItem.
   * 
   * If an encryption key is used, permission to use the key for
   * encrypt/decrypt will also be granted
   * 
   * @param grantee The principal to grant access to
   * @param objectsKeyPattern Restrict the permission to a certain key pattern (default '*')
   */
  grantWriteData(grantee: iam.IGrantable, objectsKeyPattern?: any): iam.Grant;

  /**
   * Permits an IAM principal to all data read/write operations to this table.
   * BatchGetItem, GetRecords, GetShardIterator, Query, GetItem, Scan,
   * BatchWriteItem, PutItem, UpdateItem, DeleteItem
   * 
   * If an encryption key is used, permission to use the key for
   * encrypt/decrypt will also be granted
   * 
   * @param grantee The principal to grant access to
   * @param objectsKeyPattern Restrict the permission to a certain key pattern (default '*')
   */
  grantReadWriteData(grantee: iam.IGrantable, objectsKeyPattern?: any): iam.Grant;

  /**
   * Metric for the number of Errors executing all Lambdas
   */
  metric(metricName: string, props?: cloudwatch.MetricOptions): cloudwatch.Metric;

  /**
   * Metric for the consumed read capacity units
   *
   * @param props properties of a metric
   */
  metricConsumedReadCapacityUnits(props?: cloudwatch.MetricOptions): cloudwatch.Metric;

  /**
   * Metric for the consumed write capacity units
   *
   * @param props properties of a metric
   */
  metricConsumedWriteCapacityUnits(props?: cloudwatch.MetricOptions): cloudwatch.Metric;

  /**
   * Metric for the system errors
   *
   * @param props properties of a metric
   */
  metricSystemErrors(props?: cloudwatch.MetricOptions): cloudwatch.Metric;

  /**
   * Metric for the user errors
   *
   * @param props properties of a metric
   */
  metricUserErrors(props?: cloudwatch.MetricOptions): cloudwatch.Metric;

  /**
   * Metric for the conditional check failed requests
   *
   * @param props properties of a metric
   */
  metricConditionalCheckFailedRequests(props?: cloudwatch.MetricOptions): cloudwatch.Metric;

  /**
   * Metric for the successful request latency
   *
   * @param props properties of a metric
   */
  metricSuccessfulRequestLatency(props?: cloudwatch.MetricOptions): cloudwatch.Metric;
}

/**
 * Reference to a dynamodb table.
 */
export interface TableAttributes {
  /**
   * The ARN of the dynamodb table.
   * One of this, or {@link tabeName}, is required.
   *
   * @default - no table arn
   */
  readonly tableArn?: string;

  /**
   * The table name of the dynamodb table.
   * One of this, or {@link tabeArn}, is required.
   *
   * @default - no table name
   */
  readonly tableName?: string;

  /**
   * The ARN of the table's stream.
   *
   * @default - no table stream
   */
  readonly tableStreamArn?: string;

  /**
   * KMS encryption key, if this queue is server-side encrypted by a KMS key.
   */
  readonly keyArn?: string;
}

abstract class TableBase extends Resource implements ITable {
  /**
   * @attribute
   */
  public abstract readonly tableArn: string;

  /**
   * @attribute
   */
  public abstract readonly tableName: string;

  /**
   * @attribute
   */
  public abstract readonly tableStreamArn?: string;

  protected readonly regionalArns = new Array<string>();

  /**
   * Optional KMS encryption key associated with this table.
   */
  public abstract readonly encryptionKey?: kms.IKey;

  /**
   * Returns an ARN that represents all objects within the table that match
   * the key pattern specified. To represent all keys, specify ``"*"``.
   *
   * If you specify multiple components for keyPattern, they will be concatenated::
   *
   *   arnForObjects('home/', team, '/', user, '/*')
   *
   */
  public arnForObjects(keyPattern: string): string {
    return `${this.tableArn}/${keyPattern}`;
  }

  /**
   * Adds an IAM policy statement associated with this table to an IAM
   * principal's policy.
   * @param grantee The principal (no-op if undefined)
   * @param tableActions The set of actions to allow (i.e. "dynamodb:PutItem", "dynamodb:GetItem", ...)
   * @param keyActions The set of actions to allow (i.e. "kms:Encrypt", "kms:Decrypt", ...)
   * @param otherResourceArns 
   */
  public grant(grantee: iam.IGrantable, tableActions: string[], keyActions?: string[], ...otherResourceArns: string[]) {
    const resources = [this.tableArn, Lazy.stringValue({ produce: () => this.hasIndex ? `${this.tableArn}/index/*` : Aws.NO_VALUE }), ...otherResourceArns];
    const ret = iam.Grant.addToPrincipal({
      grantee,
<<<<<<< HEAD
      actions: tableActions,
      resourceArns: resources,
      scope: this
=======
      actions,
      resourceArns: [
        this.tableArn,
        Lazy.stringValue({ produce: () => this.hasIndex ? `${this.tableArn}/index/*` : Aws.NO_VALUE }),
        ...this.regionalArns,
        ...this.regionalArns.map(arn => Lazy.stringValue({
          produce: () => this.hasIndex ? `${arn}/index/*` : Aws.NO_VALUE,
        })),
      ],
      scope: this,
>>>>>>> 022eb66b
    });
    if (this.encryptionKey && keyActions) {
      this.encryptionKey.grant(grantee, ...keyActions);
    }
    return ret;
  }

  /**
   * Adds an IAM policy statement associated with this table's stream to an
   * IAM principal's policy.
   * @param grantee The principal (no-op if undefined)
   * @param streamActions The set of actions to allow (i.e. "dynamodb:DescribeStream", "dynamodb:GetRecords", ...)
   * @param keyActions The set of actions to allow (i.e. "kms:Encrypt", "kms:Decrypt", ...)
   * @param otherResourceArns
   */
  public grantStream(grantee: iam.IGrantable, streamActions: string[], keyActions?: string[], ...otherResourceArns: string[]) {
    if (!this.tableStreamArn) {
      throw new Error(`DynamoDB Streams must be enabled on the table ${this.node.path}`);
    }
    const resources = [ this.tableStreamArn, ...otherResourceArns];
    const ret = iam.Grant.addToPrincipal({
      grantee,
      actions: streamActions,
      resourceArns: resources,
      scope: this
    });
    if (this.encryptionKey && keyActions) {
      this.encryptionKey.grant(grantee, ...keyActions);
    }
    return ret;
  }

  /**
   * Permits an IAM principal all data read operations from this table:
   * BatchGetItem, GetRecords, GetShardIterator, Query, GetItem, Scan.
   * 
   * If an encryption key is used, permission to use the key for
   * encrypt/decrypt will also be granted.
   * @param grantee The principal to grant access to
   * @param objectsKeyPattern Restrict the permission to a certain key pattern (default '*')
   */
  public grantReadData(grantee: iam.IGrantable, objectsKeyPattern: any = '*'): iam.Grant {
    return this.grant(grantee, perms.READ_DATA_ACTIONS, perms.KEY_READ_ACTIONS, this.arnForObjects(objectsKeyPattern));
  }

  /**
   * Permits an IAM Principal to list streams attached to current dynamodb table.
   *
   * @param grantee The principal (no-op if undefined)
   */
  public grantTableListStreams(grantee: iam.IGrantable): iam.Grant {
    if (!this.tableStreamArn) {
      throw new Error(`DynamoDB Streams must be enabled on the table ${this.node.path}`);
    }

    return iam.Grant.addToPrincipal({
      grantee,
      actions: ['dynamodb:ListStreams'],
      resourceArns: [
        Lazy.stringValue({ produce: () => `${this.tableArn}/stream/*` }),
        ...this.regionalArns.map(arn => Lazy.stringValue({ produce: () => `${arn}/stream/*` })),
      ],
    });
  }

  /**
   * Permits an IAM principal all stream data read operations for this
   * table's stream:
   * DescribeStream, GetRecords, GetShardIterator, ListStreams.
   * 
   * If an encryption key is used, permission to use the key for
   * encrypt/decrypt will also be granted.
   * 
   * @param grantee The principal to grant access to
   * @param objectsKeyPattern Restrict the permission to a certain key pattern (default '*')
   */
  public grantStreamRead(grantee: iam.IGrantable, objectsKeyPattern: any = '*'): iam.Grant {
    this.grantTableListStreams(grantee);
    return this.grantStream(grantee, perms.READ_STREAM_DATA_ACTIONS, perms.KEY_READ_ACTIONS, this.arnForObjects(objectsKeyPattern));
  }

  /**
   * Permits an IAM principal all data write operations to this table:
   * BatchWriteItem, PutItem, UpdateItem, DeleteItem.
   * 
   * If an encryption key is used, permission to use the key for
   * encrypt/decrypt will also be granted.
   * 
   * @param grantee The principal to grant access to
   * @param objectsKeyPattern Restrict the permission to a certain key pattern (default '*')
   */
  public grantWriteData(grantee: iam.IGrantable, objectsKeyPattern: any = '*'): iam.Grant {
    return this.grant(grantee, perms.WRITE_DATA_ACTIONS, perms.KEY_WRITE_ACTIONS, this.arnForObjects(objectsKeyPattern));
  }

  /**
   * Permits an IAM principal to all data read/write operations to this table.
   * BatchGetItem, GetRecords, GetShardIterator, Query, GetItem, Scan,
   * BatchWriteItem, PutItem, UpdateItem, DeleteItem
   * 
   * If an encryption key is used, permission to use the key for
   * encrypt/decrypt will also be granted.
   * 
   * @param grantee The principal to grant access to
   * @param objectsKeyPattern Restrict the permission to a certain key pattern (default '*')
   */
  public grantReadWriteData(grantee: iam.IGrantable, objectsKeyPattern: any = '*'): iam.Grant {
    const tableActions = perms.READ_DATA_ACTIONS.concat(perms.WRITE_DATA_ACTIONS);
    const keyActions = perms.KEY_READ_ACTIONS.concat(perms.KEY_WRITE_ACTIONS);
    return this.grant(grantee, tableActions, keyActions, this.arnForObjects(objectsKeyPattern));
  }

  /**
   * Permits all DynamoDB operations ("dynamodb:*") to an IAM principal.
   * 
   * If an encryption key is used, permission to use the key for
   * encrypt/decrypt will also be granted.
   * 
   * 
   * @param grantee The principal to grant access to
   * @param objectsKeyPattern Restrict the permission to a certain key pattern (default '*')
   */
  public grantFullAccess(grantee: iam.IGrantable, objectsKeyPattern: any = '*') {
    const keyActions = perms.KEY_READ_ACTIONS.concat(perms.KEY_WRITE_ACTIONS);
    return this.grant(grantee, ['dynamodb:*'], keyActions, this.arnForObjects(objectsKeyPattern));
  }

  /**
   * Return the given named metric for this Table
   */
  public metric(metricName: string, props?: cloudwatch.MetricOptions): cloudwatch.Metric {
    return new cloudwatch.Metric({
      namespace: 'AWS/DynamoDB',
      metricName,
      dimensions: {
        TableName: this.tableName,
      },
      ...props,
    });
  }

  /**
   * Metric for the consumed read capacity units this table
   *
   * @default sum over a minute
   */
  public metricConsumedReadCapacityUnits(props?: cloudwatch.MetricOptions): cloudwatch.Metric {
    return this.metric('ConsumedReadCapacityUnits', { statistic: 'sum', ...props});
  }

  /**
   * Metric for the consumed write capacity units this table
   *
   * @default sum over a minute
   */
  public metricConsumedWriteCapacityUnits(props?: cloudwatch.MetricOptions): cloudwatch.Metric {
    return this.metric('ConsumedWriteCapacityUnits', { statistic: 'sum', ...props});
  }

  /**
   * Metric for the system errors this table
   *
   * @default sum over a minute
   */
  public metricSystemErrors(props?: cloudwatch.MetricOptions): cloudwatch.Metric {
    return this.metric('SystemErrors', { statistic: 'sum', ...props});
  }

  /**
   * Metric for the user errors this table
   *
   * @default sum over a minute
   */
  public metricUserErrors(props?: cloudwatch.MetricOptions): cloudwatch.Metric {
    return this.metric('UserErrors', { statistic: 'sum', ...props});
  }

  /**
   * Metric for the conditional check failed requests this table
   *
   * @default sum over a minute
   */
  public metricConditionalCheckFailedRequests(props?: cloudwatch.MetricOptions): cloudwatch.Metric {
    return this.metric('ConditionalCheckFailedRequests', { statistic: 'sum', ...props});
  }

  /**
   * Metric for the successful request latency this table
   *
   * @default avg over a minute
   */
  public metricSuccessfulRequestLatency(props?: cloudwatch.MetricOptions): cloudwatch.Metric {
    return this.metric('SuccessfulRequestLatency', { statistic: 'avg', ...props});
  }

  protected abstract get hasIndex(): boolean;
}

/**
 * Provides a DynamoDB table.
 */
export class Table extends TableBase {
  public encryptionKey?: kms.IKey | undefined;
  /**
   * Permits an IAM Principal to list all DynamoDB Streams.
   * @deprecated Use {@link #grantTableListStreams} for more granular permission
   * @param grantee The principal (no-op if undefined)
   */
  public static grantListStreams(grantee: iam.IGrantable): iam.Grant {
    return iam.Grant.addToPrincipal({
      grantee,
      actions: ['dynamodb:ListStreams'],
      resourceArns: ['*'],
    });
  }

  /**
   * Creates a Table construct that represents an external table via table name.
   *
   * @param scope The parent creating construct (usually `this`).
   * @param id The construct's name.
   * @param tableName The table's name.
   */
  public static fromTableName(scope: Construct, id: string, tableName: string): ITable {
    return Table.fromTableAttributes(scope, id, { tableName });
  }

  /**
   * Creates a Table construct that represents an external table via table arn.
   *
   * @param scope The parent creating construct (usually `this`).
   * @param id The construct's name.
   * @param tableArn The table's ARN.
   */
  public static fromTableArn(scope: Construct, id: string, tableArn: string): ITable {
    return Table.fromTableAttributes(scope, id, { tableArn });
  }

  /**
   * Creates a Table construct that represents an external table.
   *
   * @param scope The parent creating construct (usually `this`).
   * @param id The construct's name.
   * @param attrs A `TableAttributes` object.
   */
  public static fromTableAttributes(scope: Construct, id: string, attrs: TableAttributes): ITable {

    class Import extends TableBase {

      public readonly tableName: string;
      public readonly tableArn: string;
      public readonly tableStreamArn?: string;
      public readonly encryptionKey: kms.IKey | undefined;

      constructor(_tableArn: string, tableName: string, tableStreamArn?: string) {
        super(scope, id);
        this.tableArn = _tableArn;
        this.tableName = tableName;
        this.tableStreamArn = tableStreamArn;
        this.encryptionKey = attrs.keyArn ? kms.Key.fromKeyArn(this, 'Key', attrs.keyArn): undefined
      }

      protected get hasIndex(): boolean {
        return false;
      }
    }

    let name: string;
    let arn: string;
    const stack = Stack.of(scope);
    if (!attrs.tableName) {
      if (!attrs.tableArn) { throw new Error('One of tableName or tableArn is required!'); }

      arn = attrs.tableArn;
      const maybeTableName = stack.parseArn(attrs.tableArn).resourceName;
      if (!maybeTableName) { throw new Error('ARN for DynamoDB table must be in the form: ...'); }
      name = maybeTableName;
    } else {
      if (attrs.tableArn) { throw new Error('Only one of tableArn or tableName can be provided'); }
      name = attrs.tableName;
      arn = stack.formatArn({
        service: 'dynamodb',
        resource: 'table',
        resourceName: attrs.tableName,
      });
    }

    return new Import(arn, name, attrs.tableStreamArn);
  }

  /**
   * @attribute
   */
  public readonly tableArn: string;

  /**
   * @attribute
   */
  public readonly tableName: string;

  /**
   * @attribute
   */
  public readonly tableStreamArn: string | undefined;

  private readonly table: CfnTable;

  private readonly keySchema = new Array<CfnTable.KeySchemaProperty>();
  private readonly attributeDefinitions = new Array<CfnTable.AttributeDefinitionProperty>();
  private readonly globalSecondaryIndexes = new Array<CfnTable.GlobalSecondaryIndexProperty>();
  private readonly localSecondaryIndexes = new Array<CfnTable.LocalSecondaryIndexProperty>();

  private readonly secondaryIndexNames = new Set<string>();
  private readonly nonKeyAttributes = new Set<string>();

  private readonly tablePartitionKey: Attribute;
  private readonly tableSortKey?: Attribute;

  private readonly billingMode: BillingMode;
  private readonly tableScaling: ScalableAttributePair = {};
  private readonly indexScaling = new Map<string, ScalableAttributePair>();
  private readonly scalingRole: iam.IRole;
  

  constructor(scope: Construct, id: string, props: TableProps) {
    super(scope, id, {
      physicalName: props.tableName,
    });


    const { sseSpecification, encryptionKey } = this.parseEncryption(props);

    this.billingMode = props.billingMode || BillingMode.PROVISIONED;
    this.validateProvisioning(props);

    let streamSpecification: CfnTable.StreamSpecificationProperty | undefined;
    if (props.replicationRegions) {
      if (props.stream && props.stream !== StreamViewType.NEW_AND_OLD_IMAGES) {
        throw new Error('`stream` must be set to `NEW_AND_OLD_IMAGES` when specifying `replicationRegions`');
      }
      streamSpecification = { streamViewType: StreamViewType.NEW_AND_OLD_IMAGES };

      if (props.billingMode && props.billingMode !== BillingMode.PAY_PER_REQUEST) {
        throw new Error('The `PAY_PER_REQUEST` billing mode must be used when specifying `replicationRegions`');
      }
      this.billingMode = BillingMode.PAY_PER_REQUEST;
    } else if (props.stream) {
      streamSpecification = { streamViewType : props.stream };
    }

    this.table = new CfnTable(this, 'Resource', {
      tableName: this.physicalName,
      keySchema: this.keySchema,
      attributeDefinitions: this.attributeDefinitions,
      globalSecondaryIndexes: Lazy.anyValue({ produce: () => this.globalSecondaryIndexes }, { omitEmptyArray: true }),
      localSecondaryIndexes: Lazy.anyValue({ produce: () => this.localSecondaryIndexes }, { omitEmptyArray: true }),
      pointInTimeRecoverySpecification: props.pointInTimeRecovery ? { pointInTimeRecoveryEnabled: props.pointInTimeRecovery } : undefined,
      billingMode: this.billingMode === BillingMode.PAY_PER_REQUEST ? this.billingMode : undefined,
      provisionedThroughput: this.billingMode === BillingMode.PAY_PER_REQUEST ? undefined : {
        readCapacityUnits: props.readCapacity || 5,
        writeCapacityUnits: props.writeCapacity || 5,
      },
      sseSpecification,
      streamSpecification,
      timeToLiveSpecification: props.timeToLiveAttribute ? { attributeName: props.timeToLiveAttribute, enabled: true } : undefined,
    });
    this.table.applyRemovalPolicy(props.removalPolicy);

    this.encryptionKey = encryptionKey;

    if (props.tableName) { this.node.addMetadata('aws:cdk:hasPhysicalName', props.tableName); }

    this.tableArn = this.getResourceArnAttribute(this.table.attrArn, {
      service: 'dynamodb',
      resource: 'table',
      resourceName: this.physicalName,
    });
    this.tableName = this.getResourceNameAttribute(this.table.ref);

    this.tableStreamArn = streamSpecification ? this.table.attrStreamArn : undefined;

    this.scalingRole = this.makeScalingRole();

    this.addKey(props.partitionKey, HASH_KEY_TYPE);
    this.tablePartitionKey = props.partitionKey;

    if (props.sortKey) {
      this.addKey(props.sortKey, RANGE_KEY_TYPE);
      this.tableSortKey = props.sortKey;
    }

    if (props.replicationRegions) {
      this.createReplicaTables(props.replicationRegions);
    }
  }

  /**
   * Add a global secondary index of table.
   *
   * @param props the property of global secondary index
   */
  public addGlobalSecondaryIndex(props: GlobalSecondaryIndexProps) {
    this.validateProvisioning(props);
    this.validateIndexName(props.indexName);

    // build key schema and projection for index
    const gsiKeySchema = this.buildIndexKeySchema(props.partitionKey, props.sortKey);
    const gsiProjection = this.buildIndexProjection(props);

    this.secondaryIndexNames.add(props.indexName);
    this.globalSecondaryIndexes.push({
      indexName: props.indexName,
      keySchema: gsiKeySchema,
      projection: gsiProjection,
      provisionedThroughput: this.billingMode === BillingMode.PAY_PER_REQUEST ? undefined : {
        readCapacityUnits: props.readCapacity || 5,
        writeCapacityUnits: props.writeCapacity || 5,
      },
    });

    this.indexScaling.set(props.indexName, {});
  }

  /**
   * Add a local secondary index of table.
   *
   * @param props the property of local secondary index
   */
  public addLocalSecondaryIndex(props: LocalSecondaryIndexProps) {
    // https://docs.aws.amazon.com/amazondynamodb/latest/developerguide/Limits.html#limits-secondary-indexes
    if (this.localSecondaryIndexes.length >= MAX_LOCAL_SECONDARY_INDEX_COUNT) {
      throw new RangeError(`a maximum number of local secondary index per table is ${MAX_LOCAL_SECONDARY_INDEX_COUNT}`);
    }

    this.validateIndexName(props.indexName);

    // build key schema and projection for index
    const lsiKeySchema = this.buildIndexKeySchema(this.tablePartitionKey, props.sortKey);
    const lsiProjection = this.buildIndexProjection(props);

    this.secondaryIndexNames.add(props.indexName);
    this.localSecondaryIndexes.push({
      indexName: props.indexName,
      keySchema: lsiKeySchema,
      projection: lsiProjection,
    });
  }

  /**
   * Enable read capacity scaling for this table
   *
   * @returns An object to configure additional AutoScaling settings
   */
  public autoScaleReadCapacity(props: EnableScalingProps): IScalableTableAttribute {
    if (this.tableScaling.scalableReadAttribute) {
      throw new Error('Read AutoScaling already enabled for this table');
    }
    if (this.billingMode === BillingMode.PAY_PER_REQUEST) {
      throw new Error('AutoScaling is not available for tables with PAY_PER_REQUEST billing mode');
    }

    return this.tableScaling.scalableReadAttribute = new ScalableTableAttribute(this, 'ReadScaling', {
      serviceNamespace: appscaling.ServiceNamespace.DYNAMODB,
      resourceId: `table/${this.tableName}`,
      dimension: 'dynamodb:table:ReadCapacityUnits',
      role: this.scalingRole,
      ...props,
    });
  }

  /**
   * Enable write capacity scaling for this table
   *
   * @returns An object to configure additional AutoScaling settings for this attribute
   */
  public autoScaleWriteCapacity(props: EnableScalingProps): IScalableTableAttribute {
    if (this.tableScaling.scalableWriteAttribute) {
      throw new Error('Write AutoScaling already enabled for this table');
    }
    if (this.billingMode === BillingMode.PAY_PER_REQUEST) {
      throw new Error('AutoScaling is not available for tables with PAY_PER_REQUEST billing mode');
    }

    return this.tableScaling.scalableWriteAttribute = new ScalableTableAttribute(this, 'WriteScaling', {
      serviceNamespace: appscaling.ServiceNamespace.DYNAMODB,
      resourceId: `table/${this.tableName}`,
      dimension: 'dynamodb:table:WriteCapacityUnits',
      role: this.scalingRole,
      ...props,
    });
  }

  /**
   * Enable read capacity scaling for the given GSI
   *
   * @returns An object to configure additional AutoScaling settings for this attribute
   */
  public autoScaleGlobalSecondaryIndexReadCapacity(indexName: string, props: EnableScalingProps): IScalableTableAttribute {
    if (this.billingMode === BillingMode.PAY_PER_REQUEST) {
      throw new Error('AutoScaling is not available for tables with PAY_PER_REQUEST billing mode');
    }
    const attributePair = this.indexScaling.get(indexName);
    if (!attributePair) {
      throw new Error(`No global secondary index with name ${indexName}`);
    }
    if (attributePair.scalableReadAttribute) {
      throw new Error('Read AutoScaling already enabled for this index');
    }

    return attributePair.scalableReadAttribute = new ScalableTableAttribute(this, `${indexName}ReadScaling`, {
      serviceNamespace: appscaling.ServiceNamespace.DYNAMODB,
      resourceId: `table/${this.tableName}/index/${indexName}`,
      dimension: 'dynamodb:index:ReadCapacityUnits',
      role: this.scalingRole,
      ...props,
    });
  }

  /**
   * Enable write capacity scaling for the given GSI
   *
   * @returns An object to configure additional AutoScaling settings for this attribute
   */
  public autoScaleGlobalSecondaryIndexWriteCapacity(indexName: string, props: EnableScalingProps): IScalableTableAttribute {
    if (this.billingMode === BillingMode.PAY_PER_REQUEST) {
      throw new Error('AutoScaling is not available for tables with PAY_PER_REQUEST billing mode');
    }
    const attributePair = this.indexScaling.get(indexName);
    if (!attributePair) {
      throw new Error(`No global secondary index with name ${indexName}`);
    }
    if (attributePair.scalableWriteAttribute) {
      throw new Error('Write AutoScaling already enabled for this index');
    }

    return attributePair.scalableWriteAttribute = new ScalableTableAttribute(this, `${indexName}WriteScaling`, {
      serviceNamespace: appscaling.ServiceNamespace.DYNAMODB,
      resourceId: `table/${this.tableName}/index/${indexName}`,
      dimension: 'dynamodb:index:WriteCapacityUnits',
      role: this.scalingRole,
      ...props,
    });
  }

  /**
   * Validate the table construct.
   *
   * @returns an array of validation error message
   */
  protected validate(): string[] {
    const errors = new Array<string>();

    if (!this.tablePartitionKey) {
      errors.push('a partition key must be specified');
    }
    if (this.localSecondaryIndexes.length > 0 && !this.tableSortKey) {
      errors.push('a sort key of the table must be specified to add local secondary indexes');
    }

    return errors;
  }

  /**
   * Validate read and write capacity are not specified for on-demand tables (billing mode PAY_PER_REQUEST).
   *
   * @param props read and write capacity properties
   */
  private validateProvisioning(props: { readCapacity?: number, writeCapacity?: number }): void {
    if (this.billingMode === BillingMode.PAY_PER_REQUEST) {
      if (props.readCapacity !== undefined || props.writeCapacity !== undefined) {
        throw new Error('you cannot provision read and write capacity for a table with PAY_PER_REQUEST billing mode');
      }
    }
  }

  /**
   * Validate index name to check if a duplicate name already exists.
   *
   * @param indexName a name of global or local secondary index
   */
  private validateIndexName(indexName: string) {
    if (this.secondaryIndexNames.has(indexName)) {
      // a duplicate index name causes validation exception, status code 400, while trying to create CFN stack
      throw new Error(`a duplicate index name, ${indexName}, is not allowed`);
    }
    this.secondaryIndexNames.add(indexName);
  }

  /**
   * Validate non-key attributes by checking limits within secondary index, which may vary in future.
   *
   * @param nonKeyAttributes a list of non-key attribute names
   */
  private validateNonKeyAttributes(nonKeyAttributes: string[]) {
    if (this.nonKeyAttributes.size + nonKeyAttributes.length > 20) {
      // https://docs.aws.amazon.com/amazondynamodb/latest/developerguide/Limits.html#limits-secondary-indexes
      throw new RangeError('a maximum number of nonKeyAttributes across all of secondary indexes is 20');
    }

    // store all non-key attributes
    nonKeyAttributes.forEach(att => this.nonKeyAttributes.add(att));
  }

  private buildIndexKeySchema(partitionKey: Attribute, sortKey?: Attribute): CfnTable.KeySchemaProperty[] {
    this.registerAttribute(partitionKey);
    const indexKeySchema: CfnTable.KeySchemaProperty[] = [
      { attributeName: partitionKey.name, keyType: HASH_KEY_TYPE },
    ];

    if (sortKey) {
      this.registerAttribute(sortKey);
      indexKeySchema.push({ attributeName: sortKey.name, keyType: RANGE_KEY_TYPE });
    }

    return indexKeySchema;
  }

  private buildIndexProjection(props: SecondaryIndexProps): CfnTable.ProjectionProperty {
    if (props.projectionType === ProjectionType.INCLUDE && !props.nonKeyAttributes) {
      // https://docs.aws.amazon.com/AWSCloudFormation/latest/UserGuide/aws-properties-dynamodb-projectionobject.html
      throw new Error(`non-key attributes should be specified when using ${ProjectionType.INCLUDE} projection type`);
    }

    if (props.projectionType !== ProjectionType.INCLUDE && props.nonKeyAttributes) {
      // this combination causes validation exception, status code 400, while trying to create CFN stack
      throw new Error(`non-key attributes should not be specified when not using ${ProjectionType.INCLUDE} projection type`);
    }

    if (props.nonKeyAttributes) {
      this.validateNonKeyAttributes(props.nonKeyAttributes);
    }

    return {
      projectionType: props.projectionType ? props.projectionType : ProjectionType.ALL,
      nonKeyAttributes: props.nonKeyAttributes ? props.nonKeyAttributes : undefined,
    };
  }

  private findKey(keyType: string) {
    return this.keySchema.find(prop => prop.keyType === keyType);
  }

  private addKey(attribute: Attribute, keyType: string) {
    const existingProp = this.findKey(keyType);
    if (existingProp) {
      throw new Error(`Unable to set ${attribute.name} as a ${keyType} key, because ${existingProp.attributeName} is a ${keyType} key`);
    }
    this.registerAttribute(attribute);
    this.keySchema.push({
      attributeName: attribute.name,
      keyType,
    });
    return this;
  }

  /**
   * Register the key attribute of table or secondary index to assemble attribute definitions of TableResourceProps.
   *
   * @param attribute the key attribute of table or secondary index
   */
  private registerAttribute(attribute: Attribute) {
    const { name, type } = attribute;
    const existingDef = this.attributeDefinitions.find(def => def.attributeName === name);
    if (existingDef && existingDef.attributeType !== type) {
      throw new Error(`Unable to specify ${name} as ${type} because it was already defined as ${existingDef.attributeType}`);
    }
    if (!existingDef) {
      this.attributeDefinitions.push({
        attributeName: name,
        attributeType: type,
      });
    }
  }

  /**
   * Return the role that will be used for AutoScaling
   */
  private makeScalingRole(): iam.IRole {
    // Use a Service Linked Role.
    // https://docs.aws.amazon.com/autoscaling/application/userguide/application-auto-scaling-service-linked-roles.html
    return iam.Role.fromRoleArn(this, 'ScalingRole', Stack.of(this).formatArn({
      service: 'iam',
      region: '',
      resource: 'role/aws-service-role/dynamodb.application-autoscaling.amazonaws.com',
      resourceName: 'AWSServiceRoleForApplicationAutoScaling_DynamoDBTable',
    }));
  }

  /**
   * Creates replica tables
   *
   * @param regions regions where to create tables
   */
  private createReplicaTables(regions: string[]) {
    const stack = Stack.of(this);

    if (!Token.isUnresolved(stack.region) && regions.includes(stack.region)) {
      throw new Error('`replicationRegions` cannot include the region where this stack is deployed.');
    }

    const provider = ReplicaProvider.getOrCreate(this);

    // Documentation at https://docs.aws.amazon.com/amazondynamodb/latest/developerguide/V2gt_IAM.html
    // is currently incorrect. AWS Support recommends `dynamodb:*` in both source and destination regions

    // Permissions in the source region
    this.grant(provider.onEventHandler, ['dynamodb:*']);
    this.grant(provider.isCompleteHandler, ['dynamodb:DescribeTable']);

    let previousRegion;
    for (const region of new Set(regions)) { // Remove duplicates
      // Use multiple custom resources because multiple create/delete
      // updates cannot be combined in a single API call.
      const currentRegion = new CustomResource(this, `Replica${region}`, {
        provider: provider.provider,
        resourceType: 'Custom::DynamoDBReplica',
        properties: {
          TableName: this.tableName,
          Region: region,
        },
      });

      // Deploy time check to prevent from creating a replica in the region
      // where this stack is deployed. Only needed for environment agnostic
      // stacks.
      if (Token.isUnresolved(stack.region)) {
        const createReplica = new CfnCondition(this, `StackRegionNotEquals${region}`, {
          expression: Fn.conditionNot(Fn.conditionEquals(region, Aws.REGION)),
        });
        const cfnCustomResource = currentRegion.node.defaultChild as CfnCustomResource;
        cfnCustomResource.cfnOptions.condition = createReplica;
      }

      // Save regional arns for grantXxx() methods
      this.regionalArns.push(stack.formatArn({
        region,
        service: 'dynamodb',
        resource: 'table',
        resourceName: this.tableName,
      }));

      // We need to create/delete regions sequentially because we cannot
      // have multiple table updates at the same time. The `isCompleteHandler`
      // of the provider waits until the replica is in an ACTIVE state.
      if (previousRegion) {
        currentRegion.node.addDependency(previousRegion);
      }
      previousRegion = currentRegion;
    }

    // Permissions in the destination regions (outside of the loop to
    // minimize statements in the policy)
    provider.onEventHandler.addToRolePolicy(new iam.PolicyStatement({
      actions: ['dynamodb:*'],
      resources: this.regionalArns,
    }));
  }
  /**
   * Set up key properties and return the Table encryption property from the
   * user's configuration.
   */
  private parseEncryption(props:TableProps): {sseSpecification: CfnTable.SSESpecificationProperty, encryptionKey?: kms.IKey} {
    let encryptionType = props.encryption;

    if (encryptionType !== undefined && props.serverSideEncryption) {
      throw new Error(`Both encryption and serverSideEncryption is specified, only either field can be set, not both`);
    }
    
    if (encryptionType === undefined) {
      encryptionType = props.encryptionKey ? TableEncryption.CUSTOMER_MANAGED : TableEncryption.DEFAULT;
    }

    if (props.serverSideEncryption && props.encryptionKey) {
      throw new Error(`encryptionKey cannot be specified for serverSideEncryption, use encryption instead`);
    }
    
    if (encryptionType !== TableEncryption.CUSTOMER_MANAGED && props.encryptionKey) {
      throw new Error(`encryptionKey is specified, so 'encryption' must be set to Customer_Managed`);
    }

    if (encryptionType === TableEncryption.CUSTOMER_MANAGED) {
      const encryptionKey = props.encryptionKey || new kms.Key(this, 'Key', {
          description: `Created by ${this.node.path}`,
          enableKeyRotation: true
      });

      return { sseSpecification: {sseEnabled: true, kmsMasterKeyId: encryptionKey.keyArn, sseType: 'KMS'}, encryptionKey };
    }

    if (encryptionType === TableEncryption.AWS_MANAGED || props.serverSideEncryption) {
      return { sseSpecification: {sseEnabled: true, sseType: 'KMS'} };
    }
    if (encryptionType === TableEncryption.DEFAULT) {
      return { sseSpecification: {sseEnabled: false} };
    }
    throw new Error(`Unexpected 'encryptionType': ${encryptionType}`);
  }

  /**
   * Whether this table has indexes
   */
  protected get hasIndex(): boolean {
    return this.globalSecondaryIndexes.length + this.localSecondaryIndexes.length > 0;
  }
}

export enum AttributeType {
  /** Up to 400KiB of binary data (which must be encoded as base64 before sending to DynamoDB) */
  BINARY = 'B',
  /** Numeric values made of up to 38 digits (positive, negative or zero) */
  NUMBER = 'N',
  /** Up to 400KiB of UTF-8 encoded text */
  STRING = 'S',
}

/**
 * DyanmoDB's Read/Write capacity modes.
 */
export enum BillingMode {
  /**
   * Pay only for what you use. You don't configure Read/Write capacity units.
   */
  PAY_PER_REQUEST = 'PAY_PER_REQUEST',
  /**
   * Explicitly specified Read/Write capacity units.
   */
  PROVISIONED = 'PROVISIONED',
}

export enum ProjectionType {
  /** Only the index and primary keys are projected into the index. */
  KEYS_ONLY = 'KEYS_ONLY',
  /** Only the specified table attributes are projected into the index. The list of projected attributes is in `nonKeyAttributes`. */
  INCLUDE = 'INCLUDE',
  /** All of the table attributes are projected into the index. */
  ALL = 'ALL'
}

/**
 * When an item in the table is modified, StreamViewType determines what information
 * is written to the stream for this table.
 *
 * @see https://docs.aws.amazon.com/amazondynamodb/latest/APIReference/API_StreamSpecification.html
 */
export enum StreamViewType {
  /** The entire item, as it appears after it was modified, is written to the stream. */
  NEW_IMAGE = 'NEW_IMAGE',
  /** The entire item, as it appeared before it was modified, is written to the stream. */
  OLD_IMAGE = 'OLD_IMAGE',
  /** Both the new and the old item images of the item are written to the stream. */
  NEW_AND_OLD_IMAGES = 'NEW_AND_OLD_IMAGES',
  /** Only the key attributes of the modified item are written to the stream. */
  KEYS_ONLY = 'KEYS_ONLY'
}

/**
 * Just a convenient way to keep track of both attributes
 */
interface ScalableAttributePair {
  scalableReadAttribute?: ScalableTableAttribute;
  scalableWriteAttribute?: ScalableTableAttribute;
}<|MERGE_RESOLUTION|>--- conflicted
+++ resolved
@@ -430,22 +430,9 @@
     const resources = [this.tableArn, Lazy.stringValue({ produce: () => this.hasIndex ? `${this.tableArn}/index/*` : Aws.NO_VALUE }), ...otherResourceArns];
     const ret = iam.Grant.addToPrincipal({
       grantee,
-<<<<<<< HEAD
       actions: tableActions,
       resourceArns: resources,
       scope: this
-=======
-      actions,
-      resourceArns: [
-        this.tableArn,
-        Lazy.stringValue({ produce: () => this.hasIndex ? `${this.tableArn}/index/*` : Aws.NO_VALUE }),
-        ...this.regionalArns,
-        ...this.regionalArns.map(arn => Lazy.stringValue({
-          produce: () => this.hasIndex ? `${arn}/index/*` : Aws.NO_VALUE,
-        })),
-      ],
-      scope: this,
->>>>>>> 022eb66b
     });
     if (this.encryptionKey && keyActions) {
       this.encryptionKey.grant(grantee, ...keyActions);
