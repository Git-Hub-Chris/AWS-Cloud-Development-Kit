import * as appscaling from '@aws-cdk/aws-applicationautoscaling';
import { CfnCustomResource, CustomResource } from '@aws-cdk/aws-cloudformation';
import * as cloudwatch from '@aws-cdk/aws-cloudwatch';
import * as iam from '@aws-cdk/aws-iam';
import { Aws, CfnCondition, Construct, Fn, IResource, Lazy, RemovalPolicy, Resource, Stack, Token } from '@aws-cdk/core';
import { CfnTable } from './dynamodb.generated';
import { ReplicaProvider } from './replica-provider';
import { EnableScalingProps, IScalableTableAttribute } from './scalable-attribute-api';
import { ScalableTableAttribute } from './scalable-table-attribute';

const HASH_KEY_TYPE = 'HASH';
const RANGE_KEY_TYPE = 'RANGE';

// https://docs.aws.amazon.com/amazondynamodb/latest/developerguide/Limits.html#limits-secondary-indexes
const MAX_LOCAL_SECONDARY_INDEX_COUNT = 5;

const READ_DATA_ACTIONS = [
  'dynamodb:BatchGetItem',
  'dynamodb:GetRecords',
  'dynamodb:GetShardIterator',
  'dynamodb:Query',
  'dynamodb:GetItem',
  'dynamodb:Scan',
];

const READ_STREAM_DATA_ACTIONS = [
  'dynamodb:DescribeStream',
  'dynamodb:GetRecords',
  'dynamodb:GetShardIterator',
];

const WRITE_DATA_ACTIONS = [
  'dynamodb:BatchWriteItem',
  'dynamodb:PutItem',
  'dynamodb:UpdateItem',
  'dynamodb:DeleteItem',
];

export interface Attribute {
  /**
   * The name of an attribute.
   */
  readonly name: string;

  /**
   * The data type of an attribute.
   */
  readonly type: AttributeType;
}

export interface TableOptions {
  /**
   * Partition key attribute definition.
   */
  readonly partitionKey: Attribute;

  /**
   * Table sort key attribute definition.
   *
   * @default no sort key
   */
  readonly sortKey?: Attribute;

  /**
   * The read capacity for the table. Careful if you add Global Secondary Indexes, as
   * those will share the table's provisioned throughput.
   *
   * Can only be provided if billingMode is Provisioned.
   *
   * @default 5
   */
  readonly readCapacity?: number;
  /**
   * The write capacity for the table. Careful if you add Global Secondary Indexes, as
   * those will share the table's provisioned throughput.
   *
   * Can only be provided if billingMode is Provisioned.
   *
   * @default 5
   */
  readonly writeCapacity?: number;

  /**
   * Specify how you are charged for read and write throughput and how you manage capacity.
   *
   * @default PROVISIONED if `replicationRegions` is not specified, PAY_PER_REQUEST otherwise
   */
  readonly billingMode?: BillingMode;

  /**
   * Whether point-in-time recovery is enabled.
   * @default - point-in-time recovery is disabled
   */
  readonly pointInTimeRecovery?: boolean;

  /**
   * Whether server-side encryption with an AWS managed customer master key is enabled.
   * @default - server-side encryption is enabled with an AWS owned customer master key
   */
  readonly serverSideEncryption?: boolean;

  /**
   * The name of TTL attribute.
   * @default - TTL is disabled
   */
  readonly timeToLiveAttribute?: string;

  /**
   * When an item in the table is modified, StreamViewType determines what information
   * is written to the stream for this table.
   *
   * @default - streams are disabled unless `replicationRegions` is specified
   */
  readonly stream?: StreamViewType;

  /**
   * The removal policy to apply to the DynamoDB Table.
   *
   * @default RemovalPolicy.RETAIN
   */
  readonly removalPolicy?: RemovalPolicy;

  /**
   * Regions where replica tables will be created
   *
   * @default - no replica tables are created
   * @experimental
   */
  readonly replicationRegions?: string[];
}

export interface TableProps extends TableOptions {
  /**
   * Enforces a particular physical table name.
   * @default <generated>
   */
  readonly tableName?: string;
}

export interface SecondaryIndexProps {
  /**
   * The name of the secondary index.
   */
  readonly indexName: string;

  /**
   * The set of attributes that are projected into the secondary index.
   * @default ALL
   */
  readonly projectionType?: ProjectionType;

  /**
   * The non-key attributes that are projected into the secondary index.
   * @default - No additional attributes
   */
  readonly nonKeyAttributes?: string[];
}

export interface GlobalSecondaryIndexProps extends SecondaryIndexProps {
  /**
   * The attribute of a partition key for the global secondary index.
   */
  readonly partitionKey: Attribute;

  /**
   * The attribute of a sort key for the global secondary index.
   * @default - No sort key
   */
  readonly sortKey?: Attribute;

  /**
   * The read capacity for the global secondary index.
   *
   * Can only be provided if table billingMode is Provisioned or undefined.
   *
   * @default 5
   */
  readonly readCapacity?: number;

  /**
   * The write capacity for the global secondary index.
   *
   * Can only be provided if table billingMode is Provisioned or undefined.
   *
   * @default 5
   */
  readonly writeCapacity?: number;
}

export interface LocalSecondaryIndexProps extends SecondaryIndexProps {
  /**
   * The attribute of a sort key for the local secondary index.
   */
  readonly sortKey: Attribute;
}

/**
 * An interface that represents a DynamoDB Table - either created with the CDK, or an existing one.
 */
export interface ITable extends IResource {
  /**
   * Arn of the dynamodb table.
   *
   * @attribute
   */
  readonly tableArn: string;

  /**
   * Table name of the dynamodb table.
   *
   * @attribute
   */
  readonly tableName: string;

  /**
   * ARN of the table's stream, if there is one.
   *
   * @attribute
   */
  readonly tableStreamArn?: string;

  /**
   * Permits an IAM principal all data read operations from this table:
   * BatchGetItem, GetRecords, GetShardIterator, Query, GetItem, Scan.
   * @param grantee The principal to grant access to
   */
  grantReadData(grantee: iam.IGrantable): iam.Grant;

  /**
   * Permits an IAM Principal to list streams attached to current dynamodb table.
   *
   * @param grantee The principal (no-op if undefined)
   */
  grantTableListStreams(grantee: iam.IGrantable): iam.Grant;

  /**
   * Permits an IAM principal all stream data read operations for this
   * table's stream:
   * DescribeStream, GetRecords, GetShardIterator, ListStreams.
   * @param grantee The principal to grant access to
   */
  grantStreamRead(grantee: iam.IGrantable): iam.Grant;

  /**
   * Permits an IAM principal all data write operations to this table:
   * BatchWriteItem, PutItem, UpdateItem, DeleteItem.
   * @param grantee The principal to grant access to
   */
  grantWriteData(grantee: iam.IGrantable): iam.Grant;

  /**
   * Permits an IAM principal to all data read/write operations to this table.
   * BatchGetItem, GetRecords, GetShardIterator, Query, GetItem, Scan,
   * BatchWriteItem, PutItem, UpdateItem, DeleteItem
   * @param grantee The principal to grant access to
   */
  grantReadWriteData(grantee: iam.IGrantable): iam.Grant;

  /**
   * Metric for the number of Errors executing all Lambdas
   */
  metric(metricName: string, props?: cloudwatch.MetricOptions): cloudwatch.Metric;

  /**
   * Metric for the consumed read capacity units
   *
   * @param props properties of a metric
   */
  metricConsumedReadCapacityUnits(props?: cloudwatch.MetricOptions): cloudwatch.Metric;

  /**
   * Metric for the consumed write capacity units
   *
   * @param props properties of a metric
   */
  metricConsumedWriteCapacityUnits(props?: cloudwatch.MetricOptions): cloudwatch.Metric;

  /**
   * Metric for the system errors
   *
   * @param props properties of a metric
   */
  metricSystemErrors(props?: cloudwatch.MetricOptions): cloudwatch.Metric;

  /**
   * Metric for the user errors
   *
   * @param props properties of a metric
   */
  metricUserErrors(props?: cloudwatch.MetricOptions): cloudwatch.Metric;

  /**
   * Metric for the conditional check failed requests
   *
   * @param props properties of a metric
   */
  metricConditionalCheckFailedRequests(props?: cloudwatch.MetricOptions): cloudwatch.Metric;

  /**
   * Metric for the successful request latency
   *
   * @param props properties of a metric
   */
  metricSuccessfulRequestLatency(props?: cloudwatch.MetricOptions): cloudwatch.Metric;
}

/**
 * Reference to a dynamodb table.
 */
export interface TableAttributes {
  /**
   * The ARN of the dynamodb table.
   * One of this, or {@link tabeName}, is required.
   *
   * @default - no table arn
   */
  readonly tableArn?: string;

  /**
   * The table name of the dynamodb table.
   * One of this, or {@link tabeArn}, is required.
   *
   * @default - no table name
   */
  readonly tableName?: string;

  /**
   * The ARN of the table's stream.
   *
   * @default - no table stream
   */
  readonly tableStreamArn?: string;
}

abstract class TableBase extends Resource implements ITable {
  /**
   * @attribute
   */
  public abstract readonly tableArn: string;

  /**
   * @attribute
   */
  public abstract readonly tableName: string;

  /**
   * @attribute
   */
  public abstract readonly tableStreamArn?: string;

  protected abstract readonly regionalArns: string[];

  /**
   * Adds an IAM policy statement associated with this table to an IAM
   * principal's policy.
   * @param grantee The principal (no-op if undefined)
   * @param actions The set of actions to allow (i.e. "dynamodb:PutItem", "dynamodb:GetItem", ...)
   */
  public grant(grantee: iam.IGrantable, ...actions: string[]): iam.Grant {
    return iam.Grant.addToPrincipal({
      grantee,
      actions,
      resourceArns: [
        this.tableArn,
        Lazy.stringValue({ produce: () => this.hasIndex ? `${this.tableArn}/index/*` : Aws.NO_VALUE }),
<<<<<<< HEAD
        ...this.regionalArns,
        ...this.regionalArns.map(arn => Lazy.stringValue({
          produce: () => this.hasIndex ? `${arn}/index/*` : Aws.NO_VALUE,
        })),
=======
>>>>>>> 986e2814
      ],
      scope: this,
    });
  }

  /**
   * Adds an IAM policy statement associated with this table's stream to an
   * IAM principal's policy.
   * @param grantee The principal (no-op if undefined)
   * @param actions The set of actions to allow (i.e. "dynamodb:DescribeStream", "dynamodb:GetRecords", ...)
   */
  public grantStream(grantee: iam.IGrantable, ...actions: string[]): iam.Grant {
    if (!this.tableStreamArn) {
      throw new Error(`DynamoDB Streams must be enabled on the table ${this.node.path}`);
    }

    return iam.Grant.addToPrincipal({
      grantee,
      actions,
      resourceArns: [this.tableStreamArn],
      scope: this,
    });
  }

  /**
   * Permits an IAM principal all data read operations from this table:
   * BatchGetItem, GetRecords, GetShardIterator, Query, GetItem, Scan.
   * @param grantee The principal to grant access to
   */
  public grantReadData(grantee: iam.IGrantable): iam.Grant {
    return this.grant(grantee, ...READ_DATA_ACTIONS);
  }

  /**
   * Permits an IAM Principal to list streams attached to current dynamodb table.
   *
   * @param grantee The principal (no-op if undefined)
   */
  public grantTableListStreams(grantee: iam.IGrantable): iam.Grant {
    if (!this.tableStreamArn) {
      throw new Error(`DynamoDB Streams must be enabled on the table ${this.node.path}`);
    }

    return iam.Grant.addToPrincipal({
      grantee,
      actions: ['dynamodb:ListStreams'],
      resourceArns: [
        Lazy.stringValue({ produce: () => `${this.tableArn}/stream/*` }),
<<<<<<< HEAD
        ...this.regionalArns.map(arn => Lazy.stringValue({ produce: () => `${arn}/stream/*` })),
=======
>>>>>>> 986e2814
      ],
    });
  }

  /**
   * Permits an IAM principal all stream data read operations for this
   * table's stream:
   * DescribeStream, GetRecords, GetShardIterator, ListStreams.
   * @param grantee The principal to grant access to
   */
  public grantStreamRead(grantee: iam.IGrantable): iam.Grant {
    this.grantTableListStreams(grantee);
    return this.grantStream(grantee, ...READ_STREAM_DATA_ACTIONS);
  }

  /**
   * Permits an IAM principal all data write operations to this table:
   * BatchWriteItem, PutItem, UpdateItem, DeleteItem.
   * @param grantee The principal to grant access to
   */
  public grantWriteData(grantee: iam.IGrantable): iam.Grant {
    return this.grant(grantee, ...WRITE_DATA_ACTIONS);
  }

  /**
   * Permits an IAM principal to all data read/write operations to this table.
   * BatchGetItem, GetRecords, GetShardIterator, Query, GetItem, Scan,
   * BatchWriteItem, PutItem, UpdateItem, DeleteItem
   * @param grantee The principal to grant access to
   */
  public grantReadWriteData(grantee: iam.IGrantable): iam.Grant {
    return this.grant(grantee, ...READ_DATA_ACTIONS, ...WRITE_DATA_ACTIONS);
  }

  /**
   * Permits all DynamoDB operations ("dynamodb:*") to an IAM principal.
   * @param grantee The principal to grant access to
   */
  public grantFullAccess(grantee: iam.IGrantable) {
    return this.grant(grantee, 'dynamodb:*');
  }

  /**
   * Return the given named metric for this Table
   */
  public metric(metricName: string, props?: cloudwatch.MetricOptions): cloudwatch.Metric {
    return new cloudwatch.Metric({
      namespace: 'AWS/DynamoDB',
      metricName,
      dimensions: {
        TableName: this.tableName,
      },
      ...props,
    });
  }

  /**
   * Metric for the consumed read capacity units this table
   *
   * @default sum over a minute
   */
  public metricConsumedReadCapacityUnits(props?: cloudwatch.MetricOptions): cloudwatch.Metric {
    return this.metric('ConsumedReadCapacityUnits', { statistic: 'sum', ...props});
  }

  /**
   * Metric for the consumed write capacity units this table
   *
   * @default sum over a minute
   */
  public metricConsumedWriteCapacityUnits(props?: cloudwatch.MetricOptions): cloudwatch.Metric {
    return this.metric('ConsumedWriteCapacityUnits', { statistic: 'sum', ...props});
  }

  /**
   * Metric for the system errors this table
   *
   * @default sum over a minute
   */
  public metricSystemErrors(props?: cloudwatch.MetricOptions): cloudwatch.Metric {
    return this.metric('SystemErrors', { statistic: 'sum', ...props});
  }

  /**
   * Metric for the user errors this table
   *
   * @default sum over a minute
   */
  public metricUserErrors(props?: cloudwatch.MetricOptions): cloudwatch.Metric {
    return this.metric('UserErrors', { statistic: 'sum', ...props});
  }

  /**
   * Metric for the conditional check failed requests this table
   *
   * @default sum over a minute
   */
  public metricConditionalCheckFailedRequests(props?: cloudwatch.MetricOptions): cloudwatch.Metric {
    return this.metric('ConditionalCheckFailedRequests', { statistic: 'sum', ...props});
  }

  /**
   * Metric for the successful request latency this table
   *
   * @default avg over a minute
   */
  public metricSuccessfulRequestLatency(props?: cloudwatch.MetricOptions): cloudwatch.Metric {
    return this.metric('SuccessfulRequestLatency', { statistic: 'avg', ...props});
  }

  protected abstract get hasIndex(): boolean;
}

/**
 * Provides a DynamoDB table.
 */
export class Table extends TableBase {
  /**
   * Permits an IAM Principal to list all DynamoDB Streams.
   * @deprecated Use {@link #grantTableListStreams} for more granular permission
   * @param grantee The principal (no-op if undefined)
   */
  public static grantListStreams(grantee: iam.IGrantable): iam.Grant {
    return iam.Grant.addToPrincipal({
      grantee,
      actions: ['dynamodb:ListStreams'],
      resourceArns: ['*'],
    });
  }

  /**
   * Creates a Table construct that represents an external table via table name.
   *
   * @param scope The parent creating construct (usually `this`).
   * @param id The construct's name.
   * @param tableName The table's name.
   */
  public static fromTableName(scope: Construct, id: string, tableName: string): ITable {
    return Table.fromTableAttributes(scope, id, { tableName });
  }

  /**
   * Creates a Table construct that represents an external table via table arn.
   *
   * @param scope The parent creating construct (usually `this`).
   * @param id The construct's name.
   * @param tableArn The table's ARN.
   */
  public static fromTableArn(scope: Construct, id: string, tableArn: string): ITable {
    return Table.fromTableAttributes(scope, id, { tableArn });
  }

  /**
   * Creates a Table construct that represents an external table.
   *
   * @param scope The parent creating construct (usually `this`).
   * @param id The construct's name.
   * @param attrs A `TableAttributes` object.
   */
  public static fromTableAttributes(scope: Construct, id: string, attrs: TableAttributes): ITable {

    class Import extends TableBase {

      public readonly tableName: string;
      public readonly tableArn: string;
      public readonly tableStreamArn?: string;
      protected readonly regionalArns: string[] = [];

      constructor(_tableArn: string, tableName: string, tableStreamArn?: string) {
        super(scope, id);
        this.tableArn = _tableArn;
        this.tableName = tableName;
        this.tableStreamArn = tableStreamArn;
      }

      protected get hasIndex(): boolean {
        return false;
      }
    }

    let name: string;
    let arn: string;
    const stack = Stack.of(scope);
    if (!attrs.tableName) {
      if (!attrs.tableArn) { throw new Error('One of tableName or tableArn is required!'); }

      arn = attrs.tableArn;
      const maybeTableName = stack.parseArn(attrs.tableArn).resourceName;
      if (!maybeTableName) { throw new Error('ARN for DynamoDB table must be in the form: ...'); }
      name = maybeTableName;
    } else {
      if (attrs.tableArn) { throw new Error('Only one of tableArn or tableName can be provided'); }
      name = attrs.tableName;
      arn = stack.formatArn({
        service: 'dynamodb',
        resource: 'table',
        resourceName: attrs.tableName,
      });
    }

    return new Import(arn, name, attrs.tableStreamArn);
  }

  /**
   * @attribute
   */
  public readonly tableArn: string;

  /**
   * @attribute
   */
  public readonly tableName: string;

  /**
   * @attribute
   */
  public readonly tableStreamArn: string | undefined;

  protected readonly regionalArns: string[] = [];

  private readonly table: CfnTable;

  private readonly keySchema = new Array<CfnTable.KeySchemaProperty>();
  private readonly attributeDefinitions = new Array<CfnTable.AttributeDefinitionProperty>();
  private readonly globalSecondaryIndexes = new Array<CfnTable.GlobalSecondaryIndexProperty>();
  private readonly localSecondaryIndexes = new Array<CfnTable.LocalSecondaryIndexProperty>();

  private readonly secondaryIndexNames = new Set<string>();
  private readonly nonKeyAttributes = new Set<string>();

  private readonly tablePartitionKey: Attribute;
  private readonly tableSortKey?: Attribute;

  private readonly billingMode: BillingMode;
  private readonly tableScaling: ScalableAttributePair = {};
  private readonly indexScaling = new Map<string, ScalableAttributePair>();
  private readonly scalingRole: iam.IRole;

  constructor(scope: Construct, id: string, props: TableProps) {
    super(scope, id, {
      physicalName: props.tableName,
    });

    this.billingMode = props.billingMode || BillingMode.PROVISIONED;
    this.validateProvisioning(props);

    let streamSpecification: CfnTable.StreamSpecificationProperty | undefined;
    if (props.replicationRegions) {
      if (props.stream && props.stream !== StreamViewType.NEW_AND_OLD_IMAGES) {
        throw new Error('`stream` must be set to `NEW_AND_OLD_IMAGES` when specifying `replicationRegions`');
      }
      streamSpecification = { streamViewType: StreamViewType.NEW_AND_OLD_IMAGES };

      if (props.billingMode && props.billingMode !== BillingMode.PAY_PER_REQUEST) {
        throw new Error('The `PAY_PER_REQUEST` billing mode must be used when specifying `replicationRegions`');
      }
      this.billingMode = BillingMode.PAY_PER_REQUEST;
    } else if (props.stream) {
      streamSpecification = { streamViewType : props.stream };
    }

    this.table = new CfnTable(this, 'Resource', {
      tableName: this.physicalName,
      keySchema: this.keySchema,
      attributeDefinitions: this.attributeDefinitions,
      globalSecondaryIndexes: Lazy.anyValue({ produce: () => this.globalSecondaryIndexes }, { omitEmptyArray: true }),
      localSecondaryIndexes: Lazy.anyValue({ produce: () => this.localSecondaryIndexes }, { omitEmptyArray: true }),
      pointInTimeRecoverySpecification: props.pointInTimeRecovery ? { pointInTimeRecoveryEnabled: props.pointInTimeRecovery } : undefined,
      billingMode: this.billingMode === BillingMode.PAY_PER_REQUEST ? this.billingMode : undefined,
      provisionedThroughput: this.billingMode === BillingMode.PAY_PER_REQUEST ? undefined : {
        readCapacityUnits: props.readCapacity || 5,
        writeCapacityUnits: props.writeCapacity || 5,
      },
      sseSpecification: props.serverSideEncryption ? { sseEnabled: props.serverSideEncryption } : undefined,
      streamSpecification,
      timeToLiveSpecification: props.timeToLiveAttribute ? { attributeName: props.timeToLiveAttribute, enabled: true } : undefined,
    });
    this.table.applyRemovalPolicy(props.removalPolicy);

    if (props.tableName) { this.node.addMetadata('aws:cdk:hasPhysicalName', props.tableName); }

    this.tableArn = this.getResourceArnAttribute(this.table.attrArn, {
      service: 'dynamodb',
      resource: 'table',
      resourceName: this.physicalName,
    });
    this.tableName = this.getResourceNameAttribute(this.table.ref);

    this.tableStreamArn = streamSpecification ? this.table.attrStreamArn : undefined;

    this.scalingRole = this.makeScalingRole();

    this.addKey(props.partitionKey, HASH_KEY_TYPE);
    this.tablePartitionKey = props.partitionKey;

    if (props.sortKey) {
      this.addKey(props.sortKey, RANGE_KEY_TYPE);
      this.tableSortKey = props.sortKey;
    }

    if (props.replicationRegions) {
      this.createReplicaTables(props.replicationRegions);
    }
  }

  /**
   * Add a global secondary index of table.
   *
   * @param props the property of global secondary index
   */
  public addGlobalSecondaryIndex(props: GlobalSecondaryIndexProps) {
    this.validateProvisioning(props);
    this.validateIndexName(props.indexName);

    // build key schema and projection for index
    const gsiKeySchema = this.buildIndexKeySchema(props.partitionKey, props.sortKey);
    const gsiProjection = this.buildIndexProjection(props);

    this.secondaryIndexNames.add(props.indexName);
    this.globalSecondaryIndexes.push({
      indexName: props.indexName,
      keySchema: gsiKeySchema,
      projection: gsiProjection,
      provisionedThroughput: this.billingMode === BillingMode.PAY_PER_REQUEST ? undefined : {
        readCapacityUnits: props.readCapacity || 5,
        writeCapacityUnits: props.writeCapacity || 5,
      },
    });

    this.indexScaling.set(props.indexName, {});
  }

  /**
   * Add a local secondary index of table.
   *
   * @param props the property of local secondary index
   */
  public addLocalSecondaryIndex(props: LocalSecondaryIndexProps) {
    // https://docs.aws.amazon.com/amazondynamodb/latest/developerguide/Limits.html#limits-secondary-indexes
    if (this.localSecondaryIndexes.length >= MAX_LOCAL_SECONDARY_INDEX_COUNT) {
      throw new RangeError(`a maximum number of local secondary index per table is ${MAX_LOCAL_SECONDARY_INDEX_COUNT}`);
    }

    this.validateIndexName(props.indexName);

    // build key schema and projection for index
    const lsiKeySchema = this.buildIndexKeySchema(this.tablePartitionKey, props.sortKey);
    const lsiProjection = this.buildIndexProjection(props);

    this.secondaryIndexNames.add(props.indexName);
    this.localSecondaryIndexes.push({
      indexName: props.indexName,
      keySchema: lsiKeySchema,
      projection: lsiProjection,
    });
  }

  /**
   * Enable read capacity scaling for this table
   *
   * @returns An object to configure additional AutoScaling settings
   */
  public autoScaleReadCapacity(props: EnableScalingProps): IScalableTableAttribute {
    if (this.tableScaling.scalableReadAttribute) {
      throw new Error('Read AutoScaling already enabled for this table');
    }
    if (this.billingMode === BillingMode.PAY_PER_REQUEST) {
      throw new Error('AutoScaling is not available for tables with PAY_PER_REQUEST billing mode');
    }

    return this.tableScaling.scalableReadAttribute = new ScalableTableAttribute(this, 'ReadScaling', {
      serviceNamespace: appscaling.ServiceNamespace.DYNAMODB,
      resourceId: `table/${this.tableName}`,
      dimension: 'dynamodb:table:ReadCapacityUnits',
      role: this.scalingRole,
      ...props,
    });
  }

  /**
   * Enable write capacity scaling for this table
   *
   * @returns An object to configure additional AutoScaling settings for this attribute
   */
  public autoScaleWriteCapacity(props: EnableScalingProps): IScalableTableAttribute {
    if (this.tableScaling.scalableWriteAttribute) {
      throw new Error('Write AutoScaling already enabled for this table');
    }
    if (this.billingMode === BillingMode.PAY_PER_REQUEST) {
      throw new Error('AutoScaling is not available for tables with PAY_PER_REQUEST billing mode');
    }

    return this.tableScaling.scalableWriteAttribute = new ScalableTableAttribute(this, 'WriteScaling', {
      serviceNamespace: appscaling.ServiceNamespace.DYNAMODB,
      resourceId: `table/${this.tableName}`,
      dimension: 'dynamodb:table:WriteCapacityUnits',
      role: this.scalingRole,
      ...props,
    });
  }

  /**
   * Enable read capacity scaling for the given GSI
   *
   * @returns An object to configure additional AutoScaling settings for this attribute
   */
  public autoScaleGlobalSecondaryIndexReadCapacity(indexName: string, props: EnableScalingProps): IScalableTableAttribute {
    if (this.billingMode === BillingMode.PAY_PER_REQUEST) {
      throw new Error('AutoScaling is not available for tables with PAY_PER_REQUEST billing mode');
    }
    const attributePair = this.indexScaling.get(indexName);
    if (!attributePair) {
      throw new Error(`No global secondary index with name ${indexName}`);
    }
    if (attributePair.scalableReadAttribute) {
      throw new Error('Read AutoScaling already enabled for this index');
    }

    return attributePair.scalableReadAttribute = new ScalableTableAttribute(this, `${indexName}ReadScaling`, {
      serviceNamespace: appscaling.ServiceNamespace.DYNAMODB,
      resourceId: `table/${this.tableName}/index/${indexName}`,
      dimension: 'dynamodb:index:ReadCapacityUnits',
      role: this.scalingRole,
      ...props,
    });
  }

  /**
   * Enable write capacity scaling for the given GSI
   *
   * @returns An object to configure additional AutoScaling settings for this attribute
   */
  public autoScaleGlobalSecondaryIndexWriteCapacity(indexName: string, props: EnableScalingProps): IScalableTableAttribute {
    if (this.billingMode === BillingMode.PAY_PER_REQUEST) {
      throw new Error('AutoScaling is not available for tables with PAY_PER_REQUEST billing mode');
    }
    const attributePair = this.indexScaling.get(indexName);
    if (!attributePair) {
      throw new Error(`No global secondary index with name ${indexName}`);
    }
    if (attributePair.scalableWriteAttribute) {
      throw new Error('Write AutoScaling already enabled for this index');
    }

    return attributePair.scalableWriteAttribute = new ScalableTableAttribute(this, `${indexName}WriteScaling`, {
      serviceNamespace: appscaling.ServiceNamespace.DYNAMODB,
      resourceId: `table/${this.tableName}/index/${indexName}`,
      dimension: 'dynamodb:index:WriteCapacityUnits',
      role: this.scalingRole,
      ...props,
    });
  }

  /**
   * Validate the table construct.
   *
   * @returns an array of validation error message
   */
  protected validate(): string[] {
    const errors = new Array<string>();

    if (!this.tablePartitionKey) {
      errors.push('a partition key must be specified');
    }
    if (this.localSecondaryIndexes.length > 0 && !this.tableSortKey) {
      errors.push('a sort key of the table must be specified to add local secondary indexes');
    }

    return errors;
  }

  /**
   * Validate read and write capacity are not specified for on-demand tables (billing mode PAY_PER_REQUEST).
   *
   * @param props read and write capacity properties
   */
  private validateProvisioning(props: { readCapacity?: number, writeCapacity?: number }): void {
    if (this.billingMode === BillingMode.PAY_PER_REQUEST) {
      if (props.readCapacity !== undefined || props.writeCapacity !== undefined) {
        throw new Error('you cannot provision read and write capacity for a table with PAY_PER_REQUEST billing mode');
      }
    }
  }

  /**
   * Validate index name to check if a duplicate name already exists.
   *
   * @param indexName a name of global or local secondary index
   */
  private validateIndexName(indexName: string) {
    if (this.secondaryIndexNames.has(indexName)) {
      // a duplicate index name causes validation exception, status code 400, while trying to create CFN stack
      throw new Error(`a duplicate index name, ${indexName}, is not allowed`);
    }
    this.secondaryIndexNames.add(indexName);
  }

  /**
   * Validate non-key attributes by checking limits within secondary index, which may vary in future.
   *
   * @param nonKeyAttributes a list of non-key attribute names
   */
  private validateNonKeyAttributes(nonKeyAttributes: string[]) {
    if (this.nonKeyAttributes.size + nonKeyAttributes.length > 20) {
      // https://docs.aws.amazon.com/amazondynamodb/latest/developerguide/Limits.html#limits-secondary-indexes
      throw new RangeError('a maximum number of nonKeyAttributes across all of secondary indexes is 20');
    }

    // store all non-key attributes
    nonKeyAttributes.forEach(att => this.nonKeyAttributes.add(att));
  }

  private buildIndexKeySchema(partitionKey: Attribute, sortKey?: Attribute): CfnTable.KeySchemaProperty[] {
    this.registerAttribute(partitionKey);
    const indexKeySchema: CfnTable.KeySchemaProperty[] = [
      { attributeName: partitionKey.name, keyType: HASH_KEY_TYPE },
    ];

    if (sortKey) {
      this.registerAttribute(sortKey);
      indexKeySchema.push({ attributeName: sortKey.name, keyType: RANGE_KEY_TYPE });
    }

    return indexKeySchema;
  }

  private buildIndexProjection(props: SecondaryIndexProps): CfnTable.ProjectionProperty {
    if (props.projectionType === ProjectionType.INCLUDE && !props.nonKeyAttributes) {
      // https://docs.aws.amazon.com/AWSCloudFormation/latest/UserGuide/aws-properties-dynamodb-projectionobject.html
      throw new Error(`non-key attributes should be specified when using ${ProjectionType.INCLUDE} projection type`);
    }

    if (props.projectionType !== ProjectionType.INCLUDE && props.nonKeyAttributes) {
      // this combination causes validation exception, status code 400, while trying to create CFN stack
      throw new Error(`non-key attributes should not be specified when not using ${ProjectionType.INCLUDE} projection type`);
    }

    if (props.nonKeyAttributes) {
      this.validateNonKeyAttributes(props.nonKeyAttributes);
    }

    return {
      projectionType: props.projectionType ? props.projectionType : ProjectionType.ALL,
      nonKeyAttributes: props.nonKeyAttributes ? props.nonKeyAttributes : undefined,
    };
  }

  private findKey(keyType: string) {
    return this.keySchema.find(prop => prop.keyType === keyType);
  }

  private addKey(attribute: Attribute, keyType: string) {
    const existingProp = this.findKey(keyType);
    if (existingProp) {
      throw new Error(`Unable to set ${attribute.name} as a ${keyType} key, because ${existingProp.attributeName} is a ${keyType} key`);
    }
    this.registerAttribute(attribute);
    this.keySchema.push({
      attributeName: attribute.name,
      keyType,
    });
    return this;
  }

  /**
   * Register the key attribute of table or secondary index to assemble attribute definitions of TableResourceProps.
   *
   * @param attribute the key attribute of table or secondary index
   */
  private registerAttribute(attribute: Attribute) {
    const { name, type } = attribute;
    const existingDef = this.attributeDefinitions.find(def => def.attributeName === name);
    if (existingDef && existingDef.attributeType !== type) {
      throw new Error(`Unable to specify ${name} as ${type} because it was already defined as ${existingDef.attributeType}`);
    }
    if (!existingDef) {
      this.attributeDefinitions.push({
        attributeName: name,
        attributeType: type,
      });
    }
  }

  /**
   * Return the role that will be used for AutoScaling
   */
  private makeScalingRole(): iam.IRole {
    // Use a Service Linked Role.
    // https://docs.aws.amazon.com/autoscaling/application/userguide/application-auto-scaling-service-linked-roles.html
    return iam.Role.fromRoleArn(this, 'ScalingRole', Stack.of(this).formatArn({
      service: 'iam',
      region: '',
      resource: 'role/aws-service-role/dynamodb.application-autoscaling.amazonaws.com',
      resourceName: 'AWSServiceRoleForApplicationAutoScaling_DynamoDBTable',
    }));
  }

  /**
   * Creates replica tables
   *
   * @param regions regions where to create tables
   */
  private createReplicaTables(regions: string[]) {
    const stack = Stack.of(this);

    if (!Token.isUnresolved(stack.region) && regions.includes(stack.region)) {
      throw new Error('`replicationRegions` cannot include the region where this stack is deployed.');
    }

    const provider = ReplicaProvider.getOrCreate(this);

    // Documentation at https://docs.aws.amazon.com/amazondynamodb/latest/developerguide/V2gt_IAM.html
    // is currently incorrect. AWS Support recommends `dynamodb:*` in both source and destination regions

    // Permissions in the source region
    this.grant(provider.onEventHandler, 'dynamodb:*');
    this.grant(provider.isCompleteHandler, 'dynamodb:DescribeTable');

<<<<<<< HEAD
=======
    // Permissions in the destination regions
    provider.onEventHandler.addToRolePolicy(new iam.PolicyStatement({
      actions: ['dynamodb:*'],
      resources: regions.map(region => stack.formatArn({
        region,
        service: 'dynamodb',
        resource: 'table',
        resourceName: this.tableName,
      })),
    }));

>>>>>>> 986e2814
    let previousRegion;
    for (const region of new Set(regions)) { // Remove duplicates
      // Use multiple custom resources because multiple create/delete
      // updates cannot be combined in a single API call.
      const currentRegion = new CustomResource(this, `Replica${region}`, {
        provider: provider.provider,
        resourceType: 'Custom::DynamoDBReplica',
        properties: {
          TableName: this.tableName,
          Region: region,
        },
      });

      // Deploy time check to prevent from creating a replica in the region
      // where this stack is deployed. Only needed for environment agnostic
      // stacks.
      if (Token.isUnresolved(stack.region)) {
        const createReplica = new CfnCondition(this, `StackRegionNotEquals${region}`, {
          expression: Fn.conditionNot(Fn.conditionEquals(region, Aws.REGION)),
        });
        const cfnCustomResource = currentRegion.node.defaultChild as CfnCustomResource;
        cfnCustomResource.cfnOptions.condition = createReplica;
      }

      // Save regional arns for grantXxx() methods
      this.regionalArns.push(stack.formatArn({
        region,
        service: 'dynamodb',
        resource: 'table',
        resourceName: this.tableName,
      }));

      // We need to create/delete regions sequentially because we cannot
      // have multiple table updates at the same time. The `isCompleteHandler`
      // of the provider waits until the replica is in an ACTIVE state.
      if (previousRegion) {
        currentRegion.node.addDependency(previousRegion);
      }
      previousRegion = currentRegion;
    }

    // Permissions in the destination regions (outside of the loop to
    // minimize statements in the policy)
    provider.onEventHandler.addToRolePolicy(new iam.PolicyStatement({
      actions: ['dynamodb:*'],
      resources: this.regionalArns,
    }));
  }

  /**
   * Whether this table has indexes
   */
  protected get hasIndex(): boolean {
    return this.globalSecondaryIndexes.length + this.localSecondaryIndexes.length > 0;
  }
}

export enum AttributeType {
  /** Up to 400KiB of binary data (which must be encoded as base64 before sending to DynamoDB) */
  BINARY = 'B',
  /** Numeric values made of up to 38 digits (positive, negative or zero) */
  NUMBER = 'N',
  /** Up to 400KiB of UTF-8 encoded text */
  STRING = 'S',
}

/**
 * DyanmoDB's Read/Write capacity modes.
 */
export enum BillingMode {
  /**
   * Pay only for what you use. You don't configure Read/Write capacity units.
   */
  PAY_PER_REQUEST = 'PAY_PER_REQUEST',
  /**
   * Explicitly specified Read/Write capacity units.
   */
  PROVISIONED = 'PROVISIONED',
}

export enum ProjectionType {
  /** Only the index and primary keys are projected into the index. */
  KEYS_ONLY = 'KEYS_ONLY',
  /** Only the specified table attributes are projected into the index. The list of projected attributes is in `nonKeyAttributes`. */
  INCLUDE = 'INCLUDE',
  /** All of the table attributes are projected into the index. */
  ALL = 'ALL'
}

/**
 * When an item in the table is modified, StreamViewType determines what information
 * is written to the stream for this table.
 *
 * @see https://docs.aws.amazon.com/amazondynamodb/latest/APIReference/API_StreamSpecification.html
 */
export enum StreamViewType {
  /** The entire item, as it appears after it was modified, is written to the stream. */
  NEW_IMAGE = 'NEW_IMAGE',
  /** The entire item, as it appeared before it was modified, is written to the stream. */
  OLD_IMAGE = 'OLD_IMAGE',
  /** Both the new and the old item images of the item are written to the stream. */
  NEW_AND_OLD_IMAGES = 'NEW_AND_OLD_IMAGES',
  /** Only the key attributes of the modified item are written to the stream. */
  KEYS_ONLY = 'KEYS_ONLY'
}

/**
 * Just a convenient way to keep track of both attributes
 */
interface ScalableAttributePair {
  scalableReadAttribute?: ScalableTableAttribute;
  scalableWriteAttribute?: ScalableTableAttribute;
}<|MERGE_RESOLUTION|>--- conflicted
+++ resolved
@@ -363,13 +363,10 @@
       resourceArns: [
         this.tableArn,
         Lazy.stringValue({ produce: () => this.hasIndex ? `${this.tableArn}/index/*` : Aws.NO_VALUE }),
-<<<<<<< HEAD
         ...this.regionalArns,
         ...this.regionalArns.map(arn => Lazy.stringValue({
           produce: () => this.hasIndex ? `${arn}/index/*` : Aws.NO_VALUE,
         })),
-=======
->>>>>>> 986e2814
       ],
       scope: this,
     });
@@ -418,10 +415,7 @@
       actions: ['dynamodb:ListStreams'],
       resourceArns: [
         Lazy.stringValue({ produce: () => `${this.tableArn}/stream/*` }),
-<<<<<<< HEAD
         ...this.regionalArns.map(arn => Lazy.stringValue({ produce: () => `${arn}/stream/*` })),
-=======
->>>>>>> 986e2814
       ],
     });
   }
@@ -1040,20 +1034,6 @@
     this.grant(provider.onEventHandler, 'dynamodb:*');
     this.grant(provider.isCompleteHandler, 'dynamodb:DescribeTable');
 
-<<<<<<< HEAD
-=======
-    // Permissions in the destination regions
-    provider.onEventHandler.addToRolePolicy(new iam.PolicyStatement({
-      actions: ['dynamodb:*'],
-      resources: regions.map(region => stack.formatArn({
-        region,
-        service: 'dynamodb',
-        resource: 'table',
-        resourceName: this.tableName,
-      })),
-    }));
-
->>>>>>> 986e2814
     let previousRegion;
     for (const region of new Set(regions)) { // Remove duplicates
       // Use multiple custom resources because multiple create/delete
