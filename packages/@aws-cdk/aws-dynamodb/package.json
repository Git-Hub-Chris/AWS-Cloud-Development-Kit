--- conflicted
+++ resolved
@@ -64,52 +64,33 @@
   "devDependencies": {
     "@aws-cdk/assert": "1.23.0",
     "@types/nodeunit": "^0.0.30",
-<<<<<<< HEAD
-    "aws-sdk": "^2.601.0",
+    "aws-sdk": "^2.610.0",
     "aws-sdk-mock": "^5.0.0",
-    "cdk-build-tools": "1.22.0",
-    "cdk-integ-tools": "1.22.0",
-    "cfn2ts": "1.22.0",
-    "nodeunit": "^0.11.3",
-    "pkglint": "1.22.0",
-    "sinon": "^8.0.4"
-  },
-  "dependencies": {
-    "@aws-cdk/aws-applicationautoscaling": "1.22.0",
-    "@aws-cdk/aws-cloudformation": "1.22.0",
-    "@aws-cdk/aws-iam": "1.22.0",
-    "@aws-cdk/aws-lambda": "1.22.0",
-    "@aws-cdk/core": "1.22.0",
-    "@aws-cdk/custom-resources": "1.22.0"
-  },
-  "homepage": "https://github.com/aws/aws-cdk",
-  "peerDependencies": {
-    "@aws-cdk/aws-applicationautoscaling": "1.22.0",
-    "@aws-cdk/aws-cloudformation": "1.22.0",
-    "@aws-cdk/aws-iam": "1.22.0",
-    "@aws-cdk/aws-lambda": "1.22.0",
-    "@aws-cdk/core": "1.22.0",
-    "@aws-cdk/custom-resources": "1.22.0"
-=======
     "cdk-build-tools": "1.23.0",
     "cdk-integ-tools": "1.23.0",
     "cfn2ts": "1.23.0",
     "nodeunit": "^0.11.3",
-    "pkglint": "1.23.0"
+    "pkglint": "1.23.0",
+    "sinon": "^8.1.0"
   },
   "dependencies": {
     "@aws-cdk/aws-applicationautoscaling": "1.23.0",
+    "@aws-cdk/aws-cloudformation": "1.23.0",
     "@aws-cdk/aws-cloudwatch": "1.23.0",
     "@aws-cdk/aws-iam": "1.23.0",
-    "@aws-cdk/core": "1.23.0"
+    "@aws-cdk/aws-lambda": "1.23.0",
+    "@aws-cdk/core": "1.23.0",
+    "@aws-cdk/custom-resources": "1.23.0"
   },
   "homepage": "https://github.com/aws/aws-cdk",
   "peerDependencies": {
     "@aws-cdk/aws-applicationautoscaling": "1.23.0",
+    "@aws-cdk/aws-cloudformation": "1.23.0",
     "@aws-cdk/aws-cloudwatch": "1.23.0",
     "@aws-cdk/aws-iam": "1.23.0",
-    "@aws-cdk/core": "1.23.0"
->>>>>>> fd4273fc
+    "@aws-cdk/aws-lambda": "1.23.0",
+    "@aws-cdk/core": "1.23.0",
+    "@aws-cdk/custom-resources": "1.23.0"
   },
   "engines": {
     "node": ">= 10.3.0"
