--- conflicted
+++ resolved
@@ -74,13 +74,8 @@
   "license": "Apache-2.0",
   "devDependencies": {
     "@aws-cdk/assert": "0.0.0",
-<<<<<<< HEAD
     "@types/jest": "^26.0.18",
-    "aws-sdk": "^2.804.0",
-=======
-    "@types/jest": "^26.0.15",
     "aws-sdk": "^2.824.0",
->>>>>>> da1ed08a
     "aws-sdk-mock": "^5.1.0",
     "cdk-build-tools": "0.0.0",
     "cdk-integ-tools": "0.0.0",
