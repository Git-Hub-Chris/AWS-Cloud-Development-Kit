<<<<<<< HEAD
import { App, Stack, Tag } from '@aws-cdk/cdk';
=======
import iam = require('@aws-cdk/aws-iam');
import { App, Stack } from '@aws-cdk/cdk';
>>>>>>> 428a812c
import { Attribute, AttributeType, ProjectionType, StreamViewType, Table } from '../lib';

// CDK parameters
const STACK_NAME = 'aws-cdk-dynamodb';

// DynamoDB table parameters
const TABLE = 'Table';
const TABLE_WITH_GLOBAL_AND_LOCAL_SECONDARY_INDEX = 'TableWithGlobalAndLocalSecondaryIndex';
const TABLE_WITH_GLOBAL_SECONDARY_INDEX = 'TableWithGlobalSecondaryIndex';
const TABLE_WITH_LOCAL_SECONDARY_INDEX = 'TableWithLocalSecondaryIndex';
const TABLE_PARTITION_KEY: Attribute = { name: 'hashKey', type: AttributeType.String };
const TABLE_SORT_KEY: Attribute = { name: 'sortKey', type: AttributeType.Number };

// DynamoDB global secondary index parameters
const GSI_TEST_CASE_1 = 'GSI-PartitionKeyOnly';
const GSI_TEST_CASE_2 = 'GSI-PartitionAndSortKeyWithReadAndWriteCapacity';
const GSI_TEST_CASE_3 = 'GSI-ProjectionTypeKeysOnly';
const GSI_TEST_CASE_4 = 'GSI-ProjectionTypeInclude';
const GSI_TEST_CASE_5 = 'GSI-InverseTableKeySchema';
const GSI_PARTITION_KEY: Attribute = { name: 'gsiHashKey', type: AttributeType.String };
const GSI_SORT_KEY: Attribute = { name: 'gsiSortKey', type: AttributeType.Number };
const GSI_NON_KEY: string[] = [];
for (let i = 0; i < 10; i++) { // 'A' to 'J'
  GSI_NON_KEY.push(String.fromCharCode(65 + i));
}

// DynamoDB local secondary index parameters
const LSI_TEST_CASE_1 = 'LSI-PartitionAndSortKey';
const LSI_TEST_CASE_2 = 'LSI-PartitionAndTableSortKey';
const LSI_TEST_CASE_3 = 'LSI-ProjectionTypeKeysOnly';
const LSI_TEST_CASE_4 = 'LSI-ProjectionTypeInclude';
const LSI_SORT_KEY: Attribute = { name: 'lsiSortKey', type: AttributeType.Number };
const LSI_NON_KEY: string[] = [];
for (let i = 0; i < 10; i++) { // 'K' to 'T'
  LSI_NON_KEY.push(String.fromCharCode(75 + i));
}

const app = new App();

const stack = new Stack(app, STACK_NAME);

const table = new Table(stack, TABLE, {});
table.addPartitionKey(TABLE_PARTITION_KEY);

const tableWithGlobalAndLocalSecondaryIndex = new Table(stack, TABLE_WITH_GLOBAL_AND_LOCAL_SECONDARY_INDEX, {
  pitrEnabled: true,
  sseEnabled: true,
  streamSpecification: StreamViewType.KeysOnly,
  ttlAttributeName: 'timeToLive'
});

tableWithGlobalAndLocalSecondaryIndex.apply(new Tag('Environment', 'Production'));
tableWithGlobalAndLocalSecondaryIndex.addPartitionKey(TABLE_PARTITION_KEY);
tableWithGlobalAndLocalSecondaryIndex.addSortKey(TABLE_SORT_KEY);
tableWithGlobalAndLocalSecondaryIndex.addGlobalSecondaryIndex({
  indexName: GSI_TEST_CASE_1,
  partitionKey: GSI_PARTITION_KEY,
});
tableWithGlobalAndLocalSecondaryIndex.addGlobalSecondaryIndex({
  indexName: GSI_TEST_CASE_2,
  partitionKey: GSI_PARTITION_KEY,
  sortKey: GSI_SORT_KEY,
  readCapacity: 10,
  writeCapacity: 10,
});
tableWithGlobalAndLocalSecondaryIndex.addGlobalSecondaryIndex({
  indexName: GSI_TEST_CASE_3,
  partitionKey: GSI_PARTITION_KEY,
  sortKey: GSI_SORT_KEY,
  projectionType: ProjectionType.KeysOnly,
});
tableWithGlobalAndLocalSecondaryIndex.addGlobalSecondaryIndex({
  indexName: GSI_TEST_CASE_4,
  partitionKey: GSI_PARTITION_KEY,
  sortKey: GSI_SORT_KEY,
  projectionType: ProjectionType.Include,
  nonKeyAttributes: GSI_NON_KEY
});
tableWithGlobalAndLocalSecondaryIndex.addGlobalSecondaryIndex({
  indexName: GSI_TEST_CASE_5,
  partitionKey: TABLE_SORT_KEY,
  sortKey: TABLE_PARTITION_KEY,
});

tableWithGlobalAndLocalSecondaryIndex.addLocalSecondaryIndex({
  indexName: LSI_TEST_CASE_2,
  sortKey: LSI_SORT_KEY
});
tableWithGlobalAndLocalSecondaryIndex.addLocalSecondaryIndex({
  indexName: LSI_TEST_CASE_1,
  sortKey: TABLE_SORT_KEY
});
tableWithGlobalAndLocalSecondaryIndex.addLocalSecondaryIndex({
  indexName: LSI_TEST_CASE_3,
  sortKey: LSI_SORT_KEY,
  projectionType: ProjectionType.KeysOnly
});
tableWithGlobalAndLocalSecondaryIndex.addLocalSecondaryIndex({
  indexName: LSI_TEST_CASE_4,
  sortKey: LSI_SORT_KEY,
  projectionType: ProjectionType.Include,
  nonKeyAttributes: LSI_NON_KEY
});

const tableWithGlobalSecondaryIndex = new Table(stack, TABLE_WITH_GLOBAL_SECONDARY_INDEX, {});
tableWithGlobalSecondaryIndex.addPartitionKey(TABLE_PARTITION_KEY);
tableWithGlobalSecondaryIndex.addGlobalSecondaryIndex({
  indexName: GSI_TEST_CASE_1,
  partitionKey: GSI_PARTITION_KEY
});

const tableWithLocalSecondaryIndex = new Table(stack, TABLE_WITH_LOCAL_SECONDARY_INDEX, {});
tableWithLocalSecondaryIndex.addPartitionKey(TABLE_PARTITION_KEY);
tableWithLocalSecondaryIndex.addSortKey(TABLE_SORT_KEY);
tableWithLocalSecondaryIndex.addLocalSecondaryIndex({
  indexName: LSI_TEST_CASE_1,
  sortKey: LSI_SORT_KEY
});

const user = new iam.User(stack, 'User');
table.grantReadData(user);
tableWithGlobalAndLocalSecondaryIndex.grantReadData(user);

app.run();<|MERGE_RESOLUTION|>--- conflicted
+++ resolved
@@ -1,9 +1,5 @@
-<<<<<<< HEAD
+import iam = require('@aws-cdk/aws-iam');
 import { App, Stack, Tag } from '@aws-cdk/cdk';
-=======
-import iam = require('@aws-cdk/aws-iam');
-import { App, Stack } from '@aws-cdk/cdk';
->>>>>>> 428a812c
 import { Attribute, AttributeType, ProjectionType, StreamViewType, Table } from '../lib';
 
 // CDK parameters
