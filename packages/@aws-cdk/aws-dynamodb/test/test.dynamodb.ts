import { expect, haveResource } from '@aws-cdk/assert';
import appscaling = require('@aws-cdk/aws-applicationautoscaling');
import iam = require('@aws-cdk/aws-iam');
import { ConstructNode, PhysicalName, Stack, Tag } from '@aws-cdk/cdk';
import { Test } from 'nodeunit';
import {
  Attribute,
  AttributeType,
  BillingMode,
  GlobalSecondaryIndexProps,
  LocalSecondaryIndexProps,
  ProjectionType,
  StreamViewType,
  Table
} from '../lib';

// tslint:disable:object-literal-key-quotes

// CDK parameters
const CONSTRUCT_NAME = 'MyTable';

// DynamoDB table parameters
const TABLE_NAME = 'MyTable';
const TABLE_PARTITION_KEY: Attribute = { name: 'hashKey', type: AttributeType.STRING };
const TABLE_SORT_KEY: Attribute = { name: 'sortKey', type: AttributeType.NUMBER };

// DynamoDB global secondary index parameters
const GSI_NAME = 'MyGSI';
const GSI_PARTITION_KEY: Attribute = { name: 'gsiHashKey', type: AttributeType.STRING };
const GSI_SORT_KEY: Attribute = { name: 'gsiSortKey', type: AttributeType.BINARY };
const GSI_NON_KEY = 'gsiNonKey';
function* GSI_GENERATOR() {
  let n = 0;
  while (true) {
    const globalSecondaryIndexProps: GlobalSecondaryIndexProps = {
      indexName: `${GSI_NAME}${n}`,
      partitionKey: { name: `${GSI_PARTITION_KEY.name}${n}`, type: GSI_PARTITION_KEY.type }
    };
    yield globalSecondaryIndexProps;
    n++;
  }
}
function* NON_KEY_ATTRIBUTE_GENERATOR(nonKeyPrefix: string) {
  let n = 0;
  while (true) {
    yield `${nonKeyPrefix}${n}`;
    n++;
  }
}

// DynamoDB local secondary index parameters
const LSI_NAME = 'MyLSI';
const LSI_SORT_KEY: Attribute = { name: 'lsiSortKey', type: AttributeType.NUMBER };
const LSI_NON_KEY = 'lsiNonKey';
function* LSI_GENERATOR() {
  let n = 0;
  while (true) {
    const localSecondaryIndexProps: LocalSecondaryIndexProps = {
      indexName: `${LSI_NAME}${n}`,
      sortKey: { name : `${LSI_SORT_KEY.name}${n}`, type: LSI_SORT_KEY.type }
    };
    yield localSecondaryIndexProps;
    n++;
  }
}

export = {
  'default properties': {
    'hash key only'(test: Test) {
      const stack = new Stack();
      new Table(stack, CONSTRUCT_NAME, { partitionKey: TABLE_PARTITION_KEY });

      expect(stack).to(haveResource('AWS::DynamoDB::Table', {
        AttributeDefinitions: [{ AttributeName: 'hashKey', AttributeType: 'S' }],
        KeySchema: [{ AttributeName: 'hashKey', KeyType: 'HASH' }],
        ProvisionedThroughput: { ReadCapacityUnits: 5, WriteCapacityUnits: 5 }
      }));
      test.done();
    },

  'hash + range key'(test: Test) {
    const stack = new Stack();
    new Table(stack, CONSTRUCT_NAME, {
      partitionKey: TABLE_PARTITION_KEY,
      sortKey: TABLE_SORT_KEY
    });

    expect(stack).to(haveResource('AWS::DynamoDB::Table', {
            AttributeDefinitions: [
              { AttributeName: 'hashKey', AttributeType: 'S' },
              { AttributeName: 'sortKey', AttributeType: 'N' }
            ],
            KeySchema: [
              { AttributeName: 'hashKey', KeyType: 'HASH' },
              { AttributeName: 'sortKey', KeyType: 'RANGE' }
            ],
            ProvisionedThroughput: { ReadCapacityUnits: 5, WriteCapacityUnits: 5 },
    }));
    test.done();
  },

  'hash + range key can also be specified in props'(test: Test) {
    const stack = new Stack();

    new Table(stack, CONSTRUCT_NAME, {
      partitionKey: TABLE_PARTITION_KEY,
      sortKey: TABLE_SORT_KEY
    });

    expect(stack).to(haveResource('AWS::DynamoDB::Table',
      {
        AttributeDefinitions: [
          { AttributeName: 'hashKey', AttributeType: 'S' },
          { AttributeName: 'sortKey', AttributeType: 'N' }
        ],
        KeySchema: [
          { AttributeName: 'hashKey', KeyType: 'HASH' },
          { AttributeName: 'sortKey', KeyType: 'RANGE' }
        ],
        ProvisionedThroughput: { ReadCapacityUnits: 5, WriteCapacityUnits: 5 },
      }));

    test.done();
  },

  'point-in-time recovery is not enabled'(test: Test) {
    const stack = new Stack();
    new Table(stack, CONSTRUCT_NAME, {
      partitionKey: TABLE_PARTITION_KEY,
      sortKey: TABLE_SORT_KEY
    });

    expect(stack).to(haveResource('AWS::DynamoDB::Table',
      {
        AttributeDefinitions: [
          { AttributeName: 'hashKey', AttributeType: 'S' },
          { AttributeName: 'sortKey', AttributeType: 'N' }
        ],
        KeySchema: [
          { AttributeName: 'hashKey', KeyType: 'HASH' },
          { AttributeName: 'sortKey', KeyType: 'RANGE' }
        ],
        ProvisionedThroughput: { ReadCapacityUnits: 5, WriteCapacityUnits: 5 }
      }
    ));
    test.done();
  },

  'server-side encryption is not enabled'(test: Test) {
    const stack = new Stack();
    new Table(stack, CONSTRUCT_NAME, {
      partitionKey: TABLE_PARTITION_KEY,
      sortKey: TABLE_SORT_KEY,
    });

    expect(stack).to(haveResource('AWS::DynamoDB::Table',
      {
        AttributeDefinitions: [
          { AttributeName: 'hashKey', AttributeType: 'S' },
          { AttributeName: 'sortKey', AttributeType: 'N' }
        ],
        KeySchema: [
          { AttributeName: 'hashKey', KeyType: 'HASH' },
          { AttributeName: 'sortKey', KeyType: 'RANGE' }
        ],
        ProvisionedThroughput: { ReadCapacityUnits: 5, WriteCapacityUnits: 5 }
      }
    ));
    test.done();
  },

  'stream is not enabled'(test: Test) {
    const stack = new Stack();
    new Table(stack, CONSTRUCT_NAME, {
      partitionKey: TABLE_PARTITION_KEY,
      sortKey: TABLE_SORT_KEY,
    });

    expect(stack).to(haveResource('AWS::DynamoDB::Table',
      {
        AttributeDefinitions: [
          { AttributeName: 'hashKey', AttributeType: 'S' },
          { AttributeName: 'sortKey', AttributeType: 'N' }
        ],
        KeySchema: [
          { AttributeName: 'hashKey', KeyType: 'HASH' },
          { AttributeName: 'sortKey', KeyType: 'RANGE' }
        ],
        ProvisionedThroughput: { ReadCapacityUnits: 5, WriteCapacityUnits: 5 }
      }
    ));
    test.done();
  },

  'ttl is not enabled'(test: Test) {
    const stack = new Stack();
    new Table(stack, CONSTRUCT_NAME, {
      partitionKey: TABLE_PARTITION_KEY,
      sortKey: TABLE_SORT_KEY,
    });

    expect(stack).to(haveResource('AWS::DynamoDB::Table',
      {
        AttributeDefinitions: [
          { AttributeName: 'hashKey', AttributeType: 'S' },
          { AttributeName: 'sortKey', AttributeType: 'N' }
        ],
        KeySchema: [
          { AttributeName: 'hashKey', KeyType: 'HASH' },
          { AttributeName: 'sortKey', KeyType: 'RANGE' }
        ],
        ProvisionedThroughput: { ReadCapacityUnits: 5, WriteCapacityUnits: 5 }
      }
    ));
    test.done();
  },

  'can specify new and old images'(test: Test) {
    const stack = new Stack();

    new Table(stack, CONSTRUCT_NAME, {
      tableName: PhysicalName.of(TABLE_NAME),
      readCapacity: 42,
      writeCapacity: 1337,
      stream: StreamViewType.NEW_AND_OLD_IMAGES,
      partitionKey: TABLE_PARTITION_KEY,
      sortKey: TABLE_SORT_KEY
    });

    expect(stack).to(haveResource('AWS::DynamoDB::Table',
      {
        AttributeDefinitions: [
          { AttributeName: 'hashKey', AttributeType: 'S' },
          { AttributeName: 'sortKey', AttributeType: 'N' }
        ],
        StreamSpecification: { StreamViewType: 'NEW_AND_OLD_IMAGES' },
        KeySchema: [
          { AttributeName: 'hashKey', KeyType: 'HASH' },
          { AttributeName: 'sortKey', KeyType: 'RANGE' }
        ],
        ProvisionedThroughput: { ReadCapacityUnits: 42, WriteCapacityUnits: 1337 },
        TableName: 'MyTable'
      }
    ));
    test.done();
  },

  'can specify new images only'(test: Test) {
    const stack = new Stack();

    new Table(stack, CONSTRUCT_NAME, {
      tableName: PhysicalName.of(TABLE_NAME),
      readCapacity: 42,
      writeCapacity: 1337,
      stream: StreamViewType.NEW_IMAGE,
      partitionKey: TABLE_PARTITION_KEY,
      sortKey: TABLE_SORT_KEY
    });

    expect(stack).to(haveResource('AWS::DynamoDB::Table',
      {
        KeySchema: [
          { AttributeName: 'hashKey', KeyType: 'HASH' },
          { AttributeName: 'sortKey', KeyType: 'RANGE' }
        ],
        ProvisionedThroughput: { ReadCapacityUnits: 42, WriteCapacityUnits: 1337 },
        AttributeDefinitions: [
          { AttributeName: 'hashKey', AttributeType: 'S' },
          { AttributeName: 'sortKey', AttributeType: 'N' }
        ],
        StreamSpecification: { StreamViewType: 'NEW_IMAGE' },
        TableName: 'MyTable',
      }
    ));
    test.done();
  },

  'can specify old images only'(test: Test) {
    const stack = new Stack();

    new Table(stack, CONSTRUCT_NAME, {
      tableName: PhysicalName.of(TABLE_NAME),
      readCapacity: 42,
      writeCapacity: 1337,
      stream: StreamViewType.OLD_IMAGE,
      partitionKey: TABLE_PARTITION_KEY,
      sortKey: TABLE_SORT_KEY
    });

    expect(stack).to(haveResource('AWS::DynamoDB::Table',
      {
        KeySchema: [
          { AttributeName: 'hashKey', KeyType: 'HASH' },
          { AttributeName: 'sortKey', KeyType: 'RANGE' }
        ],
        ProvisionedThroughput: { ReadCapacityUnits: 42, WriteCapacityUnits: 1337 },
        AttributeDefinitions: [
          { AttributeName: 'hashKey', AttributeType: 'S' },
          { AttributeName: 'sortKey', AttributeType: 'N' }
        ],
        StreamSpecification: { StreamViewType: 'OLD_IMAGE' },
        TableName: 'MyTable',
      }
    ));
    test.done();
  }
},

  'when specifying every property'(test: Test) {
    const stack = new Stack();
    const table = new Table(stack, CONSTRUCT_NAME, {
      tableName: PhysicalName.of(TABLE_NAME),
      readCapacity: 42,
      writeCapacity: 1337,
      pointInTimeRecovery: true,
      serverSideEncryption: true,
      billingMode: BillingMode.PROVISIONED,
      stream: StreamViewType.KEYS_ONLY,
      timeToLiveAttribute: 'timeToLive',
      partitionKey: TABLE_PARTITION_KEY,
      sortKey: TABLE_SORT_KEY,
    });
    table.node.applyAspect(new Tag('Environment', 'Production'));

    expect(stack).to(haveResource('AWS::DynamoDB::Table',
      {
        AttributeDefinitions: [
          { AttributeName: 'hashKey', AttributeType: 'S' },
          { AttributeName: 'sortKey', AttributeType: 'N' }
        ],
        KeySchema: [
          { AttributeName: 'hashKey', KeyType: 'HASH' },
          { AttributeName: 'sortKey', KeyType: 'RANGE' }
        ],
        ProvisionedThroughput: {
          ReadCapacityUnits: 42,
          WriteCapacityUnits: 1337
        },
        PointInTimeRecoverySpecification: { PointInTimeRecoveryEnabled: true },
        SSESpecification: { SSEEnabled: true },
        StreamSpecification: { StreamViewType: 'KEYS_ONLY' },
        TableName: 'MyTable',
        Tags: [ { Key: 'Environment', Value: 'Production' } ],
        TimeToLiveSpecification: { AttributeName: 'timeToLive', Enabled: true }
      }
    ));
    test.done();
  },

  'when specifying PAY_PER_REQUEST billing mode'(test: Test) {
    const stack = new Stack();
    new Table(stack, CONSTRUCT_NAME, {
<<<<<<< HEAD
      tableName: TABLE_NAME,
      billingMode: BillingMode.PAY_PER_REQUEST,
=======
      tableName: PhysicalName.of(TABLE_NAME),
      billingMode: BillingMode.PayPerRequest,
>>>>>>> d9d3a99b
      partitionKey: TABLE_PARTITION_KEY
    });

    expect(stack).to(haveResource('AWS::DynamoDB::Table',
      {
        KeySchema: [
          { AttributeName: 'hashKey', KeyType: 'HASH' },
        ],
        BillingMode: 'PAY_PER_REQUEST',
        AttributeDefinitions: [
          { AttributeName: 'hashKey', AttributeType: 'S' },
        ],
        TableName: 'MyTable',
      }
    ));
    test.done();
  },

  'error when specifying read or write capacity with a PAY_PER_REQUEST billing mode'(test: Test) {
    const stack = new Stack();
    test.throws(() => new Table(stack, CONSTRUCT_NAME, {
<<<<<<< HEAD
      tableName: TABLE_NAME,
      billingMode: BillingMode.PAY_PER_REQUEST,
=======
      tableName: PhysicalName.of(TABLE_NAME),
      billingMode: BillingMode.PayPerRequest,
>>>>>>> d9d3a99b
      partitionKey: TABLE_PARTITION_KEY,
      readCapacity: 1
    }));
    test.throws(() => new Table(stack, CONSTRUCT_NAME, {
<<<<<<< HEAD
      tableName: TABLE_NAME,
      billingMode: BillingMode.PAY_PER_REQUEST,
=======
      tableName: PhysicalName.of(TABLE_NAME),
      billingMode: BillingMode.PayPerRequest,
>>>>>>> d9d3a99b
      partitionKey: TABLE_PARTITION_KEY,
      writeCapacity: 1
    }));
    test.throws(() => new Table(stack, CONSTRUCT_NAME, {
<<<<<<< HEAD
      tableName: TABLE_NAME,
      billingMode: BillingMode.PAY_PER_REQUEST,
=======
      tableName: PhysicalName.of(TABLE_NAME),
      billingMode: BillingMode.PayPerRequest,
>>>>>>> d9d3a99b
      partitionKey: TABLE_PARTITION_KEY,
      readCapacity: 1,
      writeCapacity: 1
    }));
    test.done();
  },

  'when adding a global secondary index with hash key only'(test: Test) {
    const stack = new Stack();

    const table = new Table(stack, CONSTRUCT_NAME, {
      partitionKey: TABLE_PARTITION_KEY,
      sortKey: TABLE_SORT_KEY
    });

    table.addGlobalSecondaryIndex({
      indexName: GSI_NAME,
      partitionKey: GSI_PARTITION_KEY,
      readCapacity: 42,
      writeCapacity: 1337
    });

    expect(stack).to(haveResource('AWS::DynamoDB::Table',
      {
        AttributeDefinitions: [
          { AttributeName: 'hashKey', AttributeType: 'S' },
          { AttributeName: 'sortKey', AttributeType: 'N' },
          { AttributeName: 'gsiHashKey', AttributeType: 'S' },
        ],
        KeySchema: [
          { AttributeName: 'hashKey', KeyType: 'HASH' },
          { AttributeName: 'sortKey', KeyType: 'RANGE' }
        ],
        ProvisionedThroughput: { ReadCapacityUnits: 5, WriteCapacityUnits: 5 },
        GlobalSecondaryIndexes: [
          {
            IndexName: 'MyGSI',
            KeySchema: [
              { AttributeName: 'gsiHashKey', KeyType: 'HASH' },
            ],
            Projection: { ProjectionType: 'ALL' },
            ProvisionedThroughput: { ReadCapacityUnits: 42, WriteCapacityUnits: 1337 }
          }
        ]
      }
    ));
    test.done();
  },

  'when adding a global secondary index with hash + range key'(test: Test) {
    const stack = new Stack();
    const table = new Table(stack, CONSTRUCT_NAME, {
      partitionKey: TABLE_PARTITION_KEY,
      sortKey: TABLE_SORT_KEY
    });

    table.addGlobalSecondaryIndex({
      indexName: GSI_NAME,
      partitionKey: GSI_PARTITION_KEY,
      sortKey: GSI_SORT_KEY,
      projectionType: ProjectionType.ALL,
      readCapacity: 42,
      writeCapacity: 1337
    });

    expect(stack).to(haveResource('AWS::DynamoDB::Table',
      {
        AttributeDefinitions: [
          { AttributeName: 'hashKey', AttributeType: 'S' },
          { AttributeName: 'sortKey', AttributeType: 'N' },
          { AttributeName: 'gsiHashKey', AttributeType: 'S' },
          { AttributeName: 'gsiSortKey', AttributeType: 'B' }
        ],
        KeySchema: [
          { AttributeName: 'hashKey', KeyType: 'HASH' },
          { AttributeName: 'sortKey', KeyType: 'RANGE' }
        ],
        ProvisionedThroughput: { ReadCapacityUnits: 5, WriteCapacityUnits: 5 },
        GlobalSecondaryIndexes: [
          {
            IndexName: 'MyGSI',
            KeySchema: [
              { AttributeName: 'gsiHashKey', KeyType: 'HASH' },
              { AttributeName: 'gsiSortKey', KeyType: 'RANGE' }
            ],
            Projection: { ProjectionType: 'ALL' },
            ProvisionedThroughput: { ReadCapacityUnits: 42, WriteCapacityUnits: 1337 }
          }
        ]
      }
    ));
    test.done();
  },

  'when adding a global secondary index with projection type KEYS_ONLY'(test: Test) {
    const stack = new Stack();
    const table = new Table(stack, CONSTRUCT_NAME, {
      partitionKey: TABLE_PARTITION_KEY,
      sortKey: TABLE_SORT_KEY
    });

    table.addGlobalSecondaryIndex({
      indexName: GSI_NAME,
      partitionKey: GSI_PARTITION_KEY,
      sortKey: GSI_SORT_KEY,
      projectionType: ProjectionType.KEYS_ONLY,
    });

    expect(stack).to(haveResource('AWS::DynamoDB::Table',
      {
        AttributeDefinitions: [
          { AttributeName: 'hashKey', AttributeType: 'S' },
          { AttributeName: 'sortKey', AttributeType: 'N' },
          { AttributeName: 'gsiHashKey', AttributeType: 'S' },
          { AttributeName: 'gsiSortKey', AttributeType: 'B' }
        ],
        KeySchema: [
          { AttributeName: 'hashKey', KeyType: 'HASH' },
          { AttributeName: 'sortKey', KeyType: 'RANGE' }
        ],
        ProvisionedThroughput: { ReadCapacityUnits: 5, WriteCapacityUnits: 5 },
        GlobalSecondaryIndexes: [
          {
            IndexName: 'MyGSI',
            KeySchema: [
              { AttributeName: 'gsiHashKey', KeyType: 'HASH' },
              { AttributeName: 'gsiSortKey', KeyType: 'RANGE' }
            ],
            Projection: { ProjectionType: 'KEYS_ONLY' },
            ProvisionedThroughput: { ReadCapacityUnits: 5, WriteCapacityUnits: 5 }
          }
        ]
      }
    ));
    test.done();
  },

  'when adding a global secondary index with projection type INCLUDE'(test: Test) {
    const stack = new Stack();
    const table = new Table(stack, CONSTRUCT_NAME, { partitionKey: TABLE_PARTITION_KEY, sortKey: TABLE_SORT_KEY });
    const gsiNonKeyAttributeGenerator = NON_KEY_ATTRIBUTE_GENERATOR(GSI_NON_KEY);
    table.addGlobalSecondaryIndex({
      indexName: GSI_NAME,
      partitionKey: GSI_PARTITION_KEY,
      sortKey: GSI_SORT_KEY,
      projectionType: ProjectionType.INCLUDE,
      nonKeyAttributes: [gsiNonKeyAttributeGenerator.next().value, gsiNonKeyAttributeGenerator.next().value],
      readCapacity: 42,
      writeCapacity: 1337
    });

    expect(stack).to(haveResource('AWS::DynamoDB::Table',
      {
        AttributeDefinitions: [
          { AttributeName: 'hashKey', AttributeType: 'S' },
          { AttributeName: 'sortKey', AttributeType: 'N' },
          { AttributeName: 'gsiHashKey', AttributeType: 'S' },
          { AttributeName: 'gsiSortKey', AttributeType: 'B' }
        ],
        KeySchema: [
          { AttributeName: 'hashKey', KeyType: 'HASH' },
          { AttributeName: 'sortKey', KeyType: 'RANGE' }
        ],
        ProvisionedThroughput: { ReadCapacityUnits: 5, WriteCapacityUnits: 5 },
        GlobalSecondaryIndexes: [
          {
            IndexName: 'MyGSI',
            KeySchema: [
              { AttributeName: 'gsiHashKey', KeyType: 'HASH' },
              { AttributeName: 'gsiSortKey', KeyType: 'RANGE' }
            ],
            Projection: { NonKeyAttributes: ['gsiNonKey0', 'gsiNonKey1'], ProjectionType: 'INCLUDE' },
            ProvisionedThroughput: { ReadCapacityUnits: 42, WriteCapacityUnits: 1337 }
          }
        ]
      }
    ));
    test.done();
  },

  'when adding a global secondary index on a table with PAY_PER_REQUEST billing mode'(test: Test) {
    const stack = new Stack();
    new Table(stack, CONSTRUCT_NAME, {
      billingMode: BillingMode.PAY_PER_REQUEST,
      partitionKey: TABLE_PARTITION_KEY,
      sortKey: TABLE_SORT_KEY
    }).addGlobalSecondaryIndex({
      indexName: GSI_NAME,
      partitionKey: GSI_PARTITION_KEY,
    });

    expect(stack).to(haveResource('AWS::DynamoDB::Table',
      {
        AttributeDefinitions: [
          { AttributeName: 'hashKey', AttributeType: 'S' },
          { AttributeName: 'sortKey', AttributeType: 'N' },
          { AttributeName: 'gsiHashKey', AttributeType: 'S' },
        ],
        BillingMode: 'PAY_PER_REQUEST',
        KeySchema: [
          { AttributeName: 'hashKey', KeyType: 'HASH' },
          { AttributeName: 'sortKey', KeyType: 'RANGE' }
        ],
        GlobalSecondaryIndexes: [
          {
            IndexName: 'MyGSI',
            KeySchema: [
              { AttributeName: 'gsiHashKey', KeyType: 'HASH' },
            ],
            Projection: { ProjectionType: 'ALL' }
          }
        ]
      }
    ));
    test.done();
  },

  'error when adding a global secondary index with projection type INCLUDE, but without specifying non-key attributes'(test: Test) {
    const stack = new Stack();
    const table = new Table(stack, CONSTRUCT_NAME, { partitionKey: TABLE_PARTITION_KEY, sortKey: TABLE_SORT_KEY });
    test.throws(() => table.addGlobalSecondaryIndex({
      indexName: GSI_NAME,
      partitionKey: GSI_PARTITION_KEY,
      sortKey: GSI_SORT_KEY,
      projectionType: ProjectionType.INCLUDE
    }), /non-key attributes should be specified when using INCLUDE projection type/);

    test.done();
  },

  'error when adding a global secondary index with projection type ALL, but with non-key attributes'(test: Test) {
    const stack = new Stack();
    const table = new Table(stack, CONSTRUCT_NAME, { partitionKey: TABLE_PARTITION_KEY, sortKey: TABLE_SORT_KEY });
    const gsiNonKeyAttributeGenerator = NON_KEY_ATTRIBUTE_GENERATOR(GSI_NON_KEY);

    test.throws(() => table.addGlobalSecondaryIndex({
      indexName: GSI_NAME,
      partitionKey: GSI_PARTITION_KEY,
      nonKeyAttributes: [gsiNonKeyAttributeGenerator.next().value]
    }), /non-key attributes should not be specified when not using INCLUDE projection type/);

    test.done();
  },

  'error when adding a global secondary index with projection type KEYS_ONLY, but with non-key attributes'(test: Test) {
    const stack = new Stack();
    const table = new Table(stack, CONSTRUCT_NAME, { partitionKey: TABLE_PARTITION_KEY, sortKey: TABLE_SORT_KEY });
    const gsiNonKeyAttributeGenerator = NON_KEY_ATTRIBUTE_GENERATOR(GSI_NON_KEY);

    test.throws(() => table.addGlobalSecondaryIndex({
      indexName: GSI_NAME,
      partitionKey: GSI_PARTITION_KEY,
      projectionType: ProjectionType.KEYS_ONLY,
      nonKeyAttributes: [gsiNonKeyAttributeGenerator.next().value]
    }), /non-key attributes should not be specified when not using INCLUDE projection type/);

    test.done();
  },

  'error when adding a global secondary index with projection type INCLUDE, but with more than 20 non-key attributes'(test: Test) {
    const stack = new Stack();
    const table = new Table(stack, CONSTRUCT_NAME, { partitionKey: TABLE_PARTITION_KEY, sortKey: TABLE_SORT_KEY });
    const gsiNonKeyAttributeGenerator = NON_KEY_ATTRIBUTE_GENERATOR(GSI_NON_KEY);
    const gsiNonKeyAttributes: string[] = [];
    for (let i = 0; i < 21; i++) {
      gsiNonKeyAttributes.push(gsiNonKeyAttributeGenerator.next().value);
    }

    test.throws(() => table.addGlobalSecondaryIndex({
      indexName: GSI_NAME,
      partitionKey: GSI_PARTITION_KEY,
      sortKey: GSI_SORT_KEY,
      projectionType: ProjectionType.INCLUDE,
      nonKeyAttributes: gsiNonKeyAttributes
    }), /a maximum number of nonKeyAttributes across all of secondary indexes is 20/);

    test.done();
  },

  'error when adding a global secondary index with projection type INCLUDE, but with key attributes'(test: Test) {
    const stack = new Stack();
    const table = new Table(stack, CONSTRUCT_NAME, { partitionKey: TABLE_PARTITION_KEY, sortKey: TABLE_SORT_KEY });

    test.throws(() => table.addGlobalSecondaryIndex({
      indexName: GSI_NAME,
      partitionKey: GSI_PARTITION_KEY,
      sortKey: GSI_SORT_KEY,
      projectionType: ProjectionType.INCLUDE,
      nonKeyAttributes: [GSI_NON_KEY, TABLE_PARTITION_KEY.name]
      // tslint:disable-next-line:max-line-length
    }), /a key attribute, hashKey, is part of a list of non-key attributes, gsiNonKey,hashKey, which is not allowed since all key attributes are added automatically and this configuration causes stack creation failure/);

    test.done();
  },

  'error when adding a global secondary index with read or write capacity on a PAY_PER_REQUEST table'(test: Test) {
    const stack = new Stack();
    const table = new Table(stack, CONSTRUCT_NAME, {
      partitionKey: TABLE_PARTITION_KEY,
      billingMode: BillingMode.PAY_PER_REQUEST
    });

    test.throws(() => table.addGlobalSecondaryIndex({
      indexName: GSI_NAME,
      partitionKey: GSI_PARTITION_KEY,
      sortKey: GSI_SORT_KEY,
      readCapacity: 1
    }));
    test.throws(() => table.addGlobalSecondaryIndex({
      indexName: GSI_NAME,
      partitionKey: GSI_PARTITION_KEY,
      sortKey: GSI_SORT_KEY,
      writeCapacity: 1
    }));
    test.throws(() => table.addGlobalSecondaryIndex({
      indexName: GSI_NAME,
      partitionKey: GSI_PARTITION_KEY,
      sortKey: GSI_SORT_KEY,
      readCapacity: 1,
      writeCapacity: 1
    }));

    test.done();
  },

  'when adding multiple global secondary indexes'(test: Test) {
    const stack = new Stack();
    const table = new Table(stack, CONSTRUCT_NAME, { partitionKey: TABLE_PARTITION_KEY, sortKey: TABLE_SORT_KEY });
    const gsiGenerator = GSI_GENERATOR();
    for (let i = 0; i < 5; i++) {
      table.addGlobalSecondaryIndex(gsiGenerator.next().value);
    }

    expect(stack).to(haveResource('AWS::DynamoDB::Table',
      {
        AttributeDefinitions: [
          { AttributeName: 'hashKey', AttributeType: 'S' },
          { AttributeName: 'sortKey', AttributeType: 'N' },
          { AttributeName: 'gsiHashKey0', AttributeType: 'S' },
          { AttributeName: 'gsiHashKey1', AttributeType: 'S' },
          { AttributeName: 'gsiHashKey2', AttributeType: 'S' },
          { AttributeName: 'gsiHashKey3', AttributeType: 'S' },
          { AttributeName: 'gsiHashKey4', AttributeType: 'S' }
        ],
        KeySchema: [
          { AttributeName: 'hashKey', KeyType: 'HASH' },
          { AttributeName: 'sortKey', KeyType: 'RANGE' }
        ],
        ProvisionedThroughput: { ReadCapacityUnits: 5, WriteCapacityUnits: 5 },
        GlobalSecondaryIndexes: [
          {
            IndexName: 'MyGSI0',
            KeySchema: [
              { AttributeName: 'gsiHashKey0', KeyType: 'HASH' },
            ],
            Projection: { ProjectionType: 'ALL' },
            ProvisionedThroughput: { ReadCapacityUnits: 5, WriteCapacityUnits: 5 }
          },
          {
            IndexName: 'MyGSI1',
            KeySchema: [
              { AttributeName: 'gsiHashKey1', KeyType: 'HASH' },
            ],
            Projection: { ProjectionType: 'ALL' },
            ProvisionedThroughput: { ReadCapacityUnits: 5, WriteCapacityUnits: 5 }
          },
          {
            IndexName: 'MyGSI2',
            KeySchema: [
              { AttributeName: 'gsiHashKey2', KeyType: 'HASH' },
            ],
            Projection: { ProjectionType: 'ALL' },
            ProvisionedThroughput: { ReadCapacityUnits: 5, WriteCapacityUnits: 5 }
          },
          {
            IndexName: 'MyGSI3',
            KeySchema: [
              { AttributeName: 'gsiHashKey3', KeyType: 'HASH' },
            ],
            Projection: { ProjectionType: 'ALL' },
            ProvisionedThroughput: { ReadCapacityUnits: 5, WriteCapacityUnits: 5 }
          },
          {
            IndexName: 'MyGSI4',
            KeySchema: [
              { AttributeName: 'gsiHashKey4', KeyType: 'HASH' },
            ],
            Projection: { ProjectionType: 'ALL' },
            ProvisionedThroughput: { ReadCapacityUnits: 5, WriteCapacityUnits: 5 }
          },
        ]
      }
    ));
    test.done();
  },

  'when adding a global secondary index without specifying read and write capacity'(test: Test) {
    const stack = new Stack();
    const table = new Table(stack, CONSTRUCT_NAME, { partitionKey: TABLE_PARTITION_KEY, sortKey: TABLE_SORT_KEY });

    table.addGlobalSecondaryIndex({
      indexName: GSI_NAME,
      partitionKey: GSI_PARTITION_KEY,
    });

    expect(stack).to(haveResource('AWS::DynamoDB::Table',
      {
        AttributeDefinitions: [
          { AttributeName: 'hashKey', AttributeType: 'S' },
          { AttributeName: 'sortKey', AttributeType: 'N' },
          { AttributeName: 'gsiHashKey', AttributeType: 'S' }
        ],
        KeySchema: [
          { AttributeName: 'hashKey', KeyType: 'HASH' },
          { AttributeName: 'sortKey', KeyType: 'RANGE' }
        ],
        ProvisionedThroughput: { ReadCapacityUnits: 5, WriteCapacityUnits: 5 },
        GlobalSecondaryIndexes: [
          {
            IndexName: 'MyGSI',
            KeySchema: [
              { AttributeName: 'gsiHashKey', KeyType: 'HASH' },
            ],
            Projection: { ProjectionType: 'ALL' },
            ProvisionedThroughput: { ReadCapacityUnits: 5, WriteCapacityUnits: 5 }
          }
        ]
      }
    ));
    test.done();
  },

  'when adding a local secondary index with hash + range key'(test: Test) {
    const stack = new Stack();
    const table = new Table(stack, CONSTRUCT_NAME, { partitionKey: TABLE_PARTITION_KEY, sortKey: TABLE_SORT_KEY });

    table.addLocalSecondaryIndex({
      indexName: LSI_NAME,
      sortKey: LSI_SORT_KEY,
    });

    expect(stack).to(haveResource('AWS::DynamoDB::Table',
      {
        AttributeDefinitions: [
          { AttributeName: 'hashKey', AttributeType: 'S' },
          { AttributeName: 'sortKey', AttributeType: 'N' },
          { AttributeName: 'lsiSortKey', AttributeType: 'N' }
        ],
        KeySchema: [
          { AttributeName: 'hashKey', KeyType: 'HASH' },
          { AttributeName: 'sortKey', KeyType: 'RANGE' }
        ],
        ProvisionedThroughput: { ReadCapacityUnits: 5, WriteCapacityUnits: 5 },
        LocalSecondaryIndexes: [
          {
            IndexName: 'MyLSI',
            KeySchema: [
              { AttributeName: 'hashKey', KeyType: 'HASH' },
              { AttributeName: 'lsiSortKey', KeyType: 'RANGE' }
            ],
            Projection: { ProjectionType: 'ALL' },
          }
        ],
      }
    ));
    test.done();
  },

  'when adding a local secondary index with projection type KEYS_ONLY'(test: Test) {
    const stack = new Stack();
    const table = new Table(stack, CONSTRUCT_NAME, { partitionKey: TABLE_PARTITION_KEY, sortKey: TABLE_SORT_KEY });
    table.addLocalSecondaryIndex({
      indexName: LSI_NAME,
      sortKey: LSI_SORT_KEY,
      projectionType: ProjectionType.KEYS_ONLY
    });

    expect(stack).to(haveResource('AWS::DynamoDB::Table',
      {
        AttributeDefinitions: [
          { AttributeName: 'hashKey', AttributeType: 'S' },
          { AttributeName: 'sortKey', AttributeType: 'N' },
          { AttributeName: 'lsiSortKey', AttributeType: 'N' }
        ],
        KeySchema: [
          { AttributeName: 'hashKey', KeyType: 'HASH' },
          { AttributeName: 'sortKey', KeyType: 'RANGE' }
        ],
        ProvisionedThroughput: { ReadCapacityUnits: 5, WriteCapacityUnits: 5 },
        LocalSecondaryIndexes: [
          {
            IndexName: 'MyLSI',
            KeySchema: [
              { AttributeName: 'hashKey', KeyType: 'HASH' },
              { AttributeName: 'lsiSortKey', KeyType: 'RANGE' }
            ],
            Projection: { ProjectionType: 'KEYS_ONLY' },
          }
        ],
      }
    ));
    test.done();
  },

  'when adding a local secondary index with projection type INCLUDE'(test: Test) {
    const stack = new Stack();
    const table = new Table(stack, CONSTRUCT_NAME, { partitionKey: TABLE_PARTITION_KEY, sortKey: TABLE_SORT_KEY });
    const lsiNonKeyAttributeGenerator = NON_KEY_ATTRIBUTE_GENERATOR(LSI_NON_KEY);
    table.addLocalSecondaryIndex({
      indexName: LSI_NAME,
      sortKey: LSI_SORT_KEY,
      projectionType: ProjectionType.INCLUDE,
      nonKeyAttributes: [ lsiNonKeyAttributeGenerator.next().value, lsiNonKeyAttributeGenerator.next().value ]
    });

    expect(stack).to(haveResource('AWS::DynamoDB::Table',
      {
        AttributeDefinitions: [
          { AttributeName: 'hashKey', AttributeType: 'S' },
          { AttributeName: 'sortKey', AttributeType: 'N' },
          { AttributeName: 'lsiSortKey', AttributeType: 'N' }
        ],
        KeySchema: [
          { AttributeName: 'hashKey', KeyType: 'HASH' },
          { AttributeName: 'sortKey', KeyType: 'RANGE' }
        ],
        ProvisionedThroughput: { ReadCapacityUnits: 5, WriteCapacityUnits: 5 },
        LocalSecondaryIndexes: [
          {
            IndexName: 'MyLSI',
            KeySchema: [
              { AttributeName: 'hashKey', KeyType: 'HASH' },
              { AttributeName: 'lsiSortKey', KeyType: 'RANGE' }
            ],
            Projection: { NonKeyAttributes: ['lsiNonKey0', 'lsiNonKey1'], ProjectionType: 'INCLUDE' },
          }
        ],
      }
    ));
    test.done();
  },

  'error when adding more than 5 local secondary indexes'(test: Test) {
    const stack = new Stack();
    const table = new Table(stack, CONSTRUCT_NAME, { partitionKey: TABLE_PARTITION_KEY, sortKey: TABLE_SORT_KEY });
    const lsiGenerator = LSI_GENERATOR();
    for (let i = 0; i < 5; i++) {
      table.addLocalSecondaryIndex(lsiGenerator.next().value);
    }

    test.throws(() => table.addLocalSecondaryIndex(lsiGenerator.next().value),
      /a maximum number of local secondary index per table is 5/);

    test.done();
  },

  'error when adding a local secondary index with the name of a global secondary index'(test: Test) {
    const stack = new Stack();
    const table = new Table(stack, CONSTRUCT_NAME, { partitionKey: TABLE_PARTITION_KEY, sortKey: TABLE_SORT_KEY });
    table.addGlobalSecondaryIndex({
      indexName: 'SecondaryIndex',
      partitionKey: GSI_PARTITION_KEY
    });

    test.throws(() => table.addLocalSecondaryIndex({
      indexName: 'SecondaryIndex',
      sortKey: LSI_SORT_KEY
    }), /a duplicate index name, SecondaryIndex, is not allowed/);

    test.done();
  },

  'error when validating construct if a local secondary index exists without a sort key of the table'(test: Test) {
    const stack = new Stack();
    const table = new Table(stack, CONSTRUCT_NAME, { partitionKey: TABLE_PARTITION_KEY });

    table.addLocalSecondaryIndex({
      indexName: LSI_NAME,
      sortKey: LSI_SORT_KEY
    });

    const errors = ConstructNode.validate(table.node);

    test.strictEqual(1, errors.length);
    test.strictEqual('a sort key of the table must be specified to add local secondary indexes', errors[0].message);

    test.done();
  },

  'can enable Read AutoScaling'(test: Test) {
    // GIVEN
    const stack = new Stack();
    const table = new Table(stack, CONSTRUCT_NAME, { readCapacity: 42, writeCapacity: 1337, partitionKey: TABLE_PARTITION_KEY });

    // WHEN
    table.autoScaleReadCapacity({ minCapacity: 50, maxCapacity: 500 }).scaleOnUtilization({ targetUtilizationPercent: 75 });

    // THEN
    expect(stack).to(haveResource('AWS::ApplicationAutoScaling::ScalableTarget', {
      MaxCapacity: 500,
      MinCapacity: 50,
      ScalableDimension: 'dynamodb:table:ReadCapacityUnits',
      ServiceNamespace: 'dynamodb'
    }));
    expect(stack).to(haveResource('AWS::ApplicationAutoScaling::ScalingPolicy', {
      PolicyType: 'TargetTrackingScaling',
      TargetTrackingScalingPolicyConfiguration: {
        PredefinedMetricSpecification: { PredefinedMetricType: 'DynamoDBReadCapacityUtilization' },
        TargetValue: 75
      }
    }));

    test.done();
  },

  'can enable Write AutoScaling'(test: Test) {
    // GIVEN
    const stack = new Stack();
    const table = new Table(stack, CONSTRUCT_NAME, { readCapacity: 42, writeCapacity: 1337, partitionKey: TABLE_PARTITION_KEY });

    // WHEN
    table.autoScaleWriteCapacity({ minCapacity: 50, maxCapacity: 500 }).scaleOnUtilization({ targetUtilizationPercent: 75 });

    // THEN
    expect(stack).to(haveResource('AWS::ApplicationAutoScaling::ScalableTarget', {
      MaxCapacity: 500,
      MinCapacity: 50,
      ScalableDimension: 'dynamodb:table:WriteCapacityUnits',
      ServiceNamespace: 'dynamodb'
    }));
    expect(stack).to(haveResource('AWS::ApplicationAutoScaling::ScalingPolicy', {
      PolicyType: 'TargetTrackingScaling',
      TargetTrackingScalingPolicyConfiguration: {
        PredefinedMetricSpecification: { PredefinedMetricType: 'DynamoDBWriteCapacityUtilization' },
        TargetValue: 75
      }
    }));

    test.done();
  },

  'cannot enable AutoScaling twice on the same property'(test: Test) {
    // GIVEN
    const stack = new Stack();
    const table = new Table(stack, CONSTRUCT_NAME, { readCapacity: 42, writeCapacity: 1337, partitionKey: TABLE_PARTITION_KEY });
    table.autoScaleReadCapacity({ minCapacity: 50, maxCapacity: 500 }).scaleOnUtilization({ targetUtilizationPercent: 75 });

    // WHEN
    test.throws(() => {
      table.autoScaleReadCapacity({ minCapacity: 50, maxCapacity: 500 });
    });

    test.done();
  },

  'error when enabling AutoScaling on the PAY_PER_REQUEST table'(test: Test) {
    // GIVEN
    const stack = new Stack();
    const table = new Table(stack, CONSTRUCT_NAME, { billingMode: BillingMode.PAY_PER_REQUEST, partitionKey: TABLE_PARTITION_KEY });
    table.addGlobalSecondaryIndex({
      indexName: GSI_NAME,
      partitionKey: GSI_PARTITION_KEY
    });

    // WHEN
    test.throws(() => {
      table.autoScaleReadCapacity({ minCapacity: 50, maxCapacity: 500 });
    });
    test.throws(() => {
      table.autoScaleWriteCapacity({ minCapacity: 50, maxCapacity: 500 });
    });
    test.throws(() => table.autoScaleGlobalSecondaryIndexReadCapacity(GSI_NAME, {
      minCapacity: 1,
      maxCapacity: 5
    }));

    test.done();
  },

  'error when specifying Read Auto Scaling with invalid scalingTargetValue < 10'(test: Test) {
    // GIVEN
    const stack = new Stack();
    const table = new Table(stack, CONSTRUCT_NAME, { readCapacity: 42, writeCapacity: 1337, partitionKey: TABLE_PARTITION_KEY });

    // THEN
    test.throws(() => {
      table.autoScaleReadCapacity({ minCapacity: 50, maxCapacity: 500 }).scaleOnUtilization({ targetUtilizationPercent: 5 });
    });

    test.done();
  },

  'error when specifying Read Auto Scaling with invalid minimumCapacity'(test: Test) {
    // GIVEN
    const stack = new Stack();
    const table = new Table(stack, CONSTRUCT_NAME, { readCapacity: 42, writeCapacity: 1337, partitionKey: TABLE_PARTITION_KEY });

    // THEN
    test.throws(() => table.autoScaleReadCapacity({ minCapacity: 10, maxCapacity: 5 }));

    test.done();
  },

  'can autoscale on a schedule'(test: Test) {
    // GIVEN
    const stack = new Stack();
    const table = new Table(stack, CONSTRUCT_NAME, {
      readCapacity: 42,
      writeCapacity: 1337,
      partitionKey: { name: 'Hash', type: AttributeType.STRING }
    });

    // WHEN
    const scaling = table.autoScaleReadCapacity({ minCapacity: 1, maxCapacity: 100 });
    scaling.scaleOnSchedule('SaveMoneyByNotScalingUp', {
      schedule: appscaling.Schedule.cron({}),
      maxCapacity: 10
    });

    // THEN
    expect(stack).to(haveResource('AWS::ApplicationAutoScaling::ScalableTarget', {
      ScheduledActions: [
        {
          ScalableTargetAction: { "MaxCapacity": 10 },
          Schedule: "cron(* * * * ? *)",
          ScheduledActionName: "SaveMoneyByNotScalingUp"
        }
      ]
    }));

    test.done();
  },

  'grants': {

    '"grant" allows adding arbitrary actions associated with this table resource'(test: Test) {
      testGrant(test,
        [ 'action1', 'action2' ], (p, t) => t.grant(p, 'dynamodb:action1', 'dynamodb:action2'));
    },

    '"grantReadData" allows the principal to read data from the table'(test: Test) {
      testGrant(test,
        [ 'BatchGetItem', 'GetRecords', 'GetShardIterator', 'Query', 'GetItem', 'Scan' ], (p, t) => t.grantReadData(p));
    },

    '"grantWriteData" allows the principal to write data to the table'(test: Test) {
      testGrant(test, [
        'BatchWriteItem', 'PutItem', 'UpdateItem', 'DeleteItem' ], (p, t) => t.grantWriteData(p));
    },

    '"grantReadWriteData" allows the principal to read/write data'(test: Test) {
      testGrant(test, [
        'BatchGetItem', 'GetRecords', 'GetShardIterator', 'Query', 'GetItem', 'Scan',
        'BatchWriteItem', 'PutItem', 'UpdateItem', 'DeleteItem' ], (p, t) => t.grantReadWriteData(p));
    },

    '"grantFullAccess" allows the principal to perform any action on the table ("*")'(test: Test) {
      testGrant(test, [ '*' ], (p, t) => t.grantFullAccess(p));
    },

    '"Table.grantListStreams" allows principal to list all streams'(test: Test) {
      // GIVEN
      const stack = new Stack();
      const user = new iam.User(stack, 'user');

      // WHEN
      Table.grantListStreams(user);

      // THEN
      expect(stack).to(haveResource('AWS::IAM::Policy', {
        "PolicyDocument": {
          "Statement": [
            {
              "Action": "dynamodb:ListStreams",
              "Effect": "Allow",
              "Resource": "*"
            }
          ],
          "Version": "2012-10-17"
        },
        "Users": [ { "Ref": "user2C2B57AE" } ]
      }));
      test.done();
    },

    '"grantStreamRead" allows principal to read and describe the table stream"'(test: Test) {
      // GIVEN
      const stack = new Stack();
      const table = new Table(stack, 'my-table', {
        partitionKey: {
          name: 'id',
          type: AttributeType.STRING
        },
        stream: StreamViewType.NEW_IMAGE
      });
      const user = new iam.User(stack, 'user');

      // WHEN
      table.grantStreamRead(user);

      // THEN
      expect(stack).to(haveResource('AWS::IAM::Policy', {
        "PolicyDocument": {
          "Statement": [
            {
              "Action": [
                "dynamodb:DescribeStream",
                "dynamodb:GetRecords",
                "dynamodb:GetShardIterator"
              ],
              "Effect": "Allow",
              "Resource": {
                "Fn::GetAtt": [
                  "mytable0324D45C",
                  "StreamArn"
                ]
              }
            }
          ],
          "Version": "2012-10-17"
        },
        "Users": [ { "Ref": "user2C2B57AE" } ]
      }));
      test.done();
    },
    'if table has an index grant gives access to the index'(test: Test) {
      // GIVEN
      const stack = new Stack();

      const table = new Table(stack, 'my-table', { partitionKey: { name: 'ID', type: AttributeType.STRING } });
      table.addGlobalSecondaryIndex({ indexName: 'MyIndex', partitionKey: { name: 'Age', type: AttributeType.NUMBER }});
      const user = new iam.User(stack, 'user');

      // WHEN
      table.grantReadData(user);

      // THEN
      expect(stack).to(haveResource('AWS::IAM::Policy', {
        "PolicyDocument": {
          "Statement": [
            {
              "Action": [
                'dynamodb:BatchGetItem',
                'dynamodb:GetRecords',
                'dynamodb:GetShardIterator',
                'dynamodb:Query',
                'dynamodb:GetItem',
                'dynamodb:Scan'
              ],
              "Effect": "Allow",
              "Resource": [
                { "Fn::GetAtt": ["mytable0324D45C", "Arn"] },
                { "Fn::Join": [ "", [ { "Fn::GetAtt": [ "mytable0324D45C", "Arn" ] }, "/index/*" ] ] }
              ]
            }
          ],
          "Version": "2012-10-17"
        },
        "Users": [ { "Ref": "user2C2B57AE" } ]
      }));
      test.done();
    }
  },
};

function testGrant(test: Test, expectedActions: string[], invocation: (user: iam.IPrincipal, table: Table) => void) {
  // GIVEN
  const stack = new Stack();
  const table = new Table(stack, 'my-table', { partitionKey: { name: 'ID', type:  AttributeType.STRING } });
  const user = new iam.User(stack, 'user');

  // WHEN
  invocation(user, table);

  // THEN
  const action = expectedActions.length > 1 ? expectedActions.map(a => `dynamodb:${a}`) : `dynamodb:${expectedActions[0]}`;
  expect(stack).to(haveResource('AWS::IAM::Policy', {
    "PolicyDocument": {
      "Statement": [
        {
          "Action": action,
          "Effect": "Allow",
          "Resource": [
            { "Fn::GetAtt": [ "mytable0324D45C", "Arn" ] },
            { "Ref" : "AWS::NoValue" }
          ]
        }
      ],
      "Version": "2012-10-17"
    },
    "Users": [ { "Ref": "user2C2B57AE" } ]
  }));
  test.done();
}<|MERGE_RESOLUTION|>--- conflicted
+++ resolved
@@ -350,63 +350,43 @@
   'when specifying PAY_PER_REQUEST billing mode'(test: Test) {
     const stack = new Stack();
     new Table(stack, CONSTRUCT_NAME, {
-<<<<<<< HEAD
-      tableName: TABLE_NAME,
+      tableName: PhysicalName.of(TABLE_NAME),
       billingMode: BillingMode.PAY_PER_REQUEST,
-=======
+      partitionKey: TABLE_PARTITION_KEY
+    });
+
+    expect(stack).to(haveResource('AWS::DynamoDB::Table',
+      {
+        KeySchema: [
+          { AttributeName: 'hashKey', KeyType: 'HASH' },
+        ],
+        BillingMode: 'PAY_PER_REQUEST',
+        AttributeDefinitions: [
+          { AttributeName: 'hashKey', AttributeType: 'S' },
+        ],
+        TableName: 'MyTable',
+      }
+    ));
+    test.done();
+  },
+
+  'error when specifying read or write capacity with a PAY_PER_REQUEST billing mode'(test: Test) {
+    const stack = new Stack();
+    test.throws(() => new Table(stack, CONSTRUCT_NAME, {
       tableName: PhysicalName.of(TABLE_NAME),
-      billingMode: BillingMode.PayPerRequest,
->>>>>>> d9d3a99b
-      partitionKey: TABLE_PARTITION_KEY
-    });
-
-    expect(stack).to(haveResource('AWS::DynamoDB::Table',
-      {
-        KeySchema: [
-          { AttributeName: 'hashKey', KeyType: 'HASH' },
-        ],
-        BillingMode: 'PAY_PER_REQUEST',
-        AttributeDefinitions: [
-          { AttributeName: 'hashKey', AttributeType: 'S' },
-        ],
-        TableName: 'MyTable',
-      }
-    ));
-    test.done();
-  },
-
-  'error when specifying read or write capacity with a PAY_PER_REQUEST billing mode'(test: Test) {
-    const stack = new Stack();
-    test.throws(() => new Table(stack, CONSTRUCT_NAME, {
-<<<<<<< HEAD
-      tableName: TABLE_NAME,
       billingMode: BillingMode.PAY_PER_REQUEST,
-=======
-      tableName: PhysicalName.of(TABLE_NAME),
-      billingMode: BillingMode.PayPerRequest,
->>>>>>> d9d3a99b
       partitionKey: TABLE_PARTITION_KEY,
       readCapacity: 1
     }));
     test.throws(() => new Table(stack, CONSTRUCT_NAME, {
-<<<<<<< HEAD
-      tableName: TABLE_NAME,
+      tableName: PhysicalName.of(TABLE_NAME),
       billingMode: BillingMode.PAY_PER_REQUEST,
-=======
-      tableName: PhysicalName.of(TABLE_NAME),
-      billingMode: BillingMode.PayPerRequest,
->>>>>>> d9d3a99b
       partitionKey: TABLE_PARTITION_KEY,
       writeCapacity: 1
     }));
     test.throws(() => new Table(stack, CONSTRUCT_NAME, {
-<<<<<<< HEAD
-      tableName: TABLE_NAME,
+      tableName: PhysicalName.of(TABLE_NAME),
       billingMode: BillingMode.PAY_PER_REQUEST,
-=======
-      tableName: PhysicalName.of(TABLE_NAME),
-      billingMode: BillingMode.PayPerRequest,
->>>>>>> d9d3a99b
       partitionKey: TABLE_PARTITION_KEY,
       readCapacity: 1,
       writeCapacity: 1
