import * as fs from 'fs';
import * as path from 'path';
import * as codebuild from '@aws-cdk/aws-codebuild';
import * as codepipeline from '@aws-cdk/aws-codepipeline';
import * as codepipeline_actions from '@aws-cdk/aws-codepipeline-actions';
import * as ec2 from '@aws-cdk/aws-ec2';
import * as iam from '@aws-cdk/aws-iam';
import { Stack, Token } from '@aws-cdk/core';
import { Construct, IDependable, Node } from 'constructs';
import { mergeBuildSpecs } from './buildspecs';
import { FileSetLocation, ShellStep, StackOutputReference } from '../../blueprint';
import { StepOutput } from '../../helpers-internal/step-output';
import { cloudAssemblyBuildSpecDir, obtainScope } from '../../private/construct-internals';
import { hash } from '../../private/identifiers';
import { mapValues, mkdict, noEmptyObject, noUndefined, partition } from '../../private/javascript';
import { ArtifactMap } from '../artifact-map';
import { CodeBuildStep } from '../codebuild-step';
import { CodeBuildOptions } from '../codepipeline';
import { ICodePipelineActionFactory, ProduceActionOptions, CodePipelineActionFactoryResult } from '../codepipeline-action-factory';
<<<<<<< HEAD
import { mergeBuildSpecs } from './buildspecs';
import { exportLoggingSettings } from './logging';
=======
>>>>>>> 1e57d2f9

export interface CodeBuildFactoryProps {
  /**
   * Name for the generated CodeBuild project
   *
   * @default - Automatically generated
   */
  readonly projectName?: string;

  /**
   * Customization options for the project
   *
   * Will at CodeBuild production time be combined with the option
   * defaults configured on the pipeline.
   *
   * @default - No special values
   */
  readonly projectOptions?: CodeBuildOptions;

  /**
   * Custom execution role to be used for the CodeBuild project
   *
   * @default - A role is automatically created
   */
  readonly role?: iam.IRole;

  /**
   * Custom execution role to be used for the Code Build Action
   *
   * @default - A role is automatically created
   */
  readonly actionRole?: iam.IRole;

  /**
   * If true, the build spec will be passed via the Cloud Assembly instead of rendered onto the Project
   *
   * Doing this has two advantages:
   *
   * - Bypass size restrictions: the buildspec on the project is restricted
   *   in size, while buildspecs coming from an input artifact are not restricted
   *   in such a way.
   * - Bypass pipeline update: if the SelfUpdate step has to change the buildspec,
   *   that just takes time. On the other hand, if the buildspec comes from the
   *   pipeline artifact, no such update has to take place.
   *
   * @default false
   */
  readonly passBuildSpecViaCloudAssembly?: boolean;

  /**
   * Override the construct tree where the CodeBuild project is created.
   *
   * Normally, the construct tree will look like this:
   *
   *  ── Pipeline
   *      └── 'MyStage'         <- options.scope
   *           └── 'MyAction'   <- this is the CodeBuild project
   *
   * If this flag is set, the construct tree will look like this:
   *
   *  ── Pipeline
   *      └── 'MyStage'                         <- options.scope
   *           └── 'MyAction'                   <- just a scope
   *                  └── 'BackwardsCompatName' <- CodeBuild project
   *
   * This is to maintain logicalID compatibility with the previous iteration
   * of pipelines (where the Action was a construct that would create the Project).
   *
   * @default true
   */
  readonly additionalConstructLevel?: boolean;

  /**
   * Additional dependency that the CodeBuild project should take
   *
   * @default -
   */
  readonly additionalDependable?: IDependable;

  readonly inputs?: FileSetLocation[];
  readonly outputs?: FileSetLocation[];

  readonly stepId?: string;

  readonly commands: string[];
  readonly installCommands?: string[];

  readonly env?: Record<string, string>;
  readonly envFromCfnOutputs?: Record<string, StackOutputReference>;

  /**
   * If given, override the scope from the produce call with this scope.
   */
  readonly scope?: Construct;

  /**
   * Whether or not the given CodeBuild project is going to be the synth step
   *
   * @default false
   */
  readonly isSynth?: boolean;

  /**
   * StepOutputs produced by this CodeBuild step
   */
  readonly producedStepOutputs?: StepOutput[];
}

/**
 * Produce a CodeBuild project from a ShellStep and some CodeBuild-specific customizations
 *
 * The functionality here is shared between the `CodePipeline` translating a `ShellStep` into
 * a CodeBuild project, as well as the `CodeBuildStep` straight up.
 */
export class CodeBuildFactory implements ICodePipelineActionFactory {
  // eslint-disable-next-line max-len
  public static fromShellStep(constructId: string, shellStep: ShellStep, additional?: Partial<CodeBuildFactoryProps>): ICodePipelineActionFactory {
    return new CodeBuildFactory(constructId, {
      commands: shellStep.commands,
      env: shellStep.env,
      envFromCfnOutputs: shellStep.envFromCfnOutputs,
      inputs: shellStep.inputs,
      outputs: shellStep.outputs,
      stepId: shellStep.id,
      installCommands: shellStep.installCommands,
      producedStepOutputs: StepOutput.producedStepOutputs(shellStep),
      ...additional,
    });
  }

  public static fromCodeBuildStep(constructId: string, step: CodeBuildStep, additional?: Partial<CodeBuildFactoryProps>): ICodePipelineActionFactory {
    const factory = CodeBuildFactory.fromShellStep(constructId, step, {
      projectName: step.projectName,
      role: step.role,
      actionRole: step.actionRole,
      ...additional,
      projectOptions: mergeCodeBuildOptions(additional?.projectOptions, {
        buildEnvironment: step.buildEnvironment,
        rolePolicy: step.rolePolicyStatements,
        securityGroups: step.securityGroups,
        partialBuildSpec: step.partialBuildSpec,
        vpc: step.vpc,
        subnetSelection: step.subnetSelection,
        cache: step.cache,
        timeout: step.timeout,
        cloudWatchLogging: step.cloudWatchLogging,
        s3logging: step.s3logging,
      }),
    });

    return {
      produceAction: (stage, options) => {
        const result = factory.produceAction(stage, options);
        if (result.project) {
          step._setProject(result.project);
        }
        return result;
      },
    };
  }

  private _project?: codebuild.IProject;
  private stepId: string;

  private constructor(
    private readonly constructId: string,
    private readonly props: CodeBuildFactoryProps) {

    this.stepId = props.stepId ?? constructId;
  }

  public get project(): codebuild.IProject {
    if (!this._project) {
      throw new Error('Project becomes available after produce() has been called');
    }
    return this._project;
  }

  public produceAction(stage: codepipeline.IStage, options: ProduceActionOptions): CodePipelineActionFactoryResult {
    const projectOptions = mergeCodeBuildOptions(options.codeBuildDefaults, this.props.projectOptions);

    const inputs = this.props.inputs ?? [];
    const outputs = this.props.outputs ?? [];

    const mainInput = inputs.find(x => x.directory === '.');
    const extraInputs = inputs.filter(x => x.directory !== '.');

    const inputArtifact = mainInput
      ? options.artifacts.toCodePipeline(mainInput.fileSet)
      : options.fallbackArtifact;
    const extraInputArtifacts = extraInputs.map(x => options.artifacts.toCodePipeline(x.fileSet));
    const outputArtifacts = outputs.map(x => options.artifacts.toCodePipeline(x.fileSet));

    if (!inputArtifact) {
      // This should actually never happen because CodeBuild projects shouldn't be added before the
      // Source, which always produces at least an artifact.
      throw new Error(`CodeBuild action '${this.stepId}' requires an input (and the pipeline doesn't have a Source to fall back to). Add an input or a pipeline source.`);
    }

    const installCommands = [
      ...generateInputArtifactLinkCommands(options.artifacts, extraInputs),
      ...this.props.installCommands ?? [],
    ];

    const buildSpecHere = codebuild.BuildSpec.fromObject({
      version: '0.2',
      phases: {
        install: (installCommands.length ?? 0) > 0 ? { commands: installCommands } : undefined,
        build: this.props.commands.length > 0 ? { commands: this.props.commands } : undefined,
      },
      artifacts: noEmptyObject<any>(renderArtifactsBuildSpec(options.artifacts, this.props.outputs ?? [])),
    });

    // Partition environment variables into environment variables that can go on the project
    // and environment variables that MUST go in the pipeline (those that reference CodePipeline variables)
    const env = noUndefined(this.props.env ?? {});

    const [actionEnvs, projectEnvs] = partition(Object.entries(env ?? {}), ([, v]) => containsPipelineVariable(v));

    const environment = mergeBuildEnvironments(
      projectOptions?.buildEnvironment ?? {},
      {
        environmentVariables: noEmptyObject(mapValues(mkdict(projectEnvs), value => ({ value }))),
      });

    const fullBuildSpec = projectOptions?.partialBuildSpec
      ? codebuild.mergeBuildSpecs(projectOptions.partialBuildSpec, buildSpecHere)
      : buildSpecHere;

    const osFromEnvironment = environment.buildImage && environment.buildImage instanceof codebuild.WindowsBuildImage
      ? ec2.OperatingSystemType.WINDOWS
      : ec2.OperatingSystemType.LINUX;

    const actualBuildSpec = filterBuildSpecCommands(fullBuildSpec, osFromEnvironment);

    const scope = this.props.scope ?? options.scope;

    let projectBuildSpec;
    if (this.props.passBuildSpecViaCloudAssembly) {
      // Write to disk and replace with a reference
      const relativeSpecFile = `buildspec-${Node.of(scope).addr}-${this.constructId}.yaml`;
      const absSpecFile = path.join(cloudAssemblyBuildSpecDir(scope), relativeSpecFile);

      // This should resolve to a pure JSON string. If it resolves to an object, it's a CFN
      // expression, and we can't support that yet. Maybe someday if we think really hard about it.
      const fileContents = Stack.of(scope).resolve(actualBuildSpec.toBuildSpec());

      if (typeof fileContents !== 'string') {
        throw new Error(`This BuildSpec contains CloudFormation references and is supported by publishInParallel=false: ${JSON.stringify(fileContents, undefined, 2)}`);
      }
      fs.writeFileSync(absSpecFile, fileContents, { encoding: 'utf-8' });
      projectBuildSpec = codebuild.BuildSpec.fromSourceFilename(relativeSpecFile);
    } else {
      projectBuildSpec = actualBuildSpec;
    }

    // A hash over the values that make the CodeBuild Project unique (and necessary
    // to restart the pipeline if one of them changes). projectName is not necessary to include
    // here because the pipeline will definitely restart if projectName changes.
    // (Resolve tokens)
    const projectConfigHash = hash(Stack.of(scope).resolve({
      environment: serializeBuildEnvironment(environment),
      buildSpecString: actualBuildSpec.toBuildSpec(),
    }));

    const actionName = options.actionName ?? this.stepId;

    let projectScope = scope;
    if (this.props.additionalConstructLevel ?? true) {
      projectScope = obtainScope(scope, actionName);
    }

    const safePipelineName = Token.isUnresolved(options.pipeline.pipeline.pipelineName)
      ? `${Stack.of(options.pipeline).stackName}/${Node.of(options.pipeline.pipeline).id}`
      : options.pipeline.pipeline.pipelineName;

    const project = new codebuild.PipelineProject(projectScope, this.constructId, {
      projectName: this.props.projectName,
      description: `Pipeline step ${safePipelineName}/${stage.stageName}/${actionName}`.substring(0, 255),
      environment,
      vpc: projectOptions.vpc,
      subnetSelection: projectOptions.subnetSelection,
      securityGroups: projectOptions.securityGroups,
      cache: projectOptions.cache,
      buildSpec: projectBuildSpec,
      role: this.props.role,
      timeout: projectOptions.timeout,
      logging: exportLoggingSettings(projectOptions),
    });

    if (this.props.additionalDependable) {
      project.node.addDependency(this.props.additionalDependable);
    }

    if (projectOptions.rolePolicy !== undefined) {
      projectOptions.rolePolicy.forEach(policyStatement => {
        project.addToRolePolicy(policyStatement);
      });
    }

    const stackOutputEnv = mapValues(this.props.envFromCfnOutputs ?? {}, outputRef =>
      options.stackOutputsMap.toCodePipeline(outputRef),
    );

    const configHashEnv = options.beforeSelfMutation
      ? { _PROJECT_CONFIG_HASH: projectConfigHash }
      : {};


    // Start all CodeBuild projects from a single (shared) Action Role, so that we don't have to generate an Action Role for each
    // individual CodeBuild Project and blow out the pipeline policy size (and potentially # of resources in the stack).
    const actionRoleCid = 'CodeBuildActionRole';
    const actionRole = this.props.actionRole
      ?? options.pipeline.node.tryFindChild(actionRoleCid) as iam.IRole
      ?? new iam.Role(options.pipeline, actionRoleCid, {
        assumedBy: new iam.PrincipalWithConditions(new iam.AccountRootPrincipal(), {
          Bool: { 'aws:ViaAWSService': iam.ServicePrincipal.servicePrincipalName('codepipeline.amazonaws.com') },
        }),
      });

    stage.addAction(new codepipeline_actions.CodeBuildAction({
      actionName: actionName,
      input: inputArtifact,
      extraInputs: extraInputArtifacts,
      outputs: outputArtifacts,
      project,
      runOrder: options.runOrder,
      variablesNamespace: options.variablesNamespace,
      role: actionRole,

      // Inclusion of the hash here will lead to the pipeline structure for any changes
      // made the config of the underlying CodeBuild Project.
      // Hence, the pipeline will be restarted. This is necessary if the users
      // adds (for example) build or test commands to the buildspec.
      environmentVariables: noEmptyObject(cbEnv({
        ...mkdict(actionEnvs),
        ...configHashEnv,
        ...stackOutputEnv,
      })),
    }));

    this._project = project;

    return { runOrdersConsumed: 1, project };
  }
}

/**
 * Generate commands to move additional input artifacts into the right place
 */
function generateInputArtifactLinkCommands(artifacts: ArtifactMap, inputs: FileSetLocation[]): string[] {
  return inputs.map(input => {
    const fragments = [];

    fragments.push(`[ ! -d "${input.directory}" ] || { echo 'additionalInputs: "${input.directory}" must not exist yet. If you want to merge multiple artifacts, use a "cp" command.'; exit 1; }`);

    const parentDirectory = path.dirname(input.directory);
    if (!['.', '..'].includes(parentDirectory)) {
      fragments.push(`mkdir -p -- "${parentDirectory}"`);
    }

    const artifact = artifacts.toCodePipeline(input.fileSet);

    fragments.push(`ln -s -- "$CODEBUILD_SRC_DIR_${artifact.artifactName}" "${input.directory}"`);

    return fragments.join(' && ');
  });
}

function renderArtifactsBuildSpec(artifactMap: ArtifactMap, outputs: FileSetLocation[]) {
  // save the generated files in the output artifact
  // This part of the buildspec has to look completely different depending on whether we're
  // using secondary artifacts or not.
  if (outputs.length === 0) { return {}; }

  if (outputs.length === 1) {
    return {
      'base-directory': outputs[0].directory,
      'files': '**/*',
    };
  }

  const secondary: Record<string, any> = {};
  for (const output of outputs) {
    const art = artifactMap.toCodePipeline(output.fileSet);

    if (!art.artifactName) {
      throw new Error('You must give the output artifact a name');
    }
    secondary[art.artifactName] = {
      'base-directory': output.directory,
      'files': '**/*',
    };
  }

  return { 'secondary-artifacts': secondary };
}

export function mergeCodeBuildOptions(...opts: Array<CodeBuildOptions | undefined>) {
  const xs = [{}, ...opts.filter(isDefined)];
  while (xs.length > 1) {
    const [a, b] = xs.splice(xs.length - 2, 2);
    xs.push(merge2(a, b));
  }
  return xs[0];

  function merge2(a: CodeBuildOptions, b: CodeBuildOptions): CodeBuildOptions {
    return {
      buildEnvironment: mergeBuildEnvironments(a.buildEnvironment, b.buildEnvironment),
      rolePolicy: definedArray([...a.rolePolicy ?? [], ...b.rolePolicy ?? []]),
      securityGroups: definedArray([...a.securityGroups ?? [], ...b.securityGroups ?? []]),
      partialBuildSpec: mergeBuildSpecs(a.partialBuildSpec, b.partialBuildSpec),
      vpc: b.vpc ?? a.vpc,
      subnetSelection: b.subnetSelection ?? a.subnetSelection,
      timeout: b.timeout ?? a.timeout,
      cache: b.cache ?? a.cache,
      cloudWatchLogging: b.cloudWatchLogging ?? a.cloudWatchLogging,
      s3logging: b.s3logging ?? a.s3logging,
    };
  }
}

function mergeBuildEnvironments(a: codebuild.BuildEnvironment, b?: codebuild.BuildEnvironment): codebuild.BuildEnvironment;
function mergeBuildEnvironments(a: codebuild.BuildEnvironment | undefined, b: codebuild.BuildEnvironment): codebuild.BuildEnvironment;
function mergeBuildEnvironments(a?: codebuild.BuildEnvironment, b?: codebuild.BuildEnvironment): codebuild.BuildEnvironment | undefined;
function mergeBuildEnvironments(a?: codebuild.BuildEnvironment, b?: codebuild.BuildEnvironment) {
  if (!a || !b) { return a ?? b; }

  return {
    buildImage: b.buildImage ?? a.buildImage,
    computeType: b.computeType ?? a.computeType,
    environmentVariables: {
      ...a.environmentVariables,
      ...b.environmentVariables,
    },
    privileged: b.privileged ?? a.privileged,
  };
}

function isDefined<A>(x: A | undefined): x is NonNullable<A> {
  return x !== undefined;
}

/**
 * Serialize a build environment to data (get rid of constructs & objects), so we can JSON.stringify it
 */
function serializeBuildEnvironment(env: codebuild.BuildEnvironment) {
  return {
    privileged: env.privileged,
    environmentVariables: env.environmentVariables,
    type: env.buildImage?.type,
    imageId: env.buildImage?.imageId,
    computeType: env.computeType,
    imagePullPrincipalType: env.buildImage?.imagePullPrincipalType,
    secretsManagerArn: env.buildImage?.secretsManagerCredentials?.secretArn,
  };
}

/**
 * Whether the given string contains a reference to a CodePipeline variable
 */
function containsPipelineVariable(s: string) {
  return !!s.match(/#\{[^}]+\}/) || StepOutput.findAll(s).length > 0;
}

/**
 * Turn a collection into a collection of CodePipeline environment variables
 */
function cbEnv(xs: Record<string, string | undefined>): Record<string, codebuild.BuildEnvironmentVariable> {
  return mkdict(Object.entries(xs)
    .filter(([, v]) => v !== undefined)
    .map(([k, v]) => [k, { value: v }] as const));
}

function definedArray<A>(xs: A[]): A[] | undefined {
  return xs.length > 0 ? xs : undefined;
}

/**
 * If lines in the buildspec start with '!WINDOWS!' or '!LINUX!', only render them on that platform.
 *
 * Very private protocol for now, but may come in handy in other libraries as well.
 */
function filterBuildSpecCommands(buildSpec: codebuild.BuildSpec, osType: ec2.OperatingSystemType) {
  if (!buildSpec.isImmediate) { return buildSpec; }
  const spec = (buildSpec as any).spec;

  const winTag = '!WINDOWS!';
  const linuxTag = '!LINUX!';
  const expectedTag = osType === ec2.OperatingSystemType.WINDOWS ? winTag : linuxTag;

  return codebuild.BuildSpec.fromObject(recurse(spec));

  function recurse(x: any): any {
    if (Array.isArray(x)) {
      const ret: any[] = [];
      for (const el of x) {
        const [tag, payload] = extractTag(el);
        if (tag === undefined || tag === expectedTag) {
          ret.push(payload);
        }
      }
      return ret;
    }
    if (x && typeof x === 'object') {
      return mapValues(x, recurse);
    }
    return x;
  }

  function extractTag(x: any): [string | undefined, any] {
    if (typeof x !== 'string') { return [undefined, x]; }
    for (const tag of [winTag, linuxTag]) {
      if (x.startsWith(tag)) { return [tag, x.slice(tag.length)]; }
    }
    return [undefined, x];
  }
}<|MERGE_RESOLUTION|>--- conflicted
+++ resolved
@@ -17,11 +17,8 @@
 import { CodeBuildStep } from '../codebuild-step';
 import { CodeBuildOptions } from '../codepipeline';
 import { ICodePipelineActionFactory, ProduceActionOptions, CodePipelineActionFactoryResult } from '../codepipeline-action-factory';
-<<<<<<< HEAD
 import { mergeBuildSpecs } from './buildspecs';
 import { exportLoggingSettings } from './logging';
-=======
->>>>>>> 1e57d2f9
 
 export interface CodeBuildFactoryProps {
   /**
