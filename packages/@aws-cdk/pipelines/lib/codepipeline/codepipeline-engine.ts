import * as path from 'path';
import * as cb from '@aws-cdk/aws-codebuild';
import * as cp from '@aws-cdk/aws-codepipeline';
import * as cpa from '@aws-cdk/aws-codepipeline-actions';
import * as ec2 from '@aws-cdk/aws-ec2';
import * as iam from '@aws-cdk/aws-iam';
import { Aws, Fn, IDependable, Lazy, PhysicalName, Stack } from '@aws-cdk/core';
import * as cxapi from '@aws-cdk/cx-api';
import { Construct, Node } from 'constructs';
import { AssetType, FileSet, ManualApprovalStep, ScriptStep, StackAsset, StackDeployment, Step } from '../blueprint';
import { DockerCredential, dockerCredentialsInstallCommands, DockerCredentialUsage } from '../docker-credentials';
import { GraphNode, GraphNodeCollection, isGraph, AGraphNode, PipelineGraph } from '../helpers-internal';
import { BuildDeploymentOptions, IDeploymentEngine } from '../main/engine';
import { appOf, assemblyBuilderOf, embeddedAsmPath, obtainScope } from '../private/construct-internals';
import { toPosixPath } from '../private/fs';
import { enumerate, flatten, maybeSuffix, noUndefined } from '../private/javascript';
import { writeTemplateConfiguration } from '../private/template-configuration';
import { CodeBuildFactory, mergeCodeBuildOptions, stackVariableNamespace } from './_codebuild-factory';
import { ArtifactMap } from './artifact-map';
import { CodeBuildStep } from './codebuild-step';
import { CodePipelineActionFactoryResult, ICodePipelineActionFactory } from './codepipeline-action-factory';

/**
 * Creation properties for a `CodePipelineEngine`
 */
export interface CodePipelineEngineProps {
  /**
   * The name of the CodePipeline pipeline
   *
   * @default - Automatically generated
   */
  readonly pipelineName?: string;

  /**
   * Create KMS keys for the artifact buckets, allowing cross-account deployments
   *
   * The artifact buckets have to be encrypted to support deploying CDK apps to
   * another account, so if you want to do that or want to have your artifact
   * buckets encrypted, be sure to set this value to `true`.
   *
   * Be aware there is a cost associated with maintaining the KMS keys.
   *
   * @default false
   */
  readonly crossAccountKeys?: boolean;

  /**
   * CDK CLI version to use in self-mutation and asset publishing steps
   *
   * If you want to lock the CDK CLI version used in the pipeline, by steps
   * that are automatically generated for you, specify the version here.
   *
   * You should not typically need to specify this value.
   *
   * @default - Latest version
   */
  readonly cliVersion?: string;

  /**
   * Whether the pipeline will update itself
   *
   * This needs to be set to `true` to allow the pipeline to reconfigure
   * itself when assets or stages are being added to it, and `true` is the
   * recommended setting.
   *
   * You can temporarily set this to `false` while you are iterating
   * on the pipeline itself and prefer to deploy changes using `cdk deploy`.
   *
   * @default true
   */
  readonly selfMutation?: boolean;

  /**
   * Set if the pipeline itself builds Docker container assets
   *
   * NOTE: this only applies to Docker assets used for the Pipeline
   * or the Pipeline stack itself. It does not apply for Docker assets
   * used in the Stages and Stacks that are *deployed* by this pipeline.
   *
   * Configures privileged mode for the self-mutation CodeBuild action.
   *
   * @default false
   */
  readonly pipelineUsesDockerAssets?: boolean;

  /**
   * Customize the CodeBuild projects created for this pipeline
   *
   * @default - All projects run non-privileged build, SMALL instance, LinuxBuildImage.STANDARD_5_0
   */
  readonly codeBuildDefaults?: CodeBuildOptions;

  /**
   * Additional customizations to apply to the asset publishing CodeBuild projects
   *
   * @default - Only `codeBuildProjectDefaults` are applied
   */
  readonly assetPublishingCodeBuildDefaults?: CodeBuildOptions;

  /**
   * Additional customizations to apply to the self mutation CodeBuild projects
   *
   * @default - Only `codeBuildProjectDefaults` are applied
   */
  readonly selfMutationCodeBuildDefaults?: CodeBuildOptions;

  /**
   * Publish assets in multiple CodeBuild projects
   *
   * If set to false, use one Project per type to publish all assets.
   *
   * Publishing in parallel improves concurrency and may reduce publishing
   * latency, but may also increase overall provisioning time of the CodeBuild
   * projects.
   *
   * Experiment and see what value works best for you.
   *
   * @default true
   */
  readonly publishAssetsInParallel?: boolean;

  /**
   * A list of credentials used to authenticate to Docker registries.
   *
   * Specify any credentials necessary within the pipeline to build, synth, update, or publish assets.
   *
   * @default []
   */
  readonly dockerCredentials?: DockerCredential[];

  /**
   * An existing Pipeline to be reused and built upon.
   *
   * @default - a new underlying pipeline is created.
   */
  readonly codePipeline?: cp.Pipeline;
}

/**
 * Options for customizing a single CodeBuild project
 */
export interface CodeBuildOptions {
  /**
   * Partial build environment, will be combined with other build environments that apply
   *
   * @default - Non-privileged build, SMALL instance, LinuxBuildImage.STANDARD_5_0
   */
  readonly buildEnvironment?: cb.BuildEnvironment;

  /**
   * Policy statements to add to role
   *
   * @default - No policy statements added to CodeBuild Project Role
   */
  readonly rolePolicy?: iam.PolicyStatement[];

  /**
   * Partial buildspec, will be combined with other buildspecs that apply
   *
   * The BuildSpec must be available inline--it cannot reference a file
   * on disk.
   *
   * @default - No initial BuildSpec
   */
  readonly partialBuildSpec?: cb.BuildSpec;

  /**
   * Which security group(s) to associate with the project network interfaces.
   *
   * Only used if 'vpc' is supplied.
   *
   * @default - Security group will be automatically created.
   */
  readonly securityGroups?: ec2.ISecurityGroup[];

  /**
   * The VPC where to create the CodeBuild network interfaces in.
   *
   * @default - No VPC
   */
  readonly vpc?: ec2.IVpc;

  /**
   * Which subnets to use.
   *
   * Only used if 'vpc' is supplied.
   *
   * @default - All private subnets.
   */
  readonly subnetSelection?: ec2.SubnetSelection;
}

/**
 * Deployment engine that deploys CDK apps using a CodePipeline Pipeline
 *
 * Either pass an instance of this class as an `engine` to the generic
 * `Pipeline` class, or instantiate a `CodePipeline` class,
 * which comes preconfigured with a `CodePipelineEngine` engine.
 */
export class CodePipelineEngine implements IDeploymentEngine {
  private _pipeline?: cp.Pipeline;
  private artifacts = new ArtifactMap();
  private _synthProject?: cb.IProject;
  private readonly selfMutation: boolean;
  private _myCxAsmRoot?: string;
  private _scope?: Construct;
  private readonly dockerCredentials: DockerCredential[];

  /**
   * Asset roles shared for publishing
   */
  private readonly assetCodeBuildRoles: Record<string, iam.IRole> = {};

  /**
   * Policies created for the build projects that they have to depend on
   */
  private readonly assetAttachedPolicies: Record<string, iam.Policy> = {};

  /**
   * Per asset type, the target role ARNs that need to be assumed
   */
  private readonly assetPublishingRoles: Record<string, Set<string>> = {};

  /**
   * This is set to the very first artifact produced in the pipeline
   */
  private _fallbackArtifact?: cp.Artifact;

  private _cloudAssemblyFileSet?: FileSet;

  private readonly singlePublisherPerAssetType: boolean;

  constructor(private readonly props: CodePipelineEngineProps={}) {
    this.selfMutation = this.props.selfMutation ?? true;
    this.dockerCredentials = props.dockerCredentials ?? [];
    this.singlePublisherPerAssetType = !(this.props.publishAssetsInParallel ?? true);
  }

  public buildDeployment(options: BuildDeploymentOptions): void {
    if (this._pipeline) {
      throw new Error('Pipeline already created');
    }

    this._scope = options.scope;
    this._myCxAsmRoot = path.resolve(assemblyBuilderOf(appOf(this.scope)).outdir);

<<<<<<< HEAD
    this._pipeline = new cp.Pipeline(this._scope, 'Pipeline', {
      pipelineName: this.props.pipelineName,
      crossAccountKeys: this.props.crossAccountKeys ?? false,
      // This is necessary to make self-mutation work (deployments are guaranteed
      // to happen only after the builds of the latest pipeline definition).
      restartExecutionOnUpdate: true,
    });
=======
    if (this.props.codePipeline) {
      if (this.props.pipelineName) {
        throw new Error('Cannot set \'pipelineName\' if an existing CodePipeline is given using \'codePipeline\'');
      }
      if (this.props.crossAccountKeys !== undefined) {
        throw new Error('Cannot set \'crossAccountKeys\' if an existing CodePipeline is given using \'codePipeline\'');
      }

      this._pipeline = this.props.codePipeline;
    } else {
      this._pipeline = new cp.Pipeline(this._scope, 'Pipeline', {
        pipelineName: this.props.pipelineName,
        crossAccountKeys: this.props.crossAccountKeys ?? false,
        restartExecutionOnUpdate: true,
      });
    }
>>>>>>> fe6f1a02

    const graphFromBp = new PipelineGraph(options.blueprint, {
      selfMutation: this.selfMutation,
      singlePublisherPerAssetType: this.singlePublisherPerAssetType,
    });
    this._cloudAssemblyFileSet = graphFromBp.cloudAssemblyFileSet;

    this.pipelineStagesAndActionsFromGraph(graphFromBp);
  }

  /**
   * The CodeBuild project that performs the Synth
   *
   * Only available after the pipeline has been built.
   */
  public get synthProject(): cb.IProject {
    if (!this._synthProject) {
      throw new Error('Call pipeline.buildPipeline() before reading this property');
    }
    return this._synthProject;
  }

  /**
   * The CodePipeline pipeline that deploys the CDK app
   *
   * Only available after the pipeline has been built.
   */
  public get pipeline(): cp.Pipeline {
    if (!this._pipeline) {
      throw new Error('Pipeline not created yet');
    }
    return this._pipeline;
  }

  private get myCxAsmRoot(): string {
    if (!this._myCxAsmRoot) {
      throw new Error('Can\'t read \'myCxAsmRoot\' if build deployment not called yet');
    }
    return this._myCxAsmRoot;
  }

  private get scope(): Construct {
    if (!this._scope) {
      throw new Error('Can\'t read \'scope\' if build deployment not called yet');
    }
    return this._scope;
  }

  /**
   * Scope for Assets-related resources.
   *
   * Purely exists for construct tree backwards compatibility with legacy pipelines
   */
  private get assetsScope(): Construct {
    return obtainScope(this.scope, 'Assets');
  }

  private pipelineStagesAndActionsFromGraph(structure: PipelineGraph) {
    // Translate graph into Pipeline Stages and Actions
    let beforeSelfMutation = this.selfMutation;
    for (const stageNode of flatten(structure.graph.sortedChildren())) {
      if (!isGraph(stageNode)) {
        throw new Error(`Top-level children must be graphs, got '${stageNode}'`);
      }

      // Group our ordered tranches into blocks of 50.
      // We can map these onto stages without exceeding the capacity of a Stage.
      const chunks = chunkTranches(50, stageNode.sortedLeaves());
      const actionsOverflowStage = chunks.length > 1;
      for (const [i, tranches] of enumerate(chunks)) {
        const stageName = actionsOverflowStage ? `${stageNode.id}.${i + 1}` : stageNode.id;
        const pipelineStage = this.pipeline.addStage({ stageName });

        const sharedParent = new GraphNodeCollection(flatten(tranches)).commonAncestor();

        let runOrder = 1;
        for (const tranche of tranches) {
          const runOrdersConsumed = [0];

          for (const node of tranche) {
            const factory = this.actionFromNode(node);

            const nodeType = this.nodeTypeFromNode(node);

            const result = factory.produce({
              actionName: actionName(node, sharedParent),
              runOrder,
              stage: pipelineStage,
              artifacts: this.artifacts,
              scope: obtainScope(this.pipeline, stageName),
              fallbackArtifact: this._fallbackArtifact,
              queries: structure.queries,
              // If this step happens to produce a CodeBuild job, set the default options
              codeBuildDefaults: nodeType ? this.codeBuildDefaultsFor(nodeType) : undefined,
              beforeSelfMutation,
            });

            if (node.data?.type === 'self-update') {
              beforeSelfMutation = false;
            }

            this.postProcessNode(node, result);

            runOrdersConsumed.push(result.runOrdersConsumed);
          }

          runOrder += Math.max(...runOrdersConsumed);
        }
      }
    }
  }

  /**
   * Do additional things after the action got added to the pipeline
   *
   * Some minor state manipulation of CodeBuild projects and pipeline
   * artifacts.
   */
  private postProcessNode(node: AGraphNode, result: CodePipelineActionFactoryResult) {
    const nodeType = this.nodeTypeFromNode(node);

    if (result.project) {
      const dockerUsage = dockerUsageFromCodeBuild(nodeType ?? CodeBuildProjectType.STEP);
      if (dockerUsage) {
        for (const c of this.dockerCredentials) {
          c.grantRead(result.project, dockerUsage);
        }
      }

      if (nodeType === CodeBuildProjectType.SYNTH) {
        this._synthProject = result.project;
      }
    }

    if (node.data?.type === 'step' && node.data.step.primaryOutput?.primaryOutput && !this._fallbackArtifact) {
      this._fallbackArtifact = this.artifacts.toCodePipeline(node.data.step.primaryOutput?.primaryOutput);
    }
  }

  /**
   * Make an action from the given node and/or step
   */
  private actionFromNode(node: AGraphNode): ICodePipelineActionFactory {
    switch (node.data?.type) {
      // Nothing for these, they are groupings (shouldn't even have popped up here)
      case 'group':
      case 'stack-group':
      case undefined:
        throw new Error(`actionFromNode: did not expect to get group nodes: ${node.data?.type}`);

      case 'self-update':
        return this.selfMutateAction();

      case 'publish-assets':
        return this.publishAssetsAction(node, node.data.assets);

      case 'prepare':
        return this.createChangeSetAction(node.data.stack);

      case 'execute':
        return this.executeChangeSetAction(node.data.stack, node.data.captureOutputs);

      case 'step':
        return this.actionFromStep(node, node.data.step);
    }
  }

  /**
   * Take a Step and turn it into a CodePipeline Action
   *
   * There are only 3 types of Steps we need to support:
   *
   * - RunScript (generic)
   * - ManualApproval (generic)
   * - CodePipelineActionFactory (CodePipeline-specific)
   *
   * The rest is expressed in terms of these 3, or in terms of graph nodes
   * which are handled elsewhere.
   */
  private actionFromStep(node: AGraphNode, step: Step): ICodePipelineActionFactory {
    const nodeType = this.nodeTypeFromNode(node);

    // CodePipeline-specific steps first -- this includes Sources
    if (isCodePipelineActionFactory(step)) {
      return step;
    }

    // Now built-in steps
    if (step instanceof ScriptStep || step instanceof CodeBuildStep) {
      // The 'CdkBuildProject' will be the construct ID of the CodeBuild project, necessary for backwards compat
      let constructId = nodeType === CodeBuildProjectType.SYNTH
        ? 'CdkBuildProject'
        : step.id;

      return step instanceof CodeBuildStep
        ? CodeBuildFactory.fromCodeBuildStep(constructId, step)
        : CodeBuildFactory.fromScriptStep(constructId, step);
    }

    if (step instanceof ManualApprovalStep) {
      return {
        produce: (options) => {
          options.stage.addAction(new cpa.ManualApprovalAction({
            actionName: options.actionName,
            runOrder: options.runOrder,
            additionalInformation: step.comment,
          }));
          return { runOrdersConsumed: 1 };
        },
      };
    }

    throw new Error(`Deployment step '${step}' is not supported for CodePipeline-backed pipelines`);
  }

  private createChangeSetAction(stack: StackDeployment): ICodePipelineActionFactory {
    const changeSetName = 'PipelineChange';

    const templateArtifact = this.artifacts.toCodePipeline(this._cloudAssemblyFileSet!);
    const templateConfigurationPath = this.writeTemplateConfiguration(stack);

    const region = stack.region !== Stack.of(this.scope).region ? stack.region : undefined;
    const account = stack.account !== Stack.of(this.scope).account ? stack.account : undefined;

    const relativeTemplatePath = path.relative(this.myCxAsmRoot, stack.absoluteTemplatePath);

    return {
      produce: (options) => {
        options.stage.addAction(new cpa.CloudFormationCreateReplaceChangeSetAction({
          actionName: options.actionName,
          runOrder: options.runOrder,
          changeSetName,
          stackName: stack.stackName,
          templatePath: templateArtifact.atPath(toPosixPath(relativeTemplatePath)),
          adminPermissions: true,
          role: this.roleFromPlaceholderArn(this.pipeline, region, account, stack.assumeRoleArn),
          deploymentRole: this.roleFromPlaceholderArn(this.pipeline, region, account, stack.executionRoleArn),
          region: region,
          templateConfiguration: templateConfigurationPath
            ? templateArtifact.atPath(toPosixPath(templateConfigurationPath))
            : undefined,
        }));
        return { runOrdersConsumed: 1 };
      },
    };
  }

  private executeChangeSetAction(stack: StackDeployment, captureOutputs: boolean): ICodePipelineActionFactory {
    const changeSetName = 'PipelineChange';

    const region = stack.region !== Stack.of(this.scope).region ? stack.region : undefined;
    const account = stack.account !== Stack.of(this.scope).account ? stack.account : undefined;

    return {
      produce: (options) => {
        options.stage.addAction(new cpa.CloudFormationExecuteChangeSetAction({
          actionName: options.actionName,
          runOrder: options.runOrder,
          changeSetName,
          stackName: stack.stackName,
          role: this.roleFromPlaceholderArn(this.pipeline, region, account, stack.assumeRoleArn),
          region: region,
          variablesNamespace: captureOutputs ? stackVariableNamespace(stack) : undefined,
        }));

        return { runOrdersConsumed: 1 };
      },
    };
  }

  private selfMutateAction(): ICodePipelineActionFactory {
    const installSuffix = this.props.cliVersion ? `@${this.props.cliVersion}` : '';

    const pipelineStack = Stack.of(this.pipeline);
    const pipelineStackIdentifier = pipelineStack.node.path ?? pipelineStack.stackName;

    const step = new CodeBuildStep('SelfMutate', {
      projectName: maybeSuffix(this.props.pipelineName, '-selfupdate'),
      input: this._cloudAssemblyFileSet,
      installCommands: [
        `npm install -g aws-cdk${installSuffix}`,
      ],
      commands: [
        `cdk -a ${toPosixPath(embeddedAsmPath(this.pipeline))} deploy ${pipelineStackIdentifier} --require-approval=never --verbose`,
      ],

      buildEnvironment: {
        privileged: this.props.pipelineUsesDockerAssets ? true : undefined,
      },

      rolePolicyStatements: [
        // allow the self-mutating project permissions to assume the bootstrap Action role
        new iam.PolicyStatement({
          actions: ['sts:AssumeRole'],
          resources: [`arn:*:iam::${Stack.of(this.pipeline).account}:role/*`],
          conditions: {
            'ForAnyValue:StringEquals': {
              'iam:ResourceTag/aws-cdk:bootstrap-role': ['image-publishing', 'file-publishing', 'deploy'],
            },
          },
        }),
        new iam.PolicyStatement({
          actions: ['cloudformation:DescribeStacks'],
          resources: ['*'], // this is needed to check the status of the bootstrap stack when doing `cdk deploy`
        }),
        // S3 checks for the presence of the ListBucket permission
        new iam.PolicyStatement({
          actions: ['s3:ListBucket'],
          resources: ['*'],
        }),
      ],
    });

    // Different on purpose -- id needed for backwards compatible LogicalID
    return CodeBuildFactory.fromCodeBuildStep('SelfMutation', step, {
      additionalConstructLevel: false,
      scope: obtainScope(this.scope, 'UpdatePipeline'),
    });
  }

  private publishAssetsAction(node: AGraphNode, assets: StackAsset[]): ICodePipelineActionFactory {
    const installSuffix = this.props.cliVersion ? `@${this.props.cliVersion}` : '';

    const commands = assets.map(asset => {
      const relativeAssetManifestPath = path.relative(this.myCxAsmRoot, asset.assetManifestPath);
      return `cdk-assets --path "${toPosixPath(relativeAssetManifestPath)}" --verbose publish "${asset.assetSelector}"`;
    });

    const assetType = assets[0].assetType;
    if (assets.some(a => a.assetType !== assetType)) {
      throw new Error('All assets in a single publishing step must be of the same type');
    }

    const publishingRoles = this.assetPublishingRoles[assetType] = (this.assetPublishingRoles[assetType] ?? new Set());
    for (const asset of assets) {
      if (asset.assetPublishingRoleArn) {
        publishingRoles.add(asset.assetPublishingRoleArn);
      }
    }

    const assetBuildConfig = this.obtainAssetCodeBuildRole(assets[0].assetType);

    // The base commands that need to be run
    const script = new CodeBuildStep(node.id, {
      commands,
      installCommands: [
        `npm install -g cdk-assets${installSuffix}`,
      ],
      input: this._cloudAssemblyFileSet,
      buildEnvironment: {
        privileged: assets.some(asset => asset.assetType === AssetType.DOCKER_IMAGE),
      },
      role: assetBuildConfig.role,
    });

    // Customizations that are not accessible to regular users
    return CodeBuildFactory.fromCodeBuildStep(node.id, script, {
      additionalConstructLevel: false,
      additionalDependable: assetBuildConfig.dependable,

      // If we use a single publisher, pass buildspec via file otherwise it'll
      // grow too big.
      passBuildSpecViaCloudAssembly: this.singlePublisherPerAssetType,
      scope: this.assetsScope,
    });
  }

  private nodeTypeFromNode(node: AGraphNode) {
    if (node.data?.type === 'step') {
      return !!node.data?.isBuildStep ? CodeBuildProjectType.SYNTH : CodeBuildProjectType.STEP;
    }
    if (node.data?.type === 'publish-assets') {
      return CodeBuildProjectType.ASSETS;
    }
    if (node.data?.type === 'self-update') {
      return CodeBuildProjectType.SELF_MUTATE;
    }
    return undefined;
  }

  private codeBuildDefaultsFor(nodeType: CodeBuildProjectType): CodeBuildOptions | undefined {
    const defaultOptions: CodeBuildOptions = {
      buildEnvironment: {
        buildImage: cb.LinuxBuildImage.STANDARD_5_0,
        computeType: cb.ComputeType.SMALL,
      },
    };

    const typeBasedCustomizations = {
      [CodeBuildProjectType.SYNTH]: {},
      [CodeBuildProjectType.ASSETS]: this.props.assetPublishingCodeBuildDefaults,
      [CodeBuildProjectType.SELF_MUTATE]: this.props.selfMutationCodeBuildDefaults,
      [CodeBuildProjectType.STEP]: {},
    };

    const dockerUsage = dockerUsageFromCodeBuild(nodeType);
    const dockerCommands = dockerUsage !== undefined
      ? dockerCredentialsInstallCommands(dockerUsage, this.dockerCredentials, 'both')
      : [];
    const typeBasedDockerCommands = dockerCommands.length > 0 ? {
      partialBuildSpec: cb.BuildSpec.fromObject({
        version: '0.2',
        phases: {
          pre_build: {
            commands: dockerCommands,
          },
        },
      }),
    } : {};

    return mergeCodeBuildOptions(
      defaultOptions,
      this.props.codeBuildDefaults,
      typeBasedCustomizations[nodeType],
      typeBasedDockerCommands,
    );
  }

  private roleFromPlaceholderArn(scope: Construct, region: string | undefined,
    account: string | undefined, arn: string): iam.IRole;
  private roleFromPlaceholderArn(scope: Construct, region: string | undefined,
    account: string | undefined, arn: string | undefined): iam.IRole | undefined;
  private roleFromPlaceholderArn(scope: Construct, region: string | undefined,
    account: string | undefined, arn: string | undefined): iam.IRole | undefined {

    if (!arn) { return undefined; }

    // Use placeholdered arn as construct ID.
    const id = arn;

    // https://github.com/aws/aws-cdk/issues/7255
    let existingRole = Node.of(scope).tryFindChild(`ImmutableRole${id}`) as iam.IRole;
    if (existingRole) { return existingRole; }
    // For when #7255 is fixed.
    existingRole = Node.of(scope).tryFindChild(id) as iam.IRole;
    if (existingRole) { return existingRole; }

    const arnToImport = cxapi.EnvironmentPlaceholders.replace(arn, {
      region: region ?? Aws.REGION,
      accountId: account ?? Aws.ACCOUNT_ID,
      partition: Aws.PARTITION,
    });
    return iam.Role.fromRoleArn(scope, id, arnToImport, { mutable: false, addGrantsToResources: true });
  }

  /**
   * Non-template config files for CodePipeline actions
   *
   * Currently only supports tags.
   */
  private writeTemplateConfiguration(stack: StackDeployment): string | undefined {
    if (Object.keys(stack.tags).length === 0) { return undefined; }

    const absConfigPath = `${stack.absoluteTemplatePath}.config.json`;
    const relativeConfigPath = path.relative(this.myCxAsmRoot, absConfigPath);

    // Write the template configuration file (for parameters into CreateChangeSet call that
    // cannot be configured any other way). They must come from a file, and there's unfortunately
    // no better hook to write this file (`construct.onSynthesize()` would have been the prime candidate
    // but that is being deprecated--and DeployCdkStackAction isn't even a construct).
    writeTemplateConfiguration(absConfigPath, {
      Tags: noUndefined(stack.tags),
    });

    return relativeConfigPath;
  }

  /**
   * This role is used by both the CodePipeline build action and related CodeBuild project. Consolidating these two
   * roles into one, and re-using across all assets, saves significant size of the final synthesized output.
   * Modeled after the CodePipeline role and 'CodePipelineActionRole' roles.
   * Generates one role per asset type to separate file and Docker/image-based permissions.
   */
  private obtainAssetCodeBuildRole(assetType: AssetType): AssetCodeBuildRole {
    if (this.assetCodeBuildRoles[assetType]) {
      return {
        role: this.assetCodeBuildRoles[assetType],
        dependable: this.assetAttachedPolicies[assetType],
      };
    }

    const stack = Stack.of(this.scope);

    const rolePrefix = assetType === AssetType.DOCKER_IMAGE ? 'Docker' : 'File';
    const assetRole = new iam.Role(this.assetsScope, `${rolePrefix}Role`, {
      roleName: PhysicalName.GENERATE_IF_NEEDED,
      assumedBy: new iam.CompositePrincipal(
        new iam.ServicePrincipal('codebuild.amazonaws.com'),
        new iam.AccountPrincipal(stack.account),
      ),
    });

    // Logging permissions
    const logGroupArn = stack.formatArn({
      service: 'logs',
      resource: 'log-group',
      sep: ':',
      resourceName: '/aws/codebuild/*',
    });
    assetRole.addToPolicy(new iam.PolicyStatement({
      resources: [logGroupArn],
      actions: ['logs:CreateLogGroup', 'logs:CreateLogStream', 'logs:PutLogEvents'],
    }));

    // CodeBuild report groups
    const codeBuildArn = stack.formatArn({
      service: 'codebuild',
      resource: 'report-group',
      resourceName: '*',
    });
    assetRole.addToPolicy(new iam.PolicyStatement({
      actions: [
        'codebuild:CreateReportGroup',
        'codebuild:CreateReport',
        'codebuild:UpdateReport',
        'codebuild:BatchPutTestCases',
        'codebuild:BatchPutCodeCoverages',
      ],
      resources: [codeBuildArn],
    }));

    // CodeBuild start/stop
    assetRole.addToPolicy(new iam.PolicyStatement({
      resources: ['*'],
      actions: [
        'codebuild:BatchGetBuilds',
        'codebuild:StartBuild',
        'codebuild:StopBuild',
      ],
    }));

    // Publishing role access
    // The ARNs include raw AWS pseudo parameters (e.g., ${AWS::Partition}), which need to be substituted.
    // Lazy-evaluated so all asset publishing roles are included.
    assetRole.addToPolicy(new iam.PolicyStatement({
      actions: ['sts:AssumeRole'],
      resources: Lazy.list({ produce: () => Array.from(this.assetPublishingRoles[assetType] ?? []).map(arn => Fn.sub(arn)) }),
    }));

    // Grant pull access for any ECR registries and secrets that exist
    if (assetType === AssetType.DOCKER_IMAGE) {
      this.dockerCredentials.forEach(reg => reg.grantRead(assetRole, DockerCredentialUsage.ASSET_PUBLISHING));
    }

    // Artifact access
    this.pipeline.artifactBucket.grantRead(assetRole);

    // VPC permissions required for CodeBuild
    // Normally CodeBuild itself takes care of this but we're creating a singleton role so now
    // we need to do this.
    const assetCodeBuildOptions = this.codeBuildDefaultsFor(CodeBuildProjectType.ASSETS);
    if (assetCodeBuildOptions?.vpc) {
      const vpcPolicy = new iam.Policy(assetRole, 'VpcPolicy', {
        statements: [
          new iam.PolicyStatement({
            resources: [`arn:${Aws.PARTITION}:ec2:${Aws.REGION}:${Aws.ACCOUNT_ID}:network-interface/*`],
            actions: ['ec2:CreateNetworkInterfacePermission'],
            conditions: {
              StringEquals: {
                'ec2:Subnet': assetCodeBuildOptions.vpc
                  .selectSubnets(assetCodeBuildOptions.subnetSelection).subnetIds
                  .map(si => `arn:${Aws.PARTITION}:ec2:${Aws.REGION}:${Aws.ACCOUNT_ID}:subnet/${si}`),
                'ec2:AuthorizedService': 'codebuild.amazonaws.com',
              },
            },
          }),
          new iam.PolicyStatement({
            resources: ['*'],
            actions: [
              'ec2:CreateNetworkInterface',
              'ec2:DescribeNetworkInterfaces',
              'ec2:DeleteNetworkInterface',
              'ec2:DescribeSubnets',
              'ec2:DescribeSecurityGroups',
              'ec2:DescribeDhcpOptions',
              'ec2:DescribeVpcs',
            ],
          }),
        ],
      });
      assetRole.attachInlinePolicy(vpcPolicy);
      this.assetAttachedPolicies[assetType] = vpcPolicy;
    }

    this.assetCodeBuildRoles[assetType] = assetRole.withoutPolicyUpdates();
    return {
      role: this.assetCodeBuildRoles[assetType],
      dependable: this.assetAttachedPolicies[assetType],
    };
  }
}

function dockerUsageFromCodeBuild(cbt: CodeBuildProjectType): DockerCredentialUsage | undefined {
  switch (cbt) {
    case CodeBuildProjectType.ASSETS: return DockerCredentialUsage.ASSET_PUBLISHING;
    case CodeBuildProjectType.SELF_MUTATE: return DockerCredentialUsage.SELF_UPDATE;
    case CodeBuildProjectType.SYNTH: return DockerCredentialUsage.SYNTH;
    case CodeBuildProjectType.STEP: return undefined;
  }
}

interface AssetCodeBuildRole {
  readonly role: iam.IRole;
  readonly dependable?: IDependable;
}

enum CodeBuildProjectType {
  SYNTH = 'SYNTH',
  ASSETS = 'ASSETS',
  SELF_MUTATE = 'SELF_MUTATE',
  STEP = 'STEP',
}

function actionName<A>(node: GraphNode<A>, parent: GraphNode<A>) {
  const names = node.ancestorPath(parent).map(n => n.id);
  return names.map(sanitizeName).join('.');
}

function sanitizeName(x: string): string {
  return x.replace(/[^A-Za-z0-9.@\-_]/g, '_');
}

/**
 * Take a set of tranches and split them up into groups so
 * that no set of tranches has more than n items total
 */
function chunkTranches<A>(n: number, xss: A[][]): A[][][] {
  const ret: A[][][] = [];

  while (xss.length > 0) {
    const tranches: A[][] = [];
    let count = 0;

    while (xss.length > 0) {
      const xs = xss[0];
      const spaceRemaining = n - count;
      if (xs.length <= spaceRemaining) {
        tranches.push(xs);
        count += xs.length;
        xss.shift();
      } else {
        tranches.push(xs.splice(0, spaceRemaining));
        count = n;
        break;
      }
    }

    ret.push(tranches);
  }


  return ret;
}

function isCodePipelineActionFactory(x: any): x is ICodePipelineActionFactory {
  return !!x.produce;
}<|MERGE_RESOLUTION|>--- conflicted
+++ resolved
@@ -244,15 +244,6 @@
     this._scope = options.scope;
     this._myCxAsmRoot = path.resolve(assemblyBuilderOf(appOf(this.scope)).outdir);
 
-<<<<<<< HEAD
-    this._pipeline = new cp.Pipeline(this._scope, 'Pipeline', {
-      pipelineName: this.props.pipelineName,
-      crossAccountKeys: this.props.crossAccountKeys ?? false,
-      // This is necessary to make self-mutation work (deployments are guaranteed
-      // to happen only after the builds of the latest pipeline definition).
-      restartExecutionOnUpdate: true,
-    });
-=======
     if (this.props.codePipeline) {
       if (this.props.pipelineName) {
         throw new Error('Cannot set \'pipelineName\' if an existing CodePipeline is given using \'codePipeline\'');
@@ -266,10 +257,11 @@
       this._pipeline = new cp.Pipeline(this._scope, 'Pipeline', {
         pipelineName: this.props.pipelineName,
         crossAccountKeys: this.props.crossAccountKeys ?? false,
+        // This is necessary to make self-mutation work (deployments are guaranteed
+        // to happen only after the builds of the latest pipeline definition).
         restartExecutionOnUpdate: true,
       });
     }
->>>>>>> fe6f1a02
 
     const graphFromBp = new PipelineGraph(options.blueprint, {
       selfMutation: this.selfMutation,
