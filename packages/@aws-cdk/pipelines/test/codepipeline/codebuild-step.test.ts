import { Template, Match } from '@aws-cdk/assertions';
import { Duration, Stack } from '@aws-cdk/core';
import * as cdkp from '../../lib';
import { PIPELINE_ENV, TestApp, ModernTestGitHubNpmPipeline, AppWithOutput } from '../testhelpers';

let app: TestApp;
let pipelineStack: Stack;

beforeEach(() => {
  app = new TestApp();
  pipelineStack = new Stack(app, 'PipelineStack', { env: PIPELINE_ENV });
});

afterEach(() => {
  app.cleanup();
});

test('additionalinputs creates the right commands', () => {
  // WHEN
  new cdkp.CodePipeline(pipelineStack, 'Pipeline', {
    synth: new cdkp.CodeBuildStep('Synth', {
      commands: ['/bin/true'],
      input: cdkp.CodePipelineSource.gitHub('test/test', 'main'),
      additionalInputs: {
        'some/deep/directory': cdkp.CodePipelineSource.gitHub('test2/test2', 'main'),
      },
    }),
  });

  // THEN
  Template.fromStack(pipelineStack).hasResourceProperties('AWS::CodeBuild::Project', {
    Source: {
      BuildSpec: Match.serializedJson(Match.objectLike({
        phases: {
          install: {
            commands: [
              '[ ! -d "some/deep/directory" ] || { echo \'additionalInputs: "some/deep/directory" must not exist yet. If you want to merge multiple artifacts, use a "cp" command.\'; exit 1; } && mkdir -p -- "some/deep" && ln -s -- "$CODEBUILD_SRC_DIR_test2_test2_Source" "some/deep/directory"',
            ],
          },
        },
      })),
    },
  });
});

<<<<<<< HEAD
test('long duration steps are supported', () => {
  // WHEN
  new cdkp.CodePipeline(pipelineStack, 'Pipeline', {
    synth: new cdkp.CodeBuildStep('Synth', {
      commands: ['/bin/true'],
      input: cdkp.CodePipelineSource.gitHub('test/test', 'main'),
      additionalInputs: {
        'some/deep/directory': cdkp.CodePipelineSource.gitHub('test2/test2', 'main'),
      },
      timeout: Duration.minutes(180),
    }),
  });

  // THEN
  Template.fromStack(pipelineStack).hasResourceProperties('AWS::CodeBuild::Project', {
    TimeoutInMinutes: 180,
  });
});

test('timeout can be configured as part of defaults', () => {
  // WHEN
  new cdkp.CodePipeline(pipelineStack, 'Pipeline', {
    synth: new cdkp.CodeBuildStep('Synth', {
      commands: ['/bin/true'],
      input: cdkp.CodePipelineSource.gitHub('test/test', 'main'),
      additionalInputs: {
        'some/deep/directory': cdkp.CodePipelineSource.gitHub('test2/test2', 'main'),
      },
    }),
    codeBuildDefaults: {
      timeout: Duration.minutes(180),
    },
  });

  // THEN
  Template.fromStack(pipelineStack).hasResourceProperties('AWS::CodeBuild::Project', {
    TimeoutInMinutes: 180,
  });
});

test('timeout from defaults can be overridden', () => {
  // WHEN
  new cdkp.CodePipeline(pipelineStack, 'Pipeline', {
    synth: new cdkp.CodeBuildStep('Synth', {
      commands: ['/bin/true'],
      input: cdkp.CodePipelineSource.gitHub('test/test', 'main'),
      additionalInputs: {
        'some/deep/directory': cdkp.CodePipelineSource.gitHub('test2/test2', 'main'),
      },
      timeout: Duration.minutes(888),
    }),
    codeBuildDefaults: {
      timeout: Duration.minutes(180),
    },
  });

  // THEN
  Template.fromStack(pipelineStack).hasResourceProperties('AWS::CodeBuild::Project', {
    TimeoutInMinutes: 888,
  });
=======
test('envFromOutputs works even with very long stage and stack names', () => {
  const pipeline = new ModernTestGitHubNpmPipeline(pipelineStack, 'Cdk');

  const myApp = new AppWithOutput(app, 'Alpha'.repeat(20), {
    stackId: 'Stack'.repeat(20),
  });

  pipeline.addStage(myApp, {
    post: [
      new cdkp.ShellStep('Approve', {
        commands: ['/bin/true'],
        envFromCfnOutputs: {
          THE_OUTPUT: myApp.theOutput,
        },
      }),
    ],
  });

  // THEN - did not throw an error about identifier lengths
>>>>>>> 9b81662a
});<|MERGE_RESOLUTION|>--- conflicted
+++ resolved
@@ -43,7 +43,6 @@
   });
 });
 
-<<<<<<< HEAD
 test('long duration steps are supported', () => {
   // WHEN
   new cdkp.CodePipeline(pipelineStack, 'Pipeline', {
@@ -104,7 +103,8 @@
   Template.fromStack(pipelineStack).hasResourceProperties('AWS::CodeBuild::Project', {
     TimeoutInMinutes: 888,
   });
-=======
+});
+
 test('envFromOutputs works even with very long stage and stack names', () => {
   const pipeline = new ModernTestGitHubNpmPipeline(pipelineStack, 'Cdk');
 
@@ -124,5 +124,4 @@
   });
 
   // THEN - did not throw an error about identifier lengths
->>>>>>> 9b81662a
 });