--- conflicted
+++ resolved
@@ -1419,10 +1419,7 @@
         ]
       }
     },
-<<<<<<< HEAD
     "PipelineAssetsFileAsset5D8C5DA6": {
-=======
-    "PipelineAssetsFileAsset185A67CB4": {
       "Type": "AWS::CodeBuild::Project",
       "Properties": {
         "Artifacts": {
@@ -1442,7 +1439,7 @@
           ]
         },
         "Source": {
-          "BuildSpec": "{\n  \"version\": \"0.2\",\n  \"phases\": {\n    \"install\": {\n      \"commands\": \"npm install -g cdk-assets\"\n    },\n    \"build\": {\n      \"commands\": [\n        \"cdk-assets --path \\\"assembly-PipelineStack-PreProd/PipelineStackPreProdStack65A0AD1F.assets.json\\\" --verbose publish \\\"8289faf53c7da377bb2b90615999171adef5e1d8f6b88810e5fef75e6ca09ba5:12345678-test-region\\\"\"\n      ]\n    }\n  }\n}",
+          "BuildSpec": "{\n  \"version\": \"0.2\",\n  \"phases\": {\n    \"install\": {\n      \"commands\": \"npm install -g cdk-assets\"\n    },\n    \"build\": {\n      \"commands\": [\n        \"cdk-assets --path \\\"assembly-PipelineStack-PreProd/PipelineStackPreProdStack65A0AD1F.assets.json\\\" --verbose publish \\\"8289faf53c7da377bb2b90615999171adef5e1d8f6b88810e5fef75e6ca09ba5:12345678-test-region\\\"\",\n        \"cdk-assets --path \\\"assembly-PipelineStack-PreProd/PipelineStackPreProdStack65A0AD1F.assets.json\\\" --verbose publish \\\"ac76997971c3f6ddf37120660003f1ced72b4fc58c498dfd99c78fa77e721e0e:12345678-test-region\\\"\"\n      ]\n    }\n  }\n}",
           "Type": "CODEPIPELINE"
         },
         "EncryptionKey": {
@@ -1452,38 +1449,6 @@
           ]
         }
       }
-    },
-    "PipelineAssetsFileAsset24D2D639B": {
->>>>>>> 7312f796
-      "Type": "AWS::CodeBuild::Project",
-      "Properties": {
-        "Artifacts": {
-          "Type": "CODEPIPELINE"
-        },
-        "Environment": {
-          "ComputeType": "BUILD_GENERAL1_SMALL",
-          "Image": "aws/codebuild/standard:5.0",
-          "ImagePullCredentialsType": "CODEBUILD",
-          "PrivilegedMode": false,
-          "Type": "LINUX_CONTAINER"
-        },
-        "ServiceRole": {
-          "Fn::GetAtt": [
-            "PipelineAssetsFileRole59943A77",
-            "Arn"
-          ]
-        },
-        "Source": {
-          "BuildSpec": "{\n  \"version\": \"0.2\",\n  \"phases\": {\n    \"install\": {\n      \"commands\": \"npm install -g cdk-assets\"\n    },\n    \"build\": {\n      \"commands\": [\n        \"cdk-assets --path \\\"assembly-PipelineStack-PreProd/PipelineStackPreProdStack65A0AD1F.assets.json\\\" --verbose publish \\\"8289faf53c7da377bb2b90615999171adef5e1d8f6b88810e5fef75e6ca09ba5:12345678-test-region\\\"\",\n        \"cdk-assets --path \\\"assembly-PipelineStack-PreProd/PipelineStackPreProdStack65A0AD1F.assets.json\\\" --verbose publish \\\"ac76997971c3f6ddf37120660003f1ced72b4fc58c498dfd99c78fa77e721e0e:12345678-test-region\\\"\"\n      ]\n    }\n  }\n}",
-          "Type": "CODEPIPELINE"
-        },
-        "EncryptionKey": {
-          "Fn::GetAtt": [
-            "PipelineArtifactsBucketEncryptionKeyF5BF0670",
-            "Arn"
-          ]
-        }
-      }
     }
   }
 }