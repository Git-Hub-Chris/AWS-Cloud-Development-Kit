--- conflicted
+++ resolved
@@ -39,15 +39,8 @@
       sourceAction: new codepipeline_actions.S3SourceAction({
         bucket: sourceBucket,
         output: sourceArtifact,
-<<<<<<< HEAD
-        oauthToken: SecretValue.unsafePlainText('not-a-secret'),
-        owner: 'OWNER',
-        repo: 'REPO',
-        trigger: codepipeline_actions.GitHubTrigger.POLL,
-=======
         bucketKey: 'key',
         actionName: 'S3',
->>>>>>> c22aec35
       }),
 
       // How it will be built
