--- conflicted
+++ resolved
@@ -63,12 +63,8 @@
     "@aws-sdk/client-synthetics": "3.421.0",
     "@aws-sdk/client-ecr": "3.421.0",
     "@aws-sdk/client-s3": "3.421.0",
-<<<<<<< HEAD
     "@aws-sdk/client-cloudwatch": "3.421.0",
-    "aws-sdk": "^2.1542.0"
-=======
     "aws-sdk": "^2.1548.0"
->>>>>>> bf959349
   },
   "repository": {
     "url": "https://github.com/aws/aws-cdk.git",
