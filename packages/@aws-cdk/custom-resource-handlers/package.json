--- conflicted
+++ resolved
@@ -37,13 +37,10 @@
     "@aws-sdk/client-account": "3.451.0",
     "@aws-sdk/client-amplify": "3.451.0",
     "@aws-sdk/s3-request-presigner": "3.451.0",
-<<<<<<< HEAD
     "@aws-sdk/client-ec2": "3.421.0",
-=======
     "@aws-sdk/client-acm": "3.421.0",
     "@aws-sdk/client-route-53": "3.421.0",
     "@aws-sdk/client-cloudwatch-logs": "3.421.0",
->>>>>>> c66e197f
     "@smithy/util-stream": "^2.0.20",
     "@types/jest": "^29.5.8",
     "aws-sdk-client-mock": "^3.0.0",
