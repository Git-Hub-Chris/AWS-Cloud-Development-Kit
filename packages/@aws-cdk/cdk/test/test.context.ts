import cxapi = require('@aws-cdk/cx-api');
import { Test } from 'nodeunit';
import { App, AvailabilityZoneProvider, Construct, ContextProvider,
  HostedZoneProvider, MetadataEntry, resolve, SSMParameterProvider, Stack } from '../lib';

export = {
  'AvailabilityZoneProvider returns a list with dummy values if the context is not available'(test: Test) {
    const stack = new Stack(undefined, 'TestStack', { env: { account: '12345', region: 'us-east-1' } });
    const azs = new AvailabilityZoneProvider(stack).availabilityZones;

    test.deepEqual(azs, ['dummy1a', 'dummy1b', 'dummy1c']);
    test.done();
  },

  'AvailabilityZoneProvider will return context list if available'(test: Test) {
    const stack = new Stack(undefined, 'TestStack', { env: { account: '12345', region: 'us-east-1' } });
    const before = new AvailabilityZoneProvider(stack).availabilityZones;
    test.deepEqual(before, [ 'dummy1a', 'dummy1b', 'dummy1c' ]);
    const key = expectedContextKey(stack);

    stack.setContext(key, ['us-east-1a', 'us-east-1b']);

    const azs = new AvailabilityZoneProvider(stack).availabilityZones;
    test.deepEqual(azs, ['us-east-1a', 'us-east-1b']);

    test.done();
  },

  'AvailabilityZoneProvider will complain if not given a list'(test: Test) {
    const stack = new Stack(undefined, 'TestStack', { env: { account: '12345', region: 'us-east-1' } });
    const before = new AvailabilityZoneProvider(stack).availabilityZones;
    test.deepEqual(before, [ 'dummy1a', 'dummy1b', 'dummy1c' ]);
    const key = expectedContextKey(stack);

    stack.setContext(key, 'not-a-list');

    test.throws(
      () => new AvailabilityZoneProvider(stack).availabilityZones
    );

    test.done();
  },

  'ContextProvider consistently generates a key'(test: Test) {
    const stack = new Stack(undefined, 'TestStack', { env: { account: '12345', region: 'us-east-1' } });
    const provider = new ContextProvider(stack, 'ssm', {
      parameterName: 'foo',
      anyStringParam: 'bar',
    });
    const key = provider.key;
    test.deepEqual(key, 'ssm:account=12345:anyStringParam=bar:parameterName=foo:region=us-east-1');
    const complex = new ContextProvider(stack, 'vpc', {
      cidrBlock: '192.168.0.16',
      tags: { Name: 'MyVPC', Env: 'Preprod' },
      igw: false,
    });
    const complexKey = complex.key;
    test.deepEqual(complexKey,
      'vpc:account=12345:cidrBlock=192.168.0.16:igw=false:region=us-east-1:tags.Env=Preprod:tags.Name=MyVPC');
    test.done();
  },
  'SSM parameter provider will return context values if available'(test: Test) {
    const stack = new Stack(undefined, 'TestStack', { env: { account: '12345', region: 'us-east-1' } });
    new SSMParameterProvider(stack,  {parameterName: 'test'}).parameterValue();
    const key = expectedContextKey(stack);

    stack.setContext(key, 'abc');

    const ssmp = new SSMParameterProvider(stack,  {parameterName: 'test'});
    const azs = resolve(ssmp.parameterValue());
    test.deepEqual(azs, 'abc');

    test.done();
  },
  'HostedZoneProvider will return context values if availble'(test: Test) {
    const stack = new Stack(undefined, 'TestStack', { env: { account: '12345', region: 'us-east-1' } });
    const filter = {domainName: 'test.com'};
    new HostedZoneProvider(stack, filter).zoneId();
    const key = expectedContextKey(stack);

<<<<<<< HEAD
    stack.setContext(key, 'HOSTEDZONEID');
    const zone = resolve(new HostedZoneProvider(stack, filter).zoneId());
    test.deepEqual(zone, 'HOSTEDZONEID');
    test.done();
  },
=======
  'SSM parameter provider has configurable default'(test: Test) {
    // GIVEN
    const stack = new Stack(undefined, 'TestStack', { env: { account: '12345', region: 'us-east-1' } });

    // WHEN
    const customizedDefault = new SSMParameterProvider(stack).getString('test', 'some-value');

    // THEN
    test.equals(customizedDefault, 'some-value');

    test.done();
  },

>>>>>>> e6e8c515
  'Return default values if "env" is undefined to facilitate unit tests, but also expect metadata to include "error" messages'(test: Test) {
    const app = new App();
    const stack = new Stack(app, 'test-stack');

    const child = new Construct(stack, 'ChildConstruct');

    test.deepEqual(new AvailabilityZoneProvider(stack).availabilityZones, [ 'dummy1a', 'dummy1b', 'dummy1c' ]);
    test.deepEqual(new SSMParameterProvider(child, {parameterName: 'foo'}).parameterValue(), 'dummy');

    const output = app.synthesizeStack(stack.id);

    const azError: MetadataEntry | undefined = output.metadata['/test-stack'].find(x => x.type === cxapi.ERROR_METADATA_KEY);
    const ssmError: MetadataEntry | undefined = output.metadata['/test-stack/ChildConstruct'].find(x => x.type === cxapi.ERROR_METADATA_KEY);

    test.ok(azError && (azError.data as string).includes('Cannot determine scope for context provider availability-zones'));
    test.ok(ssmError && (ssmError.data as string).includes('Cannot determine scope for context provider ssm'));

    test.done();
  },
};

function firstKey(obj: any): string {
  return Object.keys(obj)[0];
}

/**
 * Get the expected context key from a stack with missing parameters
 */
function expectedContextKey(stack: Stack): string {
  return firstKey(stack.missingContext);
}<|MERGE_RESOLUTION|>--- conflicted
+++ resolved
@@ -78,27 +78,12 @@
     new HostedZoneProvider(stack, filter).zoneId();
     const key = expectedContextKey(stack);
 
-<<<<<<< HEAD
     stack.setContext(key, 'HOSTEDZONEID');
     const zone = resolve(new HostedZoneProvider(stack, filter).zoneId());
     test.deepEqual(zone, 'HOSTEDZONEID');
     test.done();
   },
-=======
-  'SSM parameter provider has configurable default'(test: Test) {
-    // GIVEN
-    const stack = new Stack(undefined, 'TestStack', { env: { account: '12345', region: 'us-east-1' } });
 
-    // WHEN
-    const customizedDefault = new SSMParameterProvider(stack).getString('test', 'some-value');
-
-    // THEN
-    test.equals(customizedDefault, 'some-value');
-
-    test.done();
-  },
-
->>>>>>> e6e8c515
   'Return default values if "env" is undefined to facilitate unit tests, but also expect metadata to include "error" messages'(test: Test) {
     const app = new App();
     const stack = new Stack(app, 'test-stack');
