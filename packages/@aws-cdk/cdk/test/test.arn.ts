--- conflicted
+++ resolved
@@ -1,11 +1,7 @@
 import { Test } from 'nodeunit';
-<<<<<<< HEAD
 import { ArnComponents, CfnOutput, ScopedAws, Stack } from '../lib';
 import { Intrinsic } from '../lib/private/intrinsic';
-=======
-import { ArnComponents, CfnOutput, ScopedAws, Stack, Token } from '../lib';
 import { toCloudFormation } from './util';
->>>>>>> 2e0848c5
 
 export = {
   'create from components with defaults'(test: Test) {
