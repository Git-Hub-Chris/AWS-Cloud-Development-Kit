import { CloudFormationToken, FnJoin } from './cloudformation-token';
import { FnCondition } from './condition';

// tslint:disable:max-line-length

/**
 * CloudFormation intrinsic functions.
 * http://docs.aws.amazon.com/AWSCloudFormation/latest/UserGuide/intrinsic-function-reference.html
 */
export class Fn {

  /**
   * The ``Fn::GetAtt`` intrinsic function returns the value of an attribute
   * from a resource in the template.
   * @param logicalNameOfResource The logical name (also called logical ID) of
   * the resource that contains the attribute that you want.
   * @param attributeName The name of the resource-specific attribute whose
   * value you want. See the resource's reference page for details about the
   * attributes available for that resource type.
   * @returns a CloudFormationToken object
   */
  public static getAtt(logicalNameOfResource: string, attributeName: string): CloudFormationToken {
    return new FnGetAtt(logicalNameOfResource, attributeName);
  }

  /**
   * The intrinsic function ``Fn::Join`` appends a set of values into a single
   * value, separated by the specified delimiter. If a delimiter is the empty
   * string, the set of values are concatenated with no delimiter.
   * @param delimiter The value you want to occur between fragments. The
   * delimiter will occur between fragments only. It will not terminate the
   * final value.
   * @param listOfValues The list of values you want combined.
   * @returns a token represented as a string
   */
  public static join(delimiter: string, listOfValues: string[]): string {
    return new FnJoin(delimiter, listOfValues).toString();
  }

  /**
   * To split a string into a list of string values so that you can select an element from the
   * resulting string list, use the ``Fn::Split`` intrinsic function. Specify the location of splits
   * with a delimiter, such as , (a comma). After you split a string, use the ``Fn::Select`` function
   * to pick a specific element.
   * @param delimiter A string value that determines where the source string is divided.
   * @param source The string value that you want to split.
   * @returns a token represented as a string array
   */
  public static split(delimiter: string, source: string): string[] {
    return new FnSplit(delimiter, source).toList();
  }

  /**
   * The intrinsic function ``Fn::Select`` returns a single object from a list of objects by index.
   * @param index The index of the object to retrieve. This must be a value from zero to N-1, where N represents the number of elements in the array.
   * @param array The list of objects to select from. This list must not be null, nor can it have null entries.
   * @returns a token represented as a string
   */
  public static select(index: number, array: string[]): string {
    return new FnSelect(index, array).toString();
  }

  /**
   * The intrinsic function ``Fn::Sub`` substitutes variables in an input string
   * with values that you specify. In your templates, you can use this function
   * to construct commands or outputs that include values that aren't available
   * until you create or update a stack.
   * @param body A string with variables that AWS CloudFormation substitutes
   * with their associated values at runtime. Write variables as ${MyVarName}.
   * Variables can be template parameter names, resource logical IDs, resource
   * attributes, or a variable in a key-value map. If you specify only template
   * parameter names, resource logical IDs, and resource attributes, don't
   * specify a key-value map.
   * @param variables The name of a variable that you included in the String
   * parameter. The value that AWS CloudFormation substitutes for the associated
   * variable name at runtime.
   * @returns a token represented as a string
   */
  public static sub(body: string, variables?: { [key: string]: string }): string {
    return new FnSub(body, variables).toString();
  }

  /**
   * The intrinsic function ``Fn::Base64`` returns the Base64 representation of
   * the input string. This function is typically used to pass encoded data to
   * Amazon EC2 instances by way of the UserData property.
   * @param data The string value you want to convert to Base64.
   * @returns a token represented as a string
   */
  public static base64(data: string): string {
    return new FnBase64(data).toString();
  }

  /**
   * The intrinsic function ``Fn::Cidr`` returns the specified Cidr address block.
   * @param ipBlock  The user-specified default Cidr address block.
   * @param count  The number of subnets' Cidr block wanted. Count can be 1 to 256.
   * @param sizeMask The digit covered in the subnet.
   * @returns a token represented as a string
   */
  public static cidr(ipBlock: string, count: number, sizeMask?: string): string {
    return new FnCidr(ipBlock, count, sizeMask).toString();
  }

  /**
   * The intrinsic function ``Fn::GetAZs`` returns an array that lists
   * Availability Zones for a specified region. Because customers have access to
   * different Availability Zones, the intrinsic function ``Fn::GetAZs`` enables
   * template authors to write templates that adapt to the calling user's
   * access. That way you don't have to hard-code a full list of Availability
   * Zones for a specified region.
   * @param region The name of the region for which you want to get the
   * Availability Zones. You can use the AWS::Region pseudo parameter to specify
   * the region in which the stack is created. Specifying an empty string is
   * equivalent to specifying AWS::Region.
   * @returns a token represented as a string array
   */
  public static getAZs(region?: string): string[] {
    return new FnGetAZs(region).toList();
  }

  /**
   * The intrinsic function ``Fn::ImportValue`` returns the value of an output
   * exported by another stack. You typically use this function to create
   * cross-stack references. In the following example template snippets, Stack A
   * exports VPC security group values and Stack B imports them.
   * @param sharedValueToImport The stack output value that you want to import.
   * @returns a token represented as a string
   */
  public static importValue(sharedValueToImport: string): string {
    return new FnImportValue(sharedValueToImport).toString();
  }

  /**
   * The intrinsic function ``Fn::FindInMap`` returns the value corresponding to
   * keys in a two-level map that is declared in the Mappings section.
   * @returns a token represented as a string
   */
  public static findInMap(mapName: string, topLevelKey: string, secondLevelKey: string): string {
    return new FnFindInMap(mapName, topLevelKey, secondLevelKey).toString();
  }

  /**
   * Returns true if all the specified conditions evaluate to true, or returns
   * false if any one of the conditions evaluates to false. ``Fn::And`` acts as
   * an AND operator. The minimum number of conditions that you can include is
   * 2, and the maximum is 10.
   * @param conditions conditions to AND
   * @returns an FnCondition token
   */
  public static andCondition(...conditions: FnCondition[]): FnCondition {
    return new FnAnd(...conditions);
  }

  /**
   * Compares if two values are equal. Returns true if the two values are equal
   * or false if they aren't.
   * @param lhs A value of any type that you want to compare.
   * @param rhs A value of any type that you want to compare.
   * @returns an FnCondition token
   */
  public static equalsCondition(lhs: any, rhs: any): FnCondition {
    return new FnEquals(lhs, rhs);
  }

  /**
   * Returns one value if the specified condition evaluates to true and another
   * value if the specified condition evaluates to false. Currently, AWS
   * CloudFormation supports the ``Fn::If`` intrinsic function in the metadata
   * attribute, update policy attribute, and property values in the Resources
   * section and Outputs sections of a template. You can use the AWS::NoValue
   * pseudo parameter as a return value to remove the corresponding property.
   * @param condition A reference to a condition in the Conditions section. Use
   * the condition's name to reference it.
   * @param valueIfTrue A value to be returned if the specified condition
   * evaluates to true.
   * @param valueIfFalse A value to be returned if the specified condition
   * evaluates to false.
   * @returns an FnCondition token
   */
  public static ifCondition(conditionId: string, valueIfTrue: any, valueIfFalse: any): FnCondition {
    return new FnIf(conditionId, valueIfTrue, valueIfFalse);
  }

  /**
   * Returns true for a condition that evaluates to false or returns false for a
   * condition that evaluates to true. ``Fn::Not`` acts as a NOT operator.
   * @param condition A condition such as ``Fn::Equals`` that evaluates to true
   * or false.
   * @returns an FnCondition token
   */
  public static notCondition(condition: FnCondition): FnCondition {
    return new FnNot(condition);
  }

  /**
   * Returns true if any one of the specified conditions evaluate to true, or
   * returns false if all of the conditions evaluates to false. ``Fn::Or`` acts
   * as an OR operator. The minimum number of conditions that you can include is
   * 2, and the maximum is 10.
   * @param conditions conditions that evaluates to true or false.
   * @returns an FnCondition token
   */
  public static orCondition(...conditions: FnCondition[]): FnCondition {
    return new FnOr(...conditions);
  }

  /**
   * Returns true if a specified string matches at least one value in a list of
   * strings.
   * @param listOfStrings A list of strings, such as "A", "B", "C".
   * @param value A string, such as "A", that you want to compare against a list of strings.
   * @returns an FnCondition token
   */
  public static containsCondition(listOfStrings: string[], value: string): FnCondition {
    return new FnContains(listOfStrings, value);
  }

  /**
   * Returns true if a specified string matches all values in a list.
   * @param listOfStrings A list of strings, such as "A", "B", "C".
   * @param value A string, such as "A", that you want to compare against a list
   * of strings.
   * @returns an FnCondition token
   */
  public eachMemberEqualsCondition(listOfStrings: string[], value: string): FnCondition {
    return new FnEachMemberEquals(listOfStrings, value);
  }

  /**
   * Returns true if each member in a list of strings matches at least one value
   * in a second list of strings.
   * @param stringsToCheck A list of strings, such as "A", "B", "C". AWS
   * CloudFormation checks whether each member in the strings_to_check parameter
   * is in the strings_to_match parameter.
   * @param stringsToMatch A list of strings, such as "A", "B", "C". Each member
   * in the strings_to_match parameter is compared against the members of the
   * strings_to_check parameter.
   * @returns an FnCondition token
   */
  public eachMemberInCondition(stringsToCheck: string[], stringsToMatch: string): FnCondition {
    return new FnEachMemberIn(stringsToCheck, stringsToMatch);
  }

  /**
   * Returns all values for a specified parameter type.
   * @param parameterType An AWS-specific parameter type, such as
   * AWS::EC2::SecurityGroup::Id or AWS::EC2::VPC::Id. For more information, see
   * Parameters in the AWS CloudFormation User Guide.
   * @returns a token represented as a string array
   */
  public refAll(parameterType: string): string[] {
    return new FnRefAll(parameterType).toList();
  }

  /**
   * Returns an attribute value or list of values for a specific parameter and
   * attribute.
   * @param parameterOrLogicalId The name of a parameter for which you want to
   * retrieve attribute values. The parameter must be declared in the Parameters
   * section of the template.
   * @param attribute The name of an attribute from which you want to retrieve a
   * value.
   * @returns a token represented as a string
   */
  public valueOf(parameterOrLogicalId: string, attribute: string): string {
    return new FnValueOf(parameterOrLogicalId, attribute).toString();
  }

  /**
   * Returns a list of all attribute values for a given parameter type and
   * attribute.
   * @param parameterType An AWS-specific parameter type, such as
   * AWS::EC2::SecurityGroup::Id or AWS::EC2::VPC::Id. For more information, see
   * Parameters in the AWS CloudFormation User Guide.
   * @param attribute The name of an attribute from which you want to retrieve a
   * value. For more information about attributes, see Supported Attributes.
   * @returns a token represented as a string array
   */
  public valueOfAll(parameterType: string, attribute: string): string[] {
    return new FnValueOfAll(parameterType, attribute).toList();
  }
}

/**
 * Base class for tokens that represent CloudFormation intrinsic functions.
 */
class FnBase extends CloudFormationToken {
  constructor(name: string, value: any) {
    super({ [name]: value });
  }
}

/**
 * The intrinsic function ``Fn::FindInMap`` returns the value corresponding to keys in a two-level
 * map that is declared in the Mappings section.
 */
class FnFindInMap extends FnBase {
  /**
   * Creates an ``Fn::FindInMap`` function.
   * @param mapName The logical name of a mapping declared in the Mappings section that contains the keys and values.
   * @param topLevelKey The top-level key name. Its value is a list of key-value pairs.
   * @param secondLevelKey The second-level key name, which is set to one of the keys from the list assigned to TopLevelKey.
   */
  constructor(mapName: string, topLevelKey: any, secondLevelKey: any) {
    super('Fn::FindInMap', [ mapName, topLevelKey, secondLevelKey ]);
  }
}

/**
 * The ``Fn::GetAtt`` intrinsic function returns the value of an attribute from a resource in the template.
 */
class FnGetAtt extends FnBase {
  /**
   * Creates a ``Fn::GetAtt`` function.
   * @param logicalNameOfResource The logical name (also called logical ID) of the resource that contains the attribute that you want.
   * @param attributeName The name of the resource-specific attribute whose value you want. See the resource's reference page for details about the attributes available for that resource type.
   */
  constructor(logicalNameOfResource: string, attributeName: string) {
    super('Fn::GetAtt', [ logicalNameOfResource, attributeName ]);
  }
}

/**
 * The intrinsic function ``Fn::GetAZs`` returns an array that lists Availability Zones for a
 * specified region. Because customers have access to different Availability Zones, the intrinsic
 * function ``Fn::GetAZs`` enables template authors to write templates that adapt to the calling
 * user's access. That way you don't have to hard-code a full list of Availability Zones for a
 * specified region.
 */
class FnGetAZs extends FnBase {
  /**
   * Creates an ``Fn::GetAZs`` function.
   * @param region The name of the region for which you want to get the Availability Zones.
   *         You can use the AWS::Region pseudo parameter to specify the region in
   *         which the stack is created. Specifying an empty string is equivalent to
   *         specifying AWS::Region.
   */
  constructor(region?: string) {
    super('Fn::GetAZs', region || '');
  }
}

/**
 * The intrinsic function ``Fn::ImportValue`` returns the value of an output exported by another stack.
 * You typically use this function to create cross-stack references. In the following example
 * template snippets, Stack A exports VPC security group values and Stack B imports them.
 */
class FnImportValue extends FnBase {
  /**
   * Creates an ``Fn::ImportValue`` function.
   * @param sharedValueToImport The stack output value that you want to import.
   */
  constructor(sharedValueToImport: string) {
    super('Fn::ImportValue', sharedValueToImport);
  }
}

/**
 * The intrinsic function ``Fn::Select`` returns a single object from a list of objects by index.
 */
class FnSelect extends FnBase {
  /**
   * Creates an ``Fn::Select`` function.
   * @param index The index of the object to retrieve. This must be a value from zero to N-1, where N represents the number of elements in the array.
   * @param array The list of objects to select from. This list must not be null, nor can it have null entries.
   */
  constructor(index: number, array: any) {
    super('Fn::Select', [ index, array ]);
  }
}

/**
 * To split a string into a list of string values so that you can select an element from the
 * resulting string list, use the ``Fn::Split`` intrinsic function. Specify the location of splits
 * with a delimiter, such as , (a comma). After you split a string, use the ``Fn::Select`` function
 * to pick a specific element.
 */
class FnSplit extends FnBase {
  /**
   * Create an ``Fn::Split`` function.
   * @param delimiter A string value that determines where the source string is divided.
   * @param source The string value that you want to split.
   */
  constructor(delimiter: string, source: any) {
    super('Fn::Split', [ delimiter, source ]);
  }
}

/**
 * The intrinsic function ``Fn::Sub`` substitutes variables in an input string with values that
 * you specify. In your templates, you can use this function to construct commands or outputs
 * that include values that aren't available until you create or update a stack.
 */
class FnSub extends FnBase {
  /**
   * Creates an ``Fn::Sub`` function.
   * @param body A string with variables that AWS CloudFormation substitutes with their
   *       associated values at runtime. Write variables as ${MyVarName}. Variables
   *       can be template parameter names, resource logical IDs, resource attributes,
   *       or a variable in a key-value map. If you specify only template parameter names,
   *       resource logical IDs, and resource attributes, don't specify a key-value map.
   * @param variables The name of a variable that you included in the String parameter.
   *          The value that AWS CloudFormation substitutes for the associated variable name at runtime.
   */
  constructor(body: string, variables?: { [key: string]: any }) {
    super('Fn::Sub', variables ? [body, variables] : body);
  }
}

/**
 * The intrinsic function ``Fn::Base64`` returns the Base64 representation of the input string.
 * This function is typically used to pass encoded data to Amazon EC2 instances by way of
 * the UserData property.
 */
class FnBase64 extends FnBase {

  /**
   * Creates an ``Fn::Base64`` function.
   * @param data The string value you want to convert to Base64.
   */
  constructor(data: any) {
    super('Fn::Base64', data);
  }
}

/**
 * The intrinsic function ``Fn::Cidr`` returns the specified Cidr address block.
 */
class FnCidr extends FnBase {
  /**
   * Creates an ``Fn::Cidr`` function.
   * @param ipBlock  The user-specified default Cidr address block.
   * @param count  The number of subnets' Cidr block wanted. Count can be 1 to 256.
   * @param sizeMask The digit covered in the subnet.
   */
  constructor(ipBlock: any, count: any, sizeMask?: any) {
    if (count < 1 || count > 256) {
      throw new Error(`Fn::Cidr's count attribute must be betwen 1 and 256, ${count} was provided.`);
    }
    super('Fn::Cidr', [ipBlock, count, sizeMask]);
  }
}

/**
<<<<<<< HEAD
=======
 * You can use intrinsic functions, such as ``Fn::If``, ``Fn::Equals``, and ``Fn::Not``, to conditionally
 * create stack resources. These conditions are evaluated based on input parameters that you
 * declare when you create or update a stack. After you define all your conditions, you can
 * associate them with resources or resource properties in the Resources and Outputs sections
 * of a template.
 *
 * You define all conditions in the Conditions section of a template except for ``Fn::If`` conditions.
 * You can use the ``Fn::If`` condition in the metadata attribute, update policy attribute, and property
 * values in the Resources section and Outputs sections of a template.
 *
 * You might use conditions when you want to reuse a template that can create resources in different
 * contexts, such as a test environment versus a production environment. In your template, you can
 * add an EnvironmentType input parameter, which accepts either prod or test as inputs. For the
 * production environment, you might include Amazon EC2 instances with certain capabilities;
 * however, for the test environment, you want to use less capabilities to save costs. With
 * conditions, you can define which resources are created and how they're configured for each
 * environment type.
 */
export class FnCondition extends CloudFormationToken {
  constructor(key: string, value: any) {
    super({ [key]: value });
  }
}

/**
>>>>>>> 0130c762
 * Returns true if all the specified conditions evaluate to true, or returns false if any one
 *  of the conditions evaluates to false. ``Fn::And`` acts as an AND operator. The minimum number of
 * conditions that you can include is 2, and the maximum is 10.
 */
class FnAnd extends FnCondition {
  constructor(...condition: FnCondition[]) {
    super('Fn::And', condition);
  }
}

/**
 * Compares if two values are equal. Returns true if the two values are equal or false
 * if they aren't.
 */
class FnEquals extends FnCondition {
  /**
   * Creates an ``Fn::Equals`` condition function.
   * @param lhs A value of any type that you want to compare.
   * @param rhs A value of any type that you want to compare.
   */
  constructor(lhs: any, rhs: any) {
    super('Fn::Equals', [ lhs, rhs ]);
  }
}

/**
 * Returns one value if the specified condition evaluates to true and another value if the
 * specified condition evaluates to false. Currently, AWS CloudFormation supports the ``Fn::If``
 * intrinsic function in the metadata attribute, update policy attribute, and property values
 * in the Resources section and Outputs sections of a template. You can use the AWS::NoValue
 * pseudo parameter as a return value to remove the corresponding property.
 */
class FnIf extends FnCondition {
  /**
   * Creates an ``Fn::If`` condition function.
   * @param condition A reference to a condition in the Conditions section. Use the condition's name to reference it.
   * @param valueIfTrue A value to be returned if the specified condition evaluates to true.
   * @param valueIfFalse A value to be returned if the specified condition evaluates to false.
   */
  constructor(condition: string, valueIfTrue: any, valueIfFalse: any) {
    super('Fn::If', [ condition, valueIfTrue, valueIfFalse ]);
  }
}

/**
 * Returns true for a condition that evaluates to false or returns false for a condition that evaluates to true.
 * ``Fn::Not`` acts as a NOT operator.
 */
class FnNot extends FnCondition {
  /**
   * Creates an ``Fn::Not`` condition function.
   * @param condition A condition such as ``Fn::Equals`` that evaluates to true or false.
   */
  constructor(condition: FnCondition) {
    super('Fn::Not', [ condition ]);
  }
}

/**
 * Returns true if any one of the specified conditions evaluate to true, or returns false if
 * all of the conditions evaluates to false. ``Fn::Or`` acts as an OR operator. The minimum number
 * of conditions that you can include is 2, and the maximum is 10.
 */
class FnOr extends FnCondition {
  /**
   * Creates an ``Fn::Or`` condition function.
   * @param condition A condition that evaluates to true or false.
   */
  constructor(...condition: FnCondition[]) {
    super('Fn::Or', condition);
  }
}

/**
 * Returns true if a specified string matches at least one value in a list of strings.
 */
class FnContains extends FnCondition {
  /**
   * Creates an ``Fn::Contains`` function.
   * @param listOfStrings A list of strings, such as "A", "B", "C".
   * @param value A string, such as "A", that you want to compare against a list of strings.
   */
  constructor(listOfStrings: any, value: string) {
    super('Fn::Contains', [ listOfStrings, value ]);
  }
}

/**
 * Returns true if a specified string matches all values in a list.
 */
class FnEachMemberEquals extends FnCondition {
  /**
   * Creates an ``Fn::EachMemberEquals`` function.
   * @param listOfStrings A list of strings, such as "A", "B", "C".
   * @param value A string, such as "A", that you want to compare against a list of strings.
   */
  constructor(listOfStrings: any, value: string) {
    super('Fn::EachMemberEquals', [ listOfStrings, value ]);
  }
}

/**
 * Returns true if each member in a list of strings matches at least one value in a second
 * list of strings.
 */
class FnEachMemberIn extends FnCondition {
  /**
   * Creates an ``Fn::EachMemberIn`` function.
   * @param stringsToCheck A list of strings, such as "A", "B", "C". AWS CloudFormation checks whether each member in the strings_to_check parameter is in the strings_to_match parameter.
   * @param stringsToMatch A list of strings, such as "A", "B", "C". Each member in the strings_to_match parameter is compared against the members of the strings_to_check parameter.
   */
  constructor(stringsToCheck: any, stringsToMatch: any) {
    super('Fn::EachMemberIn', [ [stringsToCheck], stringsToMatch ]);
  }
}

/**
 * Returns all values for a specified parameter type.
 */
class FnRefAll extends FnBase {
  /**
   * Creates an ``Fn::RefAll`` function.
   * @param parameterType An AWS-specific parameter type, such as AWS::EC2::SecurityGroup::Id or
   *            AWS::EC2::VPC::Id. For more information, see Parameters in the AWS
   *            CloudFormation User Guide.
   */
  constructor(parameterType: string) {
    super('Fn::RefAll', parameterType);
  }
}

/**
 * Returns an attribute value or list of values for a specific parameter and attribute.
 */
class FnValueOf extends FnBase {
  /**
   * Creates an ``Fn::ValueOf`` function.
   * @param parameterOrLogicalId The name of a parameter for which you want to retrieve attribute values. The parameter must be declared in the Parameters section of the template.
   * @param attribute The name of an attribute from which you want to retrieve a value.
   */
  constructor(parameterOrLogicalId: string, attribute: string) {
    super('Fn::ValueOf', [ parameterOrLogicalId, attribute ]);
  }
}

/**
 * Returns a list of all attribute values for a given parameter type and attribute.
 */
class FnValueOfAll extends FnBase {
  /**
   * Creates an ``Fn::ValueOfAll`` function.
   * @param parameterType An AWS-specific parameter type, such as AWS::EC2::SecurityGroup::Id or AWS::EC2::VPC::Id. For more information, see Parameters in the AWS CloudFormation User Guide.
   * @param attribute The name of an attribute from which you want to retrieve a value. For more information about attributes, see Supported Attributes.
   */
  constructor(parameterType: string, attribute: string) {
    super('Fn::ValueOfAll', [ parameterType, attribute ]);
  }
}<|MERGE_RESOLUTION|>--- conflicted
+++ resolved
@@ -443,9 +443,7 @@
 }
 
 /**
-<<<<<<< HEAD
-=======
- * You can use intrinsic functions, such as ``Fn::If``, ``Fn::Equals``, and ``Fn::Not``, to conditionally
+* You can use intrinsic functions, such as ``Fn::If``, ``Fn::Equals``, and ``Fn::Not``, to conditionally
  * create stack resources. These conditions are evaluated based on input parameters that you
  * declare when you create or update a stack. After you define all your conditions, you can
  * associate them with resources or resource properties in the Resources and Outputs sections
@@ -470,7 +468,6 @@
 }
 
 /**
->>>>>>> 0130c762
  * Returns true if all the specified conditions evaluate to true, or returns false if any one
  *  of the conditions evaluates to false. ``Fn::And`` acts as an AND operator. The minimum number of
  * conditions that you can include is 2, and the maximum is 10.
