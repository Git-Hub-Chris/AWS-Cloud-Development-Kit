import cxapi = require('@aws-cdk/cx-api');
import { ConstructOrder, Root } from './core/construct';
import { FileSystemStore, InMemoryStore, ISynthesisSession, SynthesisSession } from './synthesis';

/**
 * Represents a CDK program.
 */
export class App extends Root {
  private _session?: ISynthesisSession;
  private readonly legacyManifest: boolean;
  private readonly runtimeInformation: boolean;

  /**
   * Initializes a CDK application.
   * @param request Optional toolkit request (e.g. for tests)
   */
  constructor(context?: { [key: string]: string }) {
    super();
    this.loadContext(context);

    // both are reverse logic
    this.legacyManifest = this.node.getContext(cxapi.DISABLE_LEGACY_MANIFEST_CONTEXT) === 'true' ? false : true;
    this.runtimeInformation = this.node.getContext(cxapi.DISABLE_RUNTIME_INFO_CONTEXT) === 'true' ? false : true;
  }

  /**
   * Runs the program. Output is written to output directory as specified in the request.
   */
  public run(): ISynthesisSession {
    // this app has already been executed, no-op for you
    if (this._session) {
      return this._session;
    }

    const outdir = process.env[cxapi.OUTDIR_ENV];
    let store;
    if (outdir) {
      store = new FileSystemStore({ outdir });
    } else {
      store = new InMemoryStore();
    }

    const session = this._session = new SynthesisSession({
      store,
      legacyManifest: this.legacyManifest,
      runtimeInformation: this.runtimeInformation
    });

    // the three holy phases of synthesis: prepare, validate and synthesize

    // prepare
    this.node.prepareTree();

    // validate
    const errors = this.node.validateTree();
    if (errors.length > 0) {
      const errorList = errors.map(e => `[${e.source.node.path}] ${e.message}`).join('\n  ');
      throw new Error(`Validation failed with the following errors:\n  ${errorList}`);
    }

<<<<<<< HEAD
    // synthesize (leaves first)
    for (const c of this.node.findAll(ConstructOrder.PostOrder)) {
      if (SynthesisSession.isSynthesizable(c)) {
        c.synthesize(session);
      }
    }

    // write session manifest and lock store
    session.close();

    return session;
=======
    const result: cxapi.SynthesizeResponse = {
      version: cxapi.PROTO_RESPONSE_VERSION,
      stacks: this.synthesizeStacks(Object.keys(this.stacks))
    };

    const disableVersionReporting = this.node.getContext(cxapi.DISABLE_VERSION_REPORTING);
    if (!disableVersionReporting) {
      result.runtime = this.collectRuntimeInformation();
    }

    const outfile = path.join(outdir, cxapi.OUTFILE_NAME);
    fs.writeFileSync(outfile, JSON.stringify(result, undefined, 2));
>>>>>>> 54b5da19
  }

  /**
   * Synthesize and validate a single stack.
   * @param stackName The name of the stack to synthesize
   * @deprecated This method is going to be deprecated in a future version of the CDK
   */
  public synthesizeStack(stackName: string): cxapi.SynthesizedStack {
    if (!this.legacyManifest) {
      throw new Error('No legacy manifest available, return an old-style stack output');
    }

    const session = this.run();
    const legacy: cxapi.SynthesizeResponse = session.store.readJson(cxapi.OUTFILE_NAME);

    const res = legacy.stacks.find(s => s.name === stackName);
    if (!res) {
      throw new Error(`Stack "${stackName}" not found`);
    }

    return res;
  }

  /**
   * Synthesizes multiple stacks
   * @deprecated This method is going to be deprecated in a future version of the CDK
   */
  public synthesizeStacks(stackNames: string[]): cxapi.SynthesizedStack[] {
    const ret: cxapi.SynthesizedStack[] = [];
    for (const stackName of stackNames) {
      ret.push(this.synthesizeStack(stackName));
    }
    return ret;
  }

  private loadContext(defaults: { [key: string]: string } = { }) {
    // prime with defaults passed through constructor
    for (const [ k, v ] of Object.entries(defaults)) {
      this.node.setContext(k, v);
    }

    // read from environment
    const contextJson = process.env[cxapi.CONTEXT_ENV];
    const contextFromEnvironment = contextJson
      ? JSON.parse(contextJson)
      : { };

    for (const [ k, v ] of Object.entries(contextFromEnvironment)) {
      this.node.setContext(k, v);
    }
  }
}<|MERGE_RESOLUTION|>--- conflicted
+++ resolved
@@ -20,7 +20,7 @@
 
     // both are reverse logic
     this.legacyManifest = this.node.getContext(cxapi.DISABLE_LEGACY_MANIFEST_CONTEXT) === 'true' ? false : true;
-    this.runtimeInformation = this.node.getContext(cxapi.DISABLE_RUNTIME_INFO_CONTEXT) === 'true' ? false : true;
+    this.runtimeInformation = this.node.getContext(cxapi.DISABLE_VERSION_REPORTING) === 'true' ? false : true;
   }
 
   /**
@@ -58,7 +58,6 @@
       throw new Error(`Validation failed with the following errors:\n  ${errorList}`);
     }
 
-<<<<<<< HEAD
     // synthesize (leaves first)
     for (const c of this.node.findAll(ConstructOrder.PostOrder)) {
       if (SynthesisSession.isSynthesizable(c)) {
@@ -70,20 +69,6 @@
     session.close();
 
     return session;
-=======
-    const result: cxapi.SynthesizeResponse = {
-      version: cxapi.PROTO_RESPONSE_VERSION,
-      stacks: this.synthesizeStacks(Object.keys(this.stacks))
-    };
-
-    const disableVersionReporting = this.node.getContext(cxapi.DISABLE_VERSION_REPORTING);
-    if (!disableVersionReporting) {
-      result.runtime = this.collectRuntimeInformation();
-    }
-
-    const outfile = path.join(outdir, cxapi.OUTFILE_NAME);
-    fs.writeFileSync(outfile, JSON.stringify(result, undefined, 2));
->>>>>>> 54b5da19
   }
 
   /**
