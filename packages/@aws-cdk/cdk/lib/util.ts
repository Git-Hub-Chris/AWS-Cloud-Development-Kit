--- conflicted
+++ resolved
@@ -1,11 +1,7 @@
 import { IConstruct } from "./construct";
-<<<<<<< HEAD
 import { Intrinsic } from "./private/intrinsic";
 import { IResolvableWithPostProcess, IResolveContext } from "./resolvable";
-=======
-import { Stack } from './stack';
-import { IResolveContext, IResolvedValuePostProcessor, Token } from "./token";
->>>>>>> 2e0848c5
+import { Stack } from "./stack";
 
 /**
  * Given an object, converts all keys to PascalCase given they are currently in camel case.
