--- conflicted
+++ resolved
@@ -154,15 +154,12 @@
     this.logicalIds = new LogicalIDs(props && props.namingScheme ? props.namingScheme : new HashedAddressingScheme());
     this.name = props.stackName !== undefined ? props.stackName : this.calculateStackName();
     this.autoDeploy = props && props.autoDeploy === false ? false : true;
-<<<<<<< HEAD
     const tags = props === undefined ? undefined : props.tags;
     this.tags = new TagManager(TagType.KeyValue, "AWS:Cloudformation::Stack", tags);
-=======
 
     if (!Stack.VALID_STACK_NAME_REGEX.test(this.name)) {
       throw new Error(`Stack name must match the regular expression: ${Stack.VALID_STACK_NAME_REGEX.toString()}, got '${name}'`);
     }
->>>>>>> 2ba5ad25
   }
 
   /**
