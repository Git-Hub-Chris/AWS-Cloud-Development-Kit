--- conflicted
+++ resolved
@@ -93,8 +93,7 @@
   encryptionKey?.grantEncryptDecrypt(role);
   return encryptionKey
     ? { kmsEncryptionConfig: { awskmsKeyArn: encryptionKey.keyArn } }
-<<<<<<< HEAD
-    : { noEncryptionConfig: 'NoEncryption' };
+    : undefined;
 }
 
 export function createProcessingConfig(
@@ -131,7 +130,4 @@
     type: processorConfig.processorType,
     parameters,
   };
-=======
-    : undefined;
->>>>>>> bf6f4bc6
 }