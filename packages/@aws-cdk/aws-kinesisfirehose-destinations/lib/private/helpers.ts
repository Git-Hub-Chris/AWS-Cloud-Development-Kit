--- conflicted
+++ resolved
@@ -75,18 +75,14 @@
   }
 
   const intervalInSeconds = interval?.toSeconds() ?? 300;
-<<<<<<< HEAD
+  if (intervalInSeconds < 60 || intervalInSeconds > 900) {
+    throw new Error(`Buffering interval must be between 60 and 900 seconds. Buffering interval provided was ${intervalInSeconds} seconds.`);
+  }
   const sizeInMBs = size?.toMebibytes() ?? 5;
-  if (intervalInSeconds < 60 || intervalInSeconds > 900) {
-    throw new Error('Buffering interval must be between 60 and 900 seconds');
+  if (sizeInMBs < 1 || sizeInMBs > 128) {
+    throw new Error(`Buffering size must be between 1 and 128 MiBs. Buffering size provided was ${sizeInMBs} MiBs.`);
   }
-  if (sizeInMBs < 1 || sizeInMBs > 128) {
-    throw new Error('Buffering size must be between 1 and 128 MBs');
-  }
-  return {
-    intervalInSeconds,
-    sizeInMBs,
-  };
+  return { intervalInSeconds, sizeInMBs };
 }
 
 export function createEncryptionConfig(
@@ -97,14 +93,4 @@
   return encryptionKey
     ? { kmsEncryptionConfig: { awskmsKeyArn: encryptionKey.keyArn } }
     : undefined;
-=======
-  if (intervalInSeconds < 60 || intervalInSeconds > 900) {
-    throw new Error(`Buffering interval must be between 60 and 900 seconds. Buffering interval provided was ${intervalInSeconds} seconds.`);
-  }
-  const sizeInMBs = size?.toMebibytes() ?? 5;
-  if (sizeInMBs < 1 || sizeInMBs > 128) {
-    throw new Error(`Buffering size must be between 1 and 128 MiBs. Buffering size provided was ${sizeInMBs} MiBs.`);
-  }
-  return { intervalInSeconds, sizeInMBs };
->>>>>>> 099b5840
 }