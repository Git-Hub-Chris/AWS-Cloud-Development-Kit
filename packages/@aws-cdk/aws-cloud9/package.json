--- conflicted
+++ resolved
@@ -81,7 +81,6 @@
   "devDependencies": {
     "@aws-cdk/assert": "1.25.0",
     "cdk-build-tools": "1.25.0",
-<<<<<<< HEAD
     "cdk-integ-tools": "1.25.0",
     "cfn2ts": "1.25.0",
     "nodeunit": "^0.11.3",
@@ -90,23 +89,15 @@
   "dependencies": {
     "@aws-cdk/aws-ec2": "1.25.0",
     "@aws-cdk/aws-iam": "1.25.0",
-=======
     "cfn2ts": "1.25.0",
     "pkglint": "1.25.0"
-  },
-  "dependencies": {
->>>>>>> bb68f7c3
     "@aws-cdk/core": "1.25.0"
   },
   "homepage": "https://github.com/aws/aws-cdk",
   "peerDependencies": {
-<<<<<<< HEAD
     "@aws-cdk/core": "1.25.0",
     "@aws-cdk/aws-ec2": "1.25.0",
     "@aws-cdk/aws-iam": "1.25.0"
-=======
-    "@aws-cdk/core": "1.25.0"
->>>>>>> bb68f7c3
   },
   "engines": {
     "node": ">= 10.3.0"
