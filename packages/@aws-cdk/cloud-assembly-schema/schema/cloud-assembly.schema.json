--- conflicted
+++ resolved
@@ -227,7 +227,7 @@
                     "type": "string"
                 },
                 "networkMode": {
-                    "description": "Networking mode for the RUN commands during build. _Requires Docker Engine API v1.25+_. (Default - no networking mode specified)",
+                    "description": "Networking mode for the RUN commands during build. (Default - no networking mode specified)",
                     "type": "string"
                 },
                 "id": {
@@ -458,11 +458,10 @@
                             "$ref": "#/definitions/KeyContextQuery"
                         },
                         {
-<<<<<<< HEAD
+                            "$ref": "#/definitions/PluginContextQuery"
+                        },
+                        {
                             "$ref": "#/definitions/ECRContextQuery"
-=======
-                            "$ref": "#/definitions/PluginContextQuery"
->>>>>>> 9975ec8b
                         }
                     ]
                 }
@@ -847,7 +846,20 @@
                 "region"
             ]
         },
-<<<<<<< HEAD
+        "PluginContextQuery": {
+            "description": "Query input for plugins\n\nThis alternate branch is necessary because it needs to be able to escape all type checking\nwe do on on the cloud assembly -- we cannot know the properties that will be used a priori.",
+            "type": "object",
+            "additionalProperties": {},
+            "properties": {
+                "pluginName": {
+                    "description": "The name of the plugin",
+                    "type": "string"
+                }
+            },
+            "required": [
+                "pluginName"
+            ]
+        },
         "ECRContextQuery": {
             "description": "Query input for looking up a ECR Repository",
             "type": "object",
@@ -866,26 +878,13 @@
                 },
                 "repositoryName": {
                     "description": "Repository name",
-=======
-        "PluginContextQuery": {
-            "description": "Query input for plugins\n\nThis alternate branch is necessary because it needs to be able to escape all type checking\nwe do on on the cloud assembly -- we cannot know the properties that will be used a priori.",
-            "type": "object",
-            "additionalProperties": {},
-            "properties": {
-                "pluginName": {
-                    "description": "The name of the plugin",
->>>>>>> 9975ec8b
-                    "type": "string"
-                }
-            },
-            "required": [
-<<<<<<< HEAD
+                    "type": "string"
+                }
+            },
+            "required": [
                 "account",
                 "region",
                 "repositoryName"
-=======
-                "pluginName"
->>>>>>> 9975ec8b
             ]
         },
         "RuntimeInfo": {
