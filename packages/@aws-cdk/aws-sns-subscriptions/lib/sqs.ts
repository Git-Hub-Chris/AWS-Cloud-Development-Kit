--- conflicted
+++ resolved
@@ -32,23 +32,6 @@
       throw new Error(`The supplied Queue object must be an instance of Construct`);
     }
 
-<<<<<<< HEAD
-=======
-    // we use the queue name as the subscription's. there's no meaning to
-    // subscribing the same queue twice on the same topic.
-    const subscriptionName = topic.node.id + 'Subscription';
-    if (this.queue.node.tryFindChild(subscriptionName)) {
-      throw new Error(`A subscription between the topic ${topic.node.id} and the queue ${this.queue.node.id} already exists`);
-    }
-
-    new sns.Subscription(this.queue, subscriptionName, {
-      topic,
-      endpoint: this.queue.queueArn,
-      protocol: sns.SubscriptionProtocol.SQS,
-      rawMessageDelivery: this.props.rawMessageDelivery,
-    });
-
->>>>>>> c1c43bf2
     // add a statement to the queue resource policy which allows this topic
     // to send messages to the queue.
     this.queue.addToResourcePolicy(new iam.PolicyStatement({
@@ -63,7 +46,7 @@
     return {
       subscriberId: this.queue.node.id,
       endpoint: this.queue.queueArn,
-      protocol: sns.SubscriptionProtocol.Sqs,
+      protocol: sns.SubscriptionProtocol.SQS,
       rawMessageDelivery: this.props.rawMessageDelivery,
       filterPolicy: this.props.filterPolicy,
     };
