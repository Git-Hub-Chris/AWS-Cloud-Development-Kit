--- conflicted
+++ resolved
@@ -17,12 +17,9 @@
     // THEN
     expect(stack).toHaveResource('AWS::Cognito::UserPoolClient', {
       UserPoolId: stack.resolve(pool.userPoolId),
-<<<<<<< HEAD
-=======
       AllowedOAuthFlows: [ 'implicit', 'code' ],
       AllowedOAuthScopes: [ 'profile', 'phone', 'email', 'openid', 'aws.cognito.signin.user.admin' ],
       CallbackURLs: [ 'https://example.com' ],
->>>>>>> d28c9473
       SupportedIdentityProviders: [ 'COGNITO' ],
     });
   });
