{
  "Resources": {
    "myuserpoolsmsRole0E16FDD9": {
      "Type": "AWS::IAM::Role",
      "Properties": {
        "AssumeRolePolicyDocument": {
          "Statement": [
            {
              "Action": "sts:AssumeRole",
              "Condition": {
                "StringEquals": {
                  "sts:ExternalId": "integuserpoolsignuplinkmyuserpoolA8374994"
                }
              },
              "Effect": "Allow",
              "Principal": {
                "Service": "cognito-idp.amazonaws.com"
              }
            }
          ],
          "Version": "2012-10-17"
        },
        "Policies": [
          {
            "PolicyDocument": {
              "Statement": [
                {
                  "Action": "sns:Publish",
                  "Effect": "Allow",
                  "Resource": "*"
                }
              ],
              "Version": "2012-10-17"
            },
            "PolicyName": "sns-publish"
          }
        ]
      }
    },
    "myuserpool01998219": {
      "Type": "AWS::Cognito::UserPool",
      "Properties": {
        "AdminCreateUserConfig": {
          "AllowAdminCreateUserOnly": false
        },
        "AutoVerifiedAttributes": [
          "email",
          "phone_number"
        ],
        "Policies": {
          "PasswordPolicy": {
            "MinimumLength": 8,
            "RequireLowercase": false,
            "RequireNumbers": false,
            "RequireSymbols": false,
            "RequireUppercase": false
          }
        },
        "SmsConfiguration": {
          "ExternalId": "integuserpoolsignuplinkmyuserpoolA8374994",
          "SnsCallerArn": {
            "Fn::GetAtt": [
              "myuserpoolsmsRole0E16FDD9",
              "Arn"
            ]
          }
        },
        "SmsVerificationMessage": "integ-test: Account verification code is {####}",
        "UserPoolName": "MyUserPool",
        "VerificationMessageTemplate": {
          "DefaultEmailOption": "CONFIRM_WITH_LINK",
          "EmailMessageByLink": "integ-test: Verify by clicking on {##Verify Email##}",
          "EmailSubjectByLink": "integ-test: Verify your account",
          "SmsMessage": "integ-test: Account verification code is {####}"
        }
      }
    },
    "myuserpoolmyuserpooldomainEE1E11AF": {
      "Type": "AWS::Cognito::UserPoolDomain",
      "Properties": {
        "Domain": "integ-user-pool-signup-link",
        "UserPoolId": {
          "Ref": "myuserpool01998219"
<<<<<<< HEAD
        },
        "ClientName": "signup-test",
        "GenerateSecret": false,
        "SupportedIdentityProviders": [
          "COGNITO"
        ]
=======
        }
>>>>>>> d28c9473
      }
    },
    "myuserpoolclient8A58A3E4": {
      "Type": "AWS::Cognito::UserPoolClient",
      "Properties": {
        "UserPoolId": {
          "Ref": "myuserpool01998219"
        },
        "AllowedOAuthFlows": [
          "implicit",
          "code"
        ],
        "AllowedOAuthScopes": [
          "profile",
          "phone",
          "email",
          "openid",
          "aws.cognito.signin.user.admin"
        ],
        "CallbackURLs": [
          "https://example.com"
        ],
        "ClientName": "signup-test",
        "GenerateSecret": false,
        "SupportedIdentityProviders": [
          "COGNITO"
        ]
      }
    }
  },
  "Outputs": {
    "userpoolid": {
      "Value": {
        "Ref": "myuserpool01998219"
      }
    },
    "clientid": {
      "Value": {
        "Ref": "myuserpoolclient8A58A3E4"
      }
    }
  }
}<|MERGE_RESOLUTION|>--- conflicted
+++ resolved
@@ -81,16 +81,7 @@
         "Domain": "integ-user-pool-signup-link",
         "UserPoolId": {
           "Ref": "myuserpool01998219"
-<<<<<<< HEAD
-        },
-        "ClientName": "signup-test",
-        "GenerateSecret": false,
-        "SupportedIdentityProviders": [
-          "COGNITO"
-        ]
-=======
         }
->>>>>>> d28c9473
       }
     },
     "myuserpoolclient8A58A3E4": {
