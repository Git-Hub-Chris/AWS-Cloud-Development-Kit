<<<<<<< HEAD
import { App, Duration, Stack } from '@aws-cdk/core';
import { Mfa, UserPool } from '../lib';
=======
import { App, CfnOutput, Stack } from '@aws-cdk/core';
import { BooleanAttribute, DateTimeAttribute, NumberAttribute, StringAttribute, UserPool } from '../lib';
>>>>>>> 6dfb6772

const app = new App();
const stack = new Stack(app, 'integ-user-pool');

const userpool = new UserPool(stack, 'myuserpool', {
  userPoolName: 'MyUserPool',
  userInvitation: {
    emailSubject: 'invitation email subject from the integ test',
    emailBody: 'invitation email body from the integ test for {username}. Temp password is {####}.',
    smsMessage: 'invitation sms message from the integ test for {username}. Temp password is {####}.',
  },
  selfSignUpEnabled: true,
  userVerification: {
    emailBody: 'verification email body from the integ test. Code is {####}.',
    emailSubject: 'verification email subject from the integ test',
    smsMessage: 'verification sms message from the integ test. Code is {####}.',
  },
  signInAliases: {
    username: true,
    email: true,
  },
  autoVerify: {
    email: true,
    phone: true,
  },
<<<<<<< HEAD
  mfa: Mfa.REQUIRED,
  mfaSecondFactor: {
    sms: true,
    otp: true,
  },
  passwordPolicy: {
    tempPasswordValidity: Duration.days(10),
    minLength: 12,
    requireDigits: true,
    requireLowercase: true,
    requireUppercase: true,
    requireSymbols: true,
  },
  emailSettings: {
    from: 'noreply@myawesomeapp.com',
    replyTo: 'support@myawesomeapp.com',
  },
=======
  requiredAttributes: {
    fullname: true,
    email: true,
  },
  customAttributes: {
    'some-string-attr': new StringAttribute(),
    'another-string-attr': new StringAttribute({ minLen: 4, maxLen: 100 }),
    'some-number-attr': new NumberAttribute(),
    'another-number-attr': new NumberAttribute({ min: 10, max: 50 }),
    'some-boolean-attr': new BooleanAttribute(),
    'some-datetime-attr': new DateTimeAttribute(),
  }
});

new CfnOutput(stack, 'userpoolId', {
  value: userpool.userPoolId
>>>>>>> 6dfb6772
});<|MERGE_RESOLUTION|>--- conflicted
+++ resolved
@@ -1,10 +1,5 @@
-<<<<<<< HEAD
-import { App, Duration, Stack } from '@aws-cdk/core';
-import { Mfa, UserPool } from '../lib';
-=======
-import { App, CfnOutput, Stack } from '@aws-cdk/core';
-import { BooleanAttribute, DateTimeAttribute, NumberAttribute, StringAttribute, UserPool } from '../lib';
->>>>>>> 6dfb6772
+import { App, CfnOutput, Duration, Stack } from '@aws-cdk/core';
+import { BooleanAttribute, DateTimeAttribute, Mfa, NumberAttribute, StringAttribute, UserPool } from '../lib';
 
 const app = new App();
 const stack = new Stack(app, 'integ-user-pool');
@@ -30,7 +25,18 @@
     email: true,
     phone: true,
   },
-<<<<<<< HEAD
+  requiredAttributes: {
+    fullname: true,
+    email: true,
+  },
+  customAttributes: {
+    'some-string-attr': new StringAttribute(),
+    'another-string-attr': new StringAttribute({ minLen: 4, maxLen: 100 }),
+    'some-number-attr': new NumberAttribute(),
+    'another-number-attr': new NumberAttribute({ min: 10, max: 50 }),
+    'some-boolean-attr': new BooleanAttribute(),
+    'some-datetime-attr': new DateTimeAttribute(),
+  },
   mfa: Mfa.REQUIRED,
   mfaSecondFactor: {
     sms: true,
@@ -48,22 +54,8 @@
     from: 'noreply@myawesomeapp.com',
     replyTo: 'support@myawesomeapp.com',
   },
-=======
-  requiredAttributes: {
-    fullname: true,
-    email: true,
-  },
-  customAttributes: {
-    'some-string-attr': new StringAttribute(),
-    'another-string-attr': new StringAttribute({ minLen: 4, maxLen: 100 }),
-    'some-number-attr': new NumberAttribute(),
-    'another-number-attr': new NumberAttribute({ min: 10, max: 50 }),
-    'some-boolean-attr': new BooleanAttribute(),
-    'some-datetime-attr': new DateTimeAttribute(),
-  }
 });
 
 new CfnOutput(stack, 'userpoolId', {
   value: userpool.userPoolId
->>>>>>> 6dfb6772
 });