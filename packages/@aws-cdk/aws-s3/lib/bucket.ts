--- conflicted
+++ resolved
@@ -880,13 +880,6 @@
     return this.addEventNotification(EventType.OBJECT_REMOVED, dest, ...filters);
   }
 
-<<<<<<< HEAD
-  protected enableEventBridgeNotification() {
-    this.withNotifications(notifications => notifications.enableEventBridgeNotification());
-  }
-
-=======
->>>>>>> 0e78aeb9
   private get writeActions(): string[] {
     return [
       ...perms.BUCKET_DELETE_ACTIONS,
