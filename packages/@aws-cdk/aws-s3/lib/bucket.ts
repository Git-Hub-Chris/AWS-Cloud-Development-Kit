--- conflicted
+++ resolved
@@ -1260,17 +1260,10 @@
       versioningConfiguration: props.versioned ? { status: 'Enabled' } : undefined,
       lifecycleConfiguration: Lazy.any({ produce: () => this.parseLifecycleConfiguration() }),
       websiteConfiguration,
-<<<<<<< HEAD
-      publicAccessBlockConfiguration: this.blockPublicAccess,
-      metricsConfigurations: Lazy.anyValue({ produce: () => this.parseMetricConfiguration() }),
-      corsConfiguration: Lazy.anyValue({ produce: () => this.parseCorsConfiguration() }),
-      accessControl: Lazy.stringValue({ produce: () => this.accessControl }),
-=======
       publicAccessBlockConfiguration: props.blockPublicAccess,
       metricsConfigurations: Lazy.any({ produce: () => this.parseMetricConfiguration() }),
       corsConfiguration: Lazy.any({ produce: () => this.parseCorsConfiguration() }),
       accessControl: Lazy.string({ produce: () => this.accessControl }),
->>>>>>> 3b301231
       loggingConfiguration: this.parseServerAccessLogs(props),
       inventoryConfigurations: Lazy.any({ produce: () => this.parseInventoryConfiguration() }),
     });
