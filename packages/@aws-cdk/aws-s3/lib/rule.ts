--- conflicted
+++ resolved
@@ -120,19 +120,17 @@
   readonly expiredObjectDeleteMarker?: boolean;
 
   /**
-<<<<<<< HEAD
    * Specifies the maximum object size in bytes for this rule to apply to.
    *
    * @default - No rule
    */
   readonly objectSizeLessThan?: number;
-=======
-   * Specifies the minimum object size in bytes for this rule to apply to.
+  
+  /** Specifies the minimum object size in bytes for this rule to apply to.
    *
    * @default - No rule
    */
   readonly objectSizeGreaterThan?: number;
->>>>>>> 3e6ec5c4
 }
 
 /**
