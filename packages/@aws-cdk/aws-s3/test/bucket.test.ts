--- conflicted
+++ resolved
@@ -2569,8 +2569,6 @@
         },
       },
     });
-<<<<<<< HEAD
-=======
   });
 
   test('bucket with intelligent tiering turned on', () => {
@@ -2709,7 +2707,5 @@
         },
       },
     });
->>>>>>> e5259eec
-  });
-
+  });
 });