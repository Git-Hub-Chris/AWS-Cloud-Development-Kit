--- conflicted
+++ resolved
@@ -968,15 +968,7 @@
     }
   },
   "Parameters": {
-<<<<<<< HEAD
-    "SsmParameterValueawsserviceamiamazonlinuxlatestamznamihvmx8664gp2C96584B6F00A464EAD1953AFF4B05118Parameter": {
-      "Type": "AWS::SSM::Parameter::Value<AWS::EC2::Image::Id>",
-      "Default": "/aws/service/ami-amazon-linux-latest/amzn-ami-hvm-x86_64-gp2"
-    },
     "AssetParametersb66519346e09553f52f9ecf14b3977e00cffba347d3dca55b134f01ecd180644S3BucketD1F9324A": {
-=======
-    "AssetParameters0625b1566df06e0ffd948f0f65f97a3d22d48242e66196d3f72b480f5309b343S3Bucket65227904": {
->>>>>>> 75c96d7a
       "Type": "String",
       "Description": "S3 bucket for asset \"b66519346e09553f52f9ecf14b3977e00cffba347d3dca55b134f01ecd180644\""
     },
