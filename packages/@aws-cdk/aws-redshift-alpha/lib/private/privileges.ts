import * as cdk from 'aws-cdk-lib/core';
import { Construct } from 'constructs';
import { DatabaseOptions } from '../database-options';
import { ITable, TableAction } from '../table';
import { IUser } from '../user';
import { DatabaseQuery } from './database-query';
import { HandlerName } from './database-query-provider/handler-name';
import { TablePrivilege as SerializedTablePrivilege, UserTablePrivilegesHandlerProps } from './handler-props';

/**
 * The Redshift table and action that make up a privilege that can be granted to a Redshift user.
 */
export interface TablePrivilege {
  /**
   * The table on which privileges will be granted.
   */
  readonly table: ITable;

  /**
   * The actions that will be granted.
   */
  readonly actions: TableAction[];
}

/**
 * Properties for specifying privileges granted to a Redshift user on Redshift tables.
 */
export interface UserTablePrivilegesProps extends DatabaseOptions {
  /**
   * The user to which privileges will be granted.
   */
  readonly user: IUser;

  /**
   * The privileges to be granted.
   *
   * @default [] - use `addPrivileges` to grant privileges after construction
   */
  readonly privileges?: TablePrivilege[];
}

/**
 * Privileges granted to a Redshift user on Redshift tables.
 *
 * This construct is located in the `private` directory to ensure that it is not exported for direct public use. This
 * means that user privileges must be managed through the `Table.grant` method or the `User.addTablePrivileges`
 * method. Thus, each `User` will have at most one `UserTablePrivileges` construct to manage its privileges. For details
 * on why this is a Good Thing, see the README, under "Granting Privileges".
 */
export class UserTablePrivileges extends Construct {
  private privileges: TablePrivilege[];

  constructor(scope: Construct, id: string, props: UserTablePrivilegesProps) {
    super(scope, id);

    this.privileges = props.privileges ?? [];

    new DatabaseQuery<UserTablePrivilegesHandlerProps>(this, 'Resource', {
      ...props,
      handler: HandlerName.UserTablePrivileges,
      properties: {
        username: props.user.username,
        tablePrivileges: cdk.Lazy.any({
          produce: () => {
            const reducedPrivileges = this.privileges.reduce((privileges, { table, actions }) => {
<<<<<<< HEAD
              const tableId = table.id;
=======
              const tableId = table.node.id;
>>>>>>> 7e4fdc7e
              if (!(tableId in privileges)) {
                privileges[tableId] = {
                  tableName: table.tableName,
                  actions: [],
                };
              }
              actions = actions.concat(privileges[tableId].actions);
              if (actions.includes(TableAction.ALL)) {
                actions = [TableAction.ALL];
              }
              if (actions.includes(TableAction.UPDATE) || actions.includes(TableAction.DELETE)) {
                actions.push(TableAction.SELECT);
              }
              privileges[tableId] = {
                tableName: table.tableName,
                actions: Array.from(new Set(actions)),
              };
              return privileges;
            }, {} as { [key: string]: { tableName: string, actions: TableAction[] } });
            const serializedPrivileges: SerializedTablePrivilege[] = Object.entries(reducedPrivileges).map(([tableId, config]) => ({
              tableId,
              tableName: config.tableName,
              actions: config.actions.map(action => TableAction[action]),
            }));
            return serializedPrivileges;
          },
        }) as any,
      },
    });
  }

  /**
   * Grant this user additional privileges.
   */
  addPrivileges(table: ITable, ...actions: TableAction[]): void {
    this.privileges.push({ table, actions });
  }
}<|MERGE_RESOLUTION|>--- conflicted
+++ resolved
@@ -63,11 +63,7 @@
         tablePrivileges: cdk.Lazy.any({
           produce: () => {
             const reducedPrivileges = this.privileges.reduce((privileges, { table, actions }) => {
-<<<<<<< HEAD
-              const tableId = table.id;
-=======
               const tableId = table.node.id;
->>>>>>> 7e4fdc7e
               if (!(tableId in privileges)) {
                 privileges[tableId] = {
                   tableName: table.tableName,
