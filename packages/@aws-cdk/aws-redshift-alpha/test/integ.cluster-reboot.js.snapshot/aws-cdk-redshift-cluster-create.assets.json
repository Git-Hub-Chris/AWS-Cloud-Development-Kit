--- conflicted
+++ resolved
@@ -27,11 +27,7 @@
         }
       }
     },
-<<<<<<< HEAD
-    "ac2f08a0df0732f200b53cfbf17e7b1f05401f9b75cbe1b8889463c918102438": {
-=======
-    "fa153c457ceb57146deae5f6d91a65fbb7eda7034bdfb7d29642f54a42d1179e": {
->>>>>>> 72eb1e95
+    "5cdcda04eb6477228c115c20cac9c010e127e00003fe64b0e85862cda082450f": {
       "source": {
         "path": "aws-cdk-redshift-cluster-create.template.json",
         "packaging": "file"
@@ -39,11 +35,7 @@
       "destinations": {
         "current_account-current_region": {
           "bucketName": "cdk-hnb659fds-assets-${AWS::AccountId}-${AWS::Region}",
-<<<<<<< HEAD
-          "objectKey": "ac2f08a0df0732f200b53cfbf17e7b1f05401f9b75cbe1b8889463c918102438.json",
-=======
-          "objectKey": "fa153c457ceb57146deae5f6d91a65fbb7eda7034bdfb7d29642f54a42d1179e.json",
->>>>>>> 72eb1e95
+          "objectKey": "5cdcda04eb6477228c115c20cac9c010e127e00003fe64b0e85862cda082450f.json",
           "assumeRoleArn": "arn:${AWS::Partition}:iam::${AWS::AccountId}:role/cdk-hnb659fds-file-publishing-role-${AWS::AccountId}-${AWS::Region}"
         }
       }
