import { Duration } from '@aws-cdk/cdk';

/**
 * Schedule for scheduled scaling actions
 */
export abstract class Schedule {
  /**
   * Construct a schedule from a literal schedule expression
   *
   * @param expression The expression to use. Must be in a format that Application AutoScaling will recognize
   */
  public static expression(expression: string): Schedule {
    return new LiteralSchedule(expression);
  }

  /**
   * Construct a schedule from an interval and a time unit
   */
  public static rate(duration: Duration): Schedule {
    if (duration.toSeconds() === 0) {
      throw new Error('Duration cannot be 0');
    }

    let rate = maybeRate(duration.toDays({ integral: false }), 'day');
    if (rate === undefined) { rate = maybeRate(duration.toHours({ integral: false }), 'hour'); }
    if (rate === undefined) { rate = makeRate(duration.toMinutes({ integral: true }), 'minute'); }
    return new LiteralSchedule(rate);
  }

  /**
   * Construct a Schedule from a moment in time
   */
  public static at(moment: Date): Schedule {
    return new LiteralSchedule(`at(${formatISO(moment)})`);
  }

  /**
   * Create a schedule from a set of cron fields
   */
  public static cron(options: CronOptions): Schedule {
    if (options.weekDay !== undefined && options.day !== undefined) {
      throw new Error(`Cannot supply both 'day' and 'weekDay', use at most one`);
    }

    const minute = fallback(options.minute, '*');
    const hour = fallback(options.hour, '*');
    const month = fallback(options.month, '*');
    const year = fallback(options.year, '*');

    // Weekday defaults to '?' if not supplied. If it is supplied, day must become '?'
    const day = fallback(options.day, options.weekDay !== undefined ? '?' : '*');
    const weekDay = fallback(options.weekDay, '?');

    return new LiteralSchedule(`cron(${minute} ${hour} ${day} ${month} ${weekDay} ${year})`);
  }

  /**
   * Retrieve the expression for this schedule
   */
  public abstract readonly expressionString: string;

  protected constructor() {
  }
}

/**
<<<<<<< HEAD
 * What unit to interpret the rate in
 */
export enum TimeUnit {
  /**
   * The rate is in minutes
   */
  MINUTE = 'minute',

  /**
   * The rate is in hours
   */
  HOUR = 'hour',

  /**
   * The rate is in days
   */
  DAY = 'day'
}

/**
=======
>>>>>>> ad722713
 * Options to configure a cron expression
 *
 * All fields are strings so you can use complex expresions. Absence of
 * a field implies '*' or '?', whichever one is appropriate.
 *
 * @see https://docs.aws.amazon.com/AmazonCloudWatch/latest/events/ScheduledEvents.html#CronExpressions
 */
export interface CronOptions {
  /**
   * The minute to run this rule at
   *
   * @default - Every minute
   */
  readonly minute?: string;

  /**
   * The hour to run this rule at
   *
   * @default - Every hour
   */
  readonly hour?: string;

  /**
   * The day of the month to run this rule at
   *
   * @default - Every day of the month
   */
  readonly day?: string;

  /**
   * The month to run this rule at
   *
   * @default - Every month
   */
  readonly month?: string;

  /**
   * The year to run this rule at
   *
   * @default - Every year
   */
  readonly year?: string;

  /**
   * The day of the week to run this rule at
   *
   * @default - Any day of the week
   */
  readonly weekDay?: string;
}

class LiteralSchedule extends Schedule {
  constructor(public readonly expressionString: string) {
    super();
  }
}

function fallback<T>(x: T | undefined, def: T): T {
  return x === undefined ? def : x;
}

function formatISO(date?: Date) {
  if (!date) { return undefined; }

  return date.getUTCFullYear() +
    '-' + pad(date.getUTCMonth() + 1) +
    '-' + pad(date.getUTCDate()) +
    'T' + pad(date.getUTCHours()) +
    ':' + pad(date.getUTCMinutes()) +
    ':' + pad(date.getUTCSeconds());

  function pad(num: number) {
    if (num < 10) {
      return '0' + num;
    }
    return num;
  }
}

/**
 * Return the rate if the rate is whole number
 */
function maybeRate(interval: number, singular: string) {
  if (interval === 0 || !Number.isInteger(interval)) { return undefined; }
  return makeRate(interval, singular);
}

/**
 * Return 'rate(${interval} ${singular}(s))` for the interval
 */
function makeRate(interval: number, singular: string) {
  return interval === 1 ? `rate(1 ${singular})` : `rate(${interval} ${singular}s)`;
}<|MERGE_RESOLUTION|>--- conflicted
+++ resolved
@@ -64,29 +64,6 @@
 }
 
 /**
-<<<<<<< HEAD
- * What unit to interpret the rate in
- */
-export enum TimeUnit {
-  /**
-   * The rate is in minutes
-   */
-  MINUTE = 'minute',
-
-  /**
-   * The rate is in hours
-   */
-  HOUR = 'hour',
-
-  /**
-   * The rate is in days
-   */
-  DAY = 'day'
-}
-
-/**
-=======
->>>>>>> ad722713
  * Options to configure a cron expression
  *
  * All fields are strings so you can use complex expresions. Absence of
