--- conflicted
+++ resolved
@@ -1,42 +1,9 @@
-<<<<<<< HEAD
-import { CfnIdentityPool, UserPool, UserPoolClient } from 'aws-cdk-lib/aws-cognito';
+import { CfnIdentityPool, IUserPool, IUserPoolClient } from 'aws-cdk-lib/aws-cognito';
 import { IOpenIdConnectProvider, ISamlProvider, Role, FederatedPrincipal, IRole } from 'aws-cdk-lib/aws-iam';
 import { Resource, IResource, Stack, ArnFormat, Lazy, Token } from 'aws-cdk-lib/core';
 import { Construct } from 'constructs';
 import { IdentityPoolRoleAttachment, IdentityPoolRoleMapping } from './identitypool-role-attachment';
 import { IUserPoolAuthenticationProvider } from './identitypool-user-pool-authentication-provider';
-=======
-import {
-  CfnIdentityPool,
-  IUserPool,
-  IUserPoolClient,
-} from 'aws-cdk-lib/aws-cognito';
-import {
-  IOpenIdConnectProvider,
-  ISamlProvider,
-  Role,
-  FederatedPrincipal,
-  IRole,
-} from 'aws-cdk-lib/aws-iam';
-import {
-  Resource,
-  IResource,
-  Stack,
-  ArnFormat,
-  Lazy,
-  Token,
-} from 'aws-cdk-lib/core';
-import {
-  Construct,
-} from 'constructs';
-import {
-  IdentityPoolRoleAttachment,
-  IdentityPoolRoleMapping,
-} from './identitypool-role-attachment';
-import {
-  IUserPoolAuthenticationProvider,
-} from './identitypool-user-pool-authentication-provider';
->>>>>>> 17be13f3
 
 /**
  * Represents a Cognito identity pool
@@ -150,13 +117,8 @@
     return new IdentityPoolProviderUrl(IdentityPoolProviderType.SAML, url);
   }
 
-<<<<<<< HEAD
-  /** User pool provider url */
-  public static userPool(userPool: UserPool, userPoolClient: UserPoolClient): IdentityPoolProviderUrl {
-=======
-  /** User Pool Provider Url */
+  /** User pool provider Url */
   public static userPool(userPool: IUserPool, userPoolClient: IUserPoolClient): IdentityPoolProviderUrl {
->>>>>>> 17be13f3
     const url = `${userPool.userPoolProviderName}:${userPoolClient.userPoolClientId}`;
     return new IdentityPoolProviderUrl(IdentityPoolProviderType.USER_POOL, url);
   }
