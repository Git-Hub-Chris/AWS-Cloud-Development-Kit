--- conflicted
+++ resolved
@@ -145,21 +145,6 @@
     test.done();
   },
 
-<<<<<<< HEAD
-=======
-  'import/export cluster parameter group'(test: Test) {
-    // GIVEN
-    const stack = testStack();
-
-    // WHEN
-    const imported = ClusterParameterGroup.fromParameterGroupName(stack, 'ImportParams', 'name-of-param-group');
-
-    // THEN
-    test.deepEqual(stack.node.resolve(imported.parameterGroupName), 'name-of-param-group');
-    test.done();
-  },
-
->>>>>>> 9a48b66d
   'creates a secret when master credentials are not specified'(test: Test) {
     // GIVEN
     const stack = testStack();
