--- conflicted
+++ resolved
@@ -20,11 +20,6 @@
     // GIVEN
     const instance = new rds.DatabaseInstance(stack, 'Instance', {
       engine: rds.DatabaseInstanceEngine.MYSQL,
-<<<<<<< HEAD
-      masterUsername: 'admin',
-=======
-      instanceType: ec2.InstanceType.of(ec2.InstanceClass.BURSTABLE2, ec2.InstanceSize.SMALL),
->>>>>>> c7c78516
       vpc,
     });
 
@@ -76,6 +71,7 @@
           Ref: 'InstanceC1063A87',
         },
       ],
+      TargetGroupName: 'default',
     }));
 
     test.done();
@@ -150,14 +146,7 @@
   'One or more secrets are required.'(test: Test) {
     // GIVEN
     const cluster = new rds.DatabaseCluster(stack, 'Database', {
-<<<<<<< HEAD
       engine: rds.DatabaseClusterEngine.auroraPostgres({ version: rds.AuroraPostgresEngineVersion.VER_10_7 }),
-      masterUser: { username: 'admin' },
-=======
-      engine: rds.DatabaseClusterEngine.auroraPostgres({
-        version: rds.AuroraPostgresEngineVersion.VER_10_7,
-      }),
->>>>>>> c7c78516
       instanceProps: {
         instanceType: ec2.InstanceType.of(ec2.InstanceClass.BURSTABLE2, ec2.InstanceSize.SMALL),
         vpc,
@@ -176,7 +165,6 @@
     test.done();
   },
 
-<<<<<<< HEAD
   'fails when trying to create a proxy for a target without an engine'(test: Test) {
     const importedCluster = rds.DatabaseCluster.fromDatabaseClusterAttributes(stack, 'Cluster', {
       clusterIdentifier: 'my-cluster',
@@ -185,16 +173,6 @@
     test.throws(() => {
       new rds.DatabaseProxy(stack, 'Proxy', {
         proxyTarget: rds.ProxyTarget.fromCluster(importedCluster),
-=======
-  'One or more secrets are required.'(test: Test) {
-    // GIVEN
-    const stack = new cdk.Stack();
-    const vpc = new ec2.Vpc(stack, 'VPC');
-    const cluster = new rds.DatabaseCluster(stack, 'Database', {
-      engine: rds.DatabaseClusterEngine.auroraPostgres({ version: rds.AuroraPostgresEngineVersion.VER_10_7 }),
-      instanceProps: {
-        instanceType: ec2.InstanceType.of(ec2.InstanceClass.BURSTABLE2, ec2.InstanceSize.SMALL),
->>>>>>> c7c78516
         vpc,
         secrets: [new secretsmanager.Secret(stack, 'Secret')],
       });
