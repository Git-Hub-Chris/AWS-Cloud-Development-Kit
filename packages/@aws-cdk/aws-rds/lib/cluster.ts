--- conflicted
+++ resolved
@@ -306,19 +306,7 @@
       }),
     ];
 
-<<<<<<< HEAD
-    const clusterAssociatedRoles: CfnDBCluster.DBClusterRoleProperty[] = [];
     let { s3ImportRole, s3ExportRole } = setupS3ImportExport(this, props);
-    if (s3ImportRole) {
-      clusterAssociatedRoles.push({ roleArn: s3ImportRole.roleArn });
-    }
-    if (s3ExportRole) {
-      clusterAssociatedRoles.push({ roleArn: s3ExportRole.roleArn });
-    }
-
-=======
-    let { s3ImportRole, s3ExportRole } = this.setupS3ImportExport(props);
->>>>>>> cb6fef8e
     // bind the engine to the Cluster
     const clusterEngineBindConfig = props.engine.bindToCluster(this, {
       s3ImportRole,
