--- conflicted
+++ resolved
@@ -75,20 +75,21 @@
  * A CloudWatch dashboard
  */
 export class Dashboard extends Resource {
+  
   /**
-<<<<<<< HEAD
    * The name of this dashboard
+   *
    * @attribute
   */
   public readonly dashboardName: string;
-=======
+
+  /**
    * ARN of this dashboard
    *
    * @attribute
    */
   public readonly dashboardArn: string;
 
->>>>>>> 8da006ab
   private readonly rows: IWidget[] = [];
 
   constructor(scope: Construct, id: string, props: DashboardProps = {}) {
