<<<<<<< HEAD
import { Construct, Lazy, Resource } from "@aws-cdk/cdk";
=======
import { Construct, Resource, Stack, Token } from "@aws-cdk/cdk";
>>>>>>> 2e0848c5
import { CfnDashboard } from './cloudwatch.generated';
import { Column, Row } from "./layout";
import { IWidget } from "./widget";

export enum PeriodOverride {
  Auto = 'auto',
  Inherit = 'inherit',
}

export interface DashboardProps {
  /**
   * Name of the dashboard
   *
   * @default Automatically generated name
   */
  readonly dashboardName?: string;

  /**
   * The start of the time range to use for each widget on the dashboard.
   * You can specify start without specifying end to specify a relative time range that ends with the current time.
   * In this case, the value of start must begin with -P, and you can use M, H, D, W and M as abbreviations for
   * minutes, hours, days, weeks and months. For example, -PT8H shows the last 8 hours and -P3M shows the last three months.
   * You can also use start along with an end field, to specify an absolute time range.
   * When specifying an absolute time range, use the ISO 8601 format. For example, 2018-12-17T06:00:00.000Z.
   *
   * @default When the dashboard loads, the start time will be the default time range.
   */
  readonly start?: string;

  /**
   * The end of the time range to use for each widget on the dashboard when the dashboard loads.
   * If you specify a value for end, you must also specify a value for start.
   * Specify an absolute time in the ISO 8601 format. For example, 2018-12-17T06:00:00.000Z.
   *
   * @default When the dashboard loads, the end date will be the current time.
   */
  readonly end?: string;

  /**
   * Use this field to specify the period for the graphs when the dashboard loads.
   * Specifying `Auto` causes the period of all graphs on the dashboard to automatically adapt to the time range of the dashboard.
   * Specifying `Inherit` ensures that the period set for each graph is always obeyed.
   *
   * @default Auto
   */
  readonly periodOverride?: PeriodOverride;
}

/**
 * A CloudWatch dashboard
 */
export class Dashboard extends Resource {
  private readonly rows: IWidget[] = [];

  constructor(scope: Construct, id: string, props?: DashboardProps) {
    super(scope, id);

    new CfnDashboard(this, 'Resource', {
      dashboardName: (props && props.dashboardName) || undefined,
      dashboardBody: Lazy.stringValue({ produce: () => {
        const column = new Column(...this.rows);
        column.position(0, 0);
        return Stack.of(this).toJsonString({
          start: props ? props.start : undefined,
          end: props ? props.end : undefined,
          periodOverride: props ? props.periodOverride : undefined,
          widgets: column.toJson(),
        });
      }})
    });
  }

  /**
   * Add a widget to the dashboard.
   *
   * Widgets given in multiple calls to add() will be laid out stacked on
   * top of each other.
   *
   * Multiple widgets added in the same call to add() will be laid out next
   * to each other.
   */
  public add(...widgets: IWidget[]) {
    if (widgets.length === 0) {
      return;
    }

    const w = widgets.length > 1 ? new Row(...widgets) : widgets[0];
    this.rows.push(w);
  }
}<|MERGE_RESOLUTION|>--- conflicted
+++ resolved
@@ -1,8 +1,4 @@
-<<<<<<< HEAD
-import { Construct, Lazy, Resource } from "@aws-cdk/cdk";
-=======
-import { Construct, Resource, Stack, Token } from "@aws-cdk/cdk";
->>>>>>> 2e0848c5
+import { Construct, Lazy, Resource, Stack } from "@aws-cdk/cdk";
 import { CfnDashboard } from './cloudwatch.generated';
 import { Column, Row } from "./layout";
 import { IWidget } from "./widget";
