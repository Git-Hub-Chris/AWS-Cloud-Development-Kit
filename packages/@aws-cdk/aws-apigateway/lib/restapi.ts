--- conflicted
+++ resolved
@@ -216,12 +216,8 @@
       cloneFrom: props.cloneFrom ? props.cloneFrom.restApiId : undefined,
       parameters: props.parameters
     });
-<<<<<<< HEAD
-    this.restApiId = resource.refAsString;
-=======
 
     this.restApiId = resource.ref;
->>>>>>> ba6a1654
 
     this.configureDeployment(props);
 
