--- conflicted
+++ resolved
@@ -1,7 +1,7 @@
 import { Construct, Resource, Stack } from '@aws-cdk/core';
 import { CfnMethod, CfnMethodProps } from './apigateway.generated';
 import { Authorizer, IAuthorizer } from './authorizer';
-import { Integration } from './integration';
+import { Integration, IntegrationConfig } from './integration';
 import { MockIntegration } from './integrations/mock';
 import { MethodResponse } from './methodresponse';
 import { IModel } from './model';
@@ -204,7 +204,7 @@
       authorizationType,
       authorizerId,
       requestParameters: options.requestParameters || defaultMethodOptions.requestParameters,
-      integration: this.renderIntegration(integration),
+      integration: this.renderIntegration(bindResult),
       methodResponses: this.renderMethodResponses(options.methodResponses),
       requestModels: this.renderRequestModels(options.requestModels),
       requestValidatorId: this.requestValidatorId(options),
@@ -263,25 +263,8 @@
     return this.api.arnForExecuteApi(this.httpMethod, pathForArn(this.resource.path), 'test-invoke-stage');
   }
 
-<<<<<<< HEAD
-  private renderIntegration(integration?: Integration): CfnMethod.IntegrationProperty {
-    if (!integration) {
-      // use defaultIntegration from API if defined
-      if (this.resource.defaultIntegration) {
-        return this.renderIntegration(this.resource.defaultIntegration);
-      }
-
-      // fallback to mock
-      return this.renderIntegration(new MockIntegration());
-    }
-
-    const bindResult = integration.bind(this);
-    const options = bindResult.options || { };
-=======
-  private renderIntegration(integration: Integration): CfnMethod.IntegrationProperty {
-    const options = integration._props.options || { };
->>>>>>> 4fad9bcb
-
+  private renderIntegration(bindResult: IntegrationConfig): CfnMethod.IntegrationProperty {
+    const options = bindResult.options ?? {};
     let credentials;
     if (options.credentialsRole) {
       credentials = options.credentialsRole.roleArn;
