--- conflicted
+++ resolved
@@ -135,7 +135,6 @@
 }
 
 function validateResourcePathPart(part: string) {
-<<<<<<< HEAD
     // strip {} which indicate this is a parameter
     if (part.startsWith('{') && part.endsWith('}')) {
         part = part.substr(1, part.length - 2);
@@ -144,14 +143,4 @@
     if (!/^[a-zA-Z0-9\.\_\-]+[\+]?$/.test(part)) {
         throw new Error(`Resource's path part only allow a-zA-Z0-9._- and curly braces at the beginning and the end: ${part}`);
     }
-=======
-  // strip {} which indicate this is a parameter
-  if (part.startsWith('{') && part.endsWith('}')) {
-    part = part.substr(1, part.length - 2);
-  }
-
-  if (!/^[a-zA-Z0-9\.\_\-]+$/.test(part)) {
-    throw new Error(`Resource's path part only allow a-zA-Z0-9._- and curly braces at the beginning and the end: ${part}`);
-  }
->>>>>>> 6c523f20
 }