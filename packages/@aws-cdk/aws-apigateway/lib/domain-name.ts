import * as apigwv2 from '@aws-cdk/aws-apigatewayv2';
import * as acm from '@aws-cdk/aws-certificatemanager';
import { IBucket } from '@aws-cdk/aws-s3';
import { IResource, Names, Resource, Token } from '@aws-cdk/core';
import { Construct } from 'constructs';
import { CfnDomainName } from './apigateway.generated';
import { BasePathMapping, BasePathMappingOptions } from './base-path-mapping';
import { EndpointType, IRestApi } from './restapi';
import { IStage } from './stage';

/**
 * Options for creating an api mapping
 */
export interface ApiMappingOptions {
  /**
   * The api path name that callers of the API must provide in the URL after
   * the domain name (e.g. `example.com/base-path`). If you specify this
   * property, it can't be an empty string.
   *
   * If this is undefined, a mapping will be added for the empty path. Any request
   * that does not match a mapping will get sent to the API that has been mapped
   * to the empty path.
   *
   * @default - map requests from the domain root (e.g. `example.com`).
   */
  readonly basePath?: string;
}

/**
 * The minimum version of the SSL protocol that you want API Gateway to use for HTTPS connections.
 */
export enum SecurityPolicy {
  /** Cipher suite TLS 1.0 */
  TLS_1_0 = 'TLS_1_0',

  /** Cipher suite TLS 1.2 */
  TLS_1_2 = 'TLS_1_2',
}

export interface DomainNameOptions {
  /**
   * The custom domain name for your API. Uppercase letters are not supported.
   */
  readonly domainName: string;

  /**
   * The reference to an AWS-managed certificate for use by the edge-optimized
   * endpoint for the domain name. For "EDGE" domain names, the certificate
   * needs to be in the US East (N. Virginia) region.
   */
  readonly certificate: acm.ICertificate;

  /**
   * The type of endpoint for this DomainName.
   * @default REGIONAL
   */
  readonly endpointType?: EndpointType;

  /**
   * The Transport Layer Security (TLS) version + cipher suite for this domain name.
   * @see https://docs.aws.amazon.com/AWSCloudFormation/latest/UserGuide/aws-resource-apigateway-domainname.html
<<<<<<< HEAD
   * @default - SecurityPolicy.TLS_2_0 if `apiMapping` is provided, SecurityPolicy.TLS_1_0 otherwise
=======
   * @default SecurityPolicy.TLS_1_2
>>>>>>> a1c2f609
   */
  readonly securityPolicy?: SecurityPolicy;

  /**
   * The mutual TLS authentication configuration for a custom domain name.
   * @default - mTLS is not configured.
   */
  readonly mtls?: MTLSConfig;

  /**
   * The base path name that callers of the API must provide in the URL after
   * the domain name (e.g. `example.com/base-path`). If you specify this
   * property, it can't be an empty string.
   *
   * @default - map requests from the domain root (e.g. `example.com`).
   */
  readonly basePath?: string;
}

export interface DomainNameProps extends DomainNameOptions {
  /**
   * If specified, all requests to this domain will be mapped to the production
   * deployment of this API. If you wish to map this domain to multiple APIs
   * with different base paths, use `addBasePathMapping` or `addApiMapping`.
   *
   * @default - you will have to call `addBasePathMapping` to map this domain to
   * API endpoints.
   */
  readonly mapping?: IRestApi;
}

export interface IDomainName extends IResource {
  /**
   * The domain name (e.g. `example.com`)
   *
   * @attribute DomainName
   */
  readonly domainName: string;

  /**
   * The Route53 alias target to use in order to connect a record set to this domain through an alias.
   *
   * @attribute DistributionDomainName,RegionalDomainName
   */
  readonly domainNameAliasDomainName: string;

  /**
   * The Route53 hosted zone ID to use in order to connect a record set to this domain through an alias.
   *
   * @attribute DistributionHostedZoneId,RegionalHostedZoneId
   */
  readonly domainNameAliasHostedZoneId: string;
}

export class DomainName extends Resource implements IDomainName {

  /**
   * Imports an existing domain name.
   */
  public static fromDomainNameAttributes(scope: Construct, id: string, attrs: DomainNameAttributes): IDomainName {
    class Import extends Resource implements IDomainName {
      public readonly domainName = attrs.domainName;
      public readonly domainNameAliasDomainName = attrs.domainNameAliasTarget;
      public readonly domainNameAliasHostedZoneId = attrs.domainNameAliasHostedZoneId;
    }

    return new Import(scope, id);
  }

  public readonly domainName: string;
  public readonly domainNameAliasDomainName: string;
  public readonly domainNameAliasHostedZoneId: string;
  private readonly basePaths = new Set<string | undefined>();
  private readonly securityPolicy?: SecurityPolicy;
  private readonly endpointType: EndpointType;

  constructor(scope: Construct, id: string, props: DomainNameProps) {
    super(scope, id);

    this.endpointType = props.endpointType || EndpointType.REGIONAL;
    const edge = this.endpointType === EndpointType.EDGE;
    this.securityPolicy = props.securityPolicy;

    if (!Token.isUnresolved(props.domainName) && /[A-Z]/.test(props.domainName)) {
      throw new Error(`Domain name does not support uppercase letters. Got: ${props.domainName}`);
    }

    const mtlsConfig = this.configureMTLS(props.mtls);
    const resource = new CfnDomainName(this, 'Resource', {
      domainName: props.domainName,
      certificateArn: edge ? props.certificate.certificateArn : undefined,
      regionalCertificateArn: edge ? undefined : props.certificate.certificateArn,
      endpointConfiguration: { types: [this.endpointType] },
      mutualTlsAuthentication: mtlsConfig,
      securityPolicy: props.securityPolicy,
    });

    this.domainName = resource.ref;

    this.domainNameAliasDomainName = edge
      ? resource.attrDistributionDomainName
      : resource.attrRegionalDomainName;

    this.domainNameAliasHostedZoneId = edge
      ? resource.attrDistributionHostedZoneId
      : resource.attrRegionalHostedZoneId;


    const multiLevel = this.validateBasePath(props.basePath);
    if (props.mapping && !multiLevel) {
      this.addBasePathMapping(props.mapping, {
        basePath: props.basePath,
      });
    } else if (props.mapping && multiLevel) {
      this.addApiMapping(props.mapping.deploymentStage, {
        basePath: props.basePath,
      });
    }
  }

  private validateBasePath(path?: string): boolean {
    if (this.isMultiLevel(path)) {
      if (this.endpointType === EndpointType.EDGE) {
        throw new Error('multi-level basePath is only supported when endpointType is EndpointType.REGIONAL');
      }
      if (this.securityPolicy && this.securityPolicy !== SecurityPolicy.TLS_1_2) {
        throw new Error('securityPolicy must be set to TLS_1_2 if multi-level basePath is provided');
      }
      return true;
    }
    return false;
  }

  private isMultiLevel(path?: string): boolean {
    return (path?.split('/') ?? []).length >= 2;
  }

  /**
   * Maps this domain to an API endpoint.
   *
   * This uses the BasePathMapping from ApiGateway v1 which does not support multi-level paths.
   *
   * If you need to create a mapping for a multi-level path use `addApiMapping` instead.
   *
   * @param targetApi That target API endpoint, requests will be mapped to the deployment stage.
   * @param options Options for mapping to base path with or without a stage
   */
  public addBasePathMapping(targetApi: IRestApi, options: BasePathMappingOptions = { }): BasePathMapping {
    if (this.basePaths.has(options.basePath)) {
      throw new Error(`DomainName ${this.node.id} already has a mapping for path ${options.basePath}`);
    }
    if (this.isMultiLevel(options.basePath)) {
      throw new Error('BasePathMapping does not support multi-level paths. Use "addApiMapping instead.');
    }

    this.basePaths.add(options.basePath);
    const basePath = options.basePath || '/';
    const id = `Map:${basePath}=>${Names.nodeUniqueId(targetApi.node)}`;
    return new BasePathMapping(this, id, {
      domainName: this,
      restApi: targetApi,
      ...options,
    });
  }

  /**
   * Maps this domain to an API endpoint.
   *
   * This uses the ApiMapping from ApiGatewayV2 which supports multi-level paths, but
   * also only supports:
   * - SecurityPolicy.TLS_1_2
   * - EndpointType.REGIONAL
   *
   * @param targetStage the target API stage.
   * @param options Options for mapping to a stage
   */
  public addApiMapping(targetStage: IStage, options: ApiMappingOptions = {}): void {
    if (this.basePaths.has(options.basePath)) {
      throw new Error(`DomainName ${this.node.id} already has a mapping for path ${options.basePath}`);
    }
    this.validateBasePath(options.basePath);
    this.basePaths.add(options.basePath);
    const id = `Map:${options.basePath ?? 'none'}=>${Names.nodeUniqueId(targetStage.node)}`;
    new apigwv2.CfnApiMapping(this, id, {
      apiId: targetStage.restApi.restApiId,
      stage: targetStage.stageName,
      domainName: this.domainName,
      apiMappingKey: options.basePath,
    });
  }

  private configureMTLS(mtlsConfig?: MTLSConfig): CfnDomainName.MutualTlsAuthenticationProperty | undefined {
    if (!mtlsConfig) return undefined;
    return {
      truststoreUri: mtlsConfig.bucket.s3UrlForObject(mtlsConfig.key),
      truststoreVersion: mtlsConfig.version,
    };
  }
}

export interface DomainNameAttributes {
  /**
   * The domain name (e.g. `example.com`)
   */
  readonly domainName: string;

  /**
   * The Route53 alias target to use in order to connect a record set to this domain through an alias.
   */
  readonly domainNameAliasTarget: string;

  /**
   * The Route53 hosted zone ID to use in order to connect a record set to this domain through an alias.
   */
  readonly domainNameAliasHostedZoneId: string;
}

/**
 * The mTLS authentication configuration for a custom domain name.
 */
export interface MTLSConfig {
  /**
   * The bucket that the trust store is hosted in.
   */
  readonly bucket: IBucket;

  /**
   * The key in S3 to look at for the trust store.
   */
  readonly key: string;

  /**
   *  The version of the S3 object that contains your truststore.
   *  To specify a version, you must have versioning enabled for the S3 bucket.
   *  @default - latest version
   */
  readonly version?: string;
}<|MERGE_RESOLUTION|>--- conflicted
+++ resolved
@@ -59,11 +59,7 @@
   /**
    * The Transport Layer Security (TLS) version + cipher suite for this domain name.
    * @see https://docs.aws.amazon.com/AWSCloudFormation/latest/UserGuide/aws-resource-apigateway-domainname.html
-<<<<<<< HEAD
-   * @default - SecurityPolicy.TLS_2_0 if `apiMapping` is provided, SecurityPolicy.TLS_1_0 otherwise
-=======
    * @default SecurityPolicy.TLS_1_2
->>>>>>> a1c2f609
    */
   readonly securityPolicy?: SecurityPolicy;
 
