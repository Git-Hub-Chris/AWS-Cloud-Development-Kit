--- conflicted
+++ resolved
@@ -1,8 +1,9 @@
 import { expect, haveResource, haveResourceLike, ResourcePart } from '@aws-cdk/assert';
 import cdk = require('@aws-cdk/cdk');
-import { App, Stack } from '@aws-cdk/cdk';
+import { App, PhysicalName, Stack } from '@aws-cdk/cdk';
 import { Test } from 'nodeunit';
 import apigateway = require('../lib');
+import { JsonSchemaType, JsonSchemaVersion } from '../lib';
 
 // tslint:disable:max-line-length
 
@@ -21,7 +22,7 @@
         myapi4C7BF186: {
           Type: "AWS::ApiGateway::RestApi",
           Properties: {
-            Name: "myapi4C7BF186"
+            Name: "my-api"
           }
         },
         myapiGETF990CE3C: {
@@ -100,7 +101,7 @@
     test.done();
   },
 
-  '"name" is defaulted to resource unique id'(test: Test) {
+  '"name" is defaulted to resource physical name'(test: Test) {
     // GIVEN
     const stack = new cdk.Stack();
 
@@ -114,7 +115,7 @@
 
     // THEN
     expect(stack).to(haveResource('AWS::ApiGateway::RestApi', {
-      Name: "restapiC5611D27"
+      Name: PhysicalName.of('restapi').value
     }));
 
     test.done();
@@ -140,12 +141,8 @@
     const stack = new cdk.Stack();
     const api = new apigateway.RestApi(stack, 'restapi', {
       deploy: false,
-<<<<<<< HEAD
-      cloudWatchRole: false
-=======
       cloudWatchRole: false,
       restApiName: cdk.PhysicalName.of('my-rest-api'),
->>>>>>> 634453dd
     });
 
     api.root.addMethod('GET');
@@ -179,12 +176,8 @@
     const stack = new cdk.Stack();
     const api = new apigateway.RestApi(stack, 'restapi', {
       deploy: false,
-<<<<<<< HEAD
-      cloudWatchRole: false
-=======
       cloudWatchRole: false,
       restApiName: cdk.PhysicalName.of('my-rest-api'),
->>>>>>> 634453dd
     });
 
     // WHEN
@@ -216,7 +209,7 @@
       restapiC5611D27: {
         Type: "AWS::ApiGateway::RestApi",
         Properties: {
-        Name: "restapiC5611D27"
+        Name: "restapi"
         }
       },
       restapir1CF2997EA: {
@@ -499,7 +492,7 @@
 
     expect(stack).to(haveResource('AWS::ApiGateway::RestApi', {
       CloneFrom: "foobar",
-      Name: "apiC8550315"
+      Name: "api"
     }));
 
     test.done();
@@ -619,10 +612,10 @@
     // WHEN
     api.addModel('model', {
       schema: {
-        $schema: "http://json-schema.org/draft-04/schema#",
+        schema: JsonSchemaVersion.DRAFT4,
         title: "test",
-        type: "object",
-        properties: { message: { type: "string" } }
+        type: JsonSchemaType.OBJECT,
+        properties: { message: { type: JsonSchemaType.STRING } }
       }
     });
 
@@ -633,7 +626,7 @@
         $schema: "http://json-schema.org/draft-04/schema#",
         title: "test",
         type: "object",
-        properties: { message: { type: "string" } }
+        properties: { message: { type: JsonSchemaType.STRING } }
       }
     }));
 
