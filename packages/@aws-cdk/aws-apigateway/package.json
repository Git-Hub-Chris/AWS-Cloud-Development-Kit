{
  "name": "@aws-cdk/aws-apigateway",
  "version": "0.9.1",
  "description": "The CDK Construct Library for AWS::ApiGateway",
  "main": "lib/index.js",
  "types": "lib/index.d.ts",
  "jsii": {
    "outdir": "dist",
    "targets": {
      "java": {
        "package": "software.amazon.awscdk.services.apigateway",
        "maven": {
          "groupId": "software.amazon.awscdk",
          "artifactId": "apigateway"
        }
      },
      "dotnet": {
        "namespace": "Amazon.CDK.AWS.APIGateway",
        "packageId": "Amazon.CDK.AWS.APIGateway",
        "signAssembly": true,
        "assemblyOriginatorKeyFile": "../../key.snk"
      },
      "sphinx": {}
    }
  },
  "repository": {
    "type": "git",
    "url": "https://github.com/awslabs/aws-cdk.git"
  },
  "scripts": {
    "build": "cdk-build",
    "watch": "cdk-watch",
    "lint": "cdk-lint",
    "test": "cdk-test",
    "integ": "cdk-integ",
    "pkglint": "pkglint -f",
    "package": "cdk-package"
  },
  "cdk-build": {
    "cloudformation": "AWS::ApiGateway"
  },
  "keywords": [
    "aws",
    "cdk",
    "constructs",
    "apigateway"
  ],
  "author": {
    "name": "Amazon Web Services",
    "url": "https://aws.amazon.com",
    "organization": true
  },
  "license": "Apache-2.0",
  "devDependencies": {
<<<<<<< HEAD
    "@aws-cdk/assert": "^0.8.2",
    "cdk-build-tools": "^0.8.2",
    "cdk-integ-tools": "^0.8.2",
    "cfn2ts": "^0.8.2",
    "pkglint": "^0.8.2"
  },
  "dependencies": {
    "@aws-cdk/cdk": "^0.8.2",
    "@aws-cdk/aws-iam": "^0.8.2",
    "@aws-cdk/aws-lambda": "^0.8.2"
=======
    "@aws-cdk/assert": "^0.9.1",
    "cdk-build-tools": "^0.9.1",
    "cfn2ts": "^0.9.1",
    "pkglint": "^0.9.1"
  },
  "dependencies": {
    "@aws-cdk/cdk": "^0.9.1"
>>>>>>> eee56d8e
  },
  "homepage": "https://github.com/awslabs/aws-cdk"
}<|MERGE_RESOLUTION|>--- conflicted
+++ resolved
@@ -52,26 +52,16 @@
   },
   "license": "Apache-2.0",
   "devDependencies": {
-<<<<<<< HEAD
-    "@aws-cdk/assert": "^0.8.2",
-    "cdk-build-tools": "^0.8.2",
-    "cdk-integ-tools": "^0.8.2",
-    "cfn2ts": "^0.8.2",
-    "pkglint": "^0.8.2"
-  },
-  "dependencies": {
-    "@aws-cdk/cdk": "^0.8.2",
-    "@aws-cdk/aws-iam": "^0.8.2",
-    "@aws-cdk/aws-lambda": "^0.8.2"
-=======
     "@aws-cdk/assert": "^0.9.1",
     "cdk-build-tools": "^0.9.1",
+    "cdk-integ-tools": "^0.9.1",
     "cfn2ts": "^0.9.1",
     "pkglint": "^0.9.1"
   },
   "dependencies": {
-    "@aws-cdk/cdk": "^0.9.1"
->>>>>>> eee56d8e
+    "@aws-cdk/cdk": "^0.9.1",
+    "@aws-cdk/aws-iam": "^0.9.1",
+    "@aws-cdk/aws-lambda": "^0.9.1"
   },
   "homepage": "https://github.com/awslabs/aws-cdk"
 }