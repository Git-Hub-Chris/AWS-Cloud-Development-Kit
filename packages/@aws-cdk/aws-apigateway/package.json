{
  "name": "@aws-cdk/aws-apigateway",
  "version": "0.35.0",
  "description": "The CDK Construct Library for AWS::ApiGateway",
  "main": "lib/index.js",
  "types": "lib/index.d.ts",
  "jsii": {
    "outdir": "dist",
    "targets": {
      "java": {
        "package": "software.amazon.awscdk.services.apigateway",
        "maven": {
          "groupId": "software.amazon.awscdk",
          "artifactId": "apigateway"
        }
      },
      "dotnet": {
        "namespace": "Amazon.CDK.AWS.APIGateway",
        "packageId": "Amazon.CDK.AWS.APIGateway",
        "signAssembly": true,
        "assemblyOriginatorKeyFile": "../../key.snk"
      },
      "python": {
        "distName": "aws-cdk.aws-apigateway",
        "module": "aws_cdk.aws_apigateway"
      }
    },
    "metadata": {
      "awsdocs:title": "Amazon API Gateway"
    }
  },
  "repository": {
    "type": "git",
    "url": "https://github.com/awslabs/aws-cdk.git",
    "directory": "packages/@aws-cdk/aws-apigateway"
  },
  "scripts": {
    "build": "cdk-build",
    "watch": "cdk-watch",
    "lint": "cdk-lint",
    "test": "cdk-test",
    "integ": "cdk-integ",
    "pkglint": "pkglint -f",
    "package": "cdk-package",
    "awslint": "cdk-awslint",
    "cfn2ts": "cfn2ts",
    "build+test+package": "npm run build+test && npm run package",
    "build+test": "npm run build && npm test"
  },
  "cdk-build": {
    "cloudformation": [
      "AWS::ApiGateway",
      "AWS::ApiGatewayV2"
    ]
  },
  "keywords": [
    "aws",
    "cdk",
    "constructs",
    "apigateway"
  ],
  "author": {
    "name": "Amazon Web Services",
    "url": "https://aws.amazon.com",
    "organization": true
  },
  "license": "Apache-2.0",
  "devDependencies": {
    "@aws-cdk/assert": "^0.35.0",
    "@aws-cdk/aws-ec2": "^0.35.0",
    "cdk-build-tools": "^0.35.0",
    "cdk-integ-tools": "^0.35.0",
    "cfn2ts": "^0.35.0",
    "pkglint": "^0.35.0"
  },
  "dependencies": {
    "@aws-cdk/aws-elasticloadbalancingv2": "^0.35.0",
    "@aws-cdk/aws-iam": "^0.35.0",
    "@aws-cdk/aws-lambda": "^0.35.0",
    "@aws-cdk/cdk": "^0.35.0"
  },
  "homepage": "https://github.com/awslabs/aws-cdk",
  "peerDependencies": {
    "@aws-cdk/aws-elasticloadbalancingv2": "^0.35.0",
    "@aws-cdk/aws-iam": "^0.35.0",
    "@aws-cdk/aws-lambda": "^0.35.0",
    "@aws-cdk/cdk": "^0.35.0"
  },
  "engines": {
    "node": ">= 8.10.0"
  },
  "awslint": {
    "exclude": [
      "from-method:@aws-cdk/aws-apigateway.Resource",
<<<<<<< HEAD
      "duration-prop-type:@aws-cdk/aws-apigateway.QuotaSettings.period"
=======
      "from-method:@aws-cdk/aws-apigateway.ApiKey",
      "ref-via-interface:@aws-cdk/aws-apigateway.ApiKeyProps.resources",
      "props-physical-name:@aws-cdk/aws-apigateway.DeploymentProps",
      "props-physical-name:@aws-cdk/aws-apigateway.MethodProps",
      "props-physical-name:@aws-cdk/aws-apigateway.ProxyResourceProps",
      "props-physical-name:@aws-cdk/aws-apigateway.ResourceProps",
      "props-physical-name:@aws-cdk/aws-apigateway.StageProps",
      "props-physical-name:@aws-cdk/aws-apigateway.UsagePlanProps",
      "props-physical-name:@aws-cdk/aws-apigateway.LambdaRestApiProps"
>>>>>>> c1c43bf2
    ]
  },
  "stability": "experimental"
}<|MERGE_RESOLUTION|>--- conflicted
+++ resolved
@@ -92,9 +92,7 @@
   "awslint": {
     "exclude": [
       "from-method:@aws-cdk/aws-apigateway.Resource",
-<<<<<<< HEAD
-      "duration-prop-type:@aws-cdk/aws-apigateway.QuotaSettings.period"
-=======
+      "duration-prop-type:@aws-cdk/aws-apigateway.QuotaSettings.period",
       "from-method:@aws-cdk/aws-apigateway.ApiKey",
       "ref-via-interface:@aws-cdk/aws-apigateway.ApiKeyProps.resources",
       "props-physical-name:@aws-cdk/aws-apigateway.DeploymentProps",
@@ -104,7 +102,6 @@
       "props-physical-name:@aws-cdk/aws-apigateway.StageProps",
       "props-physical-name:@aws-cdk/aws-apigateway.UsagePlanProps",
       "props-physical-name:@aws-cdk/aws-apigateway.LambdaRestApiProps"
->>>>>>> c1c43bf2
     ]
   },
   "stability": "experimental"
