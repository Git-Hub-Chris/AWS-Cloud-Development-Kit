--- conflicted
+++ resolved
@@ -4,7 +4,7 @@
 import * as lambda from '@aws-cdk/aws-lambda';
 import * as s3 from '@aws-cdk/aws-s3';
 import { App, Duration, Stack } from '@aws-cdk/core';
-import { Distribution, GeoRestriction, HttpVersion, IOrigin, LambdaEdgeEventType, PriceClass } from '../lib';
+import { CfnDistribution, Distribution, GeoRestriction, HttpVersion, IOrigin, LambdaEdgeEventType, PriceClass } from '../lib';
 import { defaultOrigin } from './test-origin';
 
 let app: App;
@@ -529,9 +529,6 @@
       PriceClass: 'PriceClass_200',
     },
   });
-<<<<<<< HEAD
-});
-=======
 });
 
 test('escape hatches are supported', () => {
@@ -550,16 +547,4 @@
       },
     },
   });
-});
-
-function defaultOrigin(domainName?: string): IOrigin {
-  return new TestOrigin(domainName ?? 'www.example.com');
-}
-
-class TestOrigin extends OriginBase {
-  constructor(domainName: string, props: OriginProps = {}) { super(domainName, props); }
-  protected renderCustomOriginConfig(): CfnDistribution.CustomOriginConfigProperty | undefined {
-    return { originProtocolPolicy: OriginProtocolPolicy.HTTPS_ONLY };
-  }
-}
->>>>>>> cc229c2c
+});