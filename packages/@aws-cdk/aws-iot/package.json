{
  "name": "@aws-cdk/aws-iot",
  "version": "0.0.0",
  "description": "The CDK Construct Library for AWS::IoT",
  "main": "lib/index.js",
  "types": "lib/index.d.ts",
  "jsii": {
    "outdir": "dist",
    "targets": {
      "java": {
        "package": "software.amazon.awscdk.services.iot",
        "maven": {
          "groupId": "software.amazon.awscdk",
          "artifactId": "iot"
        }
      },
      "dotnet": {
        "namespace": "Amazon.CDK.AWS.IoT",
        "packageId": "Amazon.CDK.AWS.IoT",
        "iconUrl": "https://raw.githubusercontent.com/aws/aws-cdk/master/logo/default-256-dark.png"
      },
      "python": {
        "distName": "aws-cdk.aws-iot",
        "module": "aws_cdk.aws_iot",
        "classifiers": [
          "Framework :: AWS CDK",
          "Framework :: AWS CDK :: 1"
        ]
      }
    },
    "projectReferences": true
  },
  "repository": {
    "type": "git",
    "url": "https://github.com/aws/aws-cdk.git",
    "directory": "packages/@aws-cdk/aws-iot"
  },
  "scripts": {
    "build": "cdk-build",
    "watch": "cdk-watch",
    "lint": "cdk-lint",
    "test": "cdk-test",
    "integ": "cdk-integ",
    "pkglint": "pkglint -f",
    "package": "cdk-package",
    "awslint": "cdk-awslint",
    "cfn2ts": "cfn2ts",
    "build+test+package": "yarn build+test && yarn package",
    "build+test": "yarn build && yarn test",
    "compat": "cdk-compat",
    "gen": "cfn2ts",
    "rosetta:extract": "yarn --silent jsii-rosetta extract",
    "build+extract": "yarn build && yarn rosetta:extract",
    "build+test+extract": "yarn build+test && yarn rosetta:extract"
  },
  "cdk-build": {
    "cloudformation": "AWS::IoT",
    "jest": true,
    "env": {
      "AWSLINT_BASE_CONSTRUCT": true
    }
  },
  "keywords": [
    "aws",
    "cdk",
    "constructs",
    "iot"
  ],
  "author": {
    "name": "Amazon Web Services",
    "url": "https://aws.amazon.com",
    "organization": true
  },
  "license": "Apache-2.0",
  "devDependencies": {
    "@types/jest": "^26.0.24",
    "cdk-build-tools": "0.0.0",
    "cdk-integ-tools": "0.0.0",
    "cfn2ts": "0.0.0",
<<<<<<< HEAD
    "nodeunit-shim": "0.0.0",
=======
>>>>>>> 2c3d21e2
    "pkglint": "0.0.0",
    "@aws-cdk/assertions": "0.0.0"
  },
  "dependencies": {
    "@aws-cdk/core": "0.0.0",
    "constructs": "^3.3.69"
  },
  "homepage": "https://github.com/aws/aws-cdk",
  "peerDependencies": {
    "@aws-cdk/core": "0.0.0",
    "constructs": "^3.3.69"
  },
  "engines": {
    "node": ">= 10.13.0 <13 || >=13.7.0"
  },
  "awslint": {
    "exclude": [
      "docs-public-apis:@aws-cdk/aws-iot.IPolicy",
      "docs-public-apis:@aws-cdk/aws-iot.PolicyProps",
      "no-unused-type:@aws-cdk/aws-iot.CertificateStatus",
      "no-unused-type:@aws-cdk/aws-iot.CertificateAttributes",
      "no-unused-type:@aws-cdk/aws-iot.ThingAttributes",
      "props-default-doc:@aws-cdk/aws-iot.CertificateAttributes.certificateArn",
      "props-default-doc:@aws-cdk/aws-iot.CertificateAttributes.certificateId",
      "props-physical-name:@aws-cdk/aws-iot.CertificateProps",
      "props-physical-name:@aws-cdk/aws-iot.PolicyProps"
    ]
  },
  "stability": "experimental",
  "maturity": "experimental",
  "awscdkio": {
    "announce": false
  },
  "publishConfig": {
    "tag": "latest"
  }
}<|MERGE_RESOLUTION|>--- conflicted
+++ resolved
@@ -77,10 +77,6 @@
     "cdk-build-tools": "0.0.0",
     "cdk-integ-tools": "0.0.0",
     "cfn2ts": "0.0.0",
-<<<<<<< HEAD
-    "nodeunit-shim": "0.0.0",
-=======
->>>>>>> 2c3d21e2
     "pkglint": "0.0.0",
     "@aws-cdk/assertions": "0.0.0"
   },
