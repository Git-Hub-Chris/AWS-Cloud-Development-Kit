--- conflicted
+++ resolved
@@ -30,11 +30,7 @@
      }
     },
     "flattenResponse": "false",
-<<<<<<< HEAD
-    "salt": "1661796815630"
-=======
     "salt": "1661748273588"
->>>>>>> 9774d4ce
    },
    "UpdateReplacePolicy": "Delete",
    "DeletionPolicy": "Delete"
@@ -55,11 +51,7 @@
      ]
     },
     "expected": "{\"$ObjectLike\":{\"KeyCount\":1}}",
-<<<<<<< HEAD
-    "salt": "1661796815631"
-=======
     "salt": "1661748273588"
->>>>>>> 9774d4ce
    },
    "UpdateReplacePolicy": "Delete",
    "DeletionPolicy": "Delete"
@@ -141,11 +133,7 @@
     "Runtime": "nodejs14.x",
     "Code": {
      "S3Bucket": {
-<<<<<<< HEAD
-      "Ref": "AssetParameters84802aa01d2d2c9e7d8d69705ee832c97f1ebad2d73c72be5c32d53f16cf90a7S3BucketA2BC9E80"
-=======
       "Ref": "AssetParameters374e4c6bf67290e7a1839e32e1c4ec413fe48477e9585dc2e042bc07509f7458S3Bucket4DAC9CD3"
->>>>>>> 9774d4ce
      },
      "S3Key": {
       "Fn::Join": [
@@ -158,11 +146,7 @@
            "Fn::Split": [
             "||",
             {
-<<<<<<< HEAD
-             "Ref": "AssetParameters84802aa01d2d2c9e7d8d69705ee832c97f1ebad2d73c72be5c32d53f16cf90a7S3VersionKeyB8E92EFE"
-=======
              "Ref": "AssetParameters374e4c6bf67290e7a1839e32e1c4ec413fe48477e9585dc2e042bc07509f7458S3VersionKey22D10A47"
->>>>>>> 9774d4ce
             }
            ]
           }
@@ -175,11 +159,7 @@
            "Fn::Split": [
             "||",
             {
-<<<<<<< HEAD
-             "Ref": "AssetParameters84802aa01d2d2c9e7d8d69705ee832c97f1ebad2d73c72be5c32d53f16cf90a7S3VersionKeyB8E92EFE"
-=======
              "Ref": "AssetParameters374e4c6bf67290e7a1839e32e1c4ec413fe48477e9585dc2e042bc07509f7458S3VersionKey22D10A47"
->>>>>>> 9774d4ce
             }
            ]
           }
@@ -211,19 +191,6 @@
   }
  },
  "Parameters": {
-<<<<<<< HEAD
-  "AssetParameters84802aa01d2d2c9e7d8d69705ee832c97f1ebad2d73c72be5c32d53f16cf90a7S3BucketA2BC9E80": {
-   "Type": "String",
-   "Description": "S3 bucket for asset \"84802aa01d2d2c9e7d8d69705ee832c97f1ebad2d73c72be5c32d53f16cf90a7\""
-  },
-  "AssetParameters84802aa01d2d2c9e7d8d69705ee832c97f1ebad2d73c72be5c32d53f16cf90a7S3VersionKeyB8E92EFE": {
-   "Type": "String",
-   "Description": "S3 key for asset version \"84802aa01d2d2c9e7d8d69705ee832c97f1ebad2d73c72be5c32d53f16cf90a7\""
-  },
-  "AssetParameters84802aa01d2d2c9e7d8d69705ee832c97f1ebad2d73c72be5c32d53f16cf90a7ArtifactHashB8137036": {
-   "Type": "String",
-   "Description": "Artifact hash for asset \"84802aa01d2d2c9e7d8d69705ee832c97f1ebad2d73c72be5c32d53f16cf90a7\""
-=======
   "AssetParameters374e4c6bf67290e7a1839e32e1c4ec413fe48477e9585dc2e042bc07509f7458S3Bucket4DAC9CD3": {
    "Type": "String",
    "Description": "S3 bucket for asset \"374e4c6bf67290e7a1839e32e1c4ec413fe48477e9585dc2e042bc07509f7458\""
@@ -235,7 +202,6 @@
   "AssetParameters374e4c6bf67290e7a1839e32e1c4ec413fe48477e9585dc2e042bc07509f7458ArtifactHash5A9F2F48": {
    "Type": "String",
    "Description": "Artifact hash for asset \"374e4c6bf67290e7a1839e32e1c4ec413fe48477e9585dc2e042bc07509f7458\""
->>>>>>> 9774d4ce
   }
  }
 }