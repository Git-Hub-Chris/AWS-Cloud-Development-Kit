--- conflicted
+++ resolved
@@ -1,9 +1,5 @@
 {
-<<<<<<< HEAD
-  "version": "30.0.0",
-=======
   "version": "30.1.0",
->>>>>>> 294adb0a
   "artifacts": {
     "aws-cdk-msk-integ.assets": {
       "type": "cdk:asset-manifest",
@@ -21,11 +17,7 @@
         "validateOnSynth": false,
         "assumeRoleArn": "arn:${AWS::Partition}:iam::${AWS::AccountId}:role/cdk-hnb659fds-deploy-role-${AWS::AccountId}-${AWS::Region}",
         "cloudFormationExecutionRoleArn": "arn:${AWS::Partition}:iam::${AWS::AccountId}:role/cdk-hnb659fds-cfn-exec-role-${AWS::AccountId}-${AWS::Region}",
-<<<<<<< HEAD
-        "stackTemplateAssetObjectUrl": "s3://cdk-hnb659fds-assets-${AWS::AccountId}-${AWS::Region}/5c5b94db03f045cf89b28c56612a2b112fa3d83037d4f96122b61ebcfaaa1383.json",
-=======
         "stackTemplateAssetObjectUrl": "s3://cdk-hnb659fds-assets-${AWS::AccountId}-${AWS::Region}/a9b33d873aac9026db60e46ffd1764d09d46440f81b1ffd7fdb395e54501d620.json",
->>>>>>> 294adb0a
         "requiresBootstrapStackVersion": 6,
         "bootstrapStackVersionSsmParameter": "/cdk-bootstrap/hnb659fds/version",
         "additionalDependencies": [
@@ -451,8 +443,6 @@
             "data": "BootstrapBrokers8"
           }
         ],
-<<<<<<< HEAD
-=======
         "/aws-cdk-msk-integ/Cluster_V3_3_2/SecurityGroup/Resource": [
           {
             "type": "aws:cdk:logicalId",
@@ -483,7 +473,6 @@
             "data": "BootstrapBrokers9"
           }
         ],
->>>>>>> 294adb0a
         "/aws-cdk-msk-integ/BootstrapVersion": [
           {
             "type": "aws:cdk:logicalId",
@@ -515,11 +504,7 @@
         "validateOnSynth": false,
         "assumeRoleArn": "arn:${AWS::Partition}:iam::${AWS::AccountId}:role/cdk-hnb659fds-deploy-role-${AWS::AccountId}-${AWS::Region}",
         "cloudFormationExecutionRoleArn": "arn:${AWS::Partition}:iam::${AWS::AccountId}:role/cdk-hnb659fds-cfn-exec-role-${AWS::AccountId}-${AWS::Region}",
-<<<<<<< HEAD
-        "stackTemplateAssetObjectUrl": "s3://cdk-hnb659fds-assets-${AWS::AccountId}-${AWS::Region}/e05a31925a856f753d012d462f51a3f4b884235b0fe9c3cea1b63e4c95fcd2c4.json",
-=======
         "stackTemplateAssetObjectUrl": "s3://cdk-hnb659fds-assets-${AWS::AccountId}-${AWS::Region}/26ebb083b5aa4c4938dd01e52996de45327a2629e9d6d262659c6f011a7b21a1.json",
->>>>>>> 294adb0a
         "requiresBootstrapStackVersion": 6,
         "bootstrapStackVersionSsmParameter": "/cdk-bootstrap/hnb659fds/version",
         "additionalDependencies": [
