--- conflicted
+++ resolved
@@ -182,8 +182,6 @@
       removalPolicy: cdk.RemovalPolicy.DESTROY,
     });
     new cdk.CfnOutput(this, 'BootstrapBrokers8', { value: cluster6.bootstrapBrokersTls });
-<<<<<<< HEAD
-=======
 
     const cluster7 = new msk.Cluster(this, 'Cluster_V3_3_2', {
       clusterName: 'integ-test-v3-3-2',
@@ -198,7 +196,6 @@
     });
     new cdk.CfnOutput(this, 'BootstrapBrokers9', { value: cluster7.bootstrapBrokersTls });
 
->>>>>>> 294adb0a
   }
 }
 
