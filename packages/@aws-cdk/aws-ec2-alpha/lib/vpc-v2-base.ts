--- conflicted
+++ resolved
@@ -1,19 +1,13 @@
-<<<<<<< HEAD
 import { Aws, Resource, Annotations } from 'aws-cdk-lib';
 import { IVpc, ISubnet, SubnetSelection, SelectedSubnets, EnableVpnGatewayOptions, VpnGateway, VpnConnectionType, CfnVPCGatewayAttachment, CfnVPNGatewayRoutePropagation, VpnConnectionOptions, VpnConnection, ClientVpnEndpointOptions, ClientVpnEndpoint, InterfaceVpcEndpointOptions, InterfaceVpcEndpoint, GatewayVpcEndpointOptions, GatewayVpcEndpoint, FlowLogOptions, FlowLog, FlowLogResourceType, SubnetType, SubnetFilter, CfnVPCCidrBlock } from 'aws-cdk-lib/aws-ec2';
-=======
 import { Resource, Annotations } from 'aws-cdk-lib';
 import { IVpc, ISubnet, SubnetSelection, SelectedSubnets, EnableVpnGatewayOptions, VpnGateway, VpnConnectionType, CfnVPCGatewayAttachment, CfnVPNGatewayRoutePropagation, VpnConnectionOptions, VpnConnection, ClientVpnEndpointOptions, ClientVpnEndpoint, InterfaceVpcEndpointOptions, InterfaceVpcEndpoint, GatewayVpcEndpointOptions, GatewayVpcEndpoint, FlowLogOptions, FlowLog, FlowLogResourceType, SubnetType, SubnetFilter } from 'aws-cdk-lib/aws-ec2';
->>>>>>> b763d866
 import { allRouteTableIds, flatten, subnetGroupNameFromConstructId } from './util';
 import { IDependable, Dependable, IConstruct, DependencyGroup } from 'constructs';
 import { EgressOnlyInternetGateway, InternetGateway, NatConnectivityType, NatGateway, NatGatewayOptions, Route, VPCPeeringConnection, VPCPeeringConnectionOptions, VPNGatewayV2 } from './route';
 import { ISubnetV2 } from './subnet-v2';
-<<<<<<< HEAD
 import { AccountPrincipal, Effect, PolicyStatement, Role } from 'aws-cdk-lib/aws-iam';
-=======
 import { IVPCCidrBlock } from './vpc-v2';
->>>>>>> b763d866
 
 /**
  * Options to define EgressOnlyInternetGateway for VPC
@@ -111,20 +105,13 @@
    *
    * @default - current stack's environment region
    */
-<<<<<<< HEAD
-  readonly region?: string;
-=======
   readonly region: string;
->>>>>>> b763d866
 
   /**
    * The ID of the AWS account that owns the VPC
    *
    * @default - the account id of the parent stack
    */
-<<<<<<< HEAD
-  readonly ownerAccountId?: string;
-=======
   readonly ownerAccountId: string;
 
   /**
@@ -133,7 +120,6 @@
    * is complete under IPAM pool
    */
   readonly ipv4IpamProvisionedCidrs?: string[];
->>>>>>> b763d866
 
   /**
    * Add an Egress only Internet Gateway to current VPC.
