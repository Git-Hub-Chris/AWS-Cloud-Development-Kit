--- conflicted
+++ resolved
@@ -1,8 +1,3 @@
-<<<<<<< HEAD
-# AWS AppMesh
-
-This package contains constructs for working with **AWS AppMesh Service**.
-=======
 ## AWS App Mesh Construct Library
 <!--BEGIN STABILITY BANNER-->
 
@@ -20,8 +15,6 @@
 ---
 <!--END STABILITY BANNER-->
 
-This module is part of the [AWS Cloud Development Kit](https://github.com/aws/aws-cdk) project.
->>>>>>> 4e11d865
 
 AWS App Mesh is a service mesh based on the [Envoy](https://www.envoyproxy.io/) proxy that makes it easy to monitor and control microservices. App Mesh standardizes how your microservices communicate, giving you end-to-end visibility and helping to ensure high-availability for your applications.
 
