<<<<<<< HEAD
=======
import * as cdk from '@aws-cdk/core';
import { Construct } from 'constructs';
>>>>>>> 998fe72f
import { CfnVirtualNode } from './appmesh.generated';
import { HealthCheck } from './health-checks';
import { ConnectionPoolConfig } from './private/utils';
import {
  GrpcConnectionPool, GrpcTimeout, Http2ConnectionPool, HttpConnectionPool,
  HttpTimeout, OutlierDetection, Protocol, TcpConnectionPool, TcpTimeout,
} from './shared-interfaces';
import { TlsCertificate, TlsCertificateConfig } from './tls-certificate';

/**
 * Properties for a VirtualNode listener
 */
export interface VirtualNodeListenerConfig {
  /**
   * Single listener config for a VirtualNode
   */
  readonly listener: CfnVirtualNode.ListenerProperty,
}

/**
 * Represents the properties needed to define a Listeners for a VirtualNode
 */
interface VirtualNodeListenerCommonOptions {
  /**
   * Port to listen for connections on
   *
   * @default - 8080
   */
  readonly port?: number

  /**
   * The health check information for the listener
   *
   * @default - no healthcheck
   */
  readonly healthCheck?: HealthCheck;

  /**
   * Represents the configuration for enabling TLS on a listener
   *
   * @default - none
   */
  readonly tlsCertificate?: TlsCertificate;

  /**
   * Represents the configuration for enabling outlier detection
   *
   * @default - none
   */
  readonly outlierDetection?: OutlierDetection;
}

interface CommonHttpVirtualNodeListenerOptions extends VirtualNodeListenerCommonOptions {
  /**
   * Timeout for HTTP protocol
   *
   * @default - None
   */
  readonly timeout?: HttpTimeout;
}

/**
 * Represent the HTTP Node Listener prorperty
 */
export interface HttpVirtualNodeListenerOptions extends CommonHttpVirtualNodeListenerOptions {

  /**
   * Connection pool for http listeners
   *
   * @default - None
   */
  readonly connectionPool?: HttpConnectionPool;
}

/**
 * Represent the HTTP2 Node Listener prorperty
 */
export interface Http2VirtualNodeListenerOptions extends CommonHttpVirtualNodeListenerOptions {
  /**
   * Connection pool for http2 listeners
   *
   * @default - None
   */
  readonly connectionPool?: Http2ConnectionPool;
}

/**
 * Represent the GRPC Node Listener prorperty
 */
export interface GrpcVirtualNodeListenerOptions extends VirtualNodeListenerCommonOptions {
  /**
   * Timeout for GRPC protocol
   *
   * @default - None
   */
  readonly timeout?: GrpcTimeout;

  /**
   * Connection pool for http listeners
   *
   * @default - None
   */
  readonly connectionPool?: GrpcConnectionPool;
}

/**
 * Represent the TCP Node Listener prorperty
 */
export interface TcpVirtualNodeListenerOptions extends VirtualNodeListenerCommonOptions {
  /**
   * Timeout for TCP protocol
   *
   * @default - None
   */
  readonly timeout?: TcpTimeout;

  /**
   * Connection pool for http listeners
   *
   * @default - None
   */
  readonly connectionPool?: TcpConnectionPool;
}

/**
 *  Defines listener for a VirtualNode
 */
export abstract class VirtualNodeListener {
  /**
   * Returns an HTTP Listener for a VirtualNode
   */
  public static http(props: HttpVirtualNodeListenerOptions = {}): VirtualNodeListener {
    return new VirtualNodeListenerImpl(Protocol.HTTP, props.healthCheck, props.timeout, props.port, props.tlsCertificate, props.outlierDetection,
      props.connectionPool);
  }

  /**
   * Returns an HTTP2 Listener for a VirtualNode
   */
  public static http2(props: Http2VirtualNodeListenerOptions = {}): VirtualNodeListener {
    return new VirtualNodeListenerImpl(Protocol.HTTP2, props.healthCheck, props.timeout, props.port, props.tlsCertificate, props.outlierDetection,
      props.connectionPool);
  }

  /**
   * Returns an GRPC Listener for a VirtualNode
   */
  public static grpc(props: GrpcVirtualNodeListenerOptions = {}): VirtualNodeListener {
    return new VirtualNodeListenerImpl(Protocol.GRPC, props.healthCheck, props.timeout, props.port, props.tlsCertificate, props.outlierDetection,
      props.connectionPool);
  }

  /**
   * Returns an TCP Listener for a VirtualNode
   */
  public static tcp(props: TcpVirtualNodeListenerOptions = {}): VirtualNodeListener {
    return new VirtualNodeListenerImpl(Protocol.TCP, props.healthCheck, props.timeout, props.port, props.tlsCertificate, props.outlierDetection,
      props.connectionPool);
  }

  /**
   * Binds the current object when adding Listener to a VirtualNode
   */
  public abstract bind(scope: Construct): VirtualNodeListenerConfig;
}

class VirtualNodeListenerImpl extends VirtualNodeListener {
  constructor(private readonly protocol: Protocol,
    private readonly healthCheck: HealthCheck | undefined,
    private readonly timeout: HttpTimeout | undefined,
    private readonly port: number = 8080,
    private readonly tlsCertificate: TlsCertificate | undefined,
    private readonly outlierDetection: OutlierDetection | undefined,
    private readonly connectionPool: ConnectionPoolConfig | undefined) { super(); }

  public bind(scope: Construct): VirtualNodeListenerConfig {
    const tlsConfig = this.tlsCertificate?.bind(scope);
    return {
      listener: {
        portMapping: {
          port: this.port,
          protocol: this.protocol,
        },
        healthCheck: this.healthCheck?.bind(scope, { defaultPort: this.port }).virtualNodeHealthCheck,
        timeout: this.timeout ? this.renderTimeout(this.timeout) : undefined,
        tls: tlsConfig ? this.renderTls(tlsConfig) : undefined,
        outlierDetection: this.outlierDetection ? this.renderOutlierDetection(this.outlierDetection) : undefined,
        connectionPool: this.connectionPool ? this.renderConnectionPool(this.connectionPool) : undefined,
      },
    };
  }

  /**
   * Renders the TLS config for a listener
   */
  private renderTls(tlsCertificateConfig: TlsCertificateConfig): CfnVirtualNode.ListenerTlsProperty {
    return {
      certificate: tlsCertificateConfig.tlsCertificate,
      mode: tlsCertificateConfig.tlsMode.toString(),
    };
  }

  private renderTimeout(timeout: HttpTimeout): CfnVirtualNode.ListenerTimeoutProperty {
    return ({
      [this.protocol]: {
        idle: timeout?.idle !== undefined ? {
          unit: 'ms',
          value: timeout?.idle.toMilliseconds(),
        } : undefined,
        perRequest: timeout?.perRequest !== undefined ? {
          unit: 'ms',
          value: timeout?.perRequest.toMilliseconds(),
        } : undefined,
      },
    });
  }

  private renderOutlierDetection(outlierDetection: OutlierDetection): CfnVirtualNode.OutlierDetectionProperty {
    return {
      baseEjectionDuration: {
        unit: 'ms',
        value: outlierDetection.baseEjectionDuration.toMilliseconds(),
      },
      interval: {
        unit: 'ms',
        value: outlierDetection.interval.toMilliseconds(),
      },
      maxEjectionPercent: outlierDetection.maxEjectionPercent,
      maxServerErrors: outlierDetection.maxServerErrors,
    };
  }

  private renderConnectionPool(connectionPool: ConnectionPoolConfig): CfnVirtualNode.VirtualNodeConnectionPoolProperty {
    return ({
      [this.protocol]: {
        maxRequests: connectionPool?.maxRequests !== undefined ? connectionPool.maxRequests : undefined,
        maxConnections: connectionPool?.maxConnections !== undefined ? connectionPool.maxConnections : undefined,
        maxPendingRequests: connectionPool?.maxPendingRequests !== undefined ? connectionPool.maxPendingRequests : undefined,
      },
    });
  }
}<|MERGE_RESOLUTION|>--- conflicted
+++ resolved
@@ -1,8 +1,3 @@
-<<<<<<< HEAD
-=======
-import * as cdk from '@aws-cdk/core';
-import { Construct } from 'constructs';
->>>>>>> 998fe72f
 import { CfnVirtualNode } from './appmesh.generated';
 import { HealthCheck } from './health-checks';
 import { ConnectionPoolConfig } from './private/utils';
@@ -11,6 +6,8 @@
   HttpTimeout, OutlierDetection, Protocol, TcpConnectionPool, TcpTimeout,
 } from './shared-interfaces';
 import { TlsCertificate, TlsCertificateConfig } from './tls-certificate';
+
+import { Construct } from 'constructs';
 
 /**
  * Properties for a VirtualNode listener
