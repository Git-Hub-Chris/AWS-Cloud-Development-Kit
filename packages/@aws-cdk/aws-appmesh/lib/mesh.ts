import * as cdk from '@aws-cdk/core';
import { Construct } from 'constructs';
import { CfnMesh } from './appmesh.generated';
import { VirtualGateway, VirtualGatewayBaseProps } from './virtual-gateway';
import { VirtualNode, VirtualNodeBaseProps } from './virtual-node';
import { VirtualRouter, VirtualRouterBaseProps } from './virtual-router';
import { VirtualService, VirtualServiceBaseProps } from './virtual-service';

/**
 * A utility enum defined for the egressFilter type property, the default of DROP_ALL,
 * allows traffic only to other resources inside the mesh, or API calls to amazon resources.
 *
 * @default DROP_ALL
 */
export enum MeshFilterType {
  /**
   * Allows all outbound traffic
   */
  ALLOW_ALL = 'ALLOW_ALL',
  /**
   * Allows traffic only to other resources inside the mesh, or API calls to amazon resources
   */
  DROP_ALL = 'DROP_ALL',
}

/**
 * Interface wich all Mesh based classes MUST implement
 */
export interface IMesh extends cdk.IResource {
  /**
   * The name of the AppMesh mesh
   *
   * @attribute
   */
  readonly meshName: string;

  /**
   * The Amazon Resource Name (ARN) of the AppMesh mesh
   *
   * @attribute
   */
  readonly meshArn: string;

  /**
   * Adds a VirtualRouter to the Mesh with the given id and props
   */
  addVirtualRouter(id: string, props?: VirtualRouterBaseProps): VirtualRouter;

  /**
   * Adds a VirtualService with the given id
   */
  addVirtualService(id: string, props?: VirtualServiceBaseProps): VirtualService;

  /**
   * Adds a VirtualNode to the Mesh
   */
  addVirtualNode(id: string, props?: VirtualNodeBaseProps): VirtualNode;

  /**
   * Adds a VirtualGateway to the Mesh
   */
  addVirtualGateway(id: string, props?: VirtualGatewayBaseProps): VirtualGateway;
}

/**
 * Represents a new or imported AppMesh mesh
 */
abstract class MeshBase extends cdk.Resource implements IMesh {
  /**
   * The name of the AppMesh mesh
   */
  public abstract readonly meshName: string;

  /**
   * The Amazon Resource Name (ARN) of the AppMesh mesh
   */
  public abstract readonly meshArn: string;

  /**
   * Adds a VirtualRouter to the Mesh with the given id and props
   */
  public addVirtualRouter(id: string, props: VirtualRouterBaseProps = {}): VirtualRouter {
    return new VirtualRouter(this, id, {
      ...props,
      mesh: this,
    });
  }

  /**
   * Adds a VirtualService with the given id
   */
  public addVirtualService(id: string, props: VirtualServiceBaseProps = {}): VirtualService {
    return new VirtualService(this, id, {
      ...props,
      mesh: this,
    });
  }

  /**
   * Adds a VirtualNode to the Mesh
   */
  public addVirtualNode(id: string, props: VirtualNodeBaseProps = {}): VirtualNode {
    return new VirtualNode(this, id, {
      ...props,
      mesh: this,
    });
  }

  /**
   * Adds a VirtualGateway to the Mesh
   */
  addVirtualGateway(id: string, props?: VirtualGatewayBaseProps): VirtualGateway {
    return new VirtualGateway(this, id, {
      ...props,
      mesh: this,
    });
  }
}

/**
 * The set of properties used when creating a Mesh
 */
export interface MeshProps {
  /**
   * The name of the Mesh being defined
   *
   * @default - A name is autmoatically generated
   */
  readonly meshName?: string;

  /**
   * Egress filter to be applied to the Mesh
   *
   * @default DROP_ALL
   */
  readonly egressFilter?: MeshFilterType;
}

/**
 * Define a new AppMesh mesh
 *
 * @see https://docs.aws.amazon.com/app-mesh/latest/userguide/meshes.html
 */
export class Mesh extends MeshBase {
  /**
   * Import an existing mesh by arn
   */
  public static fromMeshArn(scope: Construct, id: string, meshArn: string): IMesh {
    const parts = cdk.Stack.of(scope).parseArn(meshArn);

    class Import extends MeshBase {
      public meshName = parts.resourceName || '';
      public meshArn = meshArn;
    }

    return new Import(scope, id);
  }

  /**
   * Import an existing mesh by name
   */
  public static fromMeshName(scope: Construct, id: string, meshName: string): IMesh {
    const arn = cdk.Stack.of(scope).formatArn({
      service: 'appmesh',
      resource: 'mesh',
      resourceName: meshName,
    });

    class Import extends MeshBase {
      public meshName = meshName;
      public meshArn = arn;
    }

    return new Import(scope, id);
  }

  /**
   * The name of the AppMesh mesh
   */
  public readonly meshName: string;

  /**
   * The Amazon Resource Name (ARN) of the AppMesh mesh
   */
  public readonly meshArn: string;

  constructor(scope: Construct, id: string, props: MeshProps = {}) {
    super(scope, id, {
<<<<<<< HEAD
      physicalName: props.meshName || cdk.Lazy.string({ produce: () => this.node.uniqueId }),
=======
      physicalName: props.meshName || cdk.Lazy.stringValue({ produce: () => cdk.Names.uniqueId(this) }),
>>>>>>> c71a4e96
    });

    const mesh = new CfnMesh(this, 'Resource', {
      meshName: this.physicalName,
      spec: {
        egressFilter: props.egressFilter ? {
          type: props.egressFilter,
        } : undefined,
      },
    });

    this.meshName = this.getResourceNameAttribute(mesh.attrMeshName);
    this.meshArn = this.getResourceArnAttribute(mesh.ref, {
      service: 'appmesh',
      resource: 'mesh',
      resourceName: this.physicalName,
    });
  }
}<|MERGE_RESOLUTION|>--- conflicted
+++ resolved
@@ -186,11 +186,7 @@
 
   constructor(scope: Construct, id: string, props: MeshProps = {}) {
     super(scope, id, {
-<<<<<<< HEAD
-      physicalName: props.meshName || cdk.Lazy.string({ produce: () => this.node.uniqueId }),
-=======
-      physicalName: props.meshName || cdk.Lazy.stringValue({ produce: () => cdk.Names.uniqueId(this) }),
->>>>>>> c71a4e96
+      physicalName: props.meshName || cdk.Lazy.string({ produce: () => cdk.Names.uniqueId(this) }),
     });
 
     const mesh = new CfnMesh(this, 'Resource', {
