--- conflicted
+++ resolved
@@ -60,36 +60,23 @@
   },
   "license": "Apache-2.0",
   "devDependencies": {
-<<<<<<< HEAD
-    "@aws-cdk/assert": "^0.30.0",
-    "cdk-build-tools": "^0.30.0",
-    "cdk-integ-tools": "^0.30.0",
-    "cfn2ts": "^0.30.0",
-    "pkglint": "^0.30.0"
-  },
-  "dependencies": {
-    "@aws-cdk/aws-ec2": "^0.30.0",
-    "@aws-cdk/aws-iam": "^0.30.0",
-    "@aws-cdk/aws-servicediscovery": "^0.30.0",
-    "@aws-cdk/cdk": "^0.30.0"
-  },
-  "peerDependencies": {
-    "@aws-cdk/aws-ec2": "^0.30.0",
-    "@aws-cdk/aws-iam": "^0.30.0",
-    "@aws-cdk/aws-servicediscovery": "^0.30.0",
-    "@aws-cdk/cdk": "^0.30.0"
-=======
     "@aws-cdk/assert": "^0.31.0",
     "cdk-build-tools": "^0.31.0",
+    "cdk-integ-tools": "^0.31.0",
     "cfn2ts": "^0.31.0",
     "pkglint": "^0.31.0"
   },
   "dependencies": {
+    "@aws-cdk/aws-ec2": "^0.31.0",
+    "@aws-cdk/aws-iam": "^0.31.0",
+    "@aws-cdk/aws-servicediscovery": "^0.31.0",
     "@aws-cdk/cdk": "^0.31.0"
   },
   "peerDependencies": {
+    "@aws-cdk/aws-ec2": "^0.31.0",
+    "@aws-cdk/aws-iam": "^0.31.0",
+    "@aws-cdk/aws-servicediscovery": "^0.31.0",
     "@aws-cdk/cdk": "^0.31.0"
->>>>>>> 2c5676a8
   },
   "engines": {
     "node": ">= 8.10.0"
