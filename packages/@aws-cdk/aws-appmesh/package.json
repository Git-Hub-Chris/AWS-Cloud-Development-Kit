--- conflicted
+++ resolved
@@ -61,36 +61,23 @@
   },
   "license": "Apache-2.0",
   "devDependencies": {
-<<<<<<< HEAD
-    "@aws-cdk/assert": "^0.28.0",
-    "cdk-build-tools": "^0.28.0",
-    "cdk-integ-tools": "^0.28.0",
-    "cfn2ts": "^0.28.0",
-    "pkglint": "^0.28.0"
-  },
-  "dependencies": {
-    "@aws-cdk/aws-ec2": "^0.28.0",
-    "@aws-cdk/aws-iam": "^0.28.0",
-    "@aws-cdk/aws-servicediscovery": "^0.28.0",
-    "@aws-cdk/cdk": "^0.28.0"
-  },
-  "peerDependencies": {
-    "@aws-cdk/aws-ec2": "^0.28.0",
-    "@aws-cdk/aws-iam": "^0.28.0",
-    "@aws-cdk/aws-servicediscovery": "^0.28.0",
-    "@aws-cdk/cdk": "^0.28.0"
-=======
     "@aws-cdk/assert": "^0.29.0",
     "cdk-build-tools": "^0.29.0",
+    "cdk-integ-tools": "^0.29.0",
     "cfn2ts": "^0.29.0",
     "pkglint": "^0.29.0"
   },
   "dependencies": {
+    "@aws-cdk/aws-ec2": "^0.29.0",
+    "@aws-cdk/aws-iam": "^0.29.0",
+    "@aws-cdk/aws-servicediscovery": "^0.29.0",
     "@aws-cdk/cdk": "^0.29.0"
   },
   "peerDependencies": {
+    "@aws-cdk/aws-ec2": "^0.29.0",
+    "@aws-cdk/aws-iam": "^0.29.0",
+    "@aws-cdk/aws-servicediscovery": "^0.29.0",
     "@aws-cdk/cdk": "^0.29.0"
->>>>>>> 44e86e07
   },
   "engines": {
     "node": ">= 8.10.0"
