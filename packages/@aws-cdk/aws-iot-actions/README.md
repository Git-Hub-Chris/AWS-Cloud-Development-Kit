# Actions for AWS IoT Rule
<!--BEGIN STABILITY BANNER-->

---

![cdk-constructs: Experimental](https://img.shields.io/badge/cdk--constructs-experimental-important.svg?style=for-the-badge)

> The APIs of higher level constructs in this module are experimental and under active development.
> They are subject to non-backward compatible changes or removal in any future version. These are
> not subject to the [Semantic Versioning](https://semver.org/) model and breaking changes will be
> announced in the release notes. This means that while you may use them, you may need to update
> your source code when upgrading to a newer version of this package.

---

<!--END STABILITY BANNER-->

This library contains integration classes to send data to any number of
supported AWS Services. Instances of these classes should be passed to
`TopicRule` defined in `@aws-cdk/aws-iot`.

Currently supported are:

- Republish a message to another MQTT topic
- Invoke a Lambda function
- Put objects to a S3 bucket
- Put logs to CloudWatch Logs
- Capture CloudWatch metrics
- Change state for a CloudWatch alarm
- Put records to Kinesis Data stream
- Put records to Kinesis Data Firehose stream
- Send messages to SQS queues
- Publish messages on SNS topics
<<<<<<< HEAD
- Put messages IoT Events input
=======
- Write messages into columns of DynamoDB
>>>>>>> f7a65ea6

## Republish a message to another MQTT topic

The code snippet below creates an AWS IoT Rule that republish a message to
another MQTT topic when it is triggered.

```ts
new iot.TopicRule(this, 'TopicRule', {
  sql: iot.IotSql.fromStringAsVer20160323("SELECT topic(2) as device_id, timestamp() as timestamp, temperature FROM 'device/+/data'"),
  actions: [
    new actions.IotRepublishMqttAction('${topic()}/republish', {
      qualityOfService: actions.MqttQualityOfService.AT_LEAST_ONCE, // optional property, default is MqttQualityOfService.ZERO_OR_MORE_TIMES
    }),
  ],
});
```

## Invoke a Lambda function

The code snippet below creates an AWS IoT Rule that invoke a Lambda function
when it is triggered.

```ts
const func = new lambda.Function(this, 'MyFunction', {
  runtime: lambda.Runtime.NODEJS_14_X,
  handler: 'index.handler',
  code: lambda.Code.fromInline(`
    exports.handler = (event) => {
      console.log("It is test for lambda action of AWS IoT Rule.", event);
    };`
  ),
});

new iot.TopicRule(this, 'TopicRule', {
  sql: iot.IotSql.fromStringAsVer20160323("SELECT topic(2) as device_id, timestamp() as timestamp, temperature FROM 'device/+/data'"),
  actions: [new actions.LambdaFunctionAction(func)],
});
```

## Put objects to a S3 bucket

The code snippet below creates an AWS IoT Rule that puts objects to a S3 bucket
when it is triggered.

```ts
const bucket = new s3.Bucket(this, 'MyBucket');

new iot.TopicRule(this, 'TopicRule', {
  sql: iot.IotSql.fromStringAsVer20160323("SELECT topic(2) as device_id FROM 'device/+/data'"),
  actions: [new actions.S3PutObjectAction(bucket)],
});
```

The property `key` of `S3PutObjectAction` is given the value `${topic()}/${timestamp()}` by default. This `${topic()}`
and `${timestamp()}` is called Substitution templates. For more information see 
[this documentation](https://docs.aws.amazon.com/iot/latest/developerguide/iot-substitution-templates.html).
In above sample, `${topic()}` is replaced by a given MQTT topic as `device/001/data`. And `${timestamp()}` is replaced
by the number of the current timestamp in milliseconds as `1636289461203`. So if the MQTT broker receives an MQTT topic
`device/001/data` on `2021-11-07T00:00:00.000Z`, the S3 bucket object will be put to `device/001/data/1636243200000`. 

You can also set specific `key` as following:

```ts
const bucket = new s3.Bucket(this, 'MyBucket');

new iot.TopicRule(this, 'TopicRule', {
  sql: iot.IotSql.fromStringAsVer20160323(
    "SELECT topic(2) as device_id, year, month, day FROM 'device/+/data'",
  ),
  actions: [
    new actions.S3PutObjectAction(bucket, {
      key: '${year}/${month}/${day}/${topic(2)}',
    }),
  ],
});
```

If you wanna set access control to the S3 bucket object, you can specify `accessControl` as following:

```ts
const bucket = new s3.Bucket(this, 'MyBucket');

new iot.TopicRule(this, 'TopicRule', {
  sql: iot.IotSql.fromStringAsVer20160323("SELECT * FROM 'device/+/data'"),
  actions: [
    new actions.S3PutObjectAction(bucket, {
      accessControl: s3.BucketAccessControl.PUBLIC_READ,
    }),
  ],
});
```

## Put logs to CloudWatch Logs

The code snippet below creates an AWS IoT Rule that puts logs to CloudWatch Logs
when it is triggered.

```ts
import * as logs from '@aws-cdk/aws-logs';

const logGroup = new logs.LogGroup(this, 'MyLogGroup');

new iot.TopicRule(this, 'TopicRule', {
  sql: iot.IotSql.fromStringAsVer20160323("SELECT topic(2) as device_id FROM 'device/+/data'"),
  actions: [new actions.CloudWatchLogsAction(logGroup)],
});
```

## Capture CloudWatch metrics

The code snippet below creates an AWS IoT Rule that capture CloudWatch metrics
when it is triggered.

```ts
const topicRule = new iot.TopicRule(this, 'TopicRule', {
  sql: iot.IotSql.fromStringAsVer20160323(
    "SELECT topic(2) as device_id, namespace, unit, value, timestamp FROM 'device/+/data'",
  ),
  actions: [
    new actions.CloudWatchPutMetricAction({
      metricName: '${topic(2)}',
      metricNamespace: '${namespace}',
      metricUnit: '${unit}',
      metricValue: '${value}',
      metricTimestamp: '${timestamp}',
    }),
  ],
});
```

## Change the state of an Amazon CloudWatch alarm

The code snippet below creates an AWS IoT Rule that changes the state of an Amazon CloudWatch alarm when it is triggered:

```ts
import * as cloudwatch from '@aws-cdk/aws-cloudwatch';

const metric = new cloudwatch.Metric({
  namespace: 'MyNamespace',
  metricName: 'MyMetric',
  dimensions: { MyDimension: 'MyDimensionValue' },
});
const alarm = new cloudwatch.Alarm(this, 'MyAlarm', {
  metric: metric,
  threshold: 100,
  evaluationPeriods: 3,
  datapointsToAlarm: 2,
});

const topicRule = new iot.TopicRule(this, 'TopicRule', {
  sql: iot.IotSql.fromStringAsVer20160323("SELECT topic(2) as device_id FROM 'device/+/data'"),
  actions: [
    new actions.CloudWatchSetAlarmStateAction(alarm, {
      reason: 'AWS Iot Rule action is triggered',
      alarmStateToSet: cloudwatch.AlarmState.ALARM,
    }),
  ],
});
```

## Put records to Kinesis Data stream

The code snippet below creates an AWS IoT Rule that puts records to Kinesis Data
stream when it is triggered.

```ts
import * as kinesis from '@aws-cdk/aws-kinesis';

const stream = new kinesis.Stream(this, 'MyStream');

const topicRule = new iot.TopicRule(this, 'TopicRule', {
  sql: iot.IotSql.fromStringAsVer20160323("SELECT * FROM 'device/+/data'"),
  actions: [
    new actions.KinesisPutRecordAction(stream, {
      partitionKey: '${newuuid()}',
    }),
  ],
});
```

## Put records to Kinesis Data Firehose stream

The code snippet below creates an AWS IoT Rule that puts records to Put records
to Kinesis Data Firehose stream when it is triggered.

```ts
import * as firehose from '@aws-cdk/aws-kinesisfirehose';
import * as destinations from '@aws-cdk/aws-kinesisfirehose-destinations';

const bucket = new s3.Bucket(this, 'MyBucket');
const stream = new firehose.DeliveryStream(this, 'MyStream', {
  destinations: [new destinations.S3Bucket(bucket)],
});

const topicRule = new iot.TopicRule(this, 'TopicRule', {
  sql: iot.IotSql.fromStringAsVer20160323("SELECT * FROM 'device/+/data'"),
  actions: [
    new actions.FirehosePutRecordAction(stream, {
      batchMode: true,
      recordSeparator: actions.FirehoseRecordSeparator.NEWLINE,
    }),
  ],
});
```

## Send messages to an SQS queue

The code snippet below creates an AWS IoT Rule that send messages
to an SQS queue when it is triggered:

```ts
import * as sqs from '@aws-cdk/aws-sqs';

const queue = new sqs.Queue(this, 'MyQueue');

const topicRule = new iot.TopicRule(this, 'TopicRule', {
  sql: iot.IotSql.fromStringAsVer20160323(
    "SELECT topic(2) as device_id, year, month, day FROM 'device/+/data'",
  ),
  actions: [
    new actions.SqsQueueAction(queue, {
      useBase64: true, // optional property, default is 'false'
    }),
  ],
});
```

## Publish messages on an SNS topic

The code snippet below creates and AWS IoT Rule that publishes messages to an SNS topic when it is triggered:

```ts
import * as sns from '@aws-cdk/aws-sns';

const topic = new sns.Topic(this, 'MyTopic');

const topicRule = new iot.TopicRule(this, 'TopicRule', {
  sql: iot.IotSql.fromStringAsVer20160323(
    "SELECT topic(2) as device_id, year, month, day FROM 'device/+/data'",
  ),
  actions: [
    new actions.SnsTopicAction(topic, {
      messageFormat: actions.SnsActionMessageFormat.JSON, // optional property, default is SnsActionMessageFormat.RAW
    }),
  ],
});
```

<<<<<<< HEAD
## Put messages IoT Events input

The code snippet below creates an AWS IoT Rule that puts messages
to an IoT Events input when it is triggered:

```ts
import * as iotevents from '@aws-cdk/aws-iotevents';
import * as iam from '@aws-cdk/aws-iam';

declare role: iam.IRole;

const input = new iotevents.Input(this, 'MyInput', {
  attributeJsonPaths: ['payload.temperature', 'payload.transactionId'],
});
=======
## Write attributes of a message to DynamoDB

The code snippet below creates an AWS IoT rule that writes all or part of an 
MQTT message to DynamoDB using the DynamoDBv2 action.

```ts
import * as dynamodb from '@aws-cdk/aws-dynamodb';

declare const table: dynamodb.Table;

>>>>>>> f7a65ea6
const topicRule = new iot.TopicRule(this, 'TopicRule', {
  sql: iot.IotSql.fromStringAsVer20160323(
    "SELECT * FROM 'device/+/data'",
  ),
  actions: [
<<<<<<< HEAD
    new actions.IotEventsPutMessageAction(input, {
      batchMode: true, // optional property, default is 'false'
      messageId: '${payload.transactionId}', // optional property, default is a new UUID
      role: // optional property, default is a new UUID
    }),
=======
    new actions.DynamoDBv2PutItemAction(table)
>>>>>>> f7a65ea6
  ],
});
```<|MERGE_RESOLUTION|>--- conflicted
+++ resolved
@@ -31,11 +31,8 @@
 - Put records to Kinesis Data Firehose stream
 - Send messages to SQS queues
 - Publish messages on SNS topics
-<<<<<<< HEAD
+- Write messages into columns of DynamoDB
 - Put messages IoT Events input
-=======
-- Write messages into columns of DynamoDB
->>>>>>> f7a65ea6
 
 ## Republish a message to another MQTT topic
 
@@ -284,7 +281,26 @@
 });
 ```
 
-<<<<<<< HEAD
+## Write attributes of a message to DynamoDB
+
+The code snippet below creates an AWS IoT rule that writes all or part of an 
+MQTT message to DynamoDB using the DynamoDBv2 action.
+
+```ts
+import * as dynamodb from '@aws-cdk/aws-dynamodb';
+
+declare const table: dynamodb.Table;
+
+const topicRule = new iot.TopicRule(this, 'TopicRule', {
+  sql: iot.IotSql.fromStringAsVer20160323(
+    "SELECT * FROM 'device/+/data'",
+  ),
+  actions: [
+    new actions.DynamoDBv2PutItemAction(table)
+  ],
+});
+```
+
 ## Put messages IoT Events input
 
 The code snippet below creates an AWS IoT Rule that puts messages
@@ -299,32 +315,16 @@
 const input = new iotevents.Input(this, 'MyInput', {
   attributeJsonPaths: ['payload.temperature', 'payload.transactionId'],
 });
-=======
-## Write attributes of a message to DynamoDB
-
-The code snippet below creates an AWS IoT rule that writes all or part of an 
-MQTT message to DynamoDB using the DynamoDBv2 action.
-
-```ts
-import * as dynamodb from '@aws-cdk/aws-dynamodb';
-
-declare const table: dynamodb.Table;
-
->>>>>>> f7a65ea6
 const topicRule = new iot.TopicRule(this, 'TopicRule', {
   sql: iot.IotSql.fromStringAsVer20160323(
     "SELECT * FROM 'device/+/data'",
   ),
   actions: [
-<<<<<<< HEAD
     new actions.IotEventsPutMessageAction(input, {
       batchMode: true, // optional property, default is 'false'
       messageId: '${payload.transactionId}', // optional property, default is a new UUID
       role: // optional property, default is a new UUID
     }),
-=======
-    new actions.DynamoDBv2PutItemAction(table)
->>>>>>> f7a65ea6
   ],
 });
 ```