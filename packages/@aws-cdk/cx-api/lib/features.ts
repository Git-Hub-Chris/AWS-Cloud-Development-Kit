import { FlagInfo, FlagType } from './private/flag-modeling';

////////////////////////////////////////////////////////////////////////
//
// This file defines context keys that enable certain features that are
// implemented behind a flag in order to preserve backwards compatibility for
// existing apps. When a new app is initialized through `cdk init`, the CLI will
// automatically add enable these features by adding them to the generated
// `cdk.json` file.
//
////////////////////////////////////////////////////////////////////////
//
//  !!! IMPORTANT !!!
//
//  When you introduce a new flag, set its 'introducedIn.v2' value to the literal string
// 'V2·NEXT', without the dot.
//
//  DO NOT USE A VARIABLE. DO NOT DEFINE A CONSTANT. The actual value will be string-replaced at
//  version bump time.
//
////////////////////////////////////////////////////////////////////////
//
// There are three types of flags: ApiDefault, BugFix, and VisibleContext flags.
//
// - ApiDefault flags: change the behavior or defaults of the construct library. When
//   set, the infrastructure that is generated may be different but there is
//   a way to get the old infrastructure setup by using the API in a different way.
//
// - BugFix flags: the old infra we used to generate is no longer recommended,
//   and there is no way to achieve that result anymore except by making sure the
//   flag is unset, or set to `false`. Mostly used for infra-impacting bugfixes or
//   enhanced security defaults.
//
// - VisibleContext flags: not really a feature flag, but configurable context which is
//   advertised by putting the context in the `cdk.json` file of new projects.
//
// In future major versions, the "newProjectValues" will become the version
// default for both DefaultBehavior and BugFix flags, and DefaultBehavior flags
// will be removed (i.e., their new behavior will become the *only* behavior).
//
// See https://github.com/aws/aws-cdk-rfcs/blob/master/text/0055-feature-flags.md
// --------------------------------------------------------------------------------


export const ENABLE_STACK_NAME_DUPLICATES_CONTEXT = '@aws-cdk/core:enableStackNameDuplicates';
export const ENABLE_DIFF_NO_FAIL_CONTEXT = 'aws-cdk:enableDiffNoFail';
/** @deprecated use `ENABLE_DIFF_NO_FAIL_CONTEXT` */
export const ENABLE_DIFF_NO_FAIL = ENABLE_DIFF_NO_FAIL_CONTEXT;
export const NEW_STYLE_STACK_SYNTHESIS_CONTEXT = '@aws-cdk/core:newStyleStackSynthesis';
export const STACK_RELATIVE_EXPORTS_CONTEXT = '@aws-cdk/core:stackRelativeExports';
export const DOCKER_IGNORE_SUPPORT = '@aws-cdk/aws-ecr-assets:dockerIgnoreSupport';
export const SECRETS_MANAGER_PARSE_OWNED_SECRET_NAME = '@aws-cdk/aws-secretsmanager:parseOwnedSecretName';
export const KMS_DEFAULT_KEY_POLICIES = '@aws-cdk/aws-kms:defaultKeyPolicies';
export const S3_GRANT_WRITE_WITHOUT_ACL = '@aws-cdk/aws-s3:grantWriteWithoutAcl';
export const ECS_REMOVE_DEFAULT_DESIRED_COUNT = '@aws-cdk/aws-ecs-patterns:removeDefaultDesiredCount';
export const RDS_LOWERCASE_DB_IDENTIFIER = '@aws-cdk/aws-rds:lowercaseDbIdentifier';
export const APIGATEWAY_USAGEPLANKEY_ORDERINSENSITIVE_ID = '@aws-cdk/aws-apigateway:usagePlanKeyOrderInsensitiveId';
export const EFS_DEFAULT_ENCRYPTION_AT_REST = '@aws-cdk/aws-efs:defaultEncryptionAtRest';
export const LAMBDA_RECOGNIZE_VERSION_PROPS = '@aws-cdk/aws-lambda:recognizeVersionProps';
export const LAMBDA_RECOGNIZE_LAYER_VERSION = '@aws-cdk/aws-lambda:recognizeLayerVersion';
export const CLOUDFRONT_DEFAULT_SECURITY_POLICY_TLS_V1_2_2021 = '@aws-cdk/aws-cloudfront:defaultSecurityPolicyTLSv1.2_2021';
export const CHECK_SECRET_USAGE = '@aws-cdk/core:checkSecretUsage';
export const TARGET_PARTITIONS = '@aws-cdk/core:target-partitions';
export const ECS_SERVICE_EXTENSIONS_ENABLE_DEFAULT_LOG_DRIVER = '@aws-cdk-containers/ecs-service-extensions:enableDefaultLogDriver';
export const EC2_UNIQUE_IMDSV2_LAUNCH_TEMPLATE_NAME = '@aws-cdk/aws-ec2:uniqueImdsv2TemplateName';
export const ECS_ARN_FORMAT_INCLUDES_CLUSTER_NAME = '@aws-cdk/aws-ecs:arnFormatIncludesClusterName';
export const IAM_MINIMIZE_POLICIES = '@aws-cdk/aws-iam:minimizePolicies';
export const IAM_IMPORTED_ROLE_STACK_SAFE_DEFAULT_POLICY_NAME = '@aws-cdk/aws-iam:importedRoleStackSafeDefaultPolicyName';
export const VALIDATE_SNAPSHOT_REMOVAL_POLICY = '@aws-cdk/core:validateSnapshotRemovalPolicy';
export const CODEPIPELINE_CROSS_ACCOUNT_KEY_ALIAS_STACK_SAFE_RESOURCE_NAME = '@aws-cdk/aws-codepipeline:crossAccountKeyAliasStackSafeResourceName';
export const S3_CREATE_DEFAULT_LOGGING_POLICY = '@aws-cdk/aws-s3:createDefaultLoggingPolicy';
export const SNS_SUBSCRIPTIONS_SQS_DECRYPTION_POLICY = '@aws-cdk/aws-sns-subscriptions:restrictSqsDescryption';
export const APIGATEWAY_DISABLE_CLOUDWATCH_ROLE = '@aws-cdk/aws-apigateway:disableCloudWatchRole';
export const ENABLE_PARTITION_LITERALS = '@aws-cdk/core:enablePartitionLiterals';
export const EVENTS_TARGET_QUEUE_SAME_ACCOUNT = '@aws-cdk/aws-events:eventsTargetQueueSameAccount';
export const IAM_STANDARDIZED_SERVICE_PRINCIPALS = '@aws-cdk/aws-iam:standardizedServicePrincipals';
export const ECS_DISABLE_EXPLICIT_DEPLOYMENT_CONTROLLER_FOR_CIRCUIT_BREAKER = '@aws-cdk/aws-ecs:disableExplicitDeploymentControllerForCircuitBreaker';
export const S3_SERVER_ACCESS_LOGS_USE_BUCKET_POLICY = '@aws-cdk/aws-s3:serverAccessLogsUseBucketPolicy';
export const ROUTE53_PATTERNS_USE_CERTIFICATE = '@aws-cdk/aws-route53-patters:useCertificate';
export const AWS_CUSTOM_RESOURCE_LATEST_SDK_DEFAULT = '@aws-cdk/customresources:installLatestAwsSdkDefault';
export const DATABASE_PROXY_UNIQUE_RESOURCE_NAME = '@aws-cdk/aws-rds:databaseProxyUniqueResourceName';
export const CODEDEPLOY_REMOVE_ALARMS_FROM_DEPLOYMENT_GROUP = '@aws-cdk/aws-codedeploy:removeAlarmsFromDeploymentGroup';
export const APIGATEWAY_AUTHORIZER_CHANGE_DEPLOYMENT_LOGICAL_ID = '@aws-cdk/aws-apigateway:authorizerChangeDeploymentLogicalId';
export const EC2_LAUNCH_TEMPLATE_DEFAULT_USER_DATA = '@aws-cdk/aws-ec2:launchTemplateDefaultUserData';
<<<<<<< HEAD
export const REDSHIFT_COLUMN_ID = '@aws-cdk/aws-redshift:columnId';
=======
export const SECRETS_MANAGER_TARGET_ATTACHMENT_RESOURCE_POLICY = '@aws-cdk/aws-secretsmanager:useAttachedSecretResourcePolicyForSecretTargetAttachments';
>>>>>>> 01c6c39d

export const FLAGS: Record<string, FlagInfo> = {
  //////////////////////////////////////////////////////////////////////
  [ENABLE_STACK_NAME_DUPLICATES_CONTEXT]: {
    type: FlagType.ApiDefault,
    summary: 'Allow multiple stacks with the same name',
    detailsMd: `
      If this is set, multiple stacks can use the same stack name (e.g. deployed to
      different environments). This means that the name of the synthesized template
      file will be based on the construct path and not on the defined \`stackName\`
      of the stack.`,
    recommendedValue: true,
    introducedIn: { v1: '1.16.0' },
    defaults: { v2: true },
    compatibilityWithOldBehaviorMd: 'Pass stack identifiers to the CLI instead of stack names.',
  },

  //////////////////////////////////////////////////////////////////////
  [ENABLE_DIFF_NO_FAIL_CONTEXT]: {
    type: FlagType.ApiDefault,
    summary: 'Make `cdk diff` not fail when there are differences',
    detailsMd: `
      Determines what status code \`cdk diff\` should return when the specified stack
      differs from the deployed stack or the local CloudFormation template:

      * \`aws-cdk:enableDiffNoFail=true\` => status code == 0
      * \`aws-cdk:enableDiffNoFail=false\` => status code == 1

      You can override this behavior with the --fail flag:

      * \`--fail\` => status code == 1
      * \`--no-fail\` => status code == 0`,
    introducedIn: { v1: '1.19.0' },
    defaults: { v2: true },
    recommendedValue: true,
    compatibilityWithOldBehaviorMd: 'Specify `--fail` to the CLI.',
  },

  //////////////////////////////////////////////////////////////////////
  [NEW_STYLE_STACK_SYNTHESIS_CONTEXT]: {
    type: FlagType.BugFix,
    summary: 'Switch to new stack synthesis method which enables CI/CD',
    detailsMd: `
      If this flag is specified, all \`Stack\`s will use the \`DefaultStackSynthesizer\` by
      default. If it is not set, they will use the \`LegacyStackSynthesizer\`.`,
    introducedIn: { v1: '1.39.0', v2: '2.0.0' },
    defaults: { v2: true },
    recommendedValue: true,
  },

  //////////////////////////////////////////////////////////////////////
  [STACK_RELATIVE_EXPORTS_CONTEXT]: {
    type: FlagType.BugFix,
    summary: 'Name exports based on the construct paths relative to the stack, rather than the global construct path',
    detailsMd: `
      Combined with the stack name this relative construct path is good enough to
      ensure uniqueness, and makes the export names robust against refactoring
      the location of the stack in the construct tree (specifically, moving the Stack
      into a Stage).`,
    introducedIn: { v1: '1.58.0', v2: '2.0.0' },
    defaults: { v2: true },
    recommendedValue: true,
  },

  //////////////////////////////////////////////////////////////////////
  [DOCKER_IGNORE_SUPPORT]: {
    type: FlagType.ApiDefault,
    summary: 'DockerImageAsset properly supports `.dockerignore` files by default',
    detailsMd: `
      If this flag is not set, the default behavior for \`DockerImageAsset\` is to use
      glob semantics for \`.dockerignore\` files. If this flag is set, the default behavior
      is standard Docker ignore semantics.

      This is a feature flag as the old behavior was technically incorrect but
      users may have come to depend on it.`,
    introducedIn: { v1: '1.73.0' },
    defaults: { v2: true },
    recommendedValue: true,
    compatibilityWithOldBehaviorMd: 'Update your `.dockerignore` file to match standard Docker ignore rules, if necessary.',
  },

  //////////////////////////////////////////////////////////////////////
  [SECRETS_MANAGER_PARSE_OWNED_SECRET_NAME]: {
    type: FlagType.ApiDefault,
    summary: 'Fix the referencing of SecretsManager names from ARNs',
    detailsMd: `
      Secret.secretName for an "owned" secret will attempt to parse the secretName from the ARN,
      rather than the default full resource name, which includes the SecretsManager suffix.

      If this flag is not set, Secret.secretName will include the SecretsManager suffix, which cannot be directly
      used by SecretsManager.DescribeSecret, and must be parsed by the user first (e.g., Fn:Join, Fn:Select, Fn:Split).`,
    introducedIn: { v1: '1.77.0' },
    defaults: { v2: true },
    recommendedValue: true,
    compatibilityWithOldBehaviorMd: 'Use `parseArn(secret.secretName).resourceName` to emulate the incorrect old parsing.',
  },

  //////////////////////////////////////////////////////////////////////
  [KMS_DEFAULT_KEY_POLICIES]: {
    type: FlagType.ApiDefault,
    summary: 'Tighten default KMS key policies',
    detailsMd: `
      KMS Keys start with a default key policy that grants the account access to administer the key,
      mirroring the behavior of the KMS SDK/CLI/Console experience. Users may override the default key
      policy by specifying their own.

      If this flag is not set, the default key policy depends on the setting of the \`trustAccountIdentities\`
      flag. If false (the default, for backwards-compatibility reasons), the default key policy somewhat
      resembles the default admin key policy, but with the addition of 'GenerateDataKey' permissions. If
      true, the policy matches what happens when this feature flag is set.

      Additionally, if this flag is not set and the user supplies a custom key policy, this will be appended
      to the key's default policy (rather than replacing it).`,
    introducedIn: { v1: '1.78.0' },
    defaults: { v2: true },
    recommendedValue: true,
    compatibilityWithOldBehaviorMd: 'Pass `trustAccountIdentities: false` to `Key` construct to restore the old behavior.',
  },

  //////////////////////////////////////////////////////////////////////
  [S3_GRANT_WRITE_WITHOUT_ACL]: {
    type: FlagType.ApiDefault,
    summary: 'Remove `PutObjectAcl` from Bucket.grantWrite',
    detailsMd: `
      Change the old 's3:PutObject*' permission to 's3:PutObject' on Bucket,
      as the former includes 's3:PutObjectAcl',
      which could be used to grant read/write object access to IAM principals in other accounts.
      Use a feature flag to make sure existing customers who might be relying
      on the overly-broad permissions are not broken.`,
    introducedIn: { v1: '1.85.0' },
    defaults: { v2: true },
    recommendedValue: true,
    compatibilityWithOldBehaviorMd: 'Call `bucket.grantPutAcl()` in addition to `bucket.grantWrite()` to grant ACL permissions.',
  },

  //////////////////////////////////////////////////////////////////////
  [ECS_REMOVE_DEFAULT_DESIRED_COUNT]: {
    type: FlagType.ApiDefault,
    summary: 'Do not specify a default DesiredCount for ECS services',
    detailsMd: `
      ApplicationLoadBalancedServiceBase, ApplicationMultipleTargetGroupServiceBase,
      NetworkLoadBalancedServiceBase, NetworkMultipleTargetGroupServiceBase, and
      QueueProcessingServiceBase currently determine a default value for the desired count of
      a CfnService if a desiredCount is not provided. The result of this is that on every
      deployment, the service count is reset to the fixed value, even if it was autoscaled.

      If this flag is not set, the default behaviour for CfnService.desiredCount is to set a
      desiredCount of 1, if one is not provided. If true, a default will not be defined for
      CfnService.desiredCount and as such desiredCount will be undefined, if one is not provided.`,
    introducedIn: { v1: '1.92.0' },
    defaults: { v2: true },
    recommendedValue: true,
    compatibilityWithOldBehaviorMd: 'You can pass `desiredCount: 1` explicitly, but you should never need this.',
  },

  //////////////////////////////////////////////////////////////////////
  [RDS_LOWERCASE_DB_IDENTIFIER]: {
    type: FlagType.BugFix,
    summary: 'Force lowercasing of RDS Cluster names in CDK',
    detailsMd: `
      Cluster names must be lowercase, and the service will lowercase the name when the cluster
      is created. However, CDK did not use to know about this, and would use the user-provided name
      referencing the cluster, which would fail if it happened to be mixed-case.

      With this flag, lowercase the name in CDK so we can reference it properly.

      Must be behind a permanent flag because changing a name from mixed case to lowercase between deployments
      would lead CloudFormation to think the name was changed and would trigger a cluster replacement
      (losing data!).`,
    introducedIn: { v1: '1.97.0', v2: '2.0.0' },
    defaults: { v2: true },
    recommendedValue: true,
  },

  //////////////////////////////////////////////////////////////////////
  [APIGATEWAY_USAGEPLANKEY_ORDERINSENSITIVE_ID]: {
    type: FlagType.BugFix,
    summary: 'Allow adding/removing multiple UsagePlanKeys independently',
    detailsMd: `
      The UsagePlanKey resource connects an ApiKey with a UsagePlan. API Gateway does not allow more than one UsagePlanKey
      for any given UsagePlan and ApiKey combination. For this reason, CloudFormation cannot replace this resource without
      either the UsagePlan or ApiKey changing.

      The feature addition to support multiple UsagePlanKey resources - 142bd0e2 - recognized this and attempted to keep
      existing UsagePlanKey logical ids unchanged.
      However, this intentionally caused the logical id of the UsagePlanKey to be sensitive to order. That is, when
      the 'first' UsagePlanKey resource is removed, the logical id of the 'second' assumes what was originally the 'first',
      which again is disallowed.

      In effect, there is no way to get out of this mess in a backwards compatible way, while supporting existing stacks.
      This flag changes the logical id layout of UsagePlanKey to not be sensitive to order.`,
    introducedIn: { v1: '1.98.0', v2: '2.0.0' },
    defaults: { v2: true },
    recommendedValue: true,
  },

  //////////////////////////////////////////////////////////////////////
  [EFS_DEFAULT_ENCRYPTION_AT_REST]: {
    type: FlagType.ApiDefault,
    summary: 'Enable this feature flag to have elastic file systems encrypted at rest by default.',
    detailsMd: `
      Encryption can also be configured explicitly using the \`encrypted\` property.
      `,
    introducedIn: { v1: '1.98.0' },
    defaults: { v2: true },
    recommendedValue: true,
    compatibilityWithOldBehaviorMd: 'Pass the `encrypted: false` property to the `FileSystem` construct to disable encryption.',
  },

  //////////////////////////////////////////////////////////////////////
  [LAMBDA_RECOGNIZE_VERSION_PROPS]: {
    type: FlagType.BugFix,
    summary: 'Enable this feature flag to opt in to the updated logical id calculation for Lambda Version created using the  `fn.currentVersion`.',
    detailsMd: `
      The previous calculation incorrectly considered properties of the \`AWS::Lambda::Function\` resource that did
      not constitute creating a new Version.

      See 'currentVersion' section in the aws-lambda module's README for more details.`,
    introducedIn: { v1: '1.106.0', v2: '2.0.0' },
    defaults: { v2: true },
    recommendedValue: true,
  },

  //////////////////////////////////////////////////////////////////////
  [LAMBDA_RECOGNIZE_LAYER_VERSION]: {
    type: FlagType.BugFix,
    summary: 'Enable this feature flag to opt in to the updated logical id calculation for Lambda Version created using the `fn.currentVersion`.',
    detailsMd: `
      This flag correct incorporates Lambda Layer properties into the Lambda Function Version.

      See 'currentVersion' section in the aws-lambda module's README for more details.`,
    introducedIn: { v1: '1.159.0', v2: '2.27.0' },
    recommendedValue: true,
  },

  //////////////////////////////////////////////////////////////////////
  [CLOUDFRONT_DEFAULT_SECURITY_POLICY_TLS_V1_2_2021]: {
    type: FlagType.BugFix,
    summary: 'Enable this feature flag to have cloudfront distributions use the security policy TLSv1.2_2021 by default.',
    detailsMd: `
      The security policy can also be configured explicitly using the \`minimumProtocolVersion\` property.`,
    introducedIn: { v1: '1.117.0', v2: '2.0.0' },
    defaults: { v2: true },
    recommendedValue: true,
  },

  //////////////////////////////////////////////////////////////////////
  [CHECK_SECRET_USAGE]: {
    type: FlagType.VisibleContext,
    summary: 'Enable this flag to make it impossible to accidentally use SecretValues in unsafe locations',
    detailsMd: `
      With this flag enabled, \`SecretValue\` instances can only be passed to
      constructs that accept \`SecretValue\`s; otherwise, \`unsafeUnwrap()\` must be
      called to use it as a regular string.`,
    introducedIn: { v1: '1.153.0', v2: '2.21.0' },
    recommendedValue: true,
  },

  //////////////////////////////////////////////////////////////////////
  [TARGET_PARTITIONS]: {
    type: FlagType.VisibleContext,
    summary: 'What regions to include in lookup tables of environment agnostic stacks',
    detailsMd: `
      Has no effect on stacks that have a defined region, but will limit the amount
      of unnecessary regions included in stacks without a known region.

      The type of this value should be a list of strings.`,
    introducedIn: { v1: '1.137.0', v2: '2.4.0' },
    recommendedValue: ['aws', 'aws-cn'],
  },

  //////////////////////////////////////////////////////////////////////
  [ECS_SERVICE_EXTENSIONS_ENABLE_DEFAULT_LOG_DRIVER]: {
    type: FlagType.ApiDefault,
    summary: 'ECS extensions will automatically add an `awslogs` driver if no logging is specified',
    detailsMd: `
      Enable this feature flag to configure default logging behavior for the ECS Service Extensions. This will enable the
      \`awslogs\` log driver for the application container of the service to send the container logs to CloudWatch Logs.

      This is a feature flag as the new behavior provides a better default experience for the users.`,
    introducedIn: { v1: '1.140.0', v2: '2.8.0' },
    recommendedValue: true,
    compatibilityWithOldBehaviorMd: 'Specify a log driver explicitly.',
  },

  //////////////////////////////////////////////////////////////////////
  [EC2_UNIQUE_IMDSV2_LAUNCH_TEMPLATE_NAME]: {
    type: FlagType.BugFix,
    summary: 'Enable this feature flag to have Launch Templates generated by the `InstanceRequireImdsv2Aspect` use unique names.',
    detailsMd: `
      Previously, the generated Launch Template names were only unique within a stack because they were based only on the
      \`Instance\` construct ID. If another stack that has an \`Instance\` with the same construct ID is deployed in the same
      account and region, the deployments would always fail as the generated Launch Template names were the same.

      The new implementation addresses this issue by generating the Launch Template name with the \`Names.uniqueId\` method.`,
    introducedIn: { v1: '1.140.0', v2: '2.8.0' },
    recommendedValue: true,
  },

  //////////////////////////////////////////////////////////////////////
  [ECS_ARN_FORMAT_INCLUDES_CLUSTER_NAME]: {
    type: FlagType.BugFix,
    summary: 'ARN format used by ECS. In the new ARN format, the cluster name is part of the resource ID.',
    detailsMd: `
      If this flag is not set, the old ARN format (without cluster name) for ECS is used.
      If this flag is set, the new ARN format (with cluster name) for ECS is used.

      This is a feature flag as the old format is still valid for existing ECS clusters.

      See https://docs.aws.amazon.com/AmazonECS/latest/developerguide/ecs-account-settings.html#ecs-resource-ids
      `,
    introducedIn: { v2: '2.35.0' },
    recommendedValue: true,
  },

  //////////////////////////////////////////////////////////////////////
  [IAM_MINIMIZE_POLICIES]: {
    type: FlagType.VisibleContext,
    summary: 'Minimize IAM policies by combining Statements',
    detailsMd: `
      Minimize IAM policies by combining Principals, Actions and Resources of two
      Statements in the policies, as long as it doesn't change the meaning of the
      policy.`,
    introducedIn: { v1: '1.150.0', v2: '2.18.0' },
    recommendedValue: true,
  },

  //////////////////////////////////////////////////////////////////////
  [VALIDATE_SNAPSHOT_REMOVAL_POLICY]: {
    type: FlagType.ApiDefault,
    summary: 'Error on snapshot removal policies on resources that do not support it.',
    detailsMd: `
      Makes sure we do not allow snapshot removal policy on resources that do not support it.
      If supplied on an unsupported resource, CloudFormation ignores the policy altogether.
      This flag will reduce confusion and unexpected loss of data when erroneously supplying
      the snapshot removal policy.`,
    introducedIn: { v2: '2.28.0' },
    recommendedValue: true,
    compatibilityWithOldBehaviorMd: 'The old behavior was incorrect. Update your source to not specify SNAPSHOT policies on resources that do not support it.',
  },

  //////////////////////////////////////////////////////////////////////
  [CODEPIPELINE_CROSS_ACCOUNT_KEY_ALIAS_STACK_SAFE_RESOURCE_NAME]: {
    type: FlagType.BugFix,
    summary: 'Generate key aliases that include the stack name',
    detailsMd: `
      Enable this feature flag to have CodePipeline generate a unique cross account key alias name using the stack name.

      Previously, when creating multiple pipelines with similar naming conventions and when crossAccountKeys is true,
      the KMS key alias name created for these pipelines may be the same due to how the uniqueId is generated.

      This new implementation creates a stack safe resource name for the alias using the stack name instead of the stack ID.
      `,
    introducedIn: { v2: '2.29.0' },
    recommendedValue: true,
  },

  //////////////////////////////////////////////////////////////////////
  [S3_CREATE_DEFAULT_LOGGING_POLICY]: {
    type: FlagType.BugFix,
    summary: 'Enable this feature flag to create an S3 bucket policy by default in cases where an AWS service would automatically create the Policy if one does not exist.',
    detailsMd: `
      For example, in order to send VPC flow logs to an S3 bucket, there is a specific Bucket Policy
      that needs to be attached to the bucket. If you create the bucket without a policy and then add the
      bucket as the flow log destination, the service will automatically create the bucket policy with the
      necessary permissions. If you were to then try and add your own bucket policy CloudFormation will throw
      and error indicating that a bucket policy already exists.

      In cases where we know what the required policy is we can go ahead and create the policy so we can
      remain in control of it.

      @see https://docs.aws.amazon.com/AmazonCloudWatch/latest/logs/AWS-logs-and-resource-policy.html#AWS-logs-infrastructure-S3
      `,
    introducedIn: { v2: '2.31.0' },
    recommendedValue: true,
  },

  //////////////////////////////////////////////////////////////////////
  [SNS_SUBSCRIPTIONS_SQS_DECRYPTION_POLICY]: {
    type: FlagType.BugFix,
    summary: 'Restrict KMS key policy for encrypted Queues a bit more',
    detailsMd: `
      Enable this feature flag to restrict the decryption of a SQS queue, which is subscribed to a SNS topic, to
      only the topic which it is subscribed to and not the whole SNS service of an account.

      Previously the decryption was only restricted to the SNS service principal. To make the SQS subscription more
      secure, it is a good practice to restrict the decryption further and only allow the connected SNS topic to decryption
      the subscribed queue.`,
    introducedIn: { v2: '2.32.0' },
    recommendedValue: true,
  },

  //////////////////////////////////////////////////////////////////////
  [APIGATEWAY_DISABLE_CLOUDWATCH_ROLE]: {
    type: FlagType.BugFix,
    summary: 'Make default CloudWatch Role behavior safe for multiple API Gateways in one environment',
    detailsMd: `
      Enable this feature flag to change the default behavior for aws-apigateway.RestApi and aws-apigateway.SpecRestApi
      to _not_ create a CloudWatch role and Account. There is only a single ApiGateway account per AWS
      environment which means that each time you create a RestApi in your account the ApiGateway account
      is overwritten. If at some point the newest RestApi is deleted, the ApiGateway Account and CloudWatch
      role will also be deleted, breaking any existing ApiGateways that were depending on them.

      When this flag is enabled you should either create the ApiGateway account and CloudWatch role
      separately _or_ only enable the cloudWatchRole on a single RestApi.
      `,
    introducedIn: { v2: '2.38.0' },
    recommendedValue: true,
  },

  //////////////////////////////////////////////////////////////////////
  [ENABLE_PARTITION_LITERALS]: {
    type: FlagType.BugFix,
    summary: 'Make ARNs concrete if AWS partition is known',
    detailsMd: `
      Enable this feature flag to get partition names as string literals in Stacks with known regions defined in
      their environment, such as "aws" or "aws-cn".  Previously the CloudFormation intrinsic function
      "Ref: AWS::Partition" was used.  For example:

      \`\`\`yaml
      Principal:
        AWS:
          Fn::Join:
            - ""
            - - "arn:"
              - Ref: AWS::Partition
              - :iam::123456789876:root
      \`\`\`

      becomes:

      \`\`\`yaml
      Principal:
        AWS: "arn:aws:iam::123456789876:root"
      \`\`\`

      The intrinsic function will still be used in Stacks where no region is defined or the region's partition
      is unknown.
      `,
    introducedIn: { v2: '2.38.0' },
    recommendedValue: true,
  },

  //////////////////////////////////////////////////////////////////////
  [EVENTS_TARGET_QUEUE_SAME_ACCOUNT]: {
    type: FlagType.BugFix,
    summary: 'Event Rules may only push to encrypted SQS queues in the same account',
    detailsMd: `
      This flag applies to SQS Queues that are used as the target of event Rules. When enabled, only principals
      from the same account as the Rule can send messages. If a queue is unencrypted, this restriction will
      always apply, regardless of the value of this flag.
      `,
    introducedIn: { v2: '2.51.0' },
    recommendedValue: true,
  },

  //////////////////////////////////////////////////////////////////////
  [IAM_STANDARDIZED_SERVICE_PRINCIPALS]: {
    type: FlagType.BugFix,
    summary: 'Use standardized (global) service principals everywhere',
    detailsMd: `
      We used to maintain a database of exceptions to Service Principal names in various regions. This database
      is no longer necessary: all service principals names have been standardized to their global form (\`SERVICE.amazonaws.com\`).

      This flag disables use of that exceptions database and always uses the global service principal.
      `,
    introducedIn: { v2: '2.51.0' },
    recommendedValue: true,
  },

  //////////////////////////////////////////////////////////////////////
  [ECS_DISABLE_EXPLICIT_DEPLOYMENT_CONTROLLER_FOR_CIRCUIT_BREAKER]: {
    type: FlagType.BugFix,
    summary: 'Avoid setting the "ECS" deployment controller when adding a circuit breaker',
    detailsMd: `
      Enable this feature flag to avoid setting the "ECS" deployment controller when adding a circuit breaker to an
      ECS Service, as this will trigger a full replacement which fails to deploy when using set service names.
      This does not change any behaviour as the default deployment controller when it is not defined is ECS.

      This is a feature flag as the new behavior provides a better default experience for the users.
      `,
    introducedIn: { v2: '2.51.0' },
    recommendedValue: true,
  },

  //////////////////////////////////////////////////////////////////////
  [IAM_IMPORTED_ROLE_STACK_SAFE_DEFAULT_POLICY_NAME]: {
    type: FlagType.BugFix,
    summary: 'Enable this feature to by default create default policy names for imported roles that depend on the stack the role is in.',
    detailsMd: `
      Without this, importing the same role in multiple places could lead to the permissions given for one version of the imported role
      to overwrite permissions given to the role at a different place where it was imported. This was due to all imported instances
      of a role using the same default policy name.

      This new implementation creates default policy names based on the constructs node path in their stack.
      `,
    introducedIn: { v2: '2.60.0' },
    recommendedValue: true,
  },

  //////////////////////////////////////////////////////////////////////
  [S3_SERVER_ACCESS_LOGS_USE_BUCKET_POLICY]: {
    type: FlagType.BugFix,
    summary: 'Use S3 Bucket Policy instead of ACLs for Server Access Logging',
    detailsMd: `
      Enable this feature flag to use S3 Bucket Policy for granting permission fo Server Access Logging
      rather than using the canned \`LogDeliveryWrite\` ACL. ACLs do not work when Object Ownership is
      enabled on the bucket.

      This flag uses a Bucket Policy statement to allow Server Access Log delivery, following best
      practices for S3.

      @see https://docs.aws.amazon.com/AmazonS3/latest/userguide/enable-server-access-logging.html
    `,
    introducedIn: { v2: '2.59.0' },
    recommendedValue: true,
  },

  //////////////////////////////////////////////////////////////////////
  [ROUTE53_PATTERNS_USE_CERTIFICATE]: {
    type: FlagType.ApiDefault,
    summary: 'Use the official `Certificate` resource instead of `DnsValidatedCertificate`',
    detailsMd: `
      Enable this feature flag to use the official CloudFormation supported \`Certificate\` resource instead
      of the deprecated \`DnsValidatedCertificate\` construct. If this flag is enabled and you are creating
      the stack in a region other than us-east-1 then you must also set \`crossRegionReferences=true\` on the
      stack.
      `,
    introducedIn: { v2: 'V2·NEXT' },
    recommendedValue: true,
    compatibilityWithOldBehaviorMd: 'Define a `DnsValidatedCertificate` explicitly and pass in the `certificate` property',
  },

  //////////////////////////////////////////////////////////////////////
  [AWS_CUSTOM_RESOURCE_LATEST_SDK_DEFAULT]: {
    type: FlagType.ApiDefault,
    summary: 'Whether to install the latest SDK by default in AwsCustomResource',
    detailsMd: `
      This was originally introduced and enabled by default to not be limited by the SDK version
      that's installed on AWS Lambda. However, it creates issues for Lambdas bound to VPCs that
      do not have internet access, or in environments where 'npmjs.com' is not available.

      The recommended setting is to disable the default installation behavior, and pass the
      flag on a resource-by-resource basis to enable it if necessary.
    `,
    compatibilityWithOldBehaviorMd: 'Set installLatestAwsSdk: true on all resources that need it.',
    introducedIn: { v2: '2.60.0' },
    recommendedValue: false,
  },

  //////////////////////////////////////////////////////////////////////
  [DATABASE_PROXY_UNIQUE_RESOURCE_NAME]: {
    type: FlagType.BugFix,
    summary: 'Use unique resource name for Database Proxy',
    detailsMd: `
      If this flag is not set, the default behavior for \`DatabaseProxy\` is
      to use \`id\` of the constructor for \`dbProxyName\` when it's not specified in the argument.
      In this case, users can't deploy \`DatabaseProxy\`s that have the same \`id\` in the same region.

      If this flag is set, the default behavior is to use unique resource names for each \`DatabaseProxy\`.

      This is a feature flag as the old behavior was technically incorrect, but users may have come to depend on it.
    `,
    introducedIn: { v2: '2.65.0' },
    recommendedValue: true,
  },

  //////////////////////////////////////////////////////////////////////
  [CODEDEPLOY_REMOVE_ALARMS_FROM_DEPLOYMENT_GROUP]: {
    type: FlagType.BugFix,
    summary: 'Remove CloudWatch alarms from deployment group',
    detailsMd: `
      Enable this flag to be able to remove all CloudWatch alarms from a deployment group by removing
      the alarms from the construct. If this flag is not set, removing all alarms from the construct
      will still leave the alarms configured for the deployment group.
    `,
    introducedIn: { v2: '2.65.0' },
    recommendedValue: true,
  },

  //////////////////////////////////////////////////////////////////////
  [APIGATEWAY_AUTHORIZER_CHANGE_DEPLOYMENT_LOGICAL_ID]: {
    type: FlagType.BugFix,
    summary: 'Include authorizer configuration in the calculation of the API deployment logical ID.',
    detailsMd: `
      The logical ID of the AWS::ApiGateway::Deployment resource is calculated by hashing
      the API configuration, including methods, and resources, etc. Enable this feature flag
      to also include the configuration of any authorizer attached to the API in the
      calculation, so any changes made to an authorizer will create a new deployment.
      `,
    introducedIn: { v2: '2.66.0' },
    recommendedValue: true,
  },

  //////////////////////////////////////////////////////////////////////
  [EC2_LAUNCH_TEMPLATE_DEFAULT_USER_DATA]: {
    type: FlagType.BugFix,
    summary: 'Define user data for a launch template by default when a machine image is provided.',
    detailsMd: `
      The ec2.LaunchTemplate construct did not define user data when a machine image is
      provided despite the document. If this is set, a user data is automatically defined
      according to the OS of the machine image.
      `,
    recommendedValue: true,
    introducedIn: { v2: 'V2NEXT' },
  },

  //////////////////////////////////////////////////////////////////////
<<<<<<< HEAD
  [REDSHIFT_COLUMN_ID]: {
    type: FlagType.BugFix,
    summary: 'Whether to use an ID to track Redshift column changes',
    detailsMd: `
      Redshift columns are identified by their \`name\`. If a column is renamed, the old column
      will be dropped and a new column will be created. This can cause data loss.

      This flag enables the use of an \`id\` attribute for Redshift columns. If this flag is enabled, the
      internal CDK architecture will track changes of Redshift columns through their \`id\`, rather
      than their \`name\`. This will prevent data loss when columns are renamed.

      **NOTE** - Enabling this flag comes at a **risk**. When enabled, update the \`id\`s of all columns,
      **however** do not change the \`names\`s of the columns. If the \`name\`s of the columns are changed during
      initial deployment, the columns will be dropped and recreated, causing data loss. After the initial deployment
      of the \`id\`s, the \`name\`s of the columns can be changed without data loss.
      `,
    introducedIn: { v2: 'V2NEXT' },
    recommendedValue: true,
=======
  [SECRETS_MANAGER_TARGET_ATTACHMENT_RESOURCE_POLICY]: {
    type: FlagType.BugFix,
    summary: 'SecretTargetAttachments uses the ResourcePolicy of the attached Secret.',
    detailsMd: `
      Enable this feature flag to make SecretTargetAttachments use the ResourcePolicy of the attached Secret.
      SecretTargetAttachments are created to connect a Secret to a target resource. 
      In CDK code, they behave like regular Secret and can be used as a stand-in in most situations.
      Previously, adding to the ResourcePolicy of a SecretTargetAttachment did attempt to create a separate ResourcePolicy for the same Secret.
      However Secrets can only have a single ResourcePolicy, causing the CloudFormation deployment to fail.

      When enabling this feature flag for an existing Stack, ResourcePolicies created via a SecretTargetAttachment will need replacement.
      This won't be possible without intervention due to limitation outlined above.
      First remove all permissions granted to the Secret and deploy without the ResourcePolicies.
      Then you can re-add the permissions and deploy again.
      `,
    recommendedValue: true,
    introducedIn: { v2: 'V2NEXT' },
>>>>>>> 01c6c39d
  },
};

const CURRENT_MV = 'v2';

/**
 * The list of future flags that are now expired. This is going to be used to identify
 * and block usages of old feature flags in the new major version of CDK.
 */
export const CURRENT_VERSION_EXPIRED_FLAGS: string[] = Object.entries(FLAGS)
  .filter(([_, flag]) => flag.introducedIn[CURRENT_MV] === undefined)
  .map(([name, _]) => name).sort();

/**
 * Flag values that should apply for new projects
 *
 * Add a flag in here (typically with the value `true`), to enable
 * backwards-breaking behavior changes only for new projects.  New projects
 * generated through `cdk init` will include these flags in their generated
 *
 * Tests must cover the default (disabled) case and the future (enabled) case.
 */
export const NEW_PROJECT_CONTEXT = Object.fromEntries(
  Object.entries(FLAGS)
    .filter(([_, flag]) => flag.recommendedValue !== flag.defaults?.[CURRENT_MV] && flag.introducedIn[CURRENT_MV])
    .map(([name, flag]) => [name, flag.recommendedValue]),
);

/**
 * The default values of each of these flags in the current major version.
 *
 * This is the effective value of the flag, unless it's overriden via
 * context.
 *
 * Adding new flags here is only allowed during the pre-release period of a new
 * major version!
 */
export const CURRENT_VERSION_FLAG_DEFAULTS = Object.fromEntries(Object.entries(FLAGS)
  .filter(([_, flag]) => flag.defaults?.[CURRENT_MV] !== undefined)
  .map(([name, flag]) => [name, flag.defaults?.[CURRENT_MV]]));

export function futureFlagDefault(flag: string): boolean {
  const value = CURRENT_VERSION_FLAG_DEFAULTS[flag] ?? false;
  if (typeof value !== 'boolean') {
    throw new Error(`futureFlagDefault: default type of flag '${flag}' should be boolean, got '${typeof value}'`);
  }
  return value;
}

// Nobody should have been using any of this, but you never know

/** @deprecated use CURRENT_VERSION_EXPIRED_FLAGS instead */
export const FUTURE_FLAGS_EXPIRED = CURRENT_VERSION_EXPIRED_FLAGS;

/** @deprecated use NEW_PROJECT_CONTEXT instead */
export const FUTURE_FLAGS = Object.fromEntries(Object.entries(NEW_PROJECT_CONTEXT)
  .filter(([_, v]) => typeof v === 'boolean'));

/** @deprecated use NEW_PROJECT_CONTEXT instead */
export const NEW_PROJECT_DEFAULT_CONTEXT = Object.fromEntries(Object.entries(NEW_PROJECT_CONTEXT)
  .filter(([_, v]) => typeof v !== 'boolean'));<|MERGE_RESOLUTION|>--- conflicted
+++ resolved
@@ -82,11 +82,8 @@
 export const CODEDEPLOY_REMOVE_ALARMS_FROM_DEPLOYMENT_GROUP = '@aws-cdk/aws-codedeploy:removeAlarmsFromDeploymentGroup';
 export const APIGATEWAY_AUTHORIZER_CHANGE_DEPLOYMENT_LOGICAL_ID = '@aws-cdk/aws-apigateway:authorizerChangeDeploymentLogicalId';
 export const EC2_LAUNCH_TEMPLATE_DEFAULT_USER_DATA = '@aws-cdk/aws-ec2:launchTemplateDefaultUserData';
-<<<<<<< HEAD
+export const SECRETS_MANAGER_TARGET_ATTACHMENT_RESOURCE_POLICY = '@aws-cdk/aws-secretsmanager:useAttachedSecretResourcePolicyForSecretTargetAttachments';
 export const REDSHIFT_COLUMN_ID = '@aws-cdk/aws-redshift:columnId';
-=======
-export const SECRETS_MANAGER_TARGET_ATTACHMENT_RESOURCE_POLICY = '@aws-cdk/aws-secretsmanager:useAttachedSecretResourcePolicyForSecretTargetAttachments';
->>>>>>> 01c6c39d
 
 export const FLAGS: Record<string, FlagInfo> = {
   //////////////////////////////////////////////////////////////////////
@@ -695,26 +692,6 @@
   },
 
   //////////////////////////////////////////////////////////////////////
-<<<<<<< HEAD
-  [REDSHIFT_COLUMN_ID]: {
-    type: FlagType.BugFix,
-    summary: 'Whether to use an ID to track Redshift column changes',
-    detailsMd: `
-      Redshift columns are identified by their \`name\`. If a column is renamed, the old column
-      will be dropped and a new column will be created. This can cause data loss.
-
-      This flag enables the use of an \`id\` attribute for Redshift columns. If this flag is enabled, the
-      internal CDK architecture will track changes of Redshift columns through their \`id\`, rather
-      than their \`name\`. This will prevent data loss when columns are renamed.
-
-      **NOTE** - Enabling this flag comes at a **risk**. When enabled, update the \`id\`s of all columns,
-      **however** do not change the \`names\`s of the columns. If the \`name\`s of the columns are changed during
-      initial deployment, the columns will be dropped and recreated, causing data loss. After the initial deployment
-      of the \`id\`s, the \`name\`s of the columns can be changed without data loss.
-      `,
-    introducedIn: { v2: 'V2NEXT' },
-    recommendedValue: true,
-=======
   [SECRETS_MANAGER_TARGET_ATTACHMENT_RESOURCE_POLICY]: {
     type: FlagType.BugFix,
     summary: 'SecretTargetAttachments uses the ResourcePolicy of the attached Secret.',
@@ -732,7 +709,27 @@
       `,
     recommendedValue: true,
     introducedIn: { v2: 'V2NEXT' },
->>>>>>> 01c6c39d
+  },
+
+  //////////////////////////////////////////////////////////////////////
+  [REDSHIFT_COLUMN_ID]: {
+    type: FlagType.BugFix,
+    summary: 'Whether to use an ID to track Redshift column changes',
+    detailsMd: `
+      Redshift columns are identified by their \`name\`. If a column is renamed, the old column
+      will be dropped and a new column will be created. This can cause data loss.
+
+      This flag enables the use of an \`id\` attribute for Redshift columns. If this flag is enabled, the
+      internal CDK architecture will track changes of Redshift columns through their \`id\`, rather
+      than their \`name\`. This will prevent data loss when columns are renamed.
+
+      **NOTE** - Enabling this flag comes at a **risk**. When enabled, update the \`id\`s of all columns,
+      **however** do not change the \`names\`s of the columns. If the \`name\`s of the columns are changed during
+      initial deployment, the columns will be dropped and recreated, causing data loss. After the initial deployment
+      of the \`id\`s, the \`name\`s of the columns can be changed without data loss.
+      `,
+    introducedIn: { v2: 'V2NEXT' },
+    recommendedValue: true,
   },
 };
 
