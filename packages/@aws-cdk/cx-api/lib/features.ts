import { FlagInfo, FlagType } from './private/flag-modeling';

// --------------------------------------------------------------------------------
// This file defines context keys that enable certain features that are
// implemented behind a flag in order to preserve backwards compatibility for
// existing apps. When a new app is initialized through `cdk init`, the CLI will
// automatically add enable these features by adding them to the generated
// `cdk.json` file.
//
// There are three types of flags: ApiDefault, BugFix, and VisibleContext flags.
//
// - ApiDefault flags: change the behavior or defaults of the construct library. When
//   set, the infrastructure that is generated may be different but there is
//   a way to get the old infrastructure setup by using the API in a different way.
//
// - BugFix flags: the old infra we used to generate is no longer recommended,
//   and there is no way to achieve that result anymore except by making sure the
//   flag is unset, or set to `false`. Mostly used for infra-impacting bugfixes or
//   enhanced security defaults.
//
<<<<<<< HEAD
// Other flags also affect the generated CloudFormation templates, in a way
// that prevents seamless upgrading. In the next major version, their
// behavior will become the default, but the flag still exists so users can
// switch it *off* in order to revert to the old behavior. These flags
// are marked with the [PERMANENT] tag below.
=======
// - VisibleContext flags: not really a feature flag, but configurable context which is
//   advertised by putting the context in the `cdk.json` file of new projects.
//
// In future major versions, the "newProjectValues" will become the version
// default for both DefaultBehavior and BugFix flags, and DefaultBehavior flags
// will be removed (i.e., their new behavior will become the *only* behavior).
>>>>>>> df5830cc
//
// See https://github.com/aws/aws-cdk-rfcs/blob/master/text/0055-feature-flags.md
// --------------------------------------------------------------------------------


export const ENABLE_STACK_NAME_DUPLICATES_CONTEXT = '@aws-cdk/core:enableStackNameDuplicates';
export const ENABLE_DIFF_NO_FAIL_CONTEXT = 'aws-cdk:enableDiffNoFail';
/** @deprecated use `ENABLE_DIFF_NO_FAIL_CONTEXT` */
export const ENABLE_DIFF_NO_FAIL = ENABLE_DIFF_NO_FAIL_CONTEXT;
export const NEW_STYLE_STACK_SYNTHESIS_CONTEXT = '@aws-cdk/core:newStyleStackSynthesis';
export const STACK_RELATIVE_EXPORTS_CONTEXT = '@aws-cdk/core:stackRelativeExports';
export const DOCKER_IGNORE_SUPPORT = '@aws-cdk/aws-ecr-assets:dockerIgnoreSupport';
export const SECRETS_MANAGER_PARSE_OWNED_SECRET_NAME = '@aws-cdk/aws-secretsmanager:parseOwnedSecretName';
export const KMS_DEFAULT_KEY_POLICIES = '@aws-cdk/aws-kms:defaultKeyPolicies';
export const S3_GRANT_WRITE_WITHOUT_ACL = '@aws-cdk/aws-s3:grantWriteWithoutAcl';
export const ECS_REMOVE_DEFAULT_DESIRED_COUNT = '@aws-cdk/aws-ecs-patterns:removeDefaultDesiredCount';
<<<<<<< HEAD

/**
 * Enable this feature flag to avoid setting the "ECS" deployment controller when adding a circuit breaker to an
 * ECS Service, as this will trigger a full replacement which fails to deploy when using set service names.
 * This does not change any behaviour as the default deployment controller when it is not defined is ECS.
 *
 * This is a feature flag as the new behavior provides a better default experience for the users.
 *
 * [PERMANENT]
 */
export const ECS_DISABLE_EXPLICIT_DEPLOYMENT_CONTROLLER_FOR_CIRCUIT_BREAKER = '@aws-cdk/aws-ecs:disableExplicitDeploymentControllerForCircuitBreaker';

/**
 * ServerlessCluster.clusterIdentifier currently can have uppercase letters,
 * and ServerlessCluster pass it through to CfnDBCluster.dbClusterIdentifier.
 * The identifier is saved as lowercase string in AWS and is resolved as original string in CloudFormation.
 *
 * If this flag is not set, original value that one set to ServerlessCluster.clusterIdentifier
 * is passed to CfnDBCluster.dbClusterIdentifier.
 * If this flag is true, ServerlessCluster.clusterIdentifier is converted into a string containing
 * only lowercase characters by the `toLowerCase` function and passed to CfnDBCluster.dbClusterIdentifier.
 *
 * This feature flag make correct the ServerlessCluster.clusterArn when
 * clusterIdentifier contains Upper case letters.
 *
 * [PERMANENT]
 */
=======
>>>>>>> df5830cc
export const RDS_LOWERCASE_DB_IDENTIFIER = '@aws-cdk/aws-rds:lowercaseDbIdentifier';
export const APIGATEWAY_USAGEPLANKEY_ORDERINSENSITIVE_ID = '@aws-cdk/aws-apigateway:usagePlanKeyOrderInsensitiveId';
export const EFS_DEFAULT_ENCRYPTION_AT_REST = '@aws-cdk/aws-efs:defaultEncryptionAtRest';
export const LAMBDA_RECOGNIZE_VERSION_PROPS = '@aws-cdk/aws-lambda:recognizeVersionProps';
export const LAMBDA_RECOGNIZE_LAYER_VERSION = '@aws-cdk/aws-lambda:recognizeLayerVersion';
export const CLOUDFRONT_DEFAULT_SECURITY_POLICY_TLS_V1_2_2021 = '@aws-cdk/aws-cloudfront:defaultSecurityPolicyTLSv1.2_2021';
export const CHECK_SECRET_USAGE = '@aws-cdk/core:checkSecretUsage';
export const TARGET_PARTITIONS = '@aws-cdk/core:target-partitions';
export const ECS_SERVICE_EXTENSIONS_ENABLE_DEFAULT_LOG_DRIVER = '@aws-cdk-containers/ecs-service-extensions:enableDefaultLogDriver';
export const EC2_UNIQUE_IMDSV2_LAUNCH_TEMPLATE_NAME = '@aws-cdk/aws-ec2:uniqueImdsv2TemplateName';
export const ECS_ARN_FORMAT_INCLUDES_CLUSTER_NAME = '@aws-cdk/aws-ecs:arnFormatIncludesClusterName';
export const IAM_MINIMIZE_POLICIES = '@aws-cdk/aws-iam:minimizePolicies';
export const VALIDATE_SNAPSHOT_REMOVAL_POLICY = '@aws-cdk/core:validateSnapshotRemovalPolicy';
export const CODEPIPELINE_CROSS_ACCOUNT_KEY_ALIAS_STACK_SAFE_RESOURCE_NAME = '@aws-cdk/aws-codepipeline:crossAccountKeyAliasStackSafeResourceName';
export const S3_CREATE_DEFAULT_LOGGING_POLICY = '@aws-cdk/aws-s3:createDefaultLoggingPolicy';
export const SNS_SUBSCRIPTIONS_SQS_DECRYPTION_POLICY = '@aws-cdk/aws-sns-subscriptions:restrictSqsDescryption';
export const APIGATEWAY_DISABLE_CLOUDWATCH_ROLE = '@aws-cdk/aws-apigateway:disableCloudWatchRole';
export const ENABLE_PARTITION_LITERALS = '@aws-cdk/core:enablePartitionLiterals';
export const EVENTS_TARGET_QUEUE_SAME_ACCOUNT = '@aws-cdk/aws-events:eventsTargetQueueSameAccount';

export const FLAGS: Record<string, FlagInfo> = {
  //////////////////////////////////////////////////////////////////////
  [ENABLE_STACK_NAME_DUPLICATES_CONTEXT]: {
    type: FlagType.ApiDefault,
    summary: 'Allow multiple stacks with the same name',
    details: `
      If this is set, multiple stacks can use the same stack name (e.g. deployed to
      different environments). This means that the name of the synthesized template
      file will be based on the construct path and not on the defined \`stackName\`
      of the stack.`,
    recommendedValue: true,
    introducedIn: { v1: '1.16.0' },
    defaults: { v2: true },
  },

  //////////////////////////////////////////////////////////////////////
  [ENABLE_DIFF_NO_FAIL_CONTEXT]: {
    type: FlagType.ApiDefault,
    summary: 'Make `cdk diff` not fail when there are differences',
    details: `
      Determines what status code \`cdk diff\` should return when the specified stack
      differs from the deployed stack or the local CloudFormation template:

       * \`aws-cdk:enableDiffNoFail=true\` => status code == 0
       * \`aws-cdk:enableDiffNoFail=false\` => status code == 1

      You can override this behavior with the --fail flag:

       * \`--fail\` => status code == 1
       * \`--no-fail\` => status code == 0`,
    introducedIn: { v1: '1.19.0' },
    defaults: { v2: true },
    recommendedValue: true,
  },

  //////////////////////////////////////////////////////////////////////
  [NEW_STYLE_STACK_SYNTHESIS_CONTEXT]: {
    type: FlagType.BugFix,
    summary: 'Switch to new stack synthesis method which enables CI/CD',
    details: `
      If this flag is specified, all \`Stack\`s will use the \`DefaultStackSynthesizer\` by
      default. If it is not set, they will use the \`LegacyStackSynthesizer\`.`,
    introducedIn: { v1: '1.39.0', v2: '2.0.0' },
    defaults: { v2: true },
    recommendedValue: true,
  },

  //////////////////////////////////////////////////////////////////////
  [STACK_RELATIVE_EXPORTS_CONTEXT]: {
    type: FlagType.BugFix,
    summary: 'Name exports based on the construct paths relative to the stack, rather than the global construct path',
    details: `
      Combined with the stack name this relative construct path is good enough to
      ensure uniqueness, and makes the export names robust against refactoring
      the location of the stack in the construct tree (specifically, moving the Stack
      into a Stage).`,
    introducedIn: { v1: '1.58.0', v2: '2.0.0' },
    defaults: { v2: true },
    recommendedValue: true,
  },

  //////////////////////////////////////////////////////////////////////
  [DOCKER_IGNORE_SUPPORT]: {
    type: FlagType.ApiDefault,
    summary: 'DockerImageAsset properly supports `.dockerignore` files by default',
    details: `
      If this flag is not set, the default behavior for \`DockerImageAsset\` is to use
      glob semantics for \`.dockerignore\` files. If this flag is set, the default behavior
      is standard Docker ignore semantics.

      This is a feature flag as the old behavior was technically incorrect but
      users may have come to depend on it.`,
    introducedIn: { v1: '1.73.0' },
    defaults: { v2: true },
    recommendedValue: true,
  },

  //////////////////////////////////////////////////////////////////////
  [SECRETS_MANAGER_PARSE_OWNED_SECRET_NAME]: {
    type: FlagType.ApiDefault,
    summary: 'Fix the referencing of SecretsManager names from ARNs',
    details: `
      Secret.secretName for an "owned" secret will attempt to parse the secretName from the ARN,
      rather than the default full resource name, which includes the SecretsManager suffix.

      If this flag is not set, Secret.secretName will include the SecretsManager suffix, which cannot be directly
      used by SecretsManager.DescribeSecret, and must be parsed by the user first (e.g., Fn:Join, Fn:Select, Fn:Split).`,
    introducedIn: { v1: '1.77.0' },
    defaults: { v2: true },
    recommendedValue: true,
  },

  //////////////////////////////////////////////////////////////////////
  [KMS_DEFAULT_KEY_POLICIES]: {
    type: FlagType.ApiDefault,
    summary: 'Tighten default KMS key policies',
    details: `
      KMS Keys start with a default key policy that grants the account access to administer the key,
      mirroring the behavior of the KMS SDK/CLI/Console experience. Users may override the default key
      policy by specifying their own.

      If this flag is not set, the default key policy depends on the setting of the \`trustAccountIdentities\`
      flag. If false (the default, for backwards-compatibility reasons), the default key policy somewhat
      resembles the default admin key policy, but with the addition of 'GenerateDataKey' permissions. If
      true, the policy matches what happens when this feature flag is set.

      Additionally, if this flag is not set and the user supplies a custom key policy, this will be appended
      to the key's default policy (rather than replacing it).`,
    introducedIn: { v1: '1.78.0' },
    defaults: { v2: true },
    recommendedValue: true,
  },

  //////////////////////////////////////////////////////////////////////
  [S3_GRANT_WRITE_WITHOUT_ACL]: {
    type: FlagType.ApiDefault,
    summary: 'Remove `PutObjectAcl` from Bucket.grantWrite',
    details: `
      Change the old 's3:PutObject*' permission to 's3:PutObject' on Bucket,
      as the former includes 's3:PutObjectAcl',
      which could be used to grant read/write object access to IAM principals in other accounts.
      Use a feature flag to make sure existing customers who might be relying
      on the overly-broad permissions are not broken.`,
    introducedIn: { v1: '1.85.0' },
    defaults: { v2: true },
    recommendedValue: true,
  },

  //////////////////////////////////////////////////////////////////////
  [ECS_REMOVE_DEFAULT_DESIRED_COUNT]: {
    type: FlagType.ApiDefault,
    summary: 'Do not specify a default DesiredCount for ECS services',
    details: `
      ApplicationLoadBalancedServiceBase, ApplicationMultipleTargetGroupServiceBase,
      NetworkLoadBalancedServiceBase, NetworkMultipleTargetGroupServiceBase, and
      QueueProcessingServiceBase currently determine a default value for the desired count of
      a CfnService if a desiredCount is not provided. The result of this is that on every
      deployment, the service count is reset to the fixed value, even if it was autoscaled.

      If this flag is not set, the default behaviour for CfnService.desiredCount is to set a
      desiredCount of 1, if one is not provided. If true, a default will not be defined for
      CfnService.desiredCount and as such desiredCount will be undefined, if one is not provided.`,
    introducedIn: { v1: '1.92.0' },
    defaults: { v2: true },
    recommendedValue: true,
  },

  //////////////////////////////////////////////////////////////////////
  [RDS_LOWERCASE_DB_IDENTIFIER]: {
    type: FlagType.BugFix,
    summary: 'Force lowercasing of RDS Cluster names in CDK',
    details: `
      Cluster names must be lowercase, and the service will lowercase the name when the cluster
      is created. However, CDK did not use to know about this, and would use the user-provided name
      referencing the cluster, which would fail if it happened to be mixed-case.

      With this flag, lowercase the name in CDK so we can reference it properly.

      Must be behind a permanent flag because changing a name from mixed case to lowercase between deployments
      would lead CloudFormation to think the name was changed and would trigger a cluster replacement
      (losing data!).`,
    introducedIn: { v1: '1.97.0', v2: '2.0.0' },
    defaults: { v2: true },
    recommendedValue: true,
  },

  //////////////////////////////////////////////////////////////////////
  [APIGATEWAY_USAGEPLANKEY_ORDERINSENSITIVE_ID]: {
    type: FlagType.BugFix,
    summary: 'Allow adding/removing multiple UsagePlanKeys independently',
    details: `
      The UsagePlanKey resource connects an ApiKey with a UsagePlan. API Gateway does not allow more than one UsagePlanKey
      for any given UsagePlan and ApiKey combination. For this reason, CloudFormation cannot replace this resource without
      either the UsagePlan or ApiKey changing.

      The feature addition to support multiple UsagePlanKey resources - 142bd0e2 - recognized this and attempted to keep
      existing UsagePlanKey logical ids unchanged.
      However, this intentionally caused the logical id of the UsagePlanKey to be sensitive to order. That is, when
      the 'first' UsagePlanKey resource is removed, the logical id of the 'second' assumes what was originally the 'first',
      which again is disallowed.

      In effect, there is no way to get out of this mess in a backwards compatible way, while supporting existing stacks.
      This flag changes the logical id layout of UsagePlanKey to not be sensitive to order.`,
    introducedIn: { v1: '1.98.0', v2: '2.0.0' },
    defaults: { v2: true },
    recommendedValue: true,
  },

  //////////////////////////////////////////////////////////////////////
  [EFS_DEFAULT_ENCRYPTION_AT_REST]: {
    type: FlagType.ApiDefault,
    summary: 'Enable this feature flag to have elastic file systems encrypted at rest by default.',
    details: `
      Encryption can also be configured explicitly using the \`encrypted\` property.
      `,
    introducedIn: { v1: '1.98.0' },
    defaults: { v2: true },
    recommendedValue: true,
  },

  //////////////////////////////////////////////////////////////////////
  [LAMBDA_RECOGNIZE_VERSION_PROPS]: {
    type: FlagType.BugFix,
    summary: 'Enable this feature flag to opt in to the updated logical id calculation for Lambda Version created using the  `fn.currentVersion`.',
    details: `
      The previous calculation incorrectly considered properties of the \`AWS::Lambda::Function\` resource that did
      not constitute creating a new Version.

      See 'currentVersion' section in the aws-lambda module's README for more details.`,
    introducedIn: { v1: '1.106.0', v2: '2.0.0' },
    defaults: { v2: true },
    recommendedValue: true,
  },

  //////////////////////////////////////////////////////////////////////
  [LAMBDA_RECOGNIZE_LAYER_VERSION]: {
    type: FlagType.BugFix,
    summary: 'Enable this feature flag to opt in to the updated logical id calculation for Lambda Version created using the `fn.currentVersion`.',
    details: `
      This flag correct incorporates Lambda Layer properties into the Lambda Function Version.

      See 'currentVersion' section in the aws-lambda module's README for more details.`,
    introducedIn: { v1: '1.159.0', v2: '2.27.0' },
    recommendedValue: true,
  },

  //////////////////////////////////////////////////////////////////////
  [CLOUDFRONT_DEFAULT_SECURITY_POLICY_TLS_V1_2_2021]: {
    type: FlagType.BugFix,
    summary: 'Enable this feature flag to have cloudfront distributions use the security policy TLSv1.2_2021 by default.',
    details: `
      The security policy can also be configured explicitly using the \`minimumProtocolVersion\` property.`,
    introducedIn: { v1: '1.117.0', v2: '2.0.0' },
    defaults: { v2: true },
    recommendedValue: true,
  },

  //////////////////////////////////////////////////////////////////////
  [CHECK_SECRET_USAGE]: {
    type: FlagType.VisibleContext,
    summary: 'Enable this flag to make it impossible to accidentally use SecretValues in unsafe locations',
    details: `
      With this flag enabled, \`SecretValue\` instances can only be passed to
      constructs that accept \`SecretValue\`s; otherwise, \`unsafeUnwrap()\` must be
      called to use it as a regular string.`,
    introducedIn: { v1: '1.153.0', v2: '2.21.0' },
    recommendedValue: true,
  },

  //////////////////////////////////////////////////////////////////////
  [TARGET_PARTITIONS]: {
    type: FlagType.VisibleContext,
    summary: 'What regions to include in lookup tables of environment agnostic stacks',
    details: `
      Has no effect on stacks that have a defined region, but will limit the amount
      of unnecessary regions included in stacks without a known region.

      The type of this value should be a list of strings.`,
    introducedIn: { v1: '1.137.0', v2: '2.4.0' },
    recommendedValue: ['aws', 'aws-cn'],
  },

  //////////////////////////////////////////////////////////////////////
  [ECS_SERVICE_EXTENSIONS_ENABLE_DEFAULT_LOG_DRIVER]: {
    type: FlagType.ApiDefault,
    summary: 'ECS extensions will automatically add an `awslogs` driver if no logging is specified',
    details: `
      Enable this feature flag to configure default logging behavior for the ECS Service Extensions. This will enable the
      \`awslogs\` log driver for the application container of the service to send the container logs to CloudWatch Logs.

      This is a feature flag as the new behavior provides a better default experience for the users.`,
    introducedIn: { v1: '1.140.0', v2: '2.8.0' },
    recommendedValue: true,
  },

  //////////////////////////////////////////////////////////////////////
  [EC2_UNIQUE_IMDSV2_LAUNCH_TEMPLATE_NAME]: {
    type: FlagType.BugFix,
    summary: 'Enable this feature flag to have Launch Templates generated by the `InstanceRequireImdsv2Aspect` use unique names.',
    details: `
      Previously, the generated Launch Template names were only unique within a stack because they were based only on the
      \`Instance\` construct ID. If another stack that has an \`Instance\` with the same construct ID is deployed in the same
      account and region, the deployments would always fail as the generated Launch Template names were the same.

      The new implementation addresses this issue by generating the Launch Template name with the \`Names.uniqueId\` method.`,
    introducedIn: { v1: '1.140.0', v2: '2.8.0' },
    recommendedValue: true,
  },

  //////////////////////////////////////////////////////////////////////
  [ECS_ARN_FORMAT_INCLUDES_CLUSTER_NAME]: {
    type: FlagType.BugFix,
    summary: 'ARN format used by ECS. In the new ARN format, the cluster name is part of the resource ID.',
    details: `
      If this flag is not set, the old ARN format (without cluster name) for ECS is used.
      If this flag is set, the new ARN format (with cluster name) for ECS is used.

      This is a feature flag as the old format is still valid for existing ECS clusters.

      See https://docs.aws.amazon.com/AmazonECS/latest/developerguide/ecs-account-settings.html#ecs-resource-ids
      `,
    introducedIn: { v2: '2.35.0' },
    recommendedValue: true,
  },

  //////////////////////////////////////////////////////////////////////
  [IAM_MINIMIZE_POLICIES]: {
    type: FlagType.VisibleContext,
    summary: 'Minimize IAM policies by combining Statements',
    details: `
      Minimize IAM policies by combining Principals, Actions and Resources of two
      Statements in the policies, as long as it doesn't change the meaning of the
      policy.`,
    introducedIn: { v1: '1.150.0', v2: '2.18.0' },
    recommendedValue: true,
  },

  //////////////////////////////////////////////////////////////////////
  [VALIDATE_SNAPSHOT_REMOVAL_POLICY]: {
    type: FlagType.ApiDefault,
    summary: 'Error on snapshot removal policies on resources that do not support it.',
    details: `
      Makes sure we do not allow snapshot removal policy on resources that do not support it.
      If supplied on an unsupported resource, CloudFormation ignores the policy altogether.
      This flag will reduce confusion and unexpected loss of data when erroneously supplying
      the snapshot removal policy.`,
    introducedIn: { v2: '2.28.0' },
    recommendedValue: true,
  },

  //////////////////////////////////////////////////////////////////////
  [CODEPIPELINE_CROSS_ACCOUNT_KEY_ALIAS_STACK_SAFE_RESOURCE_NAME]: {
    type: FlagType.BugFix,
    summary: 'Generate key aliases that include the stack name',
    details: `
      Enable this feature flag to have CodePipeline generate a unique cross account key alias name using the stack name.

      Previously, when creating multiple pipelines with similar naming conventions and when crossAccountKeys is true,
      the KMS key alias name created for these pipelines may be the same due to how the uniqueId is generated.

      This new implementation creates a stack safe resource name for the alias using the stack name instead of the stack ID.
      `,
    introducedIn: { v2: '2.29.0' },
    recommendedValue: true,
  },

  //////////////////////////////////////////////////////////////////////
  [S3_CREATE_DEFAULT_LOGGING_POLICY]: {
    type: FlagType.BugFix,
    summary: 'Enable this feature flag to create an S3 bucket policy by default in cases where an AWS service would automatically create the Policy if one does not exist.',
    details: `
      For example, in order to send VPC flow logs to an S3 bucket, there is a specific Bucket Policy
      that needs to be attached to the bucket. If you create the bucket without a policy and then add the
      bucket as the flow log destination, the service will automatically create the bucket policy with the
      necessary permissions. If you were to then try and add your own bucket policy CloudFormation will throw
      and error indicating that a bucket policy already exists.

      In cases where we know what the required policy is we can go ahead and create the policy so we can
      remain in control of it.

      @see https://docs.aws.amazon.com/AmazonCloudWatch/latest/logs/AWS-logs-and-resource-policy.html#AWS-logs-infrastructure-S3
      `,
    introducedIn: { v2: '2.31.0' },
    recommendedValue: true,
  },

  //////////////////////////////////////////////////////////////////////
  [SNS_SUBSCRIPTIONS_SQS_DECRYPTION_POLICY]: {
    type: FlagType.BugFix,
    summary: 'Restrict KMS key policy for encrypted Queues a bit more',
    details: `
      Enable this feature flag to restrict the decryption of a SQS queue, which is subscribed to a SNS topic, to
      only the topic which it is subscribed to and not the whole SNS service of an account.

      Previously the decryption was only restricted to the SNS service principal. To make the SQS subscription more
      secure, it is a good practice to restrict the decryption further and only allow the connected SNS topic to decryption
      the subscribed queue.`,
    introducedIn: { v2: '2.32.0' },
    recommendedValue: true,
  },

  //////////////////////////////////////////////////////////////////////
  [APIGATEWAY_DISABLE_CLOUDWATCH_ROLE]: {
    type: FlagType.BugFix,
    summary: 'Make default CloudWatch Role behavior safe for multiple API Gateways in one environment',
    details: `
      Enable this feature flag to change the default behavior for aws-apigateway.RestApi and aws-apigateway.SpecRestApi
      to _not_ create a CloudWatch role and Account. There is only a single ApiGateway account per AWS
      environment which means that each time you create a RestApi in your account the ApiGateway account
      is overwritten. If at some point the newest RestApi is deleted, the ApiGateway Account and CloudWatch
      role will also be deleted, breaking any existing ApiGateways that were depending on them.

      When this flag is enabled you should either create the ApiGateway account and CloudWatch role
      separately _or_ only enable the cloudWatchRole on a single RestApi.
      `,
    introducedIn: { v2: '2.38.0' },
    recommendedValue: true,
  },

  //////////////////////////////////////////////////////////////////////
  [ENABLE_PARTITION_LITERALS]: {
    type: FlagType.BugFix,
    summary: 'Make ARNs concrete if AWS partition is known',
    details: `
      Enable this feature flag to get partition names as string literals in Stacks with known regions defined in
      their environment, such as "aws" or "aws-cn".  Previously the CloudFormation intrinsic function
      "Ref: AWS::Partition" was used.  For example:

      \`\`\`yaml
      Principal:
        AWS:
          Fn::Join:
            - ""
            - - "arn:"
              - Ref: AWS::Partition
              - :iam::123456789876:root
      \`\`\`

      becomes:

      \`\`\`
      Principal:
        AWS: "arn:aws:iam::123456789876:root"
      \`\`\`

      The intrinsic function will still be used in Stacks where no region is defined or the region's partition
      is unknown.
      `,
    introducedIn: { v2: '2.38.0' },
    recommendedValue: true,
  },

  //////////////////////////////////////////////////////////////////////
  [EVENTS_TARGET_QUEUE_SAME_ACCOUNT]: {
    type: FlagType.BugFix,
    summary: 'Event Rules may only push to encrypted SQS queues in the same account',
    details: `
      This flag applies to SQS Queues that are used as the target of event Rules. When enabled, only principals
      from the same account as the Rule can send messages. If a queue is unencrypted, this restriction will
      always apply, regardless of the value of this flag.
      `,
    introducedIn: { v2: '2.51.0' },
    recommendedValue: true,
  },
};

const CURRENT_MV = 'v2';

/**
 * The list of future flags that are now expired. This is going to be used to identify
 * and block usages of old feature flags in the new major version of CDK.
 */
export const CURRENT_VERSION_EXPIRED_FLAGS: string[] = Object.entries(FLAGS)
  .filter(([_, flag]) => flag.introducedIn[CURRENT_MV] === undefined)
  .map(([name, _]) => name).sort();

/**
 * Flag values that should apply for new projects
 *
 * Add a flag in here (typically with the value `true`), to enable
 * backwards-breaking behavior changes only for new projects.  New projects
 * generated through `cdk init` will include these flags in their generated
 *
 * Tests must cover the default (disabled) case and the future (enabled) case.
 */
<<<<<<< HEAD
export const FUTURE_FLAGS: { [key: string]: boolean } = {
  [APIGATEWAY_USAGEPLANKEY_ORDERINSENSITIVE_ID]: true,
  [ENABLE_STACK_NAME_DUPLICATES_CONTEXT]: true,
  [ENABLE_DIFF_NO_FAIL_CONTEXT]: true,
  [STACK_RELATIVE_EXPORTS_CONTEXT]: true,
  [DOCKER_IGNORE_SUPPORT]: true,
  [SECRETS_MANAGER_PARSE_OWNED_SECRET_NAME]: true,
  [KMS_DEFAULT_KEY_POLICIES]: true,
  [S3_GRANT_WRITE_WITHOUT_ACL]: true,
  [ECS_REMOVE_DEFAULT_DESIRED_COUNT]: true,
  [RDS_LOWERCASE_DB_IDENTIFIER]: true,
  [EFS_DEFAULT_ENCRYPTION_AT_REST]: true,
  [LAMBDA_RECOGNIZE_VERSION_PROPS]: true,
  [LAMBDA_RECOGNIZE_LAYER_VERSION]: true,
  [CLOUDFRONT_DEFAULT_SECURITY_POLICY_TLS_V1_2_2021]: true,
  [ECS_SERVICE_EXTENSIONS_ENABLE_DEFAULT_LOG_DRIVER]: true,
  [EC2_UNIQUE_IMDSV2_LAUNCH_TEMPLATE_NAME]: true,
  [CHECK_SECRET_USAGE]: true,
  [IAM_MINIMIZE_POLICIES]: true,
  [ECS_ARN_FORMAT_INCLUDES_CLUSTER_NAME]: true,
  [VALIDATE_SNAPSHOT_REMOVAL_POLICY]: true,
  [CODEPIPELINE_CROSS_ACCOUNT_KEY_ALIAS_STACK_SAFE_RESOURCE_NAME]: true,
  [S3_CREATE_DEFAULT_LOGGING_POLICY]: true,
  [SNS_SUBSCRIPTIONS_SQS_DECRYPTION_POLICY]: true,
  [APIGATEWAY_DISABLE_CLOUDWATCH_ROLE]: true,
  [ENABLE_PARTITION_LITERALS]: true,
  [EVENTS_TARGET_QUEUE_SAME_ACCOUNT]: true,
  [ECS_DISABLE_EXPLICIT_DEPLOYMENT_CONTROLLER_FOR_CIRCUIT_BREAKER]: true,
};

/**
 * Values that will be set by default in a new project, which are not necessarily booleans (and don't expire)
 */
export const NEW_PROJECT_DEFAULT_CONTEXT: { [key: string]: any} = {
  [TARGET_PARTITIONS]: ['aws', 'aws-cn'],
};
=======
export const NEW_PROJECT_CONTEXT = Object.fromEntries(
  Object.entries(FLAGS)
    .filter(([_, flag]) => flag.recommendedValue !== flag.defaults?.[CURRENT_MV] && flag.introducedIn[CURRENT_MV])
    .map(([name, flag]) => [name, flag.recommendedValue]),
);
>>>>>>> df5830cc

/**
 * The default values of each of these flags in the current major version.
 *
 * This is the effective value of the flag, unless it's overriden via
 * context.
 *
 * Adding new flags here is only allowed during the pre-release period of a new
 * major version!
 */
<<<<<<< HEAD
const FUTURE_FLAGS_DEFAULTS: { [key: string]: boolean } = {
  [APIGATEWAY_USAGEPLANKEY_ORDERINSENSITIVE_ID]: true,
  [ENABLE_STACK_NAME_DUPLICATES_CONTEXT]: true,
  [ENABLE_DIFF_NO_FAIL_CONTEXT]: true,
  [STACK_RELATIVE_EXPORTS_CONTEXT]: true,
  [NEW_STYLE_STACK_SYNTHESIS_CONTEXT]: true,
  [DOCKER_IGNORE_SUPPORT]: true,
  [SECRETS_MANAGER_PARSE_OWNED_SECRET_NAME]: true,
  [KMS_DEFAULT_KEY_POLICIES]: true,
  [S3_GRANT_WRITE_WITHOUT_ACL]: true,
  [ECS_REMOVE_DEFAULT_DESIRED_COUNT]: true,
  [RDS_LOWERCASE_DB_IDENTIFIER]: true,
  [EFS_DEFAULT_ENCRYPTION_AT_REST]: true,
  [LAMBDA_RECOGNIZE_VERSION_PROPS]: true,
  [CLOUDFRONT_DEFAULT_SECURITY_POLICY_TLS_V1_2_2021]: true,
  // Every feature flag below this should have its default behavior set to "not
  // activated", as it was introduced AFTER v2 was released.
  [ECS_SERVICE_EXTENSIONS_ENABLE_DEFAULT_LOG_DRIVER]: false,
  [EC2_UNIQUE_IMDSV2_LAUNCH_TEMPLATE_NAME]: false,
  [ECS_DISABLE_EXPLICIT_DEPLOYMENT_CONTROLLER_FOR_CIRCUIT_BREAKER]: false,
};
=======
export const CURRENT_VERSION_FLAG_DEFAULTS = Object.fromEntries(Object.entries(FLAGS)
  .filter(([_, flag]) => flag.defaults?.[CURRENT_MV] !== undefined)
  .map(([name, flag]) => [name, flag.defaults?.[CURRENT_MV]]));
>>>>>>> df5830cc

export function futureFlagDefault(flag: string): boolean {
  const value = CURRENT_VERSION_FLAG_DEFAULTS[flag] ?? false;
  if (typeof value !== 'boolean') {
    throw new Error(`futureFlagDefault: default type of flag '${flag}' should be boolean, got '${typeof value}'`);
  }
  return value;
}

// Nobody should have been using any of this, but you never know

/** @deprecated use CURRENT_VERSION_EXPIRED_FLAGS instead */
export const FUTURE_FLAGS_EXPIRED = CURRENT_VERSION_EXPIRED_FLAGS;

/** @deprecated use NEW_PROJECT_CONTEXT instead */
export const FUTURE_FLAGS = Object.fromEntries(Object.entries(NEW_PROJECT_CONTEXT)
  .filter(([_, v]) => typeof v === 'boolean'));

/** @deprecated use NEW_PROJECT_CONTEXT instead */
export const NEW_PROJECT_DEFAULT_CONTEXT = Object.fromEntries(Object.entries(NEW_PROJECT_CONTEXT)
  .filter(([_, v]) => typeof v !== 'boolean'));<|MERGE_RESOLUTION|>--- conflicted
+++ resolved
@@ -18,20 +18,12 @@
 //   flag is unset, or set to `false`. Mostly used for infra-impacting bugfixes or
 //   enhanced security defaults.
 //
-<<<<<<< HEAD
-// Other flags also affect the generated CloudFormation templates, in a way
-// that prevents seamless upgrading. In the next major version, their
-// behavior will become the default, but the flag still exists so users can
-// switch it *off* in order to revert to the old behavior. These flags
-// are marked with the [PERMANENT] tag below.
-=======
 // - VisibleContext flags: not really a feature flag, but configurable context which is
 //   advertised by putting the context in the `cdk.json` file of new projects.
 //
 // In future major versions, the "newProjectValues" will become the version
 // default for both DefaultBehavior and BugFix flags, and DefaultBehavior flags
 // will be removed (i.e., their new behavior will become the *only* behavior).
->>>>>>> df5830cc
 //
 // See https://github.com/aws/aws-cdk-rfcs/blob/master/text/0055-feature-flags.md
 // --------------------------------------------------------------------------------
@@ -48,36 +40,6 @@
 export const KMS_DEFAULT_KEY_POLICIES = '@aws-cdk/aws-kms:defaultKeyPolicies';
 export const S3_GRANT_WRITE_WITHOUT_ACL = '@aws-cdk/aws-s3:grantWriteWithoutAcl';
 export const ECS_REMOVE_DEFAULT_DESIRED_COUNT = '@aws-cdk/aws-ecs-patterns:removeDefaultDesiredCount';
-<<<<<<< HEAD
-
-/**
- * Enable this feature flag to avoid setting the "ECS" deployment controller when adding a circuit breaker to an
- * ECS Service, as this will trigger a full replacement which fails to deploy when using set service names.
- * This does not change any behaviour as the default deployment controller when it is not defined is ECS.
- *
- * This is a feature flag as the new behavior provides a better default experience for the users.
- *
- * [PERMANENT]
- */
-export const ECS_DISABLE_EXPLICIT_DEPLOYMENT_CONTROLLER_FOR_CIRCUIT_BREAKER = '@aws-cdk/aws-ecs:disableExplicitDeploymentControllerForCircuitBreaker';
-
-/**
- * ServerlessCluster.clusterIdentifier currently can have uppercase letters,
- * and ServerlessCluster pass it through to CfnDBCluster.dbClusterIdentifier.
- * The identifier is saved as lowercase string in AWS and is resolved as original string in CloudFormation.
- *
- * If this flag is not set, original value that one set to ServerlessCluster.clusterIdentifier
- * is passed to CfnDBCluster.dbClusterIdentifier.
- * If this flag is true, ServerlessCluster.clusterIdentifier is converted into a string containing
- * only lowercase characters by the `toLowerCase` function and passed to CfnDBCluster.dbClusterIdentifier.
- *
- * This feature flag make correct the ServerlessCluster.clusterArn when
- * clusterIdentifier contains Upper case letters.
- *
- * [PERMANENT]
- */
-=======
->>>>>>> df5830cc
 export const RDS_LOWERCASE_DB_IDENTIFIER = '@aws-cdk/aws-rds:lowercaseDbIdentifier';
 export const APIGATEWAY_USAGEPLANKEY_ORDERINSENSITIVE_ID = '@aws-cdk/aws-apigateway:usagePlanKeyOrderInsensitiveId';
 export const EFS_DEFAULT_ENCRYPTION_AT_REST = '@aws-cdk/aws-efs:defaultEncryptionAtRest';
@@ -97,6 +59,7 @@
 export const APIGATEWAY_DISABLE_CLOUDWATCH_ROLE = '@aws-cdk/aws-apigateway:disableCloudWatchRole';
 export const ENABLE_PARTITION_LITERALS = '@aws-cdk/core:enablePartitionLiterals';
 export const EVENTS_TARGET_QUEUE_SAME_ACCOUNT = '@aws-cdk/aws-events:eventsTargetQueueSameAccount';
+export const ECS_DISABLE_EXPLICIT_DEPLOYMENT_CONTROLLER_FOR_CIRCUIT_BREAKER = '@aws-cdk/aws-ecs:disableExplicitDeploymentControllerForCircuitBreaker';
 
 export const FLAGS: Record<string, FlagInfo> = {
   //////////////////////////////////////////////////////////////////////
@@ -542,6 +505,21 @@
     introducedIn: { v2: '2.51.0' },
     recommendedValue: true,
   },
+
+  //////////////////////////////////////////////////////////////////////
+  [ECS_DISABLE_EXPLICIT_DEPLOYMENT_CONTROLLER_FOR_CIRCUIT_BREAKER]: {
+    type: FlagType.BugFix,
+    summary: 'Avoid setting the "ECS" deployment controller when adding a circuit breaker',
+    details: `
+      Enable this feature flag to avoid setting the "ECS" deployment controller when adding a circuit breaker to an
+      ECS Service, as this will trigger a full replacement which fails to deploy when using set service names.
+      This does not change any behaviour as the default deployment controller when it is not defined is ECS.
+
+      This is a feature flag as the new behavior provides a better default experience for the users.
+      `,
+    introducedIn: { v2: '2.51.0' },
+    recommendedValue: true,
+  },
 };
 
 const CURRENT_MV = 'v2';
@@ -563,50 +541,11 @@
  *
  * Tests must cover the default (disabled) case and the future (enabled) case.
  */
-<<<<<<< HEAD
-export const FUTURE_FLAGS: { [key: string]: boolean } = {
-  [APIGATEWAY_USAGEPLANKEY_ORDERINSENSITIVE_ID]: true,
-  [ENABLE_STACK_NAME_DUPLICATES_CONTEXT]: true,
-  [ENABLE_DIFF_NO_FAIL_CONTEXT]: true,
-  [STACK_RELATIVE_EXPORTS_CONTEXT]: true,
-  [DOCKER_IGNORE_SUPPORT]: true,
-  [SECRETS_MANAGER_PARSE_OWNED_SECRET_NAME]: true,
-  [KMS_DEFAULT_KEY_POLICIES]: true,
-  [S3_GRANT_WRITE_WITHOUT_ACL]: true,
-  [ECS_REMOVE_DEFAULT_DESIRED_COUNT]: true,
-  [RDS_LOWERCASE_DB_IDENTIFIER]: true,
-  [EFS_DEFAULT_ENCRYPTION_AT_REST]: true,
-  [LAMBDA_RECOGNIZE_VERSION_PROPS]: true,
-  [LAMBDA_RECOGNIZE_LAYER_VERSION]: true,
-  [CLOUDFRONT_DEFAULT_SECURITY_POLICY_TLS_V1_2_2021]: true,
-  [ECS_SERVICE_EXTENSIONS_ENABLE_DEFAULT_LOG_DRIVER]: true,
-  [EC2_UNIQUE_IMDSV2_LAUNCH_TEMPLATE_NAME]: true,
-  [CHECK_SECRET_USAGE]: true,
-  [IAM_MINIMIZE_POLICIES]: true,
-  [ECS_ARN_FORMAT_INCLUDES_CLUSTER_NAME]: true,
-  [VALIDATE_SNAPSHOT_REMOVAL_POLICY]: true,
-  [CODEPIPELINE_CROSS_ACCOUNT_KEY_ALIAS_STACK_SAFE_RESOURCE_NAME]: true,
-  [S3_CREATE_DEFAULT_LOGGING_POLICY]: true,
-  [SNS_SUBSCRIPTIONS_SQS_DECRYPTION_POLICY]: true,
-  [APIGATEWAY_DISABLE_CLOUDWATCH_ROLE]: true,
-  [ENABLE_PARTITION_LITERALS]: true,
-  [EVENTS_TARGET_QUEUE_SAME_ACCOUNT]: true,
-  [ECS_DISABLE_EXPLICIT_DEPLOYMENT_CONTROLLER_FOR_CIRCUIT_BREAKER]: true,
-};
-
-/**
- * Values that will be set by default in a new project, which are not necessarily booleans (and don't expire)
- */
-export const NEW_PROJECT_DEFAULT_CONTEXT: { [key: string]: any} = {
-  [TARGET_PARTITIONS]: ['aws', 'aws-cn'],
-};
-=======
 export const NEW_PROJECT_CONTEXT = Object.fromEntries(
   Object.entries(FLAGS)
     .filter(([_, flag]) => flag.recommendedValue !== flag.defaults?.[CURRENT_MV] && flag.introducedIn[CURRENT_MV])
     .map(([name, flag]) => [name, flag.recommendedValue]),
 );
->>>>>>> df5830cc
 
 /**
  * The default values of each of these flags in the current major version.
@@ -617,33 +556,9 @@
  * Adding new flags here is only allowed during the pre-release period of a new
  * major version!
  */
-<<<<<<< HEAD
-const FUTURE_FLAGS_DEFAULTS: { [key: string]: boolean } = {
-  [APIGATEWAY_USAGEPLANKEY_ORDERINSENSITIVE_ID]: true,
-  [ENABLE_STACK_NAME_DUPLICATES_CONTEXT]: true,
-  [ENABLE_DIFF_NO_FAIL_CONTEXT]: true,
-  [STACK_RELATIVE_EXPORTS_CONTEXT]: true,
-  [NEW_STYLE_STACK_SYNTHESIS_CONTEXT]: true,
-  [DOCKER_IGNORE_SUPPORT]: true,
-  [SECRETS_MANAGER_PARSE_OWNED_SECRET_NAME]: true,
-  [KMS_DEFAULT_KEY_POLICIES]: true,
-  [S3_GRANT_WRITE_WITHOUT_ACL]: true,
-  [ECS_REMOVE_DEFAULT_DESIRED_COUNT]: true,
-  [RDS_LOWERCASE_DB_IDENTIFIER]: true,
-  [EFS_DEFAULT_ENCRYPTION_AT_REST]: true,
-  [LAMBDA_RECOGNIZE_VERSION_PROPS]: true,
-  [CLOUDFRONT_DEFAULT_SECURITY_POLICY_TLS_V1_2_2021]: true,
-  // Every feature flag below this should have its default behavior set to "not
-  // activated", as it was introduced AFTER v2 was released.
-  [ECS_SERVICE_EXTENSIONS_ENABLE_DEFAULT_LOG_DRIVER]: false,
-  [EC2_UNIQUE_IMDSV2_LAUNCH_TEMPLATE_NAME]: false,
-  [ECS_DISABLE_EXPLICIT_DEPLOYMENT_CONTROLLER_FOR_CIRCUIT_BREAKER]: false,
-};
-=======
 export const CURRENT_VERSION_FLAG_DEFAULTS = Object.fromEntries(Object.entries(FLAGS)
   .filter(([_, flag]) => flag.defaults?.[CURRENT_MV] !== undefined)
   .map(([name, flag]) => [name, flag.defaults?.[CURRENT_MV]]));
->>>>>>> df5830cc
 
 export function futureFlagDefault(flag: string): boolean {
   const value = CURRENT_VERSION_FLAG_DEFAULTS[flag] ?? false;
