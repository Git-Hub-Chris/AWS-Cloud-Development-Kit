// --------------------------------------------------------------------------------
// This file defines context keys that enable certain features that are
// implemented behind a flag in order to preserve backwards compatibility for
// existing apps. When a new app is initialized through `cdk init`, the CLI will
// automatically add enable these features by adding them to the generated
// `cdk.json` file. In the next major release of the CDK, these feature flags
// will be removed and will become the default behavior.
// See https://github.com/aws/aws-cdk-rfcs/blob/master/text/0055-feature-flags.md
// --------------------------------------------------------------------------------

/**
 * If this is set, multiple stacks can use the same stack name (e.g. deployed to
 * different environments). This means that the name of the synthesized template
 * file will be based on the construct path and not on the defined `stackName`
 * of the stack.
 *
 * This is a "future flag": the feature is disabled by default for backwards
 * compatibility, but new projects created using `cdk init` will have this
 * enabled through the generated `cdk.json`.
 */
export const ENABLE_STACK_NAME_DUPLICATES_CONTEXT = '@aws-cdk/core:enableStackNameDuplicates';

/**
 * IF this is set, `cdk diff` will always exit with 0.
 *
 * Use `cdk diff --fail` to exit with 1 if there's a diff.
 */
export const ENABLE_DIFF_NO_FAIL_CONTEXT = 'aws-cdk:enableDiffNoFail';
/** @deprecated use `ENABLE_DIFF_NO_FAIL_CONTEXT` */
export const ENABLE_DIFF_NO_FAIL = ENABLE_DIFF_NO_FAIL_CONTEXT;

/**
 * Switch to new stack synthesis method which enable CI/CD
 */
export const NEW_STYLE_STACK_SYNTHESIS_CONTEXT = '@aws-cdk/core:newStyleStackSynthesis';

/**
 * Name exports based on the construct paths relative to the stack, rather than the global construct path
 *
 * Combined with the stack name this relative construct path is good enough to
 * ensure uniqueness, and makes the export names robust against refactoring
 * the location of the stack in the construct tree (specifically, moving the Stack
 * into a Stage).
 */
export const STACK_RELATIVE_EXPORTS_CONTEXT = '@aws-cdk/core:stackRelativeExports';

/**
 * DockerImageAsset properly supports `.dockerignore` files by default
 *
 * If this flag is not set, the default behavior for `DockerImageAsset` is to use
 * glob semantics for `.dockerignore` files. If this flag is set, the default behavior
 * is standard Docker ignore semantics.
 *
 * This is a feature flag as the old behavior was technically incorrect but
 * users may have come to depend on it.
 */
export const DOCKER_IGNORE_SUPPORT = '@aws-cdk/aws-ecr-assets:dockerIgnoreSupport';

/**
 * Secret.secretName for an "owned" secret will attempt to parse the secretName from the ARN,
 * rather than the default full resource name, which includes the SecretsManager suffix.
 *
 * If this flag is not set, Secret.secretName will include the SecretsManager suffix, which cannot be directly
 * used by SecretsManager.DescribeSecret, and must be parsed by the user first (e.g., Fn:Join, Fn:Select, Fn:Split).
 */
export const SECRETS_MANAGER_PARSE_OWNED_SECRET_NAME = '@aws-cdk/aws-secretsmanager:parseOwnedSecretName';

/**
 * KMS Keys start with a default key policy that grants the account access to administer the key,
 * mirroring the behavior of the KMS SDK/CLI/Console experience. Users may override the default key
 * policy by specifying their own.
 *
 * If this flag is not set, the default key policy depends on the setting of the `trustAccountIdentities`
 * flag. If false (the default, for backwards-compatibility reasons), the default key policy somewhat
 * resemebles the default admin key policy, but with the addition of 'GenerateDataKey' permissions. If
 * true, the policy matches what happens when this feature flag is set.
 *
 * Additionally, if this flag is not set and the user supplies a custom key policy, this will be appended
 * to the key's default policy (rather than replacing it).
 */
export const KMS_DEFAULT_KEY_POLICIES = '@aws-cdk/aws-kms:defaultKeyPolicies';

/**
 * Change the old 's3:PutObject*' permission to 's3:PutObject' on Bucket,
 * as the former includes 's3:PutObjectAcl',
 * which could be used to grant read/write object access to IAM principals in other accounts.
 * Use a feature flag to make sure existing customers who might be relying
 * on the overly-broad permissions are not broken.
 */
export const S3_GRANT_WRITE_WITHOUT_ACL = '@aws-cdk/aws-s3:grantWriteWithoutAcl';

/**
 * ApplicationLoadBalancedServiceBase, ApplicationMultipleTargetGroupServiceBase,
 * NetworkLoadBalancedServiceBase, NetworkMultipleTargetGroupServiceBase, and
 * QueueProcessingServiceBase currently determine a default value for the desired count of
 * a CfnService if a desiredCount is not provided.
 *
 * If this flag is not set, the default behaviour for CfnService.desiredCount is to set a
 * desiredCount of 1, if one is not provided. If true, a default will not be defined for
 * CfnService.desiredCount and as such desiredCount will be undefined, if one is not provided.
 *
 * This is a feature flag as the old behavior was technically incorrect, but
 * users may have come to depend on it.
 */
export const ECS_REMOVE_DEFAULT_DESIRED_COUNT = '@aws-cdk/aws-ecs-patterns:removeDefaultDesiredCount';

/**
<<<<<<< HEAD
 * Change the behavior of cross stack references, instead of creating and consuming
 * Cloudformation exports, use SSM parameter store to put values to be consumed as stack
 * parameters
 */
export const LOOSE_CROSS_STACK_REF = '@aws-cdk/core:looseCrossStackRefs';
=======
 * ServerlessCluster.clusterIdentifier currently can has uppercase letters,
 * and ServerlessCluster pass it through to CfnDBCluster.dbClusterIdentifier.
 * The identifier is saved as lowercase string in AWS and is resolved as original string in CloudFormation.
 *
 * If this flag is not set, original value that one set to ServerlessCluster.clusterIdentifier
 * is passed to CfnDBCluster.dbClusterIdentifier.
 * If this flag is true, ServerlessCluster.clusterIdentifier is converted into a string containing
 * only lowercase characters by the `toLowerCase` function and passed to CfnDBCluster.dbClusterIdentifier.
 *
 * This feature flag make correct the ServerlessCluster.clusterArn when
 * clusterIdentifier contains a Upper case letters.
 */
export const RDS_LOWERCASE_DB_IDENTIFIER = '@aws-cdk/aws-rds:lowercaseDbIdentifier';
>>>>>>> c5a2addc

/**
 * This map includes context keys and values for feature flags that enable
 * capabilities "from the future", which we could not introduce as the default
 * behavior due to backwards compatibility for existing projects.
 *
 * New projects generated through `cdk init` will include these flags in their
 * generated `cdk.json` file.
 *
 * When we release the next major version of the CDK, we will flip the logic of
 * these features and clean up the `cdk.json` generated by `cdk init`.
 *
 * Tests must cover the default (disabled) case and the future (enabled) case.
 */
export const FUTURE_FLAGS: { [key: string]: any } = {
  [ENABLE_STACK_NAME_DUPLICATES_CONTEXT]: 'true',
  [ENABLE_DIFF_NO_FAIL_CONTEXT]: 'true',
  [STACK_RELATIVE_EXPORTS_CONTEXT]: 'true',
  [DOCKER_IGNORE_SUPPORT]: true,
  [SECRETS_MANAGER_PARSE_OWNED_SECRET_NAME]: true,
  [KMS_DEFAULT_KEY_POLICIES]: true,
  [S3_GRANT_WRITE_WITHOUT_ACL]: true,
  [ECS_REMOVE_DEFAULT_DESIRED_COUNT]: true,
<<<<<<< HEAD
  [LOOSE_CROSS_STACK_REF]: true,
=======
  [RDS_LOWERCASE_DB_IDENTIFIER]: true,
>>>>>>> c5a2addc

  // We will advertise this flag when the feature is complete
  // [NEW_STYLE_STACK_SYNTHESIS_CONTEXT]: 'true',
};

/**
 * The list of future flags that are now expired. This is going to be used to identify
 * and block usages of old feature flags in the new major version of CDK.
 */
export const FUTURE_FLAGS_EXPIRED: string[] = [
];

/**
 * The set of defaults that should be applied if the feature flag is not
 * explicitly configured.
 */
const FUTURE_FLAGS_DEFAULTS: { [key: string]: boolean } = {
  [ENABLE_STACK_NAME_DUPLICATES_CONTEXT]: false,
  [ENABLE_DIFF_NO_FAIL_CONTEXT]: false,
  [STACK_RELATIVE_EXPORTS_CONTEXT]: false,
  [NEW_STYLE_STACK_SYNTHESIS_CONTEXT]: false,
  [DOCKER_IGNORE_SUPPORT]: false,
  [SECRETS_MANAGER_PARSE_OWNED_SECRET_NAME]: false,
  [KMS_DEFAULT_KEY_POLICIES]: false,
  [S3_GRANT_WRITE_WITHOUT_ACL]: false,
  [ECS_REMOVE_DEFAULT_DESIRED_COUNT]: false,
<<<<<<< HEAD
  [LOOSE_CROSS_STACK_REF]: false,
=======
  [RDS_LOWERCASE_DB_IDENTIFIER]: false,
>>>>>>> c5a2addc
};

export function futureFlagDefault(flag: string): boolean {
  return FUTURE_FLAGS_DEFAULTS[flag];
}<|MERGE_RESOLUTION|>--- conflicted
+++ resolved
@@ -105,13 +105,6 @@
 export const ECS_REMOVE_DEFAULT_DESIRED_COUNT = '@aws-cdk/aws-ecs-patterns:removeDefaultDesiredCount';
 
 /**
-<<<<<<< HEAD
- * Change the behavior of cross stack references, instead of creating and consuming
- * Cloudformation exports, use SSM parameter store to put values to be consumed as stack
- * parameters
- */
-export const LOOSE_CROSS_STACK_REF = '@aws-cdk/core:looseCrossStackRefs';
-=======
  * ServerlessCluster.clusterIdentifier currently can has uppercase letters,
  * and ServerlessCluster pass it through to CfnDBCluster.dbClusterIdentifier.
  * The identifier is saved as lowercase string in AWS and is resolved as original string in CloudFormation.
@@ -125,7 +118,13 @@
  * clusterIdentifier contains a Upper case letters.
  */
 export const RDS_LOWERCASE_DB_IDENTIFIER = '@aws-cdk/aws-rds:lowercaseDbIdentifier';
->>>>>>> c5a2addc
+
+/**
+ * Change the behavior of cross stack references, instead of creating and consuming
+ * Cloudformation exports, use SSM parameter store to put values to be consumed as stack
+ * parameters
+ */
+export const LOOSE_CROSS_STACK_REF = '@aws-cdk/core:looseCrossStackRefs';
 
 /**
  * This map includes context keys and values for feature flags that enable
@@ -149,11 +148,9 @@
   [KMS_DEFAULT_KEY_POLICIES]: true,
   [S3_GRANT_WRITE_WITHOUT_ACL]: true,
   [ECS_REMOVE_DEFAULT_DESIRED_COUNT]: true,
-<<<<<<< HEAD
+  [RDS_LOWERCASE_DB_IDENTIFIER]: true,
   [LOOSE_CROSS_STACK_REF]: true,
-=======
-  [RDS_LOWERCASE_DB_IDENTIFIER]: true,
->>>>>>> c5a2addc
+
 
   // We will advertise this flag when the feature is complete
   // [NEW_STYLE_STACK_SYNTHESIS_CONTEXT]: 'true',
@@ -180,11 +177,8 @@
   [KMS_DEFAULT_KEY_POLICIES]: false,
   [S3_GRANT_WRITE_WITHOUT_ACL]: false,
   [ECS_REMOVE_DEFAULT_DESIRED_COUNT]: false,
-<<<<<<< HEAD
+  [RDS_LOWERCASE_DB_IDENTIFIER]: false,
   [LOOSE_CROSS_STACK_REF]: false,
-=======
-  [RDS_LOWERCASE_DB_IDENTIFIER]: false,
->>>>>>> c5a2addc
 };
 
 export function futureFlagDefault(flag: string): boolean {
