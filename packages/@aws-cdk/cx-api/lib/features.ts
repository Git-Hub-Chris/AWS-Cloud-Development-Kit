import { FlagInfo, FlagType } from './private/flag-modeling';

// --------------------------------------------------------------------------------
// This file defines context keys that enable certain features that are
// implemented behind a flag in order to preserve backwards compatibility for
// existing apps. When a new app is initialized through `cdk init`, the CLI will
// automatically add enable these features by adding them to the generated
// `cdk.json` file.
//
// There are three types of flags: ApiDefault, BugFix, and VisibleContext flags.
//
// - ApiDefault flags: change the behavior or defaults of the construct library. When
//   set, the infrastructure that is generated may be different but there is
//   a way to get the old infrastructure setup by using the API in a different way.
//
// - BugFix flags: the old infra we used to generate is no longer recommended,
//   and there is no way to achieve that result anymore except by making sure the
//   flag is unset, or set to `false`. Mostly used for infra-impacting bugfixes or
//   enhanced security defaults.
//
// - VisibleContext flags: not really a feature flag, but configurable context which is
//   advertised by putting the context in the `cdk.json` file of new projects.
//
// In future major versions, the "newProjectValues" will become the version
// default for both DefaultBehavior and BugFix flags, and DefaultBehavior flags
// will be removed (i.e., their new behavior will become the *only* behavior).
//
// See https://github.com/aws/aws-cdk-rfcs/blob/master/text/0055-feature-flags.md
// --------------------------------------------------------------------------------


export const ENABLE_STACK_NAME_DUPLICATES_CONTEXT = '@aws-cdk/core:enableStackNameDuplicates';
export const ENABLE_DIFF_NO_FAIL_CONTEXT = 'aws-cdk:enableDiffNoFail';
/** @deprecated use `ENABLE_DIFF_NO_FAIL_CONTEXT` */
export const ENABLE_DIFF_NO_FAIL = ENABLE_DIFF_NO_FAIL_CONTEXT;
export const NEW_STYLE_STACK_SYNTHESIS_CONTEXT = '@aws-cdk/core:newStyleStackSynthesis';
export const STACK_RELATIVE_EXPORTS_CONTEXT = '@aws-cdk/core:stackRelativeExports';
export const DOCKER_IGNORE_SUPPORT = '@aws-cdk/aws-ecr-assets:dockerIgnoreSupport';
export const SECRETS_MANAGER_PARSE_OWNED_SECRET_NAME = '@aws-cdk/aws-secretsmanager:parseOwnedSecretName';
export const KMS_DEFAULT_KEY_POLICIES = '@aws-cdk/aws-kms:defaultKeyPolicies';
export const S3_GRANT_WRITE_WITHOUT_ACL = '@aws-cdk/aws-s3:grantWriteWithoutAcl';
export const ECS_REMOVE_DEFAULT_DESIRED_COUNT = '@aws-cdk/aws-ecs-patterns:removeDefaultDesiredCount';
export const RDS_LOWERCASE_DB_IDENTIFIER = '@aws-cdk/aws-rds:lowercaseDbIdentifier';
export const APIGATEWAY_USAGEPLANKEY_ORDERINSENSITIVE_ID = '@aws-cdk/aws-apigateway:usagePlanKeyOrderInsensitiveId';
export const EFS_DEFAULT_ENCRYPTION_AT_REST = '@aws-cdk/aws-efs:defaultEncryptionAtRest';
export const LAMBDA_RECOGNIZE_VERSION_PROPS = '@aws-cdk/aws-lambda:recognizeVersionProps';
export const LAMBDA_RECOGNIZE_LAYER_VERSION = '@aws-cdk/aws-lambda:recognizeLayerVersion';
export const CLOUDFRONT_DEFAULT_SECURITY_POLICY_TLS_V1_2_2021 = '@aws-cdk/aws-cloudfront:defaultSecurityPolicyTLSv1.2_2021';
export const CHECK_SECRET_USAGE = '@aws-cdk/core:checkSecretUsage';
export const TARGET_PARTITIONS = '@aws-cdk/core:target-partitions';
export const ECS_SERVICE_EXTENSIONS_ENABLE_DEFAULT_LOG_DRIVER = '@aws-cdk-containers/ecs-service-extensions:enableDefaultLogDriver';
export const EC2_UNIQUE_IMDSV2_LAUNCH_TEMPLATE_NAME = '@aws-cdk/aws-ec2:uniqueImdsv2TemplateName';
export const ECS_ARN_FORMAT_INCLUDES_CLUSTER_NAME = '@aws-cdk/aws-ecs:arnFormatIncludesClusterName';
export const IAM_MINIMIZE_POLICIES = '@aws-cdk/aws-iam:minimizePolicies';
export const VALIDATE_SNAPSHOT_REMOVAL_POLICY = '@aws-cdk/core:validateSnapshotRemovalPolicy';
export const CODEPIPELINE_CROSS_ACCOUNT_KEY_ALIAS_STACK_SAFE_RESOURCE_NAME = '@aws-cdk/aws-codepipeline:crossAccountKeyAliasStackSafeResourceName';
export const S3_CREATE_DEFAULT_LOGGING_POLICY = '@aws-cdk/aws-s3:createDefaultLoggingPolicy';
export const SNS_SUBSCRIPTIONS_SQS_DECRYPTION_POLICY = '@aws-cdk/aws-sns-subscriptions:restrictSqsDescryption';
export const APIGATEWAY_DISABLE_CLOUDWATCH_ROLE = '@aws-cdk/aws-apigateway:disableCloudWatchRole';
export const ENABLE_PARTITION_LITERALS = '@aws-cdk/core:enablePartitionLiterals';
export const EVENTS_TARGET_QUEUE_SAME_ACCOUNT = '@aws-cdk/aws-events:eventsTargetQueueSameAccount';

export const FLAGS: Record<string, FlagInfo> = {
  //////////////////////////////////////////////////////////////////////
  [ENABLE_STACK_NAME_DUPLICATES_CONTEXT]: {
    type: FlagType.ApiDefault,
    summary: 'Allow multiple stacks with the same name',
    details: `
      If this is set, multiple stacks can use the same stack name (e.g. deployed to
      different environments). This means that the name of the synthesized template
      file will be based on the construct path and not on the defined \`stackName\`
      of the stack.`,
    recommendedValue: true,
    introducedIn: { v1: '1.16.0' },
    defaults: { v2: true },
  },

  //////////////////////////////////////////////////////////////////////
  [ENABLE_DIFF_NO_FAIL_CONTEXT]: {
    type: FlagType.ApiDefault,
    summary: 'Make `cdk diff` not fail when there are differences',
    details: `
      Determines what status code \`cdk diff\` should return when the specified stack
      differs from the deployed stack or the local CloudFormation template:

       * \`aws-cdk:enableDiffNoFail=true\` => status code == 0
       * \`aws-cdk:enableDiffNoFail=false\` => status code == 1

      You can override this behavior with the --fail flag:

       * \`--fail\` => status code == 1
       * \`--no-fail\` => status code == 0`,
    introducedIn: { v1: '1.19.0' },
    defaults: { v2: true },
    recommendedValue: true,
  },

  //////////////////////////////////////////////////////////////////////
  [NEW_STYLE_STACK_SYNTHESIS_CONTEXT]: {
    type: FlagType.BugFix,
    summary: 'Switch to new stack synthesis method which enables CI/CD',
    details: `
      If this flag is specified, all \`Stack\`s will use the \`DefaultStackSynthesizer\` by
      default. If it is not set, they will use the \`LegacyStackSynthesizer\`.`,
    introducedIn: { v1: '1.39.0', v2: '2.0.0' },
    defaults: { v2: true },
    recommendedValue: true,
  },

  //////////////////////////////////////////////////////////////////////
  [STACK_RELATIVE_EXPORTS_CONTEXT]: {
    type: FlagType.BugFix,
    summary: 'Name exports based on the construct paths relative to the stack, rather than the global construct path',
    details: `
      Combined with the stack name this relative construct path is good enough to
      ensure uniqueness, and makes the export names robust against refactoring
      the location of the stack in the construct tree (specifically, moving the Stack
      into a Stage).`,
    introducedIn: { v1: '1.58.0', v2: '2.0.0' },
    defaults: { v2: true },
    recommendedValue: true,
  },

  //////////////////////////////////////////////////////////////////////
  [DOCKER_IGNORE_SUPPORT]: {
    type: FlagType.ApiDefault,
    summary: 'DockerImageAsset properly supports `.dockerignore` files by default',
    details: `
      If this flag is not set, the default behavior for \`DockerImageAsset\` is to use
      glob semantics for \`.dockerignore\` files. If this flag is set, the default behavior
      is standard Docker ignore semantics.

      This is a feature flag as the old behavior was technically incorrect but
      users may have come to depend on it.`,
    introducedIn: { v1: '1.73.0' },
    defaults: { v2: true },
    recommendedValue: true,
  },

  //////////////////////////////////////////////////////////////////////
  [SECRETS_MANAGER_PARSE_OWNED_SECRET_NAME]: {
    type: FlagType.ApiDefault,
    summary: 'Fix the referencing of SecretsManager names from ARNs',
    details: `
      Secret.secretName for an "owned" secret will attempt to parse the secretName from the ARN,
      rather than the default full resource name, which includes the SecretsManager suffix.

      If this flag is not set, Secret.secretName will include the SecretsManager suffix, which cannot be directly
      used by SecretsManager.DescribeSecret, and must be parsed by the user first (e.g., Fn:Join, Fn:Select, Fn:Split).`,
    introducedIn: { v1: '1.77.0' },
    defaults: { v2: true },
    recommendedValue: true,
  },

  //////////////////////////////////////////////////////////////////////
  [KMS_DEFAULT_KEY_POLICIES]: {
    type: FlagType.ApiDefault,
    summary: 'Tighten default KMS key policies',
    details: `
      KMS Keys start with a default key policy that grants the account access to administer the key,
      mirroring the behavior of the KMS SDK/CLI/Console experience. Users may override the default key
      policy by specifying their own.

      If this flag is not set, the default key policy depends on the setting of the \`trustAccountIdentities\`
      flag. If false (the default, for backwards-compatibility reasons), the default key policy somewhat
      resembles the default admin key policy, but with the addition of 'GenerateDataKey' permissions. If
      true, the policy matches what happens when this feature flag is set.

      Additionally, if this flag is not set and the user supplies a custom key policy, this will be appended
      to the key's default policy (rather than replacing it).`,
    introducedIn: { v1: '1.78.0' },
    defaults: { v2: true },
    recommendedValue: true,
  },

  //////////////////////////////////////////////////////////////////////
  [S3_GRANT_WRITE_WITHOUT_ACL]: {
    type: FlagType.ApiDefault,
    summary: 'Remove `PutObjectAcl` from Bucket.grantWrite',
    details: `
      Change the old 's3:PutObject*' permission to 's3:PutObject' on Bucket,
      as the former includes 's3:PutObjectAcl',
      which could be used to grant read/write object access to IAM principals in other accounts.
      Use a feature flag to make sure existing customers who might be relying
      on the overly-broad permissions are not broken.`,
    introducedIn: { v1: '1.85.0' },
    defaults: { v2: true },
    recommendedValue: true,
  },

  //////////////////////////////////////////////////////////////////////
  [ECS_REMOVE_DEFAULT_DESIRED_COUNT]: {
    type: FlagType.ApiDefault,
    summary: 'Do not specify a default DesiredCount for ECS services',
    details: `
      ApplicationLoadBalancedServiceBase, ApplicationMultipleTargetGroupServiceBase,
      NetworkLoadBalancedServiceBase, NetworkMultipleTargetGroupServiceBase, and
      QueueProcessingServiceBase currently determine a default value for the desired count of
      a CfnService if a desiredCount is not provided. The result of this is that on every
      deployment, the service count is reset to the fixed value, even if it was autoscaled.

      If this flag is not set, the default behaviour for CfnService.desiredCount is to set a
      desiredCount of 1, if one is not provided. If true, a default will not be defined for
      CfnService.desiredCount and as such desiredCount will be undefined, if one is not provided.`,
    introducedIn: { v1: '1.92.0' },
    defaults: { v2: true },
    recommendedValue: true,
  },

  //////////////////////////////////////////////////////////////////////
  [RDS_LOWERCASE_DB_IDENTIFIER]: {
    type: FlagType.BugFix,
    summary: 'Force lowercasing of RDS Cluster names in CDK',
    details: `
      Cluster names must be lowercase, and the service will lowercase the name when the cluster
      is created. However, CDK did not use to know about this, and would use the user-provided name
      referencing the cluster, which would fail if it happened to be mixed-case.

      With this flag, lowercase the name in CDK so we can reference it properly.

      Must be behind a permanent flag because changing a name from mixed case to lowercase between deployments
      would lead CloudFormation to think the name was changed and would trigger a cluster replacement
      (losing data!).`,
    introducedIn: { v1: '1.97.0', v2: '2.0.0' },
    defaults: { v2: true },
    recommendedValue: true,
  },

  //////////////////////////////////////////////////////////////////////
  [APIGATEWAY_USAGEPLANKEY_ORDERINSENSITIVE_ID]: {
    type: FlagType.BugFix,
    summary: 'Allow adding/removing multiple UsagePlanKeys independently',
    details: `
      The UsagePlanKey resource connects an ApiKey with a UsagePlan. API Gateway does not allow more than one UsagePlanKey
      for any given UsagePlan and ApiKey combination. For this reason, CloudFormation cannot replace this resource without
      either the UsagePlan or ApiKey changing.

      The feature addition to support multiple UsagePlanKey resources - 142bd0e2 - recognized this and attempted to keep
      existing UsagePlanKey logical ids unchanged.
      However, this intentionally caused the logical id of the UsagePlanKey to be sensitive to order. That is, when
      the 'first' UsagePlanKey resource is removed, the logical id of the 'second' assumes what was originally the 'first',
      which again is disallowed.

      In effect, there is no way to get out of this mess in a backwards compatible way, while supporting existing stacks.
      This flag changes the logical id layout of UsagePlanKey to not be sensitive to order.`,
    introducedIn: { v1: '1.98.0', v2: '2.0.0' },
    defaults: { v2: true },
    recommendedValue: true,
  },

  //////////////////////////////////////////////////////////////////////
  [EFS_DEFAULT_ENCRYPTION_AT_REST]: {
    type: FlagType.ApiDefault,
    summary: 'Enable this feature flag to have elastic file systems encrypted at rest by default.',
    details: `
      Encryption can also be configured explicitly using the \`encrypted\` property.
      `,
    introducedIn: { v1: '1.98.0' },
    defaults: { v2: true },
    recommendedValue: true,
  },

  //////////////////////////////////////////////////////////////////////
  [LAMBDA_RECOGNIZE_VERSION_PROPS]: {
    type: FlagType.BugFix,
    summary: 'Enable this feature flag to opt in to the updated logical id calculation for Lambda Version created using the  `fn.currentVersion`.',
    details: `
      The previous calculation incorrectly considered properties of the \`AWS::Lambda::Function\` resource that did
      not constitute creating a new Version.

      See 'currentVersion' section in the aws-lambda module's README for more details.`,
    introducedIn: { v1: '1.106.0', v2: '2.0.0' },
    defaults: { v2: true },
    recommendedValue: true,
  },

  //////////////////////////////////////////////////////////////////////
  [LAMBDA_RECOGNIZE_LAYER_VERSION]: {
    type: FlagType.BugFix,
    summary: 'Enable this feature flag to opt in to the updated logical id calculation for Lambda Version created using the `fn.currentVersion`.',
    details: `
      This flag correct incorporates Lambda Layer properties into the Lambda Function Version.

      See 'currentVersion' section in the aws-lambda module's README for more details.`,
    introducedIn: { v1: '1.159.0', v2: '2.27.0' },
    recommendedValue: true,
  },

  //////////////////////////////////////////////////////////////////////
  [CLOUDFRONT_DEFAULT_SECURITY_POLICY_TLS_V1_2_2021]: {
    type: FlagType.BugFix,
    summary: 'Enable this feature flag to have cloudfront distributions use the security policy TLSv1.2_2021 by default.',
    details: `
      The security policy can also be configured explicitly using the \`minimumProtocolVersion\` property.`,
    introducedIn: { v1: '1.117.0', v2: '2.0.0' },
    defaults: { v2: true },
    recommendedValue: true,
  },

  //////////////////////////////////////////////////////////////////////
  [CHECK_SECRET_USAGE]: {
    type: FlagType.VisibleContext,
    summary: 'Enable this flag to make it impossible to accidentally use SecretValues in unsafe locations',
    details: `
      With this flag enabled, \`SecretValue\` instances can only be passed to
      constructs that accept \`SecretValue\`s; otherwise, \`unsafeUnwrap()\` must be
      called to use it as a regular string.`,
    introducedIn: { v1: '1.153.0', v2: '2.21.0' },
    recommendedValue: true,
  },

  //////////////////////////////////////////////////////////////////////
  [TARGET_PARTITIONS]: {
    type: FlagType.VisibleContext,
    summary: 'What regions to include in lookup tables of environment agnostic stacks',
    details: `
      Has no effect on stacks that have a defined region, but will limit the amount
      of unnecessary regions included in stacks without a known region.

      The type of this value should be a list of strings.`,
    introducedIn: { v1: '1.137.0', v2: '2.4.0' },
    recommendedValue: ['aws', 'aws-cn'],
  },

  //////////////////////////////////////////////////////////////////////
  [ECS_SERVICE_EXTENSIONS_ENABLE_DEFAULT_LOG_DRIVER]: {
    type: FlagType.ApiDefault,
    summary: 'ECS extensions will automatically add an `awslogs` driver if no logging is specified',
    details: `
      Enable this feature flag to configure default logging behavior for the ECS Service Extensions. This will enable the
      \`awslogs\` log driver for the application container of the service to send the container logs to CloudWatch Logs.

      This is a feature flag as the new behavior provides a better default experience for the users.`,
    introducedIn: { v1: '1.140.0', v2: '2.8.0' },
    recommendedValue: true,
  },

  //////////////////////////////////////////////////////////////////////
  [EC2_UNIQUE_IMDSV2_LAUNCH_TEMPLATE_NAME]: {
    type: FlagType.BugFix,
    summary: 'Enable this feature flag to have Launch Templates generated by the `InstanceRequireImdsv2Aspect` use unique names.',
    details: `
      Previously, the generated Launch Template names were only unique within a stack because they were based only on the
      \`Instance\` construct ID. If another stack that has an \`Instance\` with the same construct ID is deployed in the same
      account and region, the deployments would always fail as the generated Launch Template names were the same.

      The new implementation addresses this issue by generating the Launch Template name with the \`Names.uniqueId\` method.`,
    introducedIn: { v1: '1.140.0', v2: '2.8.0' },
    recommendedValue: true,
  },

  //////////////////////////////////////////////////////////////////////
  [ECS_ARN_FORMAT_INCLUDES_CLUSTER_NAME]: {
    type: FlagType.BugFix,
    summary: 'ARN format used by ECS. In the new ARN format, the cluster name is part of the resource ID.',
    details: `
      If this flag is not set, the old ARN format (without cluster name) for ECS is used.
      If this flag is set, the new ARN format (with cluster name) for ECS is used.

      This is a feature flag as the old format is still valid for existing ECS clusters.

      See https://docs.aws.amazon.com/AmazonECS/latest/developerguide/ecs-account-settings.html#ecs-resource-ids
      `,
    introducedIn: { v2: '2.35.0' },
    recommendedValue: true,
  },

  //////////////////////////////////////////////////////////////////////
  [IAM_MINIMIZE_POLICIES]: {
    type: FlagType.VisibleContext,
    summary: 'Minimize IAM policies by combining Statements',
    details: `
      Minimize IAM policies by combining Principals, Actions and Resources of two
      Statements in the policies, as long as it doesn't change the meaning of the
      policy.`,
    introducedIn: { v1: '1.150.0', v2: '2.18.0' },
    recommendedValue: true,
  },

  //////////////////////////////////////////////////////////////////////
  [VALIDATE_SNAPSHOT_REMOVAL_POLICY]: {
    type: FlagType.ApiDefault,
    summary: 'Error on snapshot removal policies on resources that do not support it.',
    details: `
      Makes sure we do not allow snapshot removal policy on resources that do not support it.
      If supplied on an unsupported resource, CloudFormation ignores the policy altogether.
      This flag will reduce confusion and unexpected loss of data when erroneously supplying
      the snapshot removal policy.`,
    introducedIn: { v2: '2.28.0' },
    recommendedValue: true,
  },

  //////////////////////////////////////////////////////////////////////
  [CODEPIPELINE_CROSS_ACCOUNT_KEY_ALIAS_STACK_SAFE_RESOURCE_NAME]: {
    type: FlagType.BugFix,
    summary: 'Generate key aliases that include the stack name',
    details: `
      Enable this feature flag to have CodePipeline generate a unique cross account key alias name using the stack name.

      Previously, when creating multiple pipelines with similar naming conventions and when crossAccountKeys is true,
      the KMS key alias name created for these pipelines may be the same due to how the uniqueId is generated.

      This new implementation creates a stack safe resource name for the alias using the stack name instead of the stack ID.
      `,
    introducedIn: { v2: '2.29.0' },
    recommendedValue: true,
  },

  //////////////////////////////////////////////////////////////////////
  [S3_CREATE_DEFAULT_LOGGING_POLICY]: {
    type: FlagType.BugFix,
    summary: 'Enable this feature flag to create an S3 bucket policy by default in cases where an AWS service would automatically create the Policy if one does not exist.',
    details: `
      For example, in order to send VPC flow logs to an S3 bucket, there is a specific Bucket Policy
      that needs to be attached to the bucket. If you create the bucket without a policy and then add the
      bucket as the flow log destination, the service will automatically create the bucket policy with the
      necessary permissions. If you were to then try and add your own bucket policy CloudFormation will throw
      and error indicating that a bucket policy already exists.

      In cases where we know what the required policy is we can go ahead and create the policy so we can
      remain in control of it.

      @see https://docs.aws.amazon.com/AmazonCloudWatch/latest/logs/AWS-logs-and-resource-policy.html#AWS-logs-infrastructure-S3
      `,
    introducedIn: { v2: '2.31.0' },
    recommendedValue: true,
  },

  //////////////////////////////////////////////////////////////////////
  [SNS_SUBSCRIPTIONS_SQS_DECRYPTION_POLICY]: {
    type: FlagType.BugFix,
    summary: 'Restrict KMS key policy for encrypted Queues a bit more',
    details: `
      Enable this feature flag to restrict the decryption of a SQS queue, which is subscribed to a SNS topic, to
      only the topic which it is subscribed to and not the whole SNS service of an account.

      Previously the decryption was only restricted to the SNS service principal. To make the SQS subscription more
      secure, it is a good practice to restrict the decryption further and only allow the connected SNS topic to decryption
      the subscribed queue.`,
    introducedIn: { v2: '2.32.0' },
    recommendedValue: true,
  },

  //////////////////////////////////////////////////////////////////////
  [APIGATEWAY_DISABLE_CLOUDWATCH_ROLE]: {
    type: FlagType.BugFix,
    summary: 'Make default CloudWatch Role behavior safe for multiple API Gateways in one environment',
    details: `
      Enable this feature flag to change the default behavior for aws-apigateway.RestApi and aws-apigateway.SpecRestApi
      to _not_ create a CloudWatch role and Account. There is only a single ApiGateway account per AWS
      environment which means that each time you create a RestApi in your account the ApiGateway account
      is overwritten. If at some point the newest RestApi is deleted, the ApiGateway Account and CloudWatch
      role will also be deleted, breaking any existing ApiGateways that were depending on them.

      When this flag is enabled you should either create the ApiGateway account and CloudWatch role
      separately _or_ only enable the cloudWatchRole on a single RestApi.
      `,
    introducedIn: { v2: '2.38.0' },
    recommendedValue: true,
  },

  //////////////////////////////////////////////////////////////////////
  [ENABLE_PARTITION_LITERALS]: {
    type: FlagType.BugFix,
    summary: 'Make ARNs concrete if AWS partition is known',
    details: `
      Enable this feature flag to get partition names as string literals in Stacks with known regions defined in
      their environment, such as "aws" or "aws-cn".  Previously the CloudFormation intrinsic function
      "Ref: AWS::Partition" was used.  For example:

      \`\`\`yaml
      Principal:
        AWS:
          Fn::Join:
            - ""
            - - "arn:"
              - Ref: AWS::Partition
              - :iam::123456789876:root
      \`\`\`

      becomes:

      \`\`\`
      Principal:
        AWS: "arn:aws:iam::123456789876:root"
      \`\`\`

      The intrinsic function will still be used in Stacks where no region is defined or the region's partition
      is unknown.
      `,
    introducedIn: { v2: '2.38.0' },
    recommendedValue: true,
  },

  //////////////////////////////////////////////////////////////////////
  [EVENTS_TARGET_QUEUE_SAME_ACCOUNT]: {
    type: FlagType.BugFix,
    summary: 'Event Rules may only push to encrypted SQS queues in the same account',
    details: `
      This flag applies to SQS Queues that are used as the target of event Rules. When enabled, only principals
      from the same account as the Queue can send messages. If a queue is unencrypted, this restriction will
      always apply, regardless of the value of this flag.
      `,
    introducedIn: { v2: '2.51.0' },
    recommendedValue: true,
  },
};

const CURRENT_MV = 'v2';

/**
<<<<<<< HEAD
 * The list of future flags that are now expired. This is going to be used to identify
 * and block usages of old feature flags in the new major version of CDK.
=======
 * This flag applies to SQS Queues that are used as the target of event Rules. When enabled, only principals
 * from the same account as the Rule can send messages. If a queue is unencrypted, this restriction will
 * always apply, regardless of the value of this flag.
>>>>>>> bf165a1f
 */
export const CURRENT_VERSION_EXPIRED_FLAGS: string[] = Object.entries(FLAGS)
  .filter(([_, flag]) => flag.introducedIn[CURRENT_MV] === undefined)
  .map(([name, _]) => name).sort();

/**
 * Flag values that should apply for new projects
 *
 * Add a flag in here (typically with the value `true`), to enable
 * backwards-breaking behavior changes only for new projects.  New projects
 * generated through `cdk init` will include these flags in their generated
 *
 * Tests must cover the default (disabled) case and the future (enabled) case.
 */
export const NEW_PROJECT_CONTEXT = Object.fromEntries(
  Object.entries(FLAGS)
    .filter(([_, flag]) => flag.recommendedValue !== flag.defaults?.[CURRENT_MV] && flag.introducedIn[CURRENT_MV])
    .map(([name, flag]) => [name, flag.recommendedValue]),
);

/**
 * The default values of each of these flags in the current major version.
 *
 * This is the effective value of the flag, unless it's overriden via
 * context.
 *
 * Adding new flags here is only allowed during the pre-release period of a new
 * major version!
 */
export const CURRENT_VERSION_FLAG_DEFAULTS = Object.fromEntries(Object.entries(FLAGS)
  .filter(([_, flag]) => flag.defaults?.[CURRENT_MV] !== undefined)
  .map(([name, flag]) => [name, flag.defaults?.[CURRENT_MV]]));

export function futureFlagDefault(flag: string): boolean {
  const value = CURRENT_VERSION_FLAG_DEFAULTS[flag] ?? false;
  if (typeof value !== 'boolean') {
    throw new Error(`futureFlagDefault: default type of flag '${flag}' should be boolean, got '${typeof value}'`);
  }
  return value;
}

// Nobody should have been using any of this, but you never know

/** @deprecated use CURRENT_VERSION_EXPIRED_FLAGS instead */
export const FUTURE_FLAGS_EXPIRED = CURRENT_VERSION_EXPIRED_FLAGS;

/** @deprecated use NEW_PROJECT_CONTEXT instead */
export const FUTURE_FLAGS = Object.fromEntries(Object.entries(NEW_PROJECT_CONTEXT)
  .filter(([_, v]) => typeof v === 'boolean'));

/** @deprecated use NEW_PROJECT_CONTEXT instead */
export const NEW_PROJECT_DEFAULT_CONTEXT = Object.fromEntries(Object.entries(NEW_PROJECT_CONTEXT)
  .filter(([_, v]) => typeof v !== 'boolean'));<|MERGE_RESOLUTION|>--- conflicted
+++ resolved
@@ -498,7 +498,7 @@
     summary: 'Event Rules may only push to encrypted SQS queues in the same account',
     details: `
       This flag applies to SQS Queues that are used as the target of event Rules. When enabled, only principals
-      from the same account as the Queue can send messages. If a queue is unencrypted, this restriction will
+      from the same account as the Rule can send messages. If a queue is unencrypted, this restriction will
       always apply, regardless of the value of this flag.
       `,
     introducedIn: { v2: '2.51.0' },
@@ -509,14 +509,8 @@
 const CURRENT_MV = 'v2';
 
 /**
-<<<<<<< HEAD
  * The list of future flags that are now expired. This is going to be used to identify
  * and block usages of old feature flags in the new major version of CDK.
-=======
- * This flag applies to SQS Queues that are used as the target of event Rules. When enabled, only principals
- * from the same account as the Rule can send messages. If a queue is unencrypted, this restriction will
- * always apply, regardless of the value of this flag.
->>>>>>> bf165a1f
  */
 export const CURRENT_VERSION_EXPIRED_FLAGS: string[] = Object.entries(FLAGS)
   .filter(([_, flag]) => flag.introducedIn[CURRENT_MV] === undefined)
