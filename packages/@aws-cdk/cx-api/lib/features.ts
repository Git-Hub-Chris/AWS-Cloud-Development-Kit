// --------------------------------------------------------------------------------
// This file defines context keys that enable certain features that are
// implemented behind a flag in order to preserve backwards compatibility for
// existing apps. When a new app is initialized through `cdk init`, the CLI will
// automatically add enable these features by adding them to the generated
// `cdk.json` file.
//
// Some of these flags only affect the behavior of the construct library --
// these will be removed in the next major release and the behavior they are
// gating will become the only behavior.
//
// Other flags also affect the generated CloudFormation templates, in a way
// that prevents seamless upgrading. In the next major version, their
// behavior will become the default, but the flag still exists so users can
// switch it *off* in order to revert to the old behavior. These flags
// are marked with with the [PERMANENT] tag below.
//
// See https://github.com/aws/aws-cdk-rfcs/blob/master/text/0055-feature-flags.md
// --------------------------------------------------------------------------------

/**
 * If this is set, multiple stacks can use the same stack name (e.g. deployed to
 * different environments). This means that the name of the synthesized template
 * file will be based on the construct path and not on the defined `stackName`
 * of the stack.
 *
 * This is a "future flag": the feature is disabled by default for backwards
 * compatibility, but new projects created using `cdk init` will have this
 * enabled through the generated `cdk.json`.
 */
export const ENABLE_STACK_NAME_DUPLICATES_CONTEXT = '@aws-cdk/core:enableStackNameDuplicates';

/**
 * Determines what status code `cdk diff` should return when the specified stack
 * differs from the deployed stack or the local CloudFormation template:
 *
 *  * aws-cdk:enableDiffNoFail=true => status code == 0
 *  * aws-cdk:enableDiffNoFail=false => status code == 1
 *
 * You can override this behavior with the --fail flag:
 *
 *  * --fail => status code == 1
 *  * --no-fail => status code == 0
 */
export const ENABLE_DIFF_NO_FAIL_CONTEXT = 'aws-cdk:enableDiffNoFail';
/** @deprecated use `ENABLE_DIFF_NO_FAIL_CONTEXT` */
export const ENABLE_DIFF_NO_FAIL = ENABLE_DIFF_NO_FAIL_CONTEXT;

/**
 * Switch to new stack synthesis method which enable CI/CD
 *
 * [PERMANENT]
 */
export const NEW_STYLE_STACK_SYNTHESIS_CONTEXT = '@aws-cdk/core:newStyleStackSynthesis';

/**
 * Name exports based on the construct paths relative to the stack, rather than the global construct path
 *
 * Combined with the stack name this relative construct path is good enough to
 * ensure uniqueness, and makes the export names robust against refactoring
 * the location of the stack in the construct tree (specifically, moving the Stack
 * into a Stage).
 *
 * [PERMANENT]
 */
export const STACK_RELATIVE_EXPORTS_CONTEXT = '@aws-cdk/core:stackRelativeExports';

/**
 * DockerImageAsset properly supports `.dockerignore` files by default
 *
 * If this flag is not set, the default behavior for `DockerImageAsset` is to use
 * glob semantics for `.dockerignore` files. If this flag is set, the default behavior
 * is standard Docker ignore semantics.
 *
 * This is a feature flag as the old behavior was technically incorrect but
 * users may have come to depend on it.
 */
export const DOCKER_IGNORE_SUPPORT = '@aws-cdk/aws-ecr-assets:dockerIgnoreSupport';

/**
 * Secret.secretName for an "owned" secret will attempt to parse the secretName from the ARN,
 * rather than the default full resource name, which includes the SecretsManager suffix.
 *
 * If this flag is not set, Secret.secretName will include the SecretsManager suffix, which cannot be directly
 * used by SecretsManager.DescribeSecret, and must be parsed by the user first (e.g., Fn:Join, Fn:Select, Fn:Split).
 */
export const SECRETS_MANAGER_PARSE_OWNED_SECRET_NAME = '@aws-cdk/aws-secretsmanager:parseOwnedSecretName';

/**
 * KMS Keys start with a default key policy that grants the account access to administer the key,
 * mirroring the behavior of the KMS SDK/CLI/Console experience. Users may override the default key
 * policy by specifying their own.
 *
 * If this flag is not set, the default key policy depends on the setting of the `trustAccountIdentities`
 * flag. If false (the default, for backwards-compatibility reasons), the default key policy somewhat
 * resemebles the default admin key policy, but with the addition of 'GenerateDataKey' permissions. If
 * true, the policy matches what happens when this feature flag is set.
 *
 * Additionally, if this flag is not set and the user supplies a custom key policy, this will be appended
 * to the key's default policy (rather than replacing it).
 */
export const KMS_DEFAULT_KEY_POLICIES = '@aws-cdk/aws-kms:defaultKeyPolicies';

/**
 * Change the old 's3:PutObject*' permission to 's3:PutObject' on Bucket,
 * as the former includes 's3:PutObjectAcl',
 * which could be used to grant read/write object access to IAM principals in other accounts.
 * Use a feature flag to make sure existing customers who might be relying
 * on the overly-broad permissions are not broken.
 */
export const S3_GRANT_WRITE_WITHOUT_ACL = '@aws-cdk/aws-s3:grantWriteWithoutAcl';

/**
 * ApplicationLoadBalancedServiceBase, ApplicationMultipleTargetGroupServiceBase,
 * NetworkLoadBalancedServiceBase, NetworkMultipleTargetGroupServiceBase, and
 * QueueProcessingServiceBase currently determine a default value for the desired count of
 * a CfnService if a desiredCount is not provided.
 *
 * If this flag is not set, the default behaviour for CfnService.desiredCount is to set a
 * desiredCount of 1, if one is not provided. If true, a default will not be defined for
 * CfnService.desiredCount and as such desiredCount will be undefined, if one is not provided.
 *
 * This is a feature flag as the old behavior was technically incorrect, but
 * users may have come to depend on it.
 */
export const ECS_REMOVE_DEFAULT_DESIRED_COUNT = '@aws-cdk/aws-ecs-patterns:removeDefaultDesiredCount';

/**
 * ServerlessCluster.clusterIdentifier currently can has uppercase letters,
 * and ServerlessCluster pass it through to CfnDBCluster.dbClusterIdentifier.
 * The identifier is saved as lowercase string in AWS and is resolved as original string in CloudFormation.
 *
 * If this flag is not set, original value that one set to ServerlessCluster.clusterIdentifier
 * is passed to CfnDBCluster.dbClusterIdentifier.
 * If this flag is true, ServerlessCluster.clusterIdentifier is converted into a string containing
 * only lowercase characters by the `toLowerCase` function and passed to CfnDBCluster.dbClusterIdentifier.
 *
 * This feature flag make correct the ServerlessCluster.clusterArn when
 * clusterIdentifier contains a Upper case letters.
 *
 * [PERMANENT]
 */
export const RDS_LOWERCASE_DB_IDENTIFIER = '@aws-cdk/aws-rds:lowercaseDbIdentifier';

/**
 * The UsagePlanKey resource connects an ApiKey with a UsagePlan. API Gateway does not allow more than one UsagePlanKey
 * for any given UsagePlan and ApiKey combination. For this reason, CloudFormation cannot replace this resource without
 * either the UsagePlan or ApiKey changing.
 *
 * The feature addition to support multiple UsagePlanKey resources - 142bd0e2 - recognized this and attempted to keep
 * existing UsagePlanKey logical ids unchanged.
 * However, this intentionally caused the logical id of the UsagePlanKey to be sensitive to order. That is, when
 * the 'first' UsagePlanKey resource is removed, the logical id of the 'second' assumes what was originally the 'first',
 * which again is disallowed.
 *
 * In effect, there is no way to get out of this mess in a backwards compatible way, while supporting existing stacks.
 * This flag changes the logical id layout of UsagePlanKey to not be sensitive to order.
 *
 * [PERMANENT]
 */
export const APIGATEWAY_USAGEPLANKEY_ORDERINSENSITIVE_ID = '@aws-cdk/aws-apigateway:usagePlanKeyOrderInsensitiveId';

/**
 * Enable this feature flag to have elastic file systems encrypted at rest by default.
 *
 * Encryption can also be configured explicitly using the `encrypted` property.
 */
export const EFS_DEFAULT_ENCRYPTION_AT_REST = '@aws-cdk/aws-efs:defaultEncryptionAtRest';

/**
 * Enable this feature flag to opt in to the updated logical id calculation for Lambda Version created using the
 * `fn.currentVersion`.
 *
 * The previous calculation incorrectly considered properties of the `AWS::Lambda::Function` resource that did
 * not constitute creating a new Version.
 *
 * See 'currentVersion' section in the aws-lambda module's README for more details.
 *
 * [PERMANENT]
 */
export const LAMBDA_RECOGNIZE_VERSION_PROPS = '@aws-cdk/aws-lambda:recognizeVersionProps';

/**
 * Enable this feature flag to opt in to the updated logical id calculation for Lambda Version created using the
 * `fn.currentVersion`.
 *
 * This flag correct incorporates Lambda Layer properties into the Lambda Function Version.
 *
 * See 'currentVersion' section in the aws-lambda module's README for more details.
 *
 * [PERMANENT]
 */
export const LAMBDA_RECOGNIZE_LAYER_VERSION = '@aws-cdk/aws-lambda:recognizeLayerVersion';

/**
 * Enable this feature flag to have cloudfront distributions use the security policy TLSv1.2_2021 by default.
 *
 * The security policy can also be configured explicitly using the `minimumProtocolVersion` property.
 *
 * [PERMANENT]
 */
export const CLOUDFRONT_DEFAULT_SECURITY_POLICY_TLS_V1_2_2021 = '@aws-cdk/aws-cloudfront:defaultSecurityPolicyTLSv1.2_2021';

/**
 * Enable this flag to make it impossible to accidentally use SecretValues in unsafe locations
 *
 * With this flag enabled, `SecretValue` instances can only be passed to
 * constructs that accept `SecretValue`s; otherwise, `unsafeUnwrap()` must be
 * called to use it as a regular string.
 */
export const CHECK_SECRET_USAGE = '@aws-cdk/core:checkSecretUsage';

/**
 * What regions to include in lookup tables of environment agnostic stacks
 *
 * Has no effect on stacks that have a defined region, but will limit the amount
 * of unnecessary regions included in stacks without a known region.
 *
 * The type of this value should be a list of strings.
 *
 * [PERMANENT]
 */
export const TARGET_PARTITIONS = '@aws-cdk/core:target-partitions';

/**
 * Enable this feature flag to configure default logging behavior for the ECS Service Extensions. This will enable the
 * `awslogs` log driver for the application container of the service to send the container logs to CloudWatch Logs.
 *
 * This is a feature flag as the new behavior provides a better default experience for the users.
 *
 * [PERMANENT]
 */
export const ECS_SERVICE_EXTENSIONS_ENABLE_DEFAULT_LOG_DRIVER = '@aws-cdk-containers/ecs-service-extensions:enableDefaultLogDriver';

/**
 * Enable this feature flag to have Launch Templates generated by the `InstanceRequireImdsv2Aspect` use unique names.
 *
 * Previously, the generated Launch Template names were only unique within a stack because they were based only on the
 * `Instance` construct ID. If another stack that has an `Instance` with the same construct ID is deployed in the same
 * account and region, the deployments would always fail as the generated Launch Template names were the same.
 *
 * The new implementation addresses this issue by generating the Launch Template name with the `Names.uniqueId` method.
 */
export const EC2_UNIQUE_IMDSV2_LAUNCH_TEMPLATE_NAME = '@aws-cdk/aws-ec2:uniqueImdsv2TemplateName';

/**
 * ARN format used by ECS. In the new ARN format, the cluster name is part
 * of the resource ID.
 *
 * If this flag is not set, the old ARN format (without cluster name) for ECS is used.
 * If this flag is set, the new ARN format (with cluster name) for ECS is used.
 *
 * This is a feature flag as the old format is still valid for existing ECS clusters.
 *
 * @see https://docs.aws.amazon.com/AmazonECS/latest/developerguide/ecs-account-settings.html#ecs-resource-ids
 */
export const ECS_ARN_FORMAT_INCLUDES_CLUSTER_NAME = '@aws-cdk/aws-ecs:arnFormatIncludesClusterName';

/**
 * Minimize IAM policies by combining Principals, Actions and Resources of two
 * Statements in the policies, as long as it doesn't change the meaning of the
 * policy.
 *
 * [PERMANENT]
 */
export const IAM_MINIMIZE_POLICIES = '@aws-cdk/aws-iam:minimizePolicies';

/**
 * Makes sure we do not allow snapshot removal policy on resources that do not support it.
 * If supplied on an unsupported resource, CloudFormation ignores the policy altogether.
 * This flag will reduce confusion and unexpected loss of data when erroneously supplying
 * the snapshot removal policy.
 *
 * [PERMANENT]
 */
export const VALIDATE_SNAPSHOT_REMOVAL_POLICY = '@aws-cdk/core:validateSnapshotRemovalPolicy';

/**
 * Enable this feature flag to have CodePipeline generate a unique cross account key alias name using the stack name.
 *
 * Previously, when creating multiple pipelines with similar naming conventions and when crossAccountKeys is true,
 * the KMS key alias name created for these pipelines may be the same due to how the uniqueId is generated.
 *
 * This new implementation creates a stack safe resource name for the alias using the stack name instead of the stack ID.
 */
export const CODEPIPELINE_CROSS_ACCOUNT_KEY_ALIAS_STACK_SAFE_RESOURCE_NAME = '@aws-cdk/aws-codepipeline:crossAccountKeyAliasStackSafeResourceName';

/**
 * Enable this feature flag to create an S3 bucket policy by default in cases where
 * an AWS service would automatically create the Policy if one does not exist.
 *
 * For example, in order to send VPC flow logs to an S3 bucket, there is a specific Bucket Policy
 * that needs to be attached to the bucket. If you create the bucket without a policy and then add the
 * bucket as the flow log destination, the service will automatically create the bucket policy with the
 * necessary permissions. If you were to then try and add your own bucket policy CloudFormation will throw
 * and error indicating that a bucket policy already exists.
 *
 * In cases where we know what the required policy is we can go ahead and create the policy so we can
 * remain in control of it.
 *
 * @see https://docs.aws.amazon.com/AmazonCloudWatch/latest/logs/AWS-logs-and-resource-policy.html#AWS-logs-infrastructure-S3
 */
export const S3_CREATE_DEFAULT_LOGGING_POLICY = '@aws-cdk/aws-s3:createDefaultLoggingPolicy';

/**
* Enable this feature flag to restrict the decryption of a SQS queue, which is subscribed to a SNS topic, to
* only the topic which it is subscribed to and not the whole SNS service of an account.
*
* Previously the decryption was only restricted to the SNS service principal. To make the SQS subscription more
* secure, it is a good practice to restrict the decryption further and only allow the connected SNS topic to decryption
* the subscribed queue.
*
*/
export const SNS_SUBSCRIPTIONS_SQS_DECRYPTION_POLICY = '@aws-cdk/aws-sns-subscriptions:restrictSqsDescryption';

/**
<<<<<<< HEAD
 * Enable this feature flag to change the default behavior for aws-apigateway.RestApi and aws-apigateway.SpecRestApi
 * to _not_ create a CloudWatch role and Account. There is only a single ApiGateway account per AWS
 * environment which means that each time you create a RestApi in your account the ApiGateway account
 * is overwritten. If at some point the newest RestApi is deleted, the ApiGateway Account and CloudWatch
 * role will also be deleted, breaking any existing ApiGateways that were depending on them.
 *
 * When this flag is enabled you should either create the ApiGateway account and CloudWatch role
 * separately _or_ only enable the cloudWatchRole on a single RestApi.
 */
export const APIGATEWAY_DISABLE_CLOUDWATCH_ROLE = '@aws-cdk/aws-apigateway:disableCloudWatchRole';
=======
 * Enable this feature flag to get partition names as string literals in Stacks with known regions defined in
 * their environment, such as "aws" or "aws-cn".  Previously the CloudFormation intrinsic function
 * "Ref: AWS::Partition" was used.  For example:
 *
 * ```yaml
 * Principal:
 *   AWS:
 *     Fn::Join:
 *       - ""
 *       - - "arn:"
 *         - Ref: AWS::Partition
 *         - :iam::123456789876:root
 * ```
 *
 * becomes:
 *
 * ```
 * Principal:
 *   AWS: "arn:aws:iam::123456789876:root"
 * ```
 *
 * The intrinsic function will still be used in Stacks where no region is defined or the region's partition
 * is unknown.
 */
export const ENABLE_PARTITION_LITERALS = '@aws-cdk/core:enablePartitionLiterals';
>>>>>>> 16c0c988

/**
 * Flag values that should apply for new projects
 *
 * Add a flag in here (typically with the value `true`), to enable
 * backwards-breaking behavior changes only for new projects.  New projects
 * generated through `cdk init` will include these flags in their generated
 *
 * Tests must cover the default (disabled) case and the future (enabled) case.
 */
export const FUTURE_FLAGS: { [key: string]: boolean } = {
  [APIGATEWAY_USAGEPLANKEY_ORDERINSENSITIVE_ID]: true,
  [ENABLE_STACK_NAME_DUPLICATES_CONTEXT]: true,
  [ENABLE_DIFF_NO_FAIL_CONTEXT]: true,
  [STACK_RELATIVE_EXPORTS_CONTEXT]: true,
  [DOCKER_IGNORE_SUPPORT]: true,
  [SECRETS_MANAGER_PARSE_OWNED_SECRET_NAME]: true,
  [KMS_DEFAULT_KEY_POLICIES]: true,
  [S3_GRANT_WRITE_WITHOUT_ACL]: true,
  [ECS_REMOVE_DEFAULT_DESIRED_COUNT]: true,
  [RDS_LOWERCASE_DB_IDENTIFIER]: true,
  [EFS_DEFAULT_ENCRYPTION_AT_REST]: true,
  [LAMBDA_RECOGNIZE_VERSION_PROPS]: true,
  [LAMBDA_RECOGNIZE_LAYER_VERSION]: true,
  [CLOUDFRONT_DEFAULT_SECURITY_POLICY_TLS_V1_2_2021]: true,
  [ECS_SERVICE_EXTENSIONS_ENABLE_DEFAULT_LOG_DRIVER]: true,
  [EC2_UNIQUE_IMDSV2_LAUNCH_TEMPLATE_NAME]: true,
  [CHECK_SECRET_USAGE]: true,
  [IAM_MINIMIZE_POLICIES]: true,
  [ECS_ARN_FORMAT_INCLUDES_CLUSTER_NAME]: true,
  [VALIDATE_SNAPSHOT_REMOVAL_POLICY]: true,
  [CODEPIPELINE_CROSS_ACCOUNT_KEY_ALIAS_STACK_SAFE_RESOURCE_NAME]: true,
  [S3_CREATE_DEFAULT_LOGGING_POLICY]: true,
  [SNS_SUBSCRIPTIONS_SQS_DECRYPTION_POLICY]: true,
<<<<<<< HEAD
  [APIGATEWAY_DISABLE_CLOUDWATCH_ROLE]: true,
=======
  [ENABLE_PARTITION_LITERALS]: true,
>>>>>>> 16c0c988
};

/**
 * Values that will be set by default in a new project, which are not necessarily booleans (and don't expire)
 */
export const NEW_PROJECT_DEFAULT_CONTEXT: { [key: string]: any} = {
  [TARGET_PARTITIONS]: ['aws', 'aws-cn'],
};

/**
 * The list of future flags that are now expired. This is going to be used to identify
 * and block usages of old feature flags in the new major version of CDK.
 */
export const FUTURE_FLAGS_EXPIRED: string[] = [
  DOCKER_IGNORE_SUPPORT,
  ECS_REMOVE_DEFAULT_DESIRED_COUNT,
  EFS_DEFAULT_ENCRYPTION_AT_REST,
  ENABLE_DIFF_NO_FAIL_CONTEXT,
  ENABLE_STACK_NAME_DUPLICATES_CONTEXT,
  KMS_DEFAULT_KEY_POLICIES,
  S3_GRANT_WRITE_WITHOUT_ACL,
  SECRETS_MANAGER_PARSE_OWNED_SECRET_NAME,
];

/**
 * The default values of each of these flags.
 *
 * This is the effective value of the flag, unless it's overriden via
 * context.
 *
 * Adding new flags here is only allowed during the pre-release period of a new
 * major version!
 */
const FUTURE_FLAGS_DEFAULTS: { [key: string]: boolean } = {
  [APIGATEWAY_USAGEPLANKEY_ORDERINSENSITIVE_ID]: true,
  [ENABLE_STACK_NAME_DUPLICATES_CONTEXT]: true,
  [ENABLE_DIFF_NO_FAIL_CONTEXT]: true,
  [STACK_RELATIVE_EXPORTS_CONTEXT]: true,
  [NEW_STYLE_STACK_SYNTHESIS_CONTEXT]: true,
  [DOCKER_IGNORE_SUPPORT]: true,
  [SECRETS_MANAGER_PARSE_OWNED_SECRET_NAME]: true,
  [KMS_DEFAULT_KEY_POLICIES]: true,
  [S3_GRANT_WRITE_WITHOUT_ACL]: true,
  [ECS_REMOVE_DEFAULT_DESIRED_COUNT]: true,
  [RDS_LOWERCASE_DB_IDENTIFIER]: true,
  [EFS_DEFAULT_ENCRYPTION_AT_REST]: true,
  [LAMBDA_RECOGNIZE_VERSION_PROPS]: true,
  [CLOUDFRONT_DEFAULT_SECURITY_POLICY_TLS_V1_2_2021]: true,
  // Every feature flag below this should have its default behavior set to "not
  // activated", as it was introduced AFTER v2 was released.
  [ECS_SERVICE_EXTENSIONS_ENABLE_DEFAULT_LOG_DRIVER]: false,
  [EC2_UNIQUE_IMDSV2_LAUNCH_TEMPLATE_NAME]: false,
};

export function futureFlagDefault(flag: string): boolean {
  return FUTURE_FLAGS_DEFAULTS[flag] ?? false;
}<|MERGE_RESOLUTION|>--- conflicted
+++ resolved
@@ -314,7 +314,6 @@
 export const SNS_SUBSCRIPTIONS_SQS_DECRYPTION_POLICY = '@aws-cdk/aws-sns-subscriptions:restrictSqsDescryption';
 
 /**
-<<<<<<< HEAD
  * Enable this feature flag to change the default behavior for aws-apigateway.RestApi and aws-apigateway.SpecRestApi
  * to _not_ create a CloudWatch role and Account. There is only a single ApiGateway account per AWS
  * environment which means that each time you create a RestApi in your account the ApiGateway account
@@ -325,7 +324,8 @@
  * separately _or_ only enable the cloudWatchRole on a single RestApi.
  */
 export const APIGATEWAY_DISABLE_CLOUDWATCH_ROLE = '@aws-cdk/aws-apigateway:disableCloudWatchRole';
-=======
+
+/**
  * Enable this feature flag to get partition names as string literals in Stacks with known regions defined in
  * their environment, such as "aws" or "aws-cn".  Previously the CloudFormation intrinsic function
  * "Ref: AWS::Partition" was used.  For example:
@@ -351,7 +351,6 @@
  * is unknown.
  */
 export const ENABLE_PARTITION_LITERALS = '@aws-cdk/core:enablePartitionLiterals';
->>>>>>> 16c0c988
 
 /**
  * Flag values that should apply for new projects
@@ -386,11 +385,8 @@
   [CODEPIPELINE_CROSS_ACCOUNT_KEY_ALIAS_STACK_SAFE_RESOURCE_NAME]: true,
   [S3_CREATE_DEFAULT_LOGGING_POLICY]: true,
   [SNS_SUBSCRIPTIONS_SQS_DECRYPTION_POLICY]: true,
-<<<<<<< HEAD
   [APIGATEWAY_DISABLE_CLOUDWATCH_ROLE]: true,
-=======
   [ENABLE_PARTITION_LITERALS]: true,
->>>>>>> 16c0c988
 };
 
 /**
