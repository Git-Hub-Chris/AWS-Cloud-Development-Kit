import * as cxschema from '@aws-cdk/cloud-assembly-schema';
import * as fs from 'fs';
import * as path from 'path';
import { CloudArtifact } from './cloud-artifact';
import { CloudAssembly } from './cloud-assembly';
import { Environment, EnvironmentUtils } from './environment';

export class CloudFormationStackArtifact extends CloudArtifact {
  /**
   * The CloudFormation template for this stack.
   */
  public readonly template: any;

  /**
   * The file name of the template.
   */
  public readonly templateFile: string;

  /**
   * The original name as defined in the CDK app.
   */
  public readonly originalName: string;

  /**
   * Any assets associated with this stack.
   */
  public readonly assets: cxschema.AssetMetadataEntry[];

  /**
   * CloudFormation parameters to pass to the stack.
   */
  public readonly parameters: { [id: string]: string };

  /**
   * The physical name of this stack.
   */
  public readonly stackName: string;

  /**
   * A string that represents this stack. Should only be used in user interfaces.
   * If the stackName and artifactId are the same, it will just return that. Otherwise,
   * it will return something like "<artifactId> (<stackName>)"
   */
  public readonly displayName: string;

  /**
   * The physical name of this stack.
   * @deprecated renamed to `stackName`
   */
  public readonly name: string;

  /**
   * The environment into which to deploy this artifact.
   */
  public readonly environment: Environment;

  /**
<<<<<<< HEAD
   * The role that needs to be assumed to deploy the stack
   *
   * @default - No role is assumed (current credentials are used)
   */
  public readonly assumeRoleArn?: string;

  /**
   * The role that is passed to CloudFormation to execute the change set
   *
   * @default - No role is passed (currently assumed role/credentials are used)
   */
  public readonly cloudFormationExecutionRoleArn?: string;

  /**
   * If the stack template has already been included in the asset manifest, its asset URL
   *
   * @default - Not uploaded yet, upload just before deploying
   */
  public readonly stackTemplateAssetObjectUrl?: string;

  /**
   * Version of bootstrap stack required to deploy this stack
   *
   * @default - No bootstrap stack required
   */
  public readonly requiresBootstrapStackVersion?: number;
=======
   * Whether termination protection is enabled for this stack.
   */
  public readonly terminationProtection?: boolean;
>>>>>>> 38de8ec9

  constructor(assembly: CloudAssembly, artifactId: string, artifact: cxschema.ArtifactManifest) {
    super(assembly, artifactId, artifact);

    const properties = (this.manifest.properties || {}) as cxschema.AwsCloudFormationStackProperties;
    if (!properties.templateFile) {
      throw new Error('Invalid CloudFormation stack artifact. Missing "templateFile" property in cloud assembly manifest');
    }
    if (!artifact.environment) {
      throw new Error('Invalid CloudFormation stack artifact. Missing environment');
    }
    this.environment = EnvironmentUtils.parse(artifact.environment);
    this.templateFile = properties.templateFile;
    this.parameters = properties.parameters || { };
<<<<<<< HEAD
    this.assumeRoleArn = properties.assumeRoleArn;
    this.cloudFormationExecutionRoleArn = properties.cloudFormationExecutionRoleArn;
    this.stackTemplateAssetObjectUrl = properties.stackTemplateAssetObjectUrl;
    this.requiresBootstrapStackVersion = properties.requiresBootstrapStackVersion;
=======
    this.terminationProtection = properties.terminationProtection;
>>>>>>> 38de8ec9

    this.stackName = properties.stackName || artifactId;
    this.template = JSON.parse(fs.readFileSync(path.join(this.assembly.directory, this.templateFile), 'utf-8'));
    this.assets = this.findMetadataByType(cxschema.ArtifactMetadataEntryType.ASSET).map(e => e.data as cxschema.AssetMetadataEntry);

    this.displayName = this.stackName === artifactId
      ? this.stackName
      : `${artifactId} (${this.stackName})`;

    this.name = this.stackName; // backwards compat
    this.originalName = this.stackName;
  }
}<|MERGE_RESOLUTION|>--- conflicted
+++ resolved
@@ -55,7 +55,6 @@
   public readonly environment: Environment;
 
   /**
-<<<<<<< HEAD
    * The role that needs to be assumed to deploy the stack
    *
    * @default - No role is assumed (current credentials are used)
@@ -82,11 +81,11 @@
    * @default - No bootstrap stack required
    */
   public readonly requiresBootstrapStackVersion?: number;
-=======
+
+  /**
    * Whether termination protection is enabled for this stack.
    */
   public readonly terminationProtection?: boolean;
->>>>>>> 38de8ec9
 
   constructor(assembly: CloudAssembly, artifactId: string, artifact: cxschema.ArtifactManifest) {
     super(assembly, artifactId, artifact);
@@ -101,14 +100,11 @@
     this.environment = EnvironmentUtils.parse(artifact.environment);
     this.templateFile = properties.templateFile;
     this.parameters = properties.parameters || { };
-<<<<<<< HEAD
     this.assumeRoleArn = properties.assumeRoleArn;
     this.cloudFormationExecutionRoleArn = properties.cloudFormationExecutionRoleArn;
     this.stackTemplateAssetObjectUrl = properties.stackTemplateAssetObjectUrl;
     this.requiresBootstrapStackVersion = properties.requiresBootstrapStackVersion;
-=======
     this.terminationProtection = properties.terminationProtection;
->>>>>>> 38de8ec9
 
     this.stackName = properties.stackName || artifactId;
     this.template = JSON.parse(fs.readFileSync(path.join(this.assembly.directory, this.templateFile), 'utf-8'));
