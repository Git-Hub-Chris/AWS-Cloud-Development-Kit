import * as cxschema from '@aws-cdk/cloud-assembly-schema';
import * as fs from 'fs';
import * as os from 'os';
import * as path from 'path';
import { CloudFormationStackArtifact } from './artifacts/cloudformation-artifact';
import { NestedCloudAssemblyArtifact } from './artifacts/nested-cloud-assembly-artifact';
import { TreeCloudArtifact } from './artifacts/tree-cloud-artifact';
import { CloudArtifact } from './cloud-artifact';
import { topologicalSort } from './toposort';

/**
 * The name of the root manifest file of the assembly.
 */
const MANIFEST_FILE = 'manifest.json';

/**
 * Represents a deployable cloud application.
 */
export class CloudAssembly {
  /**
   * The root directory of the cloud assembly.
   */
  public readonly directory: string;

  /**
   * The schema version of the assembly manifest.
   */
  public readonly version: string;

  /**
   * All artifacts included in this assembly.
   */
  public readonly artifacts: CloudArtifact[];

  /**
   * Runtime information such as module versions used to synthesize this assembly.
   */
  public readonly runtime: cxschema.RuntimeInfo;

  /**
   * The raw assembly manifest.
   */
  public readonly manifest: cxschema.AssemblyManifest;

  /**
   * Reads a cloud assembly from the specified directory.
   * @param directory The root directory of the assembly.
   */
  constructor(directory: string) {
    this.directory = directory;

    this.manifest = cxschema.Manifest.load(path.join(directory, MANIFEST_FILE));
    this.version = this.manifest.version;
    this.artifacts = this.renderArtifacts();
    this.runtime = this.manifest.runtime || { libraries: { } };

    // force validation of deps by accessing 'depends' on all artifacts
    this.validateDeps();
  }

  /**
   * Attempts to find an artifact with a specific identity.
   * @returns A `CloudArtifact` object or `undefined` if the artifact does not exist in this assembly.
   * @param id The artifact ID
   */
  public tryGetArtifact(id: string): CloudArtifact | undefined {
    return this.artifacts.find(a => a.id === id);
  }

  /**
   * Returns a CloudFormation stack artifact from this assembly.
   *
   * Will only search the current assembly.
   *
   * @param stackName the name of the CloudFormation stack.
   * @throws if there is no stack artifact by that name
   * @throws if there is more than one stack with the same stack name. You can
   * use `getStackArtifact(stack.artifactId)` instead.
   * @returns a `CloudFormationStackArtifact` object.
   */
  public getStackByName(stackName: string): CloudFormationStackArtifact {
    const artifacts = this.artifacts.filter(a => a instanceof CloudFormationStackArtifact && a.stackName === stackName);
    if (!artifacts || artifacts.length === 0) {
      throw new Error(`Unable to find stack with stack name "${stackName}"`);
    }

    if (artifacts.length > 1) {
      throw new Error(`There are multiple stacks with the stack name "${stackName}" (${artifacts.map(a => a.id).join(',')}). Use "getStackArtifact(id)" instead`);
    }

    return artifacts[0] as CloudFormationStackArtifact;
  }

  /**
   * Returns a CloudFormation stack artifact by name from this assembly.
   * @deprecated renamed to `getStackByName` (or `getStackArtifact(id)`)
   */
  public getStack(stackName: string) {
    return this.getStackByName(stackName);
  }

  /**
   * Returns a CloudFormation stack artifact from this assembly.
   *
   * @param artifactId the artifact id of the stack (can be obtained through `stack.artifactId`).
   * @throws if there is no stack artifact with that id
   * @returns a `CloudFormationStackArtifact` object.
   */
  public getStackArtifact(artifactId: string): CloudFormationStackArtifact {
    const artifact = this.tryGetArtifact(artifactId);
    if (!artifact) {
      throw new Error(`Unable to find artifact with id "${artifactId}"`);
    }

    if (!(artifact instanceof CloudFormationStackArtifact)) {
      throw new Error(`Artifact ${artifactId} is not a CloudFormation stack`);
    }

    return artifact;
  }

  /**
   * Returns a nested assembly artifact.
   *
   * @param artifactId The artifact ID of the nested assembly
   */
  public getNestedAssemblyArtifact(artifactId: string): NestedCloudAssemblyArtifact {
    const artifact = this.tryGetArtifact(artifactId);
    if (!artifact) {
      throw new Error(`Unable to find artifact with id "${artifactId}"`);
    }

    if (!(artifact instanceof NestedCloudAssemblyArtifact)) {
      throw new Error(`Found artifact '${artifactId}' but it's not a nested cloud assembly`);
    }

    return artifact;
  }

  /**
   * Returns a nested assembly.
   *
   * @param artifactId The artifact ID of the nested assembly
   */
  public getNestedAssembly(artifactId: string): CloudAssembly {
    return this.getNestedAssemblyArtifact(artifactId).nestedAssembly;
  }

  /**
   * Returns the tree metadata artifact from this assembly.
   * @throws if there is no metadata artifact by that name
   * @returns a `TreeCloudArtifact` object if there is one defined in the manifest, `undefined` otherwise.
   */
  public tree(): TreeCloudArtifact | undefined {
    const trees = this.artifacts.filter(a => a.manifest.type === cxschema.ArtifactType.CDK_TREE);
    if (trees.length === 0) {
      return undefined;
    } else if (trees.length > 1) {
      throw new Error(`Multiple artifacts of type ${cxschema.ArtifactType.CDK_TREE} found in manifest`);
    }
    const tree = trees[0];

    if (!(tree instanceof TreeCloudArtifact)) {
      throw new Error('"Tree" artifact is not of expected type');
    }

    return tree;
  }

  /**
   * @returns all the CloudFormation stack artifacts that are included in this assembly.
   */
  public get stacks(): CloudFormationStackArtifact[] {
    const result = new Array<CloudFormationStackArtifact>();
    for (const a of this.artifacts) {
      if (a instanceof CloudFormationStackArtifact) {
        result.push(a);
      }
    }
    return result;
  }

  private validateDeps() {
    for (const artifact of this.artifacts) {
      ignore(artifact.dependencies);
    }
  }

  private renderArtifacts() {
    const result = new Array<CloudArtifact>();
    for (const [ name, artifact ] of Object.entries(this.manifest.artifacts || { })) {
      const cloudartifact = CloudArtifact.fromManifest(this, name, artifact);
      if (cloudartifact) {
        result.push(cloudartifact);
      }
    }

    return topologicalSort(result, x => x.id, x => x._dependencyIDs);
  }
}

/**
 * Can be used to build a cloud assembly.
 */
export class CloudAssemblyBuilder {
  /**
   * The root directory of the resulting cloud assembly.
   */
  public readonly outdir: string;

  private readonly artifacts: { [id: string]: cxschema.ArtifactManifest } = { };
  private readonly missing = new Array<cxschema.MissingContext>();

  /**
   * Initializes a cloud assembly builder.
   * @param outdir The output directory, uses temporary directory if undefined
   */
  constructor(outdir?: string) {
    this.outdir = determineOutputDirectory(outdir);

    // we leverage the fact that outdir is long-lived to avoid staging assets into it
    // that were already staged (copying can be expensive). this is achieved by the fact
    // that assets use a source hash as their name. other artifacts, and the manifest itself,
    // will overwrite existing files as needed.

    if (fs.existsSync(this.outdir)) {
      if (!fs.statSync(this.outdir).isDirectory()) {
        throw new Error(`${this.outdir} must be a directory`);
      }
    } else {
      fs.mkdirSync(this.outdir, { recursive: true });
    }
  }

  /**
   * Adds an artifact into the cloud assembly.
   * @param id The ID of the artifact.
   * @param manifest The artifact manifest
   */
  public addArtifact(id: string, manifest: cxschema.ArtifactManifest) {
    this.artifacts[id] = filterUndefined(manifest);
  }

  /**
   * Reports that some context is missing in order for this cloud assembly to be fully synthesized.
   * @param missing Missing context information.
   */
  public addMissing(missing: cxschema.MissingContext) {
    if (this.missing.every(m => m.key !== missing.key)) {
      this.missing.push(missing);
    }
  }

  /**
   * Finalizes the cloud assembly into the output directory returns a
   * `CloudAssembly` object that can be used to inspect the assembly.
   * @param options
   */
  public buildAssembly(options: AssemblyBuildOptions = { }): CloudAssembly {

    // explicitly initializing this type will help us detect
    // breaking changes. (For example adding a required property will break compilation).
    let manifest: cxschema.AssemblyManifest = {
      version: cxschema.Manifest.version(),
      artifacts: this.artifacts,
      runtime: options.runtimeInfo,
      missing: this.missing.length > 0 ? this.missing : undefined,
    };

    // now we can filter
    manifest = filterUndefined(manifest);

    const manifestFilePath = path.join(this.outdir, MANIFEST_FILE);
    cxschema.Manifest.save(manifest, manifestFilePath);

    // "backwards compatibility": in order for the old CLI to tell the user they
    // need a new version, we'll emit the legacy manifest with only "version".
    // this will result in an error "CDK Toolkit >= CLOUD_ASSEMBLY_VERSION is required in order to interact with this program."
    fs.writeFileSync(path.join(this.outdir, 'cdk.out'), JSON.stringify({ version: manifest.version }));

    return new CloudAssembly(this.outdir);
  }

  /**
   * Creates a nested cloud assembly
   */
<<<<<<< HEAD
  public createNestedAssembly(artifactId: string) {
    const directoryName = artifactId;
    const innerAsmDir = path.join(this.outdir, directoryName);

    // WHEN
=======
  public createNestedAssembly(artifactId: string, displayName: string) {
    const directoryName = artifactId;
    const innerAsmDir = path.join(this.outdir, directoryName);

>>>>>>> 32df7997
    this.addArtifact(artifactId, {
      type: cxschema.ArtifactType.NESTED_CLOUD_ASSEMBLY,
      properties: {
        directoryName,
<<<<<<< HEAD
      } as cxschema.NestedCloudAssemblyProperties,
    });
=======
        displayName,
      } as cxschema.NestedCloudAssemblyProperties,
    });

>>>>>>> 32df7997
    return new CloudAssemblyBuilder(innerAsmDir);
  }
}

/**
 * Backwards compatibility for when `RuntimeInfo`
 * was defined here. This is necessary because its used as an input in the stable
 * @aws-cdk/core library.
 *
 * @deprecated moved to package 'cloud-assembly-schema'
 * @see core.ConstructNode.synth
 */
export interface RuntimeInfo extends cxschema.RuntimeInfo {

}

/**
 * Backwards compatibility for when `MetadataEntry`
 * was defined here. This is necessary because its used as an input in the stable
 * @aws-cdk/core library.
 *
 * @deprecated moved to package 'cloud-assembly-schema'
 * @see core.ConstructNode.metadata
 */
export interface MetadataEntry extends cxschema.MetadataEntry {

}

/**
 * Backwards compatibility for when `MissingContext`
 * was defined here. This is necessary because its used as an input in the stable
 * @aws-cdk/core library.
 *
 * @deprecated moved to package 'cloud-assembly-schema'
 * @see core.Stack.reportMissingContext
 */
export interface MissingContext {
  /**
   * The missing context key.
   */
  readonly key: string;

  /**
   * The provider from which we expect this context key to be obtained.
   *
   * (This is the old untyped definition, which is necessary for backwards compatibility.
   * See cxschema for a type definition.)
   */
  readonly provider: string;

  /**
   * A set of provider-specific options.
   *
   * (This is the old untyped definition, which is necessary for backwards compatibility.
   * See cxschema for a type definition.)
   */
  readonly props: Record<string, any>;
}

export interface AssemblyBuildOptions {
  /**
   * Include the specified runtime information (module versions) in manifest.
   * @default - if this option is not specified, runtime info will not be included
   */
  readonly runtimeInfo?: RuntimeInfo;
}

/**
 * Returns a copy of `obj` without undefined values in maps or arrays.
 */
function filterUndefined(obj: any): any {
  if (Array.isArray(obj)) {
    return obj.filter(x => x !== undefined).map(x => filterUndefined(x));
  }

  if (typeof(obj) === 'object') {
    const ret: any = { };
    for (const [key, value] of Object.entries(obj)) {
      if (value === undefined) {
        continue;
      }
      ret[key] = filterUndefined(value);
    }
    return ret;
  }

  return obj;
}

function ignore(_x: any) {
  return;
}

/**
 * Turn the given optional output directory into a fixed output directory
 */
function determineOutputDirectory(outdir?: string) {
  return outdir ?? fs.mkdtempSync(path.join(os.tmpdir(), 'cdk.out'));
}<|MERGE_RESOLUTION|>--- conflicted
+++ resolved
@@ -284,31 +284,18 @@
   /**
    * Creates a nested cloud assembly
    */
-<<<<<<< HEAD
-  public createNestedAssembly(artifactId: string) {
-    const directoryName = artifactId;
-    const innerAsmDir = path.join(this.outdir, directoryName);
-
-    // WHEN
-=======
   public createNestedAssembly(artifactId: string, displayName: string) {
     const directoryName = artifactId;
     const innerAsmDir = path.join(this.outdir, directoryName);
 
->>>>>>> 32df7997
     this.addArtifact(artifactId, {
       type: cxschema.ArtifactType.NESTED_CLOUD_ASSEMBLY,
       properties: {
         directoryName,
-<<<<<<< HEAD
-      } as cxschema.NestedCloudAssemblyProperties,
-    });
-=======
         displayName,
       } as cxschema.NestedCloudAssemblyProperties,
     });
 
->>>>>>> 32df7997
     return new CloudAssemblyBuilder(innerAsmDir);
   }
 }
