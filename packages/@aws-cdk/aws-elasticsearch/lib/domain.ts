import { URL } from 'url';

import * as acm from '@aws-cdk/aws-certificatemanager';
import { Metric, MetricOptions, Statistic } from '@aws-cdk/aws-cloudwatch';
import * as ec2 from '@aws-cdk/aws-ec2';
import * as iam from '@aws-cdk/aws-iam';
import * as kms from '@aws-cdk/aws-kms';
import * as logs from '@aws-cdk/aws-logs';
import * as route53 from '@aws-cdk/aws-route53';
import * as secretsmanager from '@aws-cdk/aws-secretsmanager';
import * as cdk from '@aws-cdk/core';
import { Construct } from 'constructs';

import { ElasticsearchAccessPolicy } from './elasticsearch-access-policy';
import { CfnDomain } from './elasticsearch.generated';
import { LogGroupResourcePolicy } from './log-group-resource-policy';
import * as perms from './perms';

/**
 * Elasticsearch version
 */
export class ElasticsearchVersion {
  /** AWS Elasticsearch 1.5 */
  public static readonly V1_5 = ElasticsearchVersion.of('1.5');

  /** AWS Elasticsearch 2.3 */
  public static readonly V2_3 = ElasticsearchVersion.of('2.3');

  /** AWS Elasticsearch 5.1 */
  public static readonly V5_1 = ElasticsearchVersion.of('5.1');

  /** AWS Elasticsearch 5.3 */
  public static readonly V5_3 = ElasticsearchVersion.of('5.3');

  /** AWS Elasticsearch 5.5 */
  public static readonly V5_5 = ElasticsearchVersion.of('5.5');

  /** AWS Elasticsearch 5.6 */
  public static readonly V5_6 = ElasticsearchVersion.of('5.6');

  /** AWS Elasticsearch 6.0 */
  public static readonly V6_0 = ElasticsearchVersion.of('6.0');

  /** AWS Elasticsearch 6.2 */
  public static readonly V6_2 = ElasticsearchVersion.of('6.2');

  /** AWS Elasticsearch 6.3 */
  public static readonly V6_3 = ElasticsearchVersion.of('6.3');

  /** AWS Elasticsearch 6.4 */
  public static readonly V6_4 = ElasticsearchVersion.of('6.4');

  /** AWS Elasticsearch 6.5 */
  public static readonly V6_5 = ElasticsearchVersion.of('6.5');

  /** AWS Elasticsearch 6.7 */
  public static readonly V6_7 = ElasticsearchVersion.of('6.7');

  /** AWS Elasticsearch 6.8 */
  public static readonly V6_8 = ElasticsearchVersion.of('6.8');

  /** AWS Elasticsearch 7.1 */
  public static readonly V7_1 = ElasticsearchVersion.of('7.1');

  /** AWS Elasticsearch 7.4 */
  public static readonly V7_4 = ElasticsearchVersion.of('7.4');

  /** AWS Elasticsearch 7.7 */
  public static readonly V7_7 = ElasticsearchVersion.of('7.7');

  /** AWS Elasticsearch 7.8 */
  public static readonly V7_8 = ElasticsearchVersion.of('7.8');

  /** AWS Elasticsearch 7.9 */
  public static readonly V7_9 = ElasticsearchVersion.of('7.9');

  /**
   * Custom Elasticsearch version
   * @param version custom version number
   */
  public static of(version: string) { return new ElasticsearchVersion(version); }

  /**
   *
   * @param version Elasticsearch version number
   */
  private constructor(public readonly version: string) { }
}

/**
 * Configures the capacity of the cluster such as the instance type and the
 * number of instances.
 */
export interface CapacityConfig {
  /**
   * The number of instances to use for the master node.
   *
   * @default - no dedicated master nodes
   */
  readonly masterNodes?: number;

  /**
   * The hardware configuration of the computer that hosts the dedicated master
   * node, such as `m3.medium.elasticsearch`. For valid values, see [Supported
   * Instance Types]
   * (https://docs.aws.amazon.com/elasticsearch-service/latest/developerguide/aes-supported-instance-types.html)
   * in the Amazon Elasticsearch Service Developer Guide.
   *
   * @default - r5.large.elasticsearch
   */
  readonly masterNodeInstanceType?: string;

  /**
   * The number of data nodes (instances) to use in the Amazon ES domain.
   *
   * @default - 1
   */
  readonly dataNodes?: number;

  /**
   * The instance type for your data nodes, such as
   * `m3.medium.elasticsearch`. For valid values, see [Supported Instance
   * Types](https://docs.aws.amazon.com/elasticsearch-service/latest/developerguide/aes-supported-instance-types.html)
   * in the Amazon Elasticsearch Service Developer Guide.
   *
   * @default - r5.large.elasticsearch
   */
  readonly dataNodeInstanceType?: string;

  /**
   * The number of UltraWarm nodes (instances) to use in the Amazon ES domain.
   *
   * @default - no UltraWarm nodes
   */
  readonly warmNodes?: number;

  /**
   * The instance type for your UltraWarm node, such as `ultrawarm1.medium.elasticsearch`.
   * For valid values, see [UltraWarm Storage Limits]
   * (https://docs.aws.amazon.com/elasticsearch-service/latest/developerguide/aes-limits.html#limits-ultrawarm)
   * in the Amazon Elasticsearch Service Developer Guide.
   *
   * @default - ultrawarm1.medium.elasticsearch
   */
  readonly warmInstanceType?: string;

}

/**
 * Specifies zone awareness configuration options.
 */
export interface ZoneAwarenessConfig {
  /**
   * Indicates whether to enable zone awareness for the Amazon ES domain.
   * When you enable zone awareness, Amazon ES allocates the nodes and replica
   * index shards that belong to a cluster across two Availability Zones (AZs)
   * in the same region to prevent data loss and minimize downtime in the event
   * of node or data center failure. Don't enable zone awareness if your cluster
   * has no replica index shards or is a single-node cluster. For more information,
   * see [Configuring a Multi-AZ Domain]
   * (https://docs.aws.amazon.com/elasticsearch-service/latest/developerguide/es-createupdatedomains.html#es-managedomains-multiaz)
   * in the Amazon Elasticsearch Service Developer Guide.
   *
   * @default - false
   */
  readonly enabled?: boolean;

  /**
   * If you enabled multiple Availability Zones (AZs), the number of AZs that you
   * want the domain to use. Valid values are 2 and 3.
   *
   * @default - 2 if zone awareness is enabled.
   */
  readonly availabilityZoneCount?: number;
}

/**
 * The configurations of Amazon Elastic Block Store (Amazon EBS) volumes that
 * are attached to data nodes in the Amazon ES domain. For more information, see
 * [Configuring EBS-based Storage]
 * (https://docs.aws.amazon.com/elasticsearch-service/latest/developerguide/es-createupdatedomains.html#es-createdomain-configure-ebs)
 * in the Amazon Elasticsearch Service Developer Guide.
 */
export interface EbsOptions {
  /**
   * Specifies whether Amazon EBS volumes are attached to data nodes in the
   * Amazon ES domain.
   *
   * @default - true
   */
  readonly enabled?: boolean;

  /**
   * The number of I/O operations per second (IOPS) that the volume
   * supports. This property applies only to the Provisioned IOPS (SSD) EBS
   * volume type.
   *
   * @default - iops are not set.
   */
  readonly iops?: number;

  /**
   * The size (in GiB) of the EBS volume for each data node. The minimum and
   * maximum size of an EBS volume depends on the EBS volume type and the
   * instance type to which it is attached.  For more information, see
   * [Configuring EBS-based Storage]
   * (https://docs.aws.amazon.com/elasticsearch-service/latest/developerguide/es-createupdatedomains.html#es-createdomain-configure-ebs)
   * in the Amazon Elasticsearch Service Developer Guide.
   *
   * @default 10
   */
  readonly volumeSize?: number;

  /**
   * The EBS volume type to use with the Amazon ES domain, such as standard, gp2, io1.
   * For more information, see[Configuring EBS-based Storage]
   * (https://docs.aws.amazon.com/elasticsearch-service/latest/developerguide/es-createupdatedomains.html#es-createdomain-configure-ebs)
   * in the Amazon Elasticsearch Service Developer Guide.
   *
   * @default gp2
   */
  readonly volumeType?: ec2.EbsDeviceVolumeType;
}

/**
 * Configures log settings for the domain.
 */
export interface LoggingOptions {
  /**
   * Specify if slow search logging should be set up.
   * Requires Elasticsearch version 5.1 or later.
   *
   * @default - false
   */
  readonly slowSearchLogEnabled?: boolean;

  /**
   * Log slow searches to this log group.
   *
   * @default - a new log group is created if slow search logging is enabled
   */
  readonly slowSearchLogGroup?: logs.ILogGroup;

  /**
   * Specify if slow index logging should be set up.
   * Requires Elasticsearch version 5.1 or later.
   *
   * @default - false
   */
  readonly slowIndexLogEnabled?: boolean;

  /**
   * Log slow indices to this log group.
   *
   * @default - a new log group is created if slow index logging is enabled
   */
  readonly slowIndexLogGroup?: logs.ILogGroup;

  /**
   * Specify if Elasticsearch application logging should be set up.
   * Requires Elasticsearch version 5.1 or later.
   *
   * @default - false
   */
  readonly appLogEnabled?: boolean;

  /**
   * Log Elasticsearch application logs to this log group.
   *
   * @default - a new log group is created if app logging is enabled
   */
  readonly appLogGroup?: logs.ILogGroup;

  /**
   * Specify if Elasticsearch audit logging should be set up.
   * Requires Elasticsearch version 6.7 or later and fine grained access control to be enabled.
   *
   * @default - false
   */
  readonly auditLogEnabled?: boolean;

  /**
   * Log Elasticsearch audit logs to this log group.
   *
   * @default - a new log group is created if audit logging is enabled
   */
  readonly auditLogGroup?: logs.ILogGroup;
}

/**
 * Whether the domain should encrypt data at rest, and if so, the AWS Key
 * Management Service (KMS) key to use. Can only be used to create a new domain,
 * not update an existing one. Requires Elasticsearch version 5.1 or later.
 */
export interface EncryptionAtRestOptions {
  /**
   * Specify true to enable encryption at rest.
   *
   * @default - encryption at rest is disabled.
   */
  readonly enabled?: boolean;

  /**
   * Supply if using KMS key for encryption at rest.
   *
   * @default - uses default aws/es KMS key.
   */
  readonly kmsKey?: kms.IKey;
}

/**
 * Configures Amazon ES to use Amazon Cognito authentication for Kibana.
 * @see https://docs.aws.amazon.com/elasticsearch-service/latest/developerguide/es-cognito-auth.html
 */
export interface CognitoOptions {
  /**
   * The Amazon Cognito identity pool ID that you want Amazon ES to use for Kibana authentication.
   */
  readonly identityPoolId: string;

  /**
   * A role that allows Amazon ES to configure your user pool and identity pool. It must have the `AmazonESCognitoAccess` policy attached to it.
   *
   * @see https://docs.aws.amazon.com/elasticsearch-service/latest/developerguide/es-cognito-auth.html#es-cognito-auth-prereq
   */
  readonly role: iam.IRole;

  /**
   * The Amazon Cognito user pool ID that you want Amazon ES to use for Kibana authentication.
   */
  readonly userPoolId: string;
}

/**
 * The virtual private cloud (VPC) configuration for the Amazon ES domain. For
 * more information, see [VPC Support for Amazon Elasticsearch Service
 * Domains](https://docs.aws.amazon.com/elasticsearch-service/latest/developerguide/es-vpc.html)
 * in the Amazon Elasticsearch Service Developer Guide.
 */
export interface VpcOptions {
  /**
   * The list of security groups that are associated with the VPC endpoints
   * for the domain. If you don't provide a security group ID, Amazon ES uses
   * the default security group for the VPC. To learn more, see [Security Groups for your VPC]
   * (https://docs.aws.amazon.com/vpc/latest/userguide/VPC_SecurityGroups.html) in the Amazon VPC
   * User Guide.
   */
  readonly securityGroups: ec2.ISecurityGroup[];

  /**
   * Provide one subnet for each Availability Zone that your domain uses. For
   * example, you must specify three subnet IDs for a three Availability Zone
   * domain. To learn more, see [VPCs and Subnets]
   * (https://docs.aws.amazon.com/vpc/latest/userguide/VPC_Subnets.html) in the
   * Amazon VPC User Guide.
   */
  readonly subnets: ec2.ISubnet[];
}

/**
 * The minimum TLS version required for traffic to the domain.
 */
export enum TLSSecurityPolicy {
  /** Cipher suite TLS 1.0 */
  TLS_1_0 = 'Policy-Min-TLS-1-0-2019-07',
  /** Cipher suite TLS 1.2 */
  TLS_1_2 = 'Policy-Min-TLS-1-2-2019-07'
}

/**
 * Specifies options for fine-grained access control.
 */
export interface AdvancedSecurityOptions {
  /**
   * ARN for the master user. Only specify this or masterUserName, but not both.
   *
   * @default - fine-grained access control is disabled
   */
  readonly masterUserArn?: string;

  /**
   * Username for the master user. Only specify this or masterUserArn, but not both.
   *
   * @default - fine-grained access control is disabled
   */
  readonly masterUserName?: string;

  /**
   * Password for the master user.
   *
   * You can use `SecretValue.plainText` to specify a password in plain text or
   * use `secretsmanager.Secret.fromSecretAttributes` to reference a secret in
   * Secrets Manager.
   *
   * @default - A Secrets Manager generated password
   */
  readonly masterUserPassword?: cdk.SecretValue;
}

/**
 * Configures a custom domain endpoint for the ES domain
 */
export interface CustomEndpointOptions {
  /**
   * The custom domain name to assign
   */
  readonly domainName: string;

  /**
   * The certificate to use
   * @default - create a new one
   */
  readonly certificate?: acm.ICertificate;

  /**
   * The hosted zone in Route53 to create the CNAME record in
   * @default - do not create a CNAME
   */
  readonly hostedZone?: route53.IHostedZone;
}

/**
 * Properties for an AWS Elasticsearch Domain.
 */
export interface DomainProps {
  /**
   * Domain Access policies.
   *
   * @default - No access policies.
   */
  readonly accessPolicies?: iam.PolicyStatement[];

  /**
   * Additional options to specify for the Amazon ES domain.
   *
   * @default - no advanced options are specified
   */
  readonly advancedOptions?: { [key: string]: (string) };

  /**
   * Configures Amazon ES to use Amazon Cognito authentication for Kibana.
   *
   * @default - Cognito not used for authentication to Kibana.
   */
  readonly cognitoKibanaAuth?: CognitoOptions;

  /**
   * Enforces a particular physical domain name.
   *
   * @default - A name will be auto-generated.
   */
  readonly domainName?: string;

  /**
   * The configurations of Amazon Elastic Block Store (Amazon EBS) volumes that
   * are attached to data nodes in the Amazon ES domain. For more information, see
   * [Configuring EBS-based Storage]
   * (https://docs.aws.amazon.com/elasticsearch-service/latest/developerguide/es-createupdatedomains.html#es-createdomain-configure-ebs)
   * in the Amazon Elasticsearch Service Developer Guide.
   *
   * @default - 10 GiB General Purpose (SSD) volumes per node.
   */
  readonly ebs?: EbsOptions;

  /**
   * The cluster capacity configuration for the Amazon ES domain.
   *
   * @default - 1 r5.large.elasticsearch data node; no dedicated master nodes.
   */
  readonly capacity?: CapacityConfig;

  /**
   * The cluster zone awareness configuration for the Amazon ES domain.
   *
   * @default - no zone awareness (1 AZ)
   */
  readonly zoneAwareness?: ZoneAwarenessConfig;

  /**
   * The Elasticsearch version that your domain will leverage.
   */
  readonly version: ElasticsearchVersion;

  /**
   * Encryption at rest options for the cluster.
   *
   * @default - No encryption at rest
   */
  readonly encryptionAtRest?: EncryptionAtRestOptions;

  /**
   * Configuration log publishing configuration options.
   *
   * @default - No logs are published
   */
  readonly logging?: LoggingOptions;

  /**
   * Specify true to enable node to node encryption.
   * Requires Elasticsearch version 6.0 or later.
   *
   * @default - Node to node encryption is not enabled.
   */
  readonly nodeToNodeEncryption?: boolean;

  /**
   * The hour in UTC during which the service takes an automated daily snapshot
   * of the indices in the Amazon ES domain. Only applies for Elasticsearch
   * versions below 5.3.
   *
   * @default - Hourly automated snapshots not used
   */
  readonly automatedSnapshotStartHour?: number;

  /**
   * The virtual private cloud (VPC) configuration for the Amazon ES domain. For
   * more information, see [VPC Support for Amazon Elasticsearch Service
   * Domains](https://docs.aws.amazon.com/elasticsearch-service/latest/developerguide/es-vpc.html)
   * in the Amazon Elasticsearch Service Developer Guide.
   *
   * @default - VPC not used
   */
  readonly vpcOptions?: VpcOptions;

  /**
   * True to require that all traffic to the domain arrive over HTTPS.
   *
   * @default - false
   */
  readonly enforceHttps?: boolean;

  /**
   * The minimum TLS version required for traffic to the domain.
   *
   * @default - TLSSecurityPolicy.TLS_1_0
   */
  readonly tlsSecurityPolicy?: TLSSecurityPolicy;

  /**
   * Specifies options for fine-grained access control.
   * Requires Elasticsearch version 6.7 or later. Enabling fine-grained access control
   * also requires encryption of data at rest and node-to-node encryption, along with
   * enforced HTTPS.
   *
   * @default - fine-grained access control is disabled
   */
  readonly fineGrainedAccessControl?: AdvancedSecurityOptions;

  /**
   * Configures the domain so that unsigned basic auth is enabled. If no master user is provided a default master user
   * with username `admin` and a dynamically generated password stored in KMS is created. The password can be retrieved
   * by getting `masterUserPassword` from the domain instance.
   *
   * Setting this to true will also add an access policy that allows unsigned
   * access, enable node to node encryption, encryption at rest. If conflicting
   * settings are encountered (like disabling encryption at rest) enabling this
   * setting will cause a failure.
   *
   * @default - false
   */
  readonly useUnsignedBasicAuth?: boolean;

  /**
   * To upgrade an Amazon ES domain to a new version of Elasticsearch rather than replacing the entire
   * domain resource, use the EnableVersionUpgrade update policy.
   *
   * @see https://docs.aws.amazon.com/AWSCloudFormation/latest/UserGuide/aws-attribute-updatepolicy.html#cfn-attributes-updatepolicy-upgradeelasticsearchdomain
   * @default - false
   */
  readonly enableVersionUpgrade?: boolean;

  /**
<<<<<<< HEAD
   * Policy to apply when the domain is removed from the stack
   *
   * @default RemovalPolicy.RETAIN
   */
  readonly removalPolicy?: cdk.RemovalPolicy;
=======
   * To configure a custom domain configure these options
   *
   * If you specify a Route53 hosted zone it will create a CNAME record and use DNS validation for the certificate
   * @default - no custom domain endpoint will be configured
   */
  readonly customEndpoint?: CustomEndpointOptions;
>>>>>>> a0bdffc4
}

/**
 * An interface that represents an Elasticsearch domain - either created with the CDK, or an existing one.
 */
export interface IDomain extends cdk.IResource {
  /**
   * Arn of the Elasticsearch domain.
   *
   * @attribute
   */
  readonly domainArn: string;

  /**
   * Domain name of the Elasticsearch domain.
   *
   * @attribute
   */
  readonly domainName: string;

  /**
   * Endpoint of the Elasticsearch domain.
   *
   * @attribute
   */
  readonly domainEndpoint: string;

  /**
   * Grant read permissions for this domain and its contents to an IAM
   * principal (Role/Group/User).
   *
   * @param identity The principal
   */
  grantRead(identity: iam.IGrantable): iam.Grant;

  /**
   * Grant write permissions for this domain and its contents to an IAM
   * principal (Role/Group/User).
   *
   * @param identity The principal
   */
  grantWrite(identity: iam.IGrantable): iam.Grant;

  /**
   * Grant read/write permissions for this domain and its contents to an IAM
   * principal (Role/Group/User).
   *
   * @param identity The principal
   */
  grantReadWrite(identity: iam.IGrantable): iam.Grant;

  /**
   * Grant read permissions for an index in this domain to an IAM
   * principal (Role/Group/User).
   *
   * @param index The index to grant permissions for
   * @param identity The principal
   */
  grantIndexRead(index: string, identity: iam.IGrantable): iam.Grant;

  /**
   * Grant write permissions for an index in this domain to an IAM
   * principal (Role/Group/User).
   *
   * @param index The index to grant permissions for
   * @param identity The principal
   */
  grantIndexWrite(index: string, identity: iam.IGrantable): iam.Grant;

  /**
   * Grant read/write permissions for an index in this domain to an IAM
   * principal (Role/Group/User).
   *
   * @param index The index to grant permissions for
   * @param identity The principal
   */
  grantIndexReadWrite(index: string, identity: iam.IGrantable): iam.Grant;

  /**
   * Grant read permissions for a specific path in this domain to an IAM
   * principal (Role/Group/User).
   *
   * @param path The path to grant permissions for
   * @param identity The principal
   */
  grantPathRead(path: string, identity: iam.IGrantable): iam.Grant;

  /**
   * Grant write permissions for a specific path in this domain to an IAM
   * principal (Role/Group/User).
   *
   * @param path The path to grant permissions for
   * @param identity The principal
   */
  grantPathWrite(path: string, identity: iam.IGrantable): iam.Grant;

  /**
   * Grant read/write permissions for a specific path in this domain to an IAM
   * principal (Role/Group/User).
   *
   * @param path The path to grant permissions for
   * @param identity The principal
   */
  grantPathReadWrite(path: string, identity: iam.IGrantable): iam.Grant;

  /**
   * Return the given named metric for this Domain.
   */
  metric(metricName: string, props?: MetricOptions): Metric;

  /**
   * Metric for the time the cluster status is red.
   *
   * @default maximum over 5 minutes
   */
  metricClusterStatusRed(props?: MetricOptions): Metric;

  /**
   * Metric for the time the cluster status is yellow.
   *
   * @default maximum over 5 minutes
   */
  metricClusterStatusYellow(props?: MetricOptions): Metric;

  /**
   * Metric for the storage space of nodes in the cluster.
   *
   * @default minimum over 5 minutes
   */
  metricFreeStorageSpace(props?: MetricOptions): Metric;

  /**
   * Metric for the cluster blocking index writes.
   *
   * @default maximum over 1 minute
   */
  metricClusterIndexWriteBlocked(props?: MetricOptions): Metric;

  /**
   * Metric for the number of nodes.
   *
   * @default minimum over 1 hour
   */
  metricNodes(props?: MetricOptions): Metric;

  /**
   * Metric for automated snapshot failures.
   *
   * @default maximum over 5 minutes
   */
  metricAutomatedSnapshotFailure(props?: MetricOptions): Metric;

  /**
   * Metric for CPU utilization.
   *
   * @default maximum over 5 minutes
   */
  metricCPUUtilization(props?: MetricOptions): Metric;

  /**
   * Metric for JVM memory pressure.
   *
   * @default maximum over 5 minutes
   */
  metricJVMMemoryPressure(props?: MetricOptions): Metric;

  /**
   * Metric for master CPU utilization.
   *
   * @default maximum over 5 minutes
   */
  metricMasterCPUUtilization(props?: MetricOptions): Metric;

  /**
   * Metric for master JVM memory pressure.
   *
   * @default maximum over 5 minutes
   */
  metricMasterJVMMemoryPressure(props?: MetricOptions): Metric;

  /**
   * Metric for KMS key errors.
   *
   * @default maximum over 5 minutes
   */
  metricKMSKeyError(props?: MetricOptions): Metric;

  /**
   * Metric for KMS key being inaccessible.
   *
   * @default maximum over 5 minutes
   */
  metricKMSKeyInaccessible(props?: MetricOptions): Metric;

  /**
   * Metric for number of searchable documents.
   *
   * @default maximum over 5 minutes
   */
  metricSearchableDocuments(props?: MetricOptions): Metric;

  /**
   * Metric for search latency.
   *
   * @default p99 over 5 minutes
   */
  metricSearchLatency(props?: MetricOptions): Metric;

  /**
   * Metric for indexing latency.
   *
   * @default p99 over 5 minutes
   */
  metricIndexingLatency(props?: MetricOptions): Metric;
}


/**
 * A new or imported domain.
 */
abstract class DomainBase extends cdk.Resource implements IDomain {
  public abstract readonly domainArn: string;
  public abstract readonly domainName: string;
  public abstract readonly domainEndpoint: string;

  /**
   * Grant read permissions for this domain and its contents to an IAM
   * principal (Role/Group/User).
   *
   * @param identity The principal
   */
  grantRead(identity: iam.IGrantable): iam.Grant {
    return this.grant(
      identity,
      perms.ES_READ_ACTIONS,
      this.domainArn,
      `${this.domainArn}/*`,
    );
  }

  /**
   * Grant write permissions for this domain and its contents to an IAM
   * principal (Role/Group/User).
   *
   * @param identity The principal
   */
  grantWrite(identity: iam.IGrantable): iam.Grant {
    return this.grant(
      identity,
      perms.ES_WRITE_ACTIONS,
      this.domainArn,
      `${this.domainArn}/*`,
    );
  }

  /**
   * Grant read/write permissions for this domain and its contents to an IAM
   * principal (Role/Group/User).
   *
   * @param identity The principal
   */
  grantReadWrite(identity: iam.IGrantable): iam.Grant {
    return this.grant(
      identity,
      perms.ES_READ_WRITE_ACTIONS,
      this.domainArn,
      `${this.domainArn}/*`,
    );
  }

  /**
   * Grant read permissions for an index in this domain to an IAM
   * principal (Role/Group/User).
   *
   * @param index The index to grant permissions for
   * @param identity The principal
   */
  grantIndexRead(index: string, identity: iam.IGrantable): iam.Grant {
    return this.grant(
      identity,
      perms.ES_READ_ACTIONS,
      `${this.domainArn}/${index}`,
      `${this.domainArn}/${index}/*`,
    );
  }

  /**
   * Grant write permissions for an index in this domain to an IAM
   * principal (Role/Group/User).
   *
   * @param index The index to grant permissions for
   * @param identity The principal
   */
  grantIndexWrite(index: string, identity: iam.IGrantable): iam.Grant {
    return this.grant(
      identity,
      perms.ES_WRITE_ACTIONS,
      `${this.domainArn}/${index}`,
      `${this.domainArn}/${index}/*`,
    );
  }

  /**
   * Grant read/write permissions for an index in this domain to an IAM
   * principal (Role/Group/User).
   *
   * @param index The index to grant permissions for
   * @param identity The principal
   */
  grantIndexReadWrite(index: string, identity: iam.IGrantable): iam.Grant {
    return this.grant(
      identity,
      perms.ES_READ_WRITE_ACTIONS,
      `${this.domainArn}/${index}`,
      `${this.domainArn}/${index}/*`,
    );
  }

  /**
   * Grant read permissions for a specific path in this domain to an IAM
   * principal (Role/Group/User).
   *
   * @param path The path to grant permissions for
   * @param identity The principal
   */
  grantPathRead(path: string, identity: iam.IGrantable): iam.Grant {
    return this.grant(
      identity,
      perms.ES_READ_ACTIONS,
      `${this.domainArn}/${path}`,
    );
  }

  /**
   * Grant write permissions for a specific path in this domain to an IAM
   * principal (Role/Group/User).
   *
   * @param path The path to grant permissions for
   * @param identity The principal
   */
  grantPathWrite(path: string, identity: iam.IGrantable): iam.Grant {
    return this.grant(
      identity,
      perms.ES_WRITE_ACTIONS,
      `${this.domainArn}/${path}`,
    );
  }

  /**
   * Grant read/write permissions for a specific path in this domain to an IAM
   * principal (Role/Group/User).
   *
   * @param path The path to grant permissions for
   * @param identity The principal
   */
  grantPathReadWrite(path: string, identity: iam.IGrantable): iam.Grant {
    return this.grant(
      identity,
      perms.ES_READ_WRITE_ACTIONS,
      `${this.domainArn}/${path}`,
    );
  }

  /**
   * Return the given named metric for this Domain.
   */
  public metric(metricName: string, props?: MetricOptions): Metric {
    return new Metric({
      namespace: 'AWS/ES',
      metricName,
      dimensions: {
        DomainName: this.domainName,
        ClientId: this.stack.account,
      },
      ...props,
    }).attachTo(this);
  }

  /**
   * Metric for the time the cluster status is red.
   *
   * @default maximum over 5 minutes
   */
  public metricClusterStatusRed(props?: MetricOptions): Metric {
    return this.metric('ClusterStatus.red', {
      statistic: Statistic.MAXIMUM,
      ...props,
    });
  }

  /**
   * Metric for the time the cluster status is yellow.
   *
   * @default maximum over 5 minutes
   */
  public metricClusterStatusYellow(props?: MetricOptions): Metric {
    return this.metric('ClusterStatus.yellow', {
      statistic: Statistic.MAXIMUM,
      ...props,
    });
  }

  /**
   * Metric for the storage space of nodes in the cluster.
   *
   * @default minimum over 5 minutes
   */
  public metricFreeStorageSpace(props?: MetricOptions): Metric {
    return this.metric('FreeStorageSpace', {
      statistic: Statistic.MINIMUM,
      ...props,
    });
  }

  /**
   * Metric for the cluster blocking index writes.
   *
   * @default maximum over 1 minute
   */
  public metricClusterIndexWriteBlocked(props?: MetricOptions): Metric {
    return this.metric('ClusterIndexWriteBlocked', {
      statistic: Statistic.MAXIMUM,
      period: cdk.Duration.minutes(1),
      ...props,
    });
  }

  /**
   * Metric for the number of nodes.
   *
   * @default minimum over 1 hour
   */
  public metricNodes(props?: MetricOptions): Metric {
    return this.metric('Nodes', {
      statistic: Statistic.MINIMUM,
      period: cdk.Duration.hours(1),
      ...props,
    });
  }

  /**
   * Metric for automated snapshot failures.
   *
   * @default maximum over 5 minutes
   */
  public metricAutomatedSnapshotFailure(props?: MetricOptions): Metric {
    return this.metric('AutomatedSnapshotFailure', {
      statistic: Statistic.MAXIMUM,
      ...props,
    });
  }

  /**
   * Metric for CPU utilization.
   *
   * @default maximum over 5 minutes
   */
  public metricCPUUtilization(props?: MetricOptions): Metric {
    return this.metric('CPUUtilization', {
      statistic: Statistic.MAXIMUM,
      ...props,
    });
  }

  /**
   * Metric for JVM memory pressure.
   *
   * @default maximum over 5 minutes
   */
  public metricJVMMemoryPressure(props?: MetricOptions): Metric {
    return this.metric('JVMMemoryPressure', {
      statistic: Statistic.MAXIMUM,
      ...props,
    });
  }

  /**
   * Metric for master CPU utilization.
   *
   * @default maximum over 5 minutes
   */
  public metricMasterCPUUtilization(props?: MetricOptions): Metric {
    return this.metric('MasterCPUUtilization', {
      statistic: Statistic.MAXIMUM,
      ...props,
    });
  }

  /**
   * Metric for master JVM memory pressure.
   *
   * @default maximum over 5 minutes
   */
  public metricMasterJVMMemoryPressure(props?: MetricOptions): Metric {
    return this.metric('MasterJVMMemoryPressure', {
      statistic: Statistic.MAXIMUM,
      ...props,
    });
  }

  /**
   * Metric for KMS key errors.
   *
   * @default maximum over 5 minutes
   */
  public metricKMSKeyError(props?: MetricOptions): Metric {
    return this.metric('KMSKeyError', {
      statistic: Statistic.MAXIMUM,
      ...props,
    });
  }

  /**
   * Metric for KMS key being inaccessible.
   *
   * @default maximum over 5 minutes
   */
  public metricKMSKeyInaccessible(props?: MetricOptions): Metric {
    return this.metric('KMSKeyInaccessible', {
      statistic: Statistic.MAXIMUM,
      ...props,
    });
  }

  /**
   * Metric for number of searchable documents.
   *
   * @default maximum over 5 minutes
   */
  public metricSearchableDocuments(props?: MetricOptions): Metric {
    return this.metric('SearchableDocuments', {
      statistic: Statistic.MAXIMUM,
      ...props,
    });
  }

  /**
   * Metric for search latency.
   *
   * @default p99 over 5 minutes
   */
  public metricSearchLatency(props?: MetricOptions): Metric {
    return this.metric('SearchLatency', { statistic: 'p99', ...props });
  }

  /**
   * Metric for indexing latency.
   *
   * @default p99 over 5 minutes
   */
  public metricIndexingLatency(props?: MetricOptions): Metric {
    return this.metric('IndexingLatency', { statistic: 'p99', ...props });
  }

  private grant(
    grantee: iam.IGrantable,
    domainActions: string[],
    resourceArn: string,
    ...otherResourceArns: string[]
  ): iam.Grant {
    const resourceArns = [resourceArn, ...otherResourceArns];

    const grant = iam.Grant.addToPrincipal({
      grantee,
      actions: domainActions,
      resourceArns,
      scope: this,
    });

    return grant;
  }

}


/**
 * Reference to an Elasticsearch domain.
 */
export interface DomainAttributes {
  /**
   * The ARN of the Elasticsearch domain.
   */
  readonly domainArn: string;

  /**
   * The domain endpoint of the Elasticsearch domain.
   */
  readonly domainEndpoint: string;
}


/**
 * Provides an Elasticsearch domain.
 */
export class Domain extends DomainBase implements IDomain {
  /**
   * Creates a Domain construct that represents an external domain via domain endpoint.
   *
   * @param scope The parent creating construct (usually `this`).
   * @param id The construct's name.
   * @param domainEndpoint The domain's endpoint.
   */
  public static fromDomainEndpoint(
    scope: Construct,
    id: string,
    domainEndpoint: string,
  ): IDomain {
    const stack = cdk.Stack.of(scope);
    const domainName = extractNameFromEndpoint(domainEndpoint);
    const domainArn = stack.formatArn({
      service: 'es',
      resource: 'domain',
      resourceName: domainName,
    });

    return Domain.fromDomainAttributes(scope, id, {
      domainArn,
      domainEndpoint,
    });
  }

  /**
   * Creates a Domain construct that represents an external domain.
   *
   * @param scope The parent creating construct (usually `this`).
   * @param id The construct's name.
   * @param attrs A `DomainAttributes` object.
   */
  public static fromDomainAttributes(scope: Construct, id: string, attrs: DomainAttributes): IDomain {
    const { domainArn, domainEndpoint } = attrs;
    const domainName = extractNameFromEndpoint(domainEndpoint);

    return new class extends DomainBase {
      public readonly domainArn = domainArn;
      public readonly domainName = domainName;
      public readonly domainEndpoint = domainEndpoint;

      constructor() { super(scope, id); }
    };
  }

  public readonly domainArn: string;
  public readonly domainName: string;
  public readonly domainEndpoint: string;

  /**
   * Log group that slow searches are logged to.
   *
   * @attribute
   */
  public readonly slowSearchLogGroup?: logs.ILogGroup;

  /**
   * Log group that slow indices are logged to.
   *
   * @attribute
   */
  public readonly slowIndexLogGroup?: logs.ILogGroup;

  /**
   * Log group that application logs are logged to.
   *
   * @attribute
   */
  public readonly appLogGroup?: logs.ILogGroup;

  /**
   * Log group that audit logs are logged to.
   *
   * @attribute
   */
  public readonly auditLogGroup?: logs.ILogGroup;

  /**
   * Master user password if fine grained access control is configured.
   */
  public readonly masterUserPassword?: cdk.SecretValue;


  private readonly domain: CfnDomain;

  constructor(scope: Construct, id: string, props: DomainProps) {
    super(scope, id, {
      physicalName: props.domainName,
    });

    const defaultInstanceType = 'r5.large.elasticsearch';
    const warmDefaultInstanceType = 'ultrawarm1.medium.elasticsearch';

    const dedicatedMasterType =
      props.capacity?.masterNodeInstanceType?.toLowerCase() ??
      defaultInstanceType;
    const dedicatedMasterCount = props.capacity?.masterNodes ?? 0;
    const dedicatedMasterEnabled = dedicatedMasterCount > 0;

    const instanceType =
      props.capacity?.dataNodeInstanceType?.toLowerCase() ??
      defaultInstanceType;
    const instanceCount = props.capacity?.dataNodes ?? 1;

    const warmType =
      props.capacity?.warmInstanceType?.toLowerCase() ??
      warmDefaultInstanceType;
    const warmCount = props.capacity?.warmNodes ?? 0;
    const warmEnabled = warmCount > 0;

    const availabilityZoneCount =
      props.zoneAwareness?.availabilityZoneCount ?? 2;

    if (![2, 3].includes(availabilityZoneCount)) {
      throw new Error('Invalid zone awareness configuration; availabilityZoneCount must be 2 or 3');
    }

    const zoneAwarenessEnabled =
      props.zoneAwareness?.enabled ??
      props.zoneAwareness?.availabilityZoneCount != null;

    // If VPC options are supplied ensure that the number of subnets matches the number AZ
    if (props.vpcOptions != null && zoneAwarenessEnabled &&
      new Set(props.vpcOptions?.subnets.map((subnet) => subnet.availabilityZone)).size < availabilityZoneCount) {
      throw new Error('When providing vpc options you need to provide a subnet for each AZ you are using');
    };

    if ([dedicatedMasterType, instanceType, warmType].some(t => !t.endsWith('.elasticsearch'))) {
      throw new Error('Master, data and UltraWarm node instance types must end with ".elasticsearch".');
    }

    if (!warmType.startsWith('ultrawarm')) {
      throw new Error('UltraWarm node instance type must start with "ultrawarm".');
    }

    const elasticsearchVersion = props.version.version;
    const elasticsearchVersionNum = parseVersion(props.version);

    if (
      elasticsearchVersionNum <= 7.7 &&
      ![
        1.5, 2.3, 5.1, 5.3, 5.5, 5.6, 6.0,
        6.2, 6.3, 6.4, 6.5, 6.7, 6.8, 7.1, 7.4,
        7.7,
      ].includes(elasticsearchVersionNum)
    ) {
      throw new Error(`Unknown Elasticsearch version: ${elasticsearchVersion}`);
    }

    const unsignedBasicAuthEnabled = props.useUnsignedBasicAuth ?? false;

    if (unsignedBasicAuthEnabled) {
      if (props.enforceHttps == false) {
        throw new Error('You cannot disable HTTPS and use unsigned basic auth');
      }
      if (props.nodeToNodeEncryption == false) {
        throw new Error('You cannot disable node to node encryption and use unsigned basic auth');
      }
      if (props.encryptionAtRest?.enabled == false) {
        throw new Error('You cannot disable encryption at rest and use unsigned basic auth');
      }
    }

    const unsignedAccessPolicy = new iam.PolicyStatement({
      effect: iam.Effect.ALLOW,
      actions: ['es:ESHttp*'],
      principals: [new iam.Anyone()],
      resources: [cdk.Lazy.string({ produce: () => `${this.domainArn}/*` })],
    });

    const masterUserArn = props.fineGrainedAccessControl?.masterUserArn;
    const masterUserNameProps = props.fineGrainedAccessControl?.masterUserName;
    // If basic auth is enabled set the user name to admin if no other user info is supplied.
    const masterUserName = unsignedBasicAuthEnabled
      ? (masterUserArn == null ? (masterUserNameProps ?? 'admin') : undefined)
      : masterUserNameProps;

    if (masterUserArn != null && masterUserName != null) {
      throw new Error('Invalid fine grained access control settings. Only provide one of master user ARN or master user name. Not both.');
    }

    const advancedSecurityEnabled = (masterUserArn ?? masterUserName) != null;
    const internalUserDatabaseEnabled = masterUserName != null;
    const masterUserPasswordProp = props.fineGrainedAccessControl?.masterUserPassword;
    const createMasterUserPassword = (): cdk.SecretValue => {
      return new secretsmanager.Secret(this, 'MasterUser', {
        generateSecretString: {
          secretStringTemplate: JSON.stringify({
            username: masterUserName,
          }),
          generateStringKey: 'password',
          excludeCharacters: "{}'\\*[]()`",
        },
      })
        .secretValueFromJson('password');
    };
    this.masterUserPassword = internalUserDatabaseEnabled ?
      (masterUserPasswordProp ?? createMasterUserPassword())
      : undefined;

    const encryptionAtRestEnabled =
      props.encryptionAtRest?.enabled ?? (props.encryptionAtRest?.kmsKey != null || unsignedBasicAuthEnabled);
    const nodeToNodeEncryptionEnabled = props.nodeToNodeEncryption ?? unsignedBasicAuthEnabled;
    const volumeSize = props.ebs?.volumeSize ?? 10;
    const volumeType = props.ebs?.volumeType ?? ec2.EbsDeviceVolumeType.GENERAL_PURPOSE_SSD;
    const ebsEnabled = props.ebs?.enabled ?? true;
    const enforceHttps = props.enforceHttps ?? unsignedBasicAuthEnabled;

    function isInstanceType(t: string): Boolean {
      return dedicatedMasterType.startsWith(t) || instanceType.startsWith(t);
    };

    function isSomeInstanceType(...instanceTypes: string[]): Boolean {
      return instanceTypes.some(isInstanceType);
    };

    function isEveryInstanceType(...instanceTypes: string[]): Boolean {
      return instanceTypes.some(t => dedicatedMasterType.startsWith(t))
        && instanceTypes.some(t => instanceType.startsWith(t));
    };

    // Validate feature support for the given Elasticsearch version, per
    // https://docs.aws.amazon.com/elasticsearch-service/latest/developerguide/aes-features-by-version.html
    if (elasticsearchVersionNum < 5.1) {
      if (
        props.logging?.slowIndexLogEnabled
        || props.logging?.appLogEnabled
        || props.logging?.slowSearchLogEnabled
      ) {
        throw new Error('Error and slow logs publishing requires Elasticsearch version 5.1 or later.');
      }
      if (props.encryptionAtRest?.enabled) {
        throw new Error('Encryption of data at rest requires Elasticsearch version 5.1 or later.');
      }
      if (props.cognitoKibanaAuth != null) {
        throw new Error('Cognito authentication for Kibana requires Elasticsearch version 5.1 or later.');
      }
      if (isSomeInstanceType('c5', 'i3', 'm5', 'r5')) {
        throw new Error('C5, I3, M5, and R5 instance types require Elasticsearch version 5.1 or later.');
      }
    }

    if (elasticsearchVersionNum < 6.0) {
      if (props.nodeToNodeEncryption) {
        throw new Error('Node-to-node encryption requires Elasticsearch version 6.0 or later.');
      }
    }

    if (elasticsearchVersionNum < 6.7) {
      if (unsignedBasicAuthEnabled) {
        throw new Error('Using unsigned basic auth requires Elasticsearch version 6.7 or later.');
      }
      if (advancedSecurityEnabled) {
        throw new Error('Fine-grained access control requires Elasticsearch version 6.7 or later.');
      }
    }

    if (elasticsearchVersionNum < 6.8 && warmEnabled) {
      throw new Error('UltraWarm requires Elasticsearch 6.8 or later.');
    }

    // Validate against instance type restrictions, per
    // https://docs.aws.amazon.com/elasticsearch-service/latest/developerguide/aes-supported-instance-types.html
    if (isInstanceType('i3') && ebsEnabled) {
      throw new Error('I3 instance types do not support EBS storage volumes.');
    }

    if (isSomeInstanceType('m3', 'r3', 't2') && encryptionAtRestEnabled) {
      throw new Error('M3, R3, and T2 instance types do not support encryption of data at rest.');
    }

    if (isInstanceType('t2.micro') && elasticsearchVersionNum > 2.3) {
      throw new Error('The t2.micro.elasticsearch instance type supports only Elasticsearch 1.5 and 2.3.');
    }

    if (isSomeInstanceType('t2', 't3') && warmEnabled) {
      throw new Error('T2 and T3 instance types do not support UltraWarm storage.');
    }

    // Only R3 and I3 support instance storage, per
    // https://aws.amazon.com/elasticsearch-service/pricing/
    if (!ebsEnabled && !isEveryInstanceType('r3', 'i3')) {
      throw new Error('EBS volumes are required when using instance types other than r3 or i3.');
    }

    // Fine-grained access control requires node-to-node encryption, encryption at rest,
    // and enforced HTTPS.
    if (advancedSecurityEnabled) {
      if (!nodeToNodeEncryptionEnabled) {
        throw new Error('Node-to-node encryption is required when fine-grained access control is enabled.');
      }
      if (!encryptionAtRestEnabled) {
        throw new Error('Encryption-at-rest is required when fine-grained access control is enabled.');
      }
      if (!enforceHttps) {
        throw new Error('Enforce HTTPS is required when fine-grained access control is enabled.');
      }
    }

    // Validate fine grained access control enabled for audit logs, per
    // https://aws.amazon.com/about-aws/whats-new/2020/09/elasticsearch-audit-logs-now-available-on-amazon-elasticsearch-service/
    if (props.logging?.auditLogEnabled && !advancedSecurityEnabled) {
      throw new Error('Fine-grained access control is required when audit logs publishing is enabled.');
    }

    // Validate UltraWarm requirement for dedicated master nodes, per
    // https://docs.aws.amazon.com/elasticsearch-service/latest/developerguide/ultrawarm.html
    if (warmEnabled && !dedicatedMasterEnabled) {
      throw new Error('Dedicated master node is required when UltraWarm storage is enabled.');
    }

    let cfnVpcOptions: CfnDomain.VPCOptionsProperty | undefined;
    if (props.vpcOptions) {
      cfnVpcOptions = {
        securityGroupIds: props.vpcOptions.securityGroups.map((sg) => sg.securityGroupId),
        subnetIds: props.vpcOptions.subnets.map((subnet) => subnet.subnetId),
      };
    }

    // Setup logging
    const logGroups: logs.ILogGroup[] = [];

    if (props.logging?.slowSearchLogEnabled) {
      this.slowSearchLogGroup = props.logging.slowSearchLogGroup ??
        new logs.LogGroup(this, 'SlowSearchLogs', {
          retention: logs.RetentionDays.ONE_MONTH,
        });

      logGroups.push(this.slowSearchLogGroup);
    };

    if (props.logging?.slowIndexLogEnabled) {
      this.slowIndexLogGroup = props.logging.slowIndexLogGroup ??
        new logs.LogGroup(this, 'SlowIndexLogs', {
          retention: logs.RetentionDays.ONE_MONTH,
        });

      logGroups.push(this.slowIndexLogGroup);
    };

    if (props.logging?.appLogEnabled) {
      this.appLogGroup = props.logging.appLogGroup ??
        new logs.LogGroup(this, 'AppLogs', {
          retention: logs.RetentionDays.ONE_MONTH,
        });

      logGroups.push(this.appLogGroup);
    };

    if (props.logging?.auditLogEnabled) {
      this.auditLogGroup = props.logging.auditLogGroup ??
          new logs.LogGroup(this, 'AuditLogs', {
            retention: logs.RetentionDays.ONE_MONTH,
          });

      logGroups.push(this.auditLogGroup);
    };

    let logGroupResourcePolicy: LogGroupResourcePolicy | null = null;
    if (logGroups.length > 0) {
      const logPolicyStatement = new iam.PolicyStatement({
        effect: iam.Effect.ALLOW,
        actions: ['logs:PutLogEvents', 'logs:CreateLogStream'],
        resources: logGroups.map((lg) => lg.logGroupArn),
        principals: [new iam.ServicePrincipal('es.amazonaws.com')],
      });

      // Use a custom resource to set the log group resource policy since it is not supported by CDK and cfn.
      // https://github.com/aws/aws-cdk/issues/5343
      logGroupResourcePolicy = new LogGroupResourcePolicy(this, `ESLogGroupPolicy${this.node.addr}`, {
        // create a cloudwatch logs resource policy name that is unique to this domain instance
        policyName: `ESLogPolicy${this.node.addr}`,
        policyStatements: [logPolicyStatement],
      });
    }

    const logPublishing: Record<string, any> = {};

    if (this.appLogGroup) {
      logPublishing.ES_APPLICATION_LOGS = {
        enabled: true,
        cloudWatchLogsLogGroupArn: this.appLogGroup.logGroupArn,
      };
    }

    if (this.slowSearchLogGroup) {
      logPublishing.SEARCH_SLOW_LOGS = {
        enabled: true,
        cloudWatchLogsLogGroupArn: this.slowSearchLogGroup.logGroupArn,
      };
    }

    if (this.slowIndexLogGroup) {
      logPublishing.INDEX_SLOW_LOGS = {
        enabled: true,
        cloudWatchLogsLogGroupArn: this.slowIndexLogGroup.logGroupArn,
      };
    }

    if (this.auditLogGroup) {
      logPublishing.AUDIT_LOGS = {
        enabled: this.auditLogGroup != null,
        cloudWatchLogsLogGroupArn: this.auditLogGroup?.logGroupArn,
      };
    }

    let customEndpointCertificate: acm.ICertificate | undefined;
    if (props.customEndpoint) {
      if (props.customEndpoint.certificate) {
        customEndpointCertificate = props.customEndpoint.certificate;
      } else {
        customEndpointCertificate = new acm.Certificate(this, 'CustomEndpointCertificate', {
          domainName: props.customEndpoint.domainName,
          validation: props.customEndpoint.hostedZone ? acm.CertificateValidation.fromDns(props.customEndpoint.hostedZone) : undefined,
        });
      }
    }

    // Create the domain
    this.domain = new CfnDomain(this, 'Resource', {
      domainName: this.physicalName,
      elasticsearchVersion,
      elasticsearchClusterConfig: {
        dedicatedMasterEnabled,
        dedicatedMasterCount: dedicatedMasterEnabled
          ? dedicatedMasterCount
          : undefined,
        dedicatedMasterType: dedicatedMasterEnabled
          ? dedicatedMasterType
          : undefined,
        instanceCount,
        instanceType,
        warmEnabled: warmEnabled
          ? warmEnabled
          : undefined,
        warmCount: warmEnabled
          ? warmCount
          : undefined,
        warmType: warmEnabled
          ? warmType
          : undefined,
        zoneAwarenessEnabled,
        zoneAwarenessConfig: zoneAwarenessEnabled
          ? { availabilityZoneCount }
          : undefined,
      },
      ebsOptions: {
        ebsEnabled,
        volumeSize: ebsEnabled ? volumeSize : undefined,
        volumeType: ebsEnabled ? volumeType : undefined,
        iops: ebsEnabled ? props.ebs?.iops : undefined,
      },
      encryptionAtRestOptions: {
        enabled: encryptionAtRestEnabled,
        kmsKeyId: encryptionAtRestEnabled
          ? props.encryptionAtRest?.kmsKey?.keyId
          : undefined,
      },
      nodeToNodeEncryptionOptions: { enabled: nodeToNodeEncryptionEnabled },
      logPublishingOptions: logPublishing,
      cognitoOptions: {
        enabled: props.cognitoKibanaAuth != null,
        identityPoolId: props.cognitoKibanaAuth?.identityPoolId,
        roleArn: props.cognitoKibanaAuth?.role.roleArn,
        userPoolId: props.cognitoKibanaAuth?.userPoolId,
      },
      vpcOptions: cfnVpcOptions,
      snapshotOptions: props.automatedSnapshotStartHour
        ? { automatedSnapshotStartHour: props.automatedSnapshotStartHour }
        : undefined,
      domainEndpointOptions: {
        enforceHttps,
        tlsSecurityPolicy: props.tlsSecurityPolicy ?? TLSSecurityPolicy.TLS_1_0,
        ...props.customEndpoint && {
          customEndpointEnabled: true,
          customEndpoint: props.customEndpoint.domainName,
          customEndpointCertificateArn: customEndpointCertificate!.certificateArn,
        },
      },
      advancedSecurityOptions: advancedSecurityEnabled
        ? {
          enabled: true,
          internalUserDatabaseEnabled,
          masterUserOptions: {
            masterUserArn: masterUserArn,
            masterUserName: masterUserName,
            masterUserPassword: this.masterUserPassword?.toString(),
          },
        }
        : undefined,
    });
    this.domain.applyRemovalPolicy(props.removalPolicy);

    if (props.enableVersionUpgrade) {
      this.domain.cfnOptions.updatePolicy = {
        ...this.domain.cfnOptions.updatePolicy,
        enableVersionUpgrade: props.enableVersionUpgrade,
      };
    }

    if (logGroupResourcePolicy) { this.domain.node.addDependency(logGroupResourcePolicy); }

    if (props.domainName) { this.node.addMetadata('aws:cdk:hasPhysicalName', props.domainName); }

    this.domainName = this.getResourceNameAttribute(this.domain.ref);

    this.domainEndpoint = this.domain.getAtt('DomainEndpoint').toString();

    this.domainArn = this.getResourceArnAttribute(this.domain.attrArn, {
      service: 'es',
      resource: 'domain',
      resourceName: this.physicalName,
    });

    if (props.customEndpoint?.hostedZone) {
      new route53.CnameRecord(this, 'CnameRecord', {
        recordName: props.customEndpoint.domainName,
        zone: props.customEndpoint.hostedZone,
        domainName: this.domainEndpoint,
      });
    }

    const accessPolicyStatements: iam.PolicyStatement[] | undefined = unsignedBasicAuthEnabled
      ? (props.accessPolicies ?? []).concat(unsignedAccessPolicy)
      : props.accessPolicies;

    if (accessPolicyStatements != null) {
      const accessPolicy = new ElasticsearchAccessPolicy(this, 'ESAccessPolicy', {
        domainName: this.domainName,
        domainArn: this.domainArn,
        accessPolicies: accessPolicyStatements,
      });

      if (props.encryptionAtRest?.kmsKey) {

        // https://docs.aws.amazon.com/elasticsearch-service/latest/developerguide/encryption-at-rest.html

        // these permissions are documented as required during domain creation.
        // while not strictly documented for updates as well, it stands to reason that an update
        // operation might require these in case the cluster uses a kms key.
        // empircal evidence shows this is indeed required: https://github.com/aws/aws-cdk/issues/11412
        accessPolicy.grantPrincipal.addToPrincipalPolicy(new iam.PolicyStatement({
          actions: ['kms:List*', 'kms:Describe*', 'kms:CreateGrant'],
          resources: [props.encryptionAtRest.kmsKey.keyArn],
          effect: iam.Effect.ALLOW,
        }));
      }

      accessPolicy.node.addDependency(this.domain);
    }
  }
}

/**
 * Given an Elasticsearch domain endpoint, returns a CloudFormation expression that
 * extracts the domain name.
 *
 * Domain endpoints look like this:
 *
 *   https://example-domain-jcjotrt6f7otem4sqcwbch3c4u.us-east-1.es.amazonaws.com
 *   https://<domain-name>-<suffix>.<region>.es.amazonaws.com
 *
 * ..which means that in order to extract the domain name from the endpoint, we can
 * split the endpoint using "-<suffix>" and select the component in index 0.
 *
 * @param domainEndpoint The Elasticsearch domain endpoint
 */
function extractNameFromEndpoint(domainEndpoint: string) {
  const { hostname } = new URL(domainEndpoint);
  const domain = hostname.split('.')[0];
  const suffix = '-' + domain.split('-').slice(-1)[0];
  return domain.split(suffix)[0];
}

/**
 * Converts an Elasticsearch version into a into a decimal number with major and minor version i.e x.y.
 *
 * @param version The Elasticsearch version object
 */
function parseVersion(version: ElasticsearchVersion): number {
  const versionStr = version.version;
  const firstDot = versionStr.indexOf('.');

  if (firstDot < 1) {
    throw new Error(`Invalid Elasticsearch version: ${versionStr}. Version string needs to start with major and minor version (x.y).`);
  }

  const secondDot = versionStr.indexOf('.', firstDot + 1);

  try {
    if (secondDot == -1) {
      return parseFloat(versionStr);
    } else {
      return parseFloat(versionStr.substring(0, secondDot));
    }
  } catch (error) {
    throw new Error(`Invalid Elasticsearch version: ${versionStr}. Version string needs to start with major and minor version (x.y).`);
  }
}<|MERGE_RESOLUTION|>--- conflicted
+++ resolved
@@ -570,20 +570,19 @@
   readonly enableVersionUpgrade?: boolean;
 
   /**
-<<<<<<< HEAD
    * Policy to apply when the domain is removed from the stack
    *
    * @default RemovalPolicy.RETAIN
    */
   readonly removalPolicy?: cdk.RemovalPolicy;
-=======
+  
+  /**
    * To configure a custom domain configure these options
    *
    * If you specify a Route53 hosted zone it will create a CNAME record and use DNS validation for the certificate
    * @default - no custom domain endpoint will be configured
    */
   readonly customEndpoint?: CustomEndpointOptions;
->>>>>>> a0bdffc4
 }
 
 /**
