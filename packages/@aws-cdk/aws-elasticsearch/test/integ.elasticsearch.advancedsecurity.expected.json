--- conflicted
+++ resolved
@@ -40,24 +40,7 @@
         "EncryptionAtRestOptions": {
           "Enabled": true
         },
-<<<<<<< HEAD
         "LogPublishingOptions": {},
-=======
-        "LogPublishingOptions": {
-          "AUDIT_LOGS": {
-            "Enabled": false
-          },
-          "ES_APPLICATION_LOGS": {
-            "Enabled": false
-          },
-          "SEARCH_SLOW_LOGS": {
-            "Enabled": false
-          },
-          "INDEX_SLOW_LOGS": {
-            "Enabled": false
-          }
-        },
->>>>>>> da1ed08a
         "NodeToNodeEncryptionOptions": {
           "Enabled": true
         }
