/* eslint-disable jest/expect-expect */
import '@aws-cdk/assert/jest';
import * as assert from '@aws-cdk/assert';
import { Metric, Statistic } from '@aws-cdk/aws-cloudwatch';
import { Subnet, Vpc, EbsDeviceVolumeType } from '@aws-cdk/aws-ec2';
import * as iam from '@aws-cdk/aws-iam';
import * as kms from '@aws-cdk/aws-kms';
import * as logs from '@aws-cdk/aws-logs';
import { App, Stack, Duration, SecretValue } from '@aws-cdk/core';
import { Domain, ElasticsearchVersion } from '../lib';

let app: App;
let stack: Stack;

beforeEach(() => {
  app = new App();
  stack = new Stack(app, 'Stack', {
    env: { account: '1234', region: 'testregion' },
  });

  jest.resetAllMocks();
});

const readActions = ['ESHttpGet', 'ESHttpHead'];
const writeActions = ['ESHttpDelete', 'ESHttpPost', 'ESHttpPut', 'ESHttpPatch'];
const readWriteActions = [
  ...readActions,
  ...writeActions,
];

test('grants kms permissions if needed', () => {

  const key = new kms.Key(stack, 'Key');

  new Domain(stack, 'Domain', {
    version: ElasticsearchVersion.V7_1,
    encryptionAtRest: {
      kmsKey: key,
    },
    // so that the access policy custom resource will be used.
    useUnsignedBasicAuth: true,
  });

  const expectedPolicy = {
    Statement: [
      {
        Action: [
          'kms:List*',
          'kms:Describe*',
          'kms:CreateGrant',
        ],
        Effect: 'Allow',
        Resource: {
          'Fn::GetAtt': [
            'Key961B73FD',
            'Arn',
          ],
        },
      },
    ],
    Version: '2012-10-17',
  };

  const resources = assert.expect(stack).value.Resources;
  expect(resources.AWS679f53fac002430cb0da5b7982bd2287ServiceRoleDefaultPolicyD28E1A5E.Properties.PolicyDocument).toStrictEqual(expectedPolicy);

});

test('minimal example renders correctly', () => {
  new Domain(stack, 'Domain', { version: ElasticsearchVersion.V7_1 });

  expect(stack).toHaveResource('AWS::Elasticsearch::Domain', {
    CognitoOptions: {
      Enabled: false,
    },
    EBSOptions: {
      EBSEnabled: true,
      VolumeSize: 10,
      VolumeType: 'gp2',
    },
    ElasticsearchClusterConfig: {
      DedicatedMasterEnabled: false,
      InstanceCount: 1,
      InstanceType: 'r5.large.elasticsearch',
      ZoneAwarenessEnabled: false,
    },
    ElasticsearchVersion: '7.1',
    EncryptionAtRestOptions: {
      Enabled: false,
    },
<<<<<<< HEAD
    LogPublishingOptions: {},
=======
    LogPublishingOptions: {
      AUDIT_LOGS: {
        Enabled: false,
      },
      ES_APPLICATION_LOGS: {
        Enabled: false,
      },
      SEARCH_SLOW_LOGS: {
        Enabled: false,
      },
      INDEX_SLOW_LOGS: {
        Enabled: false,
      },
    },
>>>>>>> da1ed08a
    NodeToNodeEncryptionOptions: {
      Enabled: false,
    },
  });
});

test('can enable version upgrade update policy', () => {
  new Domain(stack, 'Domain', {
    version: ElasticsearchVersion.V7_1,
    enableVersionUpgrade: true,
  });

  expect(stack).toHaveResource('AWS::Elasticsearch::Domain', {
    UpdatePolicy: {
      EnableVersionUpgrade: true,
    },
  }, assert.ResourcePart.CompleteDefinition);
});

describe('log groups', () => {

  test('slowSearchLogEnabled should create a custom log group', () => {
    new Domain(stack, 'Domain', {
      version: ElasticsearchVersion.V7_4,
      logging: {
        slowSearchLogEnabled: true,
      },
    });

    expect(stack).toHaveResourceLike('AWS::Elasticsearch::Domain', {
      LogPublishingOptions: {
        SEARCH_SLOW_LOGS: {
          CloudWatchLogsLogGroupArn: {
            'Fn::GetAtt': [
              'DomainSlowSearchLogs5B35A97A',
              'Arn',
            ],
          },
          Enabled: true,
        },
      },
    });
  });

  test('slowIndexLogEnabled should create a custom log group', () => {
    new Domain(stack, 'Domain', {
      version: ElasticsearchVersion.V7_4,
      logging: {
        slowIndexLogEnabled: true,
      },
    });

    expect(stack).toHaveResourceLike('AWS::Elasticsearch::Domain', {
      LogPublishingOptions: {
        INDEX_SLOW_LOGS: {
          CloudWatchLogsLogGroupArn: {
            'Fn::GetAtt': [
              'DomainSlowIndexLogsFE2F1061',
              'Arn',
            ],
          },
          Enabled: true,
        },
      },
    });
  });

  test('appLogEnabled should create a custom log group', () => {
    new Domain(stack, 'Domain', {
      version: ElasticsearchVersion.V7_4,
      logging: {
        appLogEnabled: true,
      },
    });

    expect(stack).toHaveResourceLike('AWS::Elasticsearch::Domain', {
      LogPublishingOptions: {
        ES_APPLICATION_LOGS: {
          CloudWatchLogsLogGroupArn: {
            'Fn::GetAtt': [
              'DomainAppLogs21698C1B',
              'Arn',
            ],
          },
          Enabled: true,
        },
        SEARCH_SLOW_LOGS: {
          Enabled: false,
        },
        INDEX_SLOW_LOGS: {
          Enabled: false,
        },
      },
    });
  });

  test('auditLogEnabled should create a custom log group', () => {
    new Domain(stack, 'Domain', {
      version: ElasticsearchVersion.V7_4,
      logging: {
        auditLogEnabled: true,
      },
      fineGrainedAccessControl: {
        masterUserName: 'username',
      },
      nodeToNodeEncryption: true,
      encryptionAtRest: {
        enabled: true,
      },
      enforceHttps: true,
    });

    expect(stack).toHaveResourceLike('AWS::Elasticsearch::Domain', {
      LogPublishingOptions: {
        AUDIT_LOGS: {
          CloudWatchLogsLogGroupArn: {
            'Fn::GetAtt': [
              'DomainAuditLogs608E0FA6',
              'Arn',
            ],
          },
          Enabled: true,
        },
        ES_APPLICATION_LOGS: {
          Enabled: false,
        },
        SEARCH_SLOW_LOGS: {
          Enabled: false,
        },
        INDEX_SLOW_LOGS: {
          Enabled: false,
        },
      },
    });
  });

  test('two domains with logging enabled can be created in same stack', () => {
    new Domain(stack, 'Domain1', {
      version: ElasticsearchVersion.V7_7,
      logging: {
        appLogEnabled: true,
        slowSearchLogEnabled: true,
        slowIndexLogEnabled: true,
      },
    });
    new Domain(stack, 'Domain2', {
      version: ElasticsearchVersion.V7_7,
      logging: {
        appLogEnabled: true,
        slowSearchLogEnabled: true,
        slowIndexLogEnabled: true,
      },
    });
    expect(stack).toHaveResourceLike('AWS::Elasticsearch::Domain', {
      LogPublishingOptions: {
        ES_APPLICATION_LOGS: {
          CloudWatchLogsLogGroupArn: {
            'Fn::GetAtt': [
              'Domain1AppLogs6E8D1D67',
              'Arn',
            ],
          },
          Enabled: true,
        },
        SEARCH_SLOW_LOGS: {
          CloudWatchLogsLogGroupArn: {
            'Fn::GetAtt': [
              'Domain1SlowSearchLogs8F3B0506',
              'Arn',
            ],
          },
          Enabled: true,
        },
        INDEX_SLOW_LOGS: {
          CloudWatchLogsLogGroupArn: {
            'Fn::GetAtt': [
              'Domain1SlowIndexLogs9354D098',
              'Arn',
            ],
          },
          Enabled: true,
        },
      },
    });
    expect(stack).toHaveResourceLike('AWS::Elasticsearch::Domain', {
      LogPublishingOptions: {
        ES_APPLICATION_LOGS: {
          CloudWatchLogsLogGroupArn: {
            'Fn::GetAtt': [
              'Domain2AppLogs810876E2',
              'Arn',
            ],
          },
          Enabled: true,
        },
        SEARCH_SLOW_LOGS: {
          CloudWatchLogsLogGroupArn: {
            'Fn::GetAtt': [
              'Domain2SlowSearchLogs0C75F64B',
              'Arn',
            ],
          },
          Enabled: true,
        },
        INDEX_SLOW_LOGS: {
          CloudWatchLogsLogGroupArn: {
            'Fn::GetAtt': [
              'Domain2SlowIndexLogs0CB900D0',
              'Arn',
            ],
          },
          Enabled: true,
        },
      },
    });
  });

  test('log group policy is uniquely named for each domain', () => {
    new Domain(stack, 'Domain1', {
      version: ElasticsearchVersion.V7_4,
      logging: {
        appLogEnabled: true,
      },
    });
    new Domain(stack, 'Domain2', {
      version: ElasticsearchVersion.V7_4,
      logging: {
        appLogEnabled: true,
      },
    });

    // Domain1
    expect(stack).toHaveResourceLike('Custom::CloudwatchLogResourcePolicy', {
      Create: {
        parameters: {
          policyName: 'ESLogPolicyc836fd92f07ec41eb70c2f6f08dc4b43cfb7c25391',
        },
      },
    });
    // Domain2
    expect(stack).toHaveResourceLike('Custom::CloudwatchLogResourcePolicy', {
      Create: {
        parameters: {
          policyName: 'ESLogPolicyc8f05f015be3baf6ec1ee06cd1ee5cc8706ebbe5b2',
        },
      },
    });
  });

  test('enabling audit logs throws without fine grained access control enabled', () => {
    expect(() => new Domain(stack, 'Domain', {
      version: ElasticsearchVersion.V6_7,
      logging: {
        auditLogEnabled: true,
      },
    })).toThrow(/Fine-grained access control is required when audit logs publishing is enabled\./);
  });

  test('slowSearchLogGroup should use a custom log group', () => {
    new Domain(stack, 'Domain', {
      version: ElasticsearchVersion.V7_4,
      logging: {
        slowSearchLogEnabled: true,
        slowSearchLogGroup: new logs.LogGroup(stack, 'SlowSearchLogs', {
          retention: logs.RetentionDays.THREE_MONTHS,
        }),
      },
    });

    expect(stack).toHaveResourceLike('AWS::Elasticsearch::Domain', {
      LogPublishingOptions: {
        AUDIT_LOGS: {
          Enabled: false,
        },
        ES_APPLICATION_LOGS: {
          Enabled: false,
        },
        SEARCH_SLOW_LOGS: {
          CloudWatchLogsLogGroupArn: {
            'Fn::GetAtt': [
              'SlowSearchLogsE00DC2E7',
              'Arn',
            ],
          },
          Enabled: true,
        },
        INDEX_SLOW_LOGS: {
          Enabled: false,
        },
      },
    });
  });

  test('slowIndexLogEnabled should use a custom log group', () => {
    new Domain(stack, 'Domain', {
      version: ElasticsearchVersion.V7_4,
      logging: {
        slowIndexLogEnabled: true,
        slowIndexLogGroup: new logs.LogGroup(stack, 'SlowIndexLogs', {
          retention: logs.RetentionDays.THREE_MONTHS,
        }),
      },
    });

    expect(stack).toHaveResourceLike('AWS::Elasticsearch::Domain', {
      LogPublishingOptions: {
        AUDIT_LOGS: {
          Enabled: false,
        },
        ES_APPLICATION_LOGS: {
          Enabled: false,
        },
        SEARCH_SLOW_LOGS: {
          Enabled: false,
        },
        INDEX_SLOW_LOGS: {
          CloudWatchLogsLogGroupArn: {
            'Fn::GetAtt': [
              'SlowIndexLogsAD49DED0',
              'Arn',
            ],
          },
          Enabled: true,
        },
      },
    });
  });

  test('appLogGroup should use a custom log group', () => {
    new Domain(stack, 'Domain', {
      version: ElasticsearchVersion.V7_4,
      logging: {
        appLogEnabled: true,
        appLogGroup: new logs.LogGroup(stack, 'AppLogs', {
          retention: logs.RetentionDays.THREE_MONTHS,
        }),
      },
    });

    expect(stack).toHaveResourceLike('AWS::Elasticsearch::Domain', {
      LogPublishingOptions: {
        AUDIT_LOGS: {
          Enabled: false,
        },
        ES_APPLICATION_LOGS: {
          CloudWatchLogsLogGroupArn: {
            'Fn::GetAtt': [
              'AppLogsC5DF83A6',
              'Arn',
            ],
          },
          Enabled: true,
        },
      },
    });
  });

  test('auditLOgGroup should use a custom log group', () => {
    new Domain(stack, 'Domain', {
      version: ElasticsearchVersion.V7_4,
      fineGrainedAccessControl: {
        masterUserName: 'username',
      },
      nodeToNodeEncryption: true,
      encryptionAtRest: {
        enabled: true,
      },
      enforceHttps: true,
      logging: {
        auditLogEnabled: true,
        auditLogGroup: new logs.LogGroup(stack, 'AuditLogs', {
          retention: logs.RetentionDays.THREE_MONTHS,
        }),
      },
    });

    expect(stack).toHaveResourceLike('AWS::Elasticsearch::Domain', {
      LogPublishingOptions: {
        AUDIT_LOGS: {
          CloudWatchLogsLogGroupArn: {
            'Fn::GetAtt': [
              'AuditLogsB945E340',
              'Arn',
            ],
          },
          Enabled: true,
        },
        ES_APPLICATION_LOGS: {
          Enabled: false,
        },
        SEARCH_SLOW_LOGS: {
          Enabled: false,
        },
        INDEX_SLOW_LOGS: {
          Enabled: false,
        },
      },
    });
  });

});

describe('grants', () => {

  test('"grantRead" allows read actions associated with this domain resource', () => {
    testGrant(readActions, (p, d) => d.grantRead(p));
  });

  test('"grantWrite" allows write actions associated with this domain resource', () => {
    testGrant(writeActions, (p, d) => d.grantWrite(p));
  });

  test('"grantReadWrite" allows read and write actions associated with this domain resource', () => {
    testGrant(readWriteActions, (p, d) => d.grantReadWrite(p));
  });

  test('"grantIndexRead" allows read actions associated with an index in this domain resource', () => {
    testGrant(
      readActions,
      (p, d) => d.grantIndexRead('my-index', p),
      false,
      ['/my-index', '/my-index/*'],
    );
  });

  test('"grantIndexWrite" allows write actions associated with an index in this domain resource', () => {
    testGrant(
      writeActions,
      (p, d) => d.grantIndexWrite('my-index', p),
      false,
      ['/my-index', '/my-index/*'],
    );
  });

  test('"grantIndexReadWrite" allows read and write actions associated with an index in this domain resource', () => {
    testGrant(
      readWriteActions,
      (p, d) => d.grantIndexReadWrite('my-index', p),
      false,
      ['/my-index', '/my-index/*'],
    );
  });

  test('"grantPathRead" allows read actions associated with a given path in this domain resource', () => {
    testGrant(
      readActions,
      (p, d) => d.grantPathRead('my-index/my-path', p),
      false,
      ['/my-index/my-path'],
    );
  });

  test('"grantPathWrite" allows write actions associated with a given path in this domain resource', () => {
    testGrant(
      writeActions,
      (p, d) => d.grantPathWrite('my-index/my-path', p),
      false,
      ['/my-index/my-path'],
    );
  });

  test('"grantPathReadWrite" allows read and write actions associated with a given path in this domain resource', () => {
    testGrant(
      readWriteActions,
      (p, d) => d.grantPathReadWrite('my-index/my-path', p),
      false,
      ['/my-index/my-path'],
    );
  });

  test('"grant" for an imported domain', () => {
    const domainEndpoint = 'https://test-domain-2w2x2u3tifly-jcjotrt6f7otem4sqcwbch3c4u.testregion.es.amazonaws.com';
    const domain = Domain.fromDomainEndpoint(stack, 'Domain', domainEndpoint);
    const user = new iam.User(stack, 'user');

    domain.grantReadWrite(user);

    expect(stack).toHaveResource('AWS::IAM::Policy', {
      PolicyDocument: {
        Statement: [
          {
            Action: [
              'es:ESHttpGet',
              'es:ESHttpHead',
              'es:ESHttpDelete',
              'es:ESHttpPost',
              'es:ESHttpPut',
              'es:ESHttpPatch',
            ],
            Effect: 'Allow',
            Resource: [
              {
                'Fn::Join': [
                  '',
                  [
                    'arn:',
                    {
                      Ref: 'AWS::Partition',
                    },
                    ':es:testregion:1234:domain/test-domain-2w2x2u3tifly',
                  ],
                ],
              },
              {
                'Fn::Join': [
                  '',
                  [
                    'arn:',
                    {
                      Ref: 'AWS::Partition',
                    },
                    ':es:testregion:1234:domain/test-domain-2w2x2u3tifly/*',
                  ],
                ],
              },
            ],
          },
        ],
        Version: '2012-10-17',
      },
      PolicyName: 'userDefaultPolicy083DF682',
      Users: [
        {
          Ref: 'user2C2B57AE',
        },
      ],
    });
  });

});

describe('metrics', () => {

  test('Can use metricClusterStatusRed on an Elasticsearch Domain', () => {
    testMetric(
      (domain) => domain.metricClusterStatusRed(),
      'ClusterStatus.red',
      Statistic.MAXIMUM,
    );
  });

  test('Can use metricClusterStatusYellow on an Elasticsearch Domain', () => {
    testMetric(
      (domain) => domain.metricClusterStatusYellow(),
      'ClusterStatus.yellow',
      Statistic.MAXIMUM,
    );
  });

  test('Can use metricFreeStorageSpace on an Elasticsearch Domain', () => {
    testMetric(
      (domain) => domain.metricFreeStorageSpace(),
      'FreeStorageSpace',
      Statistic.MINIMUM,
    );
  });

  test('Can use metricClusterIndexWriteBlocked on an Elasticsearch Domain', () => {
    testMetric(
      (domain) => domain.metricClusterIndexWriteBlocked(),
      'ClusterIndexWriteBlocked',
      Statistic.MAXIMUM,
      Duration.minutes(1),
    );
  });

  test('Can use metricNodes on an Elasticsearch Domain', () => {
    testMetric(
      (domain) => domain.metricNodes(),
      'Nodes',
      Statistic.MINIMUM,
      Duration.hours(1),
    );
  });

  test('Can use metricAutomatedSnapshotFailure on an Elasticsearch Domain', () => {
    testMetric(
      (domain) => domain.metricAutomatedSnapshotFailure(),
      'AutomatedSnapshotFailure',
      Statistic.MAXIMUM,
    );
  });

  test('Can use metricCPUUtilization on an Elasticsearch Domain', () => {
    testMetric(
      (domain) => domain.metricCPUUtilization(),
      'CPUUtilization',
      Statistic.MAXIMUM,
    );
  });

  test('Can use metricJVMMemoryPressure on an Elasticsearch Domain', () => {
    testMetric(
      (domain) => domain.metricJVMMemoryPressure(),
      'JVMMemoryPressure',
      Statistic.MAXIMUM,
    );
  });

  test('Can use metricMasterCPUUtilization on an Elasticsearch Domain', () => {
    testMetric(
      (domain) => domain.metricMasterCPUUtilization(),
      'MasterCPUUtilization',
      Statistic.MAXIMUM,
    );
  });

  test('Can use metricMasterJVMMemoryPressure on an Elasticsearch Domain', () => {
    testMetric(
      (domain) => domain.metricMasterJVMMemoryPressure(),
      'MasterJVMMemoryPressure',
      Statistic.MAXIMUM,
    );
  });

  test('Can use metricKMSKeyError on an Elasticsearch Domain', () => {
    testMetric(
      (domain) => domain.metricKMSKeyError(),
      'KMSKeyError',
      Statistic.MAXIMUM,
    );
  });

  test('Can use metricKMSKeyInaccessible on an Elasticsearch Domain', () => {
    testMetric(
      (domain) => domain.metricKMSKeyInaccessible(),
      'KMSKeyInaccessible',
      Statistic.MAXIMUM,
    );
  });

  test('Can use metricSearchableDocuments on an Elasticsearch Domain', () => {
    testMetric(
      (domain) => domain.metricSearchableDocuments(),
      'SearchableDocuments',
      Statistic.MAXIMUM,
    );
  });

  test('Can use metricSearchLatency on an Elasticsearch Domain', () => {
    testMetric(
      (domain) => domain.metricSearchLatency(),
      'SearchLatency',
      'p99',
    );
  });

  test('Can use metricIndexingLatency on an Elasticsearch Domain', () => {
    testMetric(
      (domain) => domain.metricIndexingLatency(),
      'IndexingLatency',
      'p99',
    );
  });

});

describe('import', () => {

  test('static fromDomainEndpoint(endpoint) allows importing an external/existing domain', () => {
    const domainName = 'test-domain-2w2x2u3tifly';
    const domainEndpoint = `https://${domainName}-jcjotrt6f7otem4sqcwbch3c4u.testregion.es.amazonaws.com`;
    const imported = Domain.fromDomainEndpoint(stack, 'Domain', domainEndpoint);

    expect(imported.domainName).toEqual(domainName);
    expect(imported.domainArn).toMatch(RegExp(`es:testregion:1234:domain/${domainName}$`));

    expect(stack).not.toHaveResource('AWS::Elasticsearch::Domain');
  });

  test('static fromDomainAttributes(attributes) allows importing an external/existing domain', () => {
    const domainName = 'test-domain-2w2x2u3tifly';
    const domainArn = `es:testregion:1234:domain/${domainName}`;
    const domainEndpoint = `https://${domainName}-jcjotrt6f7otem4sqcwbch3c4u.testregion.es.amazonaws.com`;
    const imported = Domain.fromDomainAttributes(stack, 'Domain', {
      domainArn,
      domainEndpoint,
    });

    expect(imported.domainName).toEqual(domainName);
    expect(imported.domainArn).toEqual(domainArn);

    expect(stack).not.toHaveResource('AWS::Elasticsearch::Domain');
  });

});

describe('advanced security options', () => {
  const masterUserArn = 'arn:aws:iam::123456789012:user/JohnDoe';
  const masterUserName = 'JohnDoe';
  const password = 'password';
  const masterUserPassword = SecretValue.plainText(password);

  test('enable fine-grained access control with a master user ARN', () => {
    new Domain(stack, 'Domain', {
      version: ElasticsearchVersion.V7_1,
      fineGrainedAccessControl: {
        masterUserArn,
      },
      encryptionAtRest: {
        enabled: true,
      },
      nodeToNodeEncryption: true,
      enforceHttps: true,
    });

    expect(stack).toHaveResourceLike('AWS::Elasticsearch::Domain', {
      AdvancedSecurityOptions: {
        Enabled: true,
        InternalUserDatabaseEnabled: false,
        MasterUserOptions: {
          MasterUserARN: masterUserArn,
        },
      },
      EncryptionAtRestOptions: {
        Enabled: true,
      },
      NodeToNodeEncryptionOptions: {
        Enabled: true,
      },
      DomainEndpointOptions: {
        EnforceHTTPS: true,
      },
    });
  });

  test('enable fine-grained access control with a master user name and password', () => {
    new Domain(stack, 'Domain', {
      version: ElasticsearchVersion.V7_1,
      fineGrainedAccessControl: {
        masterUserName,
        masterUserPassword,
      },
      encryptionAtRest: {
        enabled: true,
      },
      nodeToNodeEncryption: true,
      enforceHttps: true,
    });

    expect(stack).toHaveResourceLike('AWS::Elasticsearch::Domain', {
      AdvancedSecurityOptions: {
        Enabled: true,
        InternalUserDatabaseEnabled: true,
        MasterUserOptions: {
          MasterUserName: masterUserName,
          MasterUserPassword: password,
        },
      },
      EncryptionAtRestOptions: {
        Enabled: true,
      },
      NodeToNodeEncryptionOptions: {
        Enabled: true,
      },
      DomainEndpointOptions: {
        EnforceHTTPS: true,
      },
    });
  });

  test('enable fine-grained access control with a master user name and dynamically generated password', () => {
    new Domain(stack, 'Domain', {
      version: ElasticsearchVersion.V7_1,
      fineGrainedAccessControl: {
        masterUserName,
      },
      encryptionAtRest: {
        enabled: true,
      },
      nodeToNodeEncryption: true,
      enforceHttps: true,
    });

    expect(stack).toHaveResourceLike('AWS::Elasticsearch::Domain', {
      AdvancedSecurityOptions: {
        Enabled: true,
        InternalUserDatabaseEnabled: true,
        MasterUserOptions: {
          MasterUserName: masterUserName,
          MasterUserPassword: {
            'Fn::Join': [
              '',
              [
                '{{resolve:secretsmanager:',
                {
                  Ref: 'DomainMasterUserBFAFA7D9',
                },
                ':SecretString:password::}}',
              ],
            ],
          },
        },
      },
      EncryptionAtRestOptions: {
        Enabled: true,
      },
      NodeToNodeEncryptionOptions: {
        Enabled: true,
      },
      DomainEndpointOptions: {
        EnforceHTTPS: true,
      },
    });

    expect(stack).toHaveResourceLike('AWS::SecretsManager::Secret', {
      GenerateSecretString: {
        GenerateStringKey: 'password',
      },
    });
  });

  test('enabling fine-grained access control throws with Elasticsearch < 6.7', () => {
    expect(() => new Domain(stack, 'Domain', {
      version: ElasticsearchVersion.V6_5,
      fineGrainedAccessControl: {
        masterUserArn,
      },
      encryptionAtRest: {
        enabled: true,
      },
      nodeToNodeEncryption: true,
      enforceHttps: true,
    })).toThrow(/Fine-grained access control requires Elasticsearch version 6\.7 or later/);
  });

  test('enabling fine-grained access control throws without node-to-node encryption enabled', () => {
    expect(() => new Domain(stack, 'Domain', {
      version: ElasticsearchVersion.V7_7,
      fineGrainedAccessControl: {
        masterUserArn,
      },
      encryptionAtRest: {
        enabled: true,
      },
      nodeToNodeEncryption: false,
      enforceHttps: true,
    })).toThrow(/Node-to-node encryption is required when fine-grained access control is enabled/);
  });

  test('enabling fine-grained access control throws without encryption-at-rest enabled', () => {
    expect(() => new Domain(stack, 'Domain', {
      version: ElasticsearchVersion.V7_7,
      fineGrainedAccessControl: {
        masterUserArn,
      },
      encryptionAtRest: {
        enabled: false,
      },
      nodeToNodeEncryption: true,
      enforceHttps: true,
    })).toThrow(/Encryption-at-rest is required when fine-grained access control is enabled/);
  });

  test('enabling fine-grained access control throws without enforceHttps enabled', () => {
    expect(() => new Domain(stack, 'Domain', {
      version: ElasticsearchVersion.V7_7,
      fineGrainedAccessControl: {
        masterUserArn,
      },
      encryptionAtRest: {
        enabled: true,
      },
      nodeToNodeEncryption: true,
      enforceHttps: false,
    })).toThrow(/Enforce HTTPS is required when fine-grained access control is enabled/);
  });
});

describe('custom error responses', () => {

  test('error when availabilityZoneCount does not match vpcOptions.subnets length', () => {
    const vpc = new Vpc(stack, 'Vpc');

    expect(() => new Domain(stack, 'Domain', {
      version: ElasticsearchVersion.V7_4,
      zoneAwareness: {
        enabled: true,
        availabilityZoneCount: 2,
      },
      vpcOptions: {
        subnets: [
          new Subnet(stack, 'Subnet', {
            availabilityZone: 'testaz',
            cidrBlock: vpc.vpcCidrBlock,
            vpcId: vpc.vpcId,
          }),
        ],
        securityGroups: [],
      },
    })).toThrow(/you need to provide a subnet for each AZ you are using/);
  });

  test('error when master or data node instance types do not end with .elasticsearch', () => {
    const error = /instance types must end with ".elasticsearch"/;
    expect(() => new Domain(stack, 'Domain1', {
      version: ElasticsearchVersion.V7_4,
      capacity: {
        masterNodeInstanceType: 'c5.large',
      },
    })).toThrow(error);
    expect(() => new Domain(stack, 'Domain2', {
      version: ElasticsearchVersion.V7_4,
      capacity: {
        dataNodeInstanceType: 'c5.2xlarge',
      },
    })).toThrow(error);
  });

  test('error when elasticsearchVersion is unsupported/unknown', () => {
    expect(() => new Domain(stack, 'Domain1', {
      version: ElasticsearchVersion.of('5.4'),
    })).toThrow(/Unknown Elasticsearch version: 5\.4/);
  });

  test('error when log publishing is enabled for elasticsearch version < 5.1', () => {
    const error = /logs publishing requires Elasticsearch version 5.1 or later/;
    expect(() => new Domain(stack, 'Domain1', {
      version: ElasticsearchVersion.V2_3,
      logging: {
        appLogEnabled: true,
      },
    })).toThrow(error);
    expect(() => new Domain(stack, 'Domain2', {
      version: ElasticsearchVersion.V1_5,
      logging: {
        slowSearchLogEnabled: true,
      },
    })).toThrow(error);
    expect(() => new Domain(stack, 'Domain3', {
      version: ElasticsearchVersion.V1_5,
      logging: {
        slowIndexLogEnabled: true,
      },
    })).toThrow(error);
  });

  test('error when encryption at rest is enabled for elasticsearch version < 5.1', () => {
    expect(() => new Domain(stack, 'Domain1', {
      version: ElasticsearchVersion.V2_3,
      encryptionAtRest: {
        enabled: true,
      },
    })).toThrow(/Encryption of data at rest requires Elasticsearch version 5.1 or later/);
  });

  test('error when cognito for kibana is enabled for elasticsearch version < 5.1', () => {
    const user = new iam.User(stack, 'user');
    expect(() => new Domain(stack, 'Domain1', {
      version: ElasticsearchVersion.V2_3,
      cognitoKibanaAuth: {
        identityPoolId: 'test-identity-pool-id',
        role: new iam.Role(stack, 'Role', { assumedBy: user }),
        userPoolId: 'test-user-pool-id',
      },
    })).toThrow(/Cognito authentication for Kibana requires Elasticsearch version 5.1 or later/);
  });

  test('error when C5, I3, M5, or R5 instance types are specified for elasticsearch version < 5.1', () => {
    const error = /C5, I3, M5, and R5 instance types require Elasticsearch version 5.1 or later/;
    expect(() => new Domain(stack, 'Domain1', {
      version: ElasticsearchVersion.V2_3,
      capacity: {
        masterNodeInstanceType: 'c5.medium.elasticsearch',
      },
    })).toThrow(error);
    expect(() => new Domain(stack, 'Domain2', {
      version: ElasticsearchVersion.V1_5,
      capacity: {
        dataNodeInstanceType: 'i3.2xlarge.elasticsearch',
      },
    })).toThrow(error);
    expect(() => new Domain(stack, 'Domain3', {
      version: ElasticsearchVersion.V1_5,
      capacity: {
        dataNodeInstanceType: 'm5.2xlarge.elasticsearch',
      },
    })).toThrow(error);
    expect(() => new Domain(stack, 'Domain4', {
      version: ElasticsearchVersion.V1_5,
      capacity: {
        masterNodeInstanceType: 'r5.2xlarge.elasticsearch',
      },
    })).toThrow(error);
  });

  test('error when node to node encryption is enabled for elasticsearch version < 6.0', () => {
    expect(() => new Domain(stack, 'Domain1', {
      version: ElasticsearchVersion.V5_6,
      nodeToNodeEncryption: true,
    })).toThrow(/Node-to-node encryption requires Elasticsearch version 6.0 or later/);
  });

  test('error when i3 instance types are specified with EBS enabled', () => {
    expect(() => new Domain(stack, 'Domain1', {
      version: ElasticsearchVersion.V7_4,
      capacity: {
        dataNodeInstanceType: 'i3.2xlarge.elasticsearch',
      },
      ebs: {
        volumeSize: 100,
        volumeType: EbsDeviceVolumeType.GENERAL_PURPOSE_SSD,
      },
    })).toThrow(/I3 instance types do not support EBS storage volumes/);
  });

  test('error when m3, r3, or t2 instance types are specified with encryption at rest enabled', () => {
    const error = /M3, R3, and T2 instance types do not support encryption of data at rest/;
    expect(() => new Domain(stack, 'Domain1', {
      version: ElasticsearchVersion.V7_4,
      capacity: {
        masterNodeInstanceType: 'm3.2xlarge.elasticsearch',
      },
      encryptionAtRest: {
        enabled: true,
      },
    })).toThrow(error);
    expect(() => new Domain(stack, 'Domain2', {
      version: ElasticsearchVersion.V7_4,
      capacity: {
        dataNodeInstanceType: 'r3.2xlarge.elasticsearch',
      },
      encryptionAtRest: {
        enabled: true,
      },
    })).toThrow(error);
    expect(() => new Domain(stack, 'Domain3', {
      version: ElasticsearchVersion.V7_4,
      capacity: {
        masterNodeInstanceType: 't2.2xlarge.elasticsearch',
      },
      encryptionAtRest: {
        enabled: true,
      },
    })).toThrow(error);
  });

  test('error when t2.micro is specified with elasticsearch version > 2.3', () => {
    expect(() => new Domain(stack, 'Domain1', {
      version: ElasticsearchVersion.V6_7,
      capacity: {
        masterNodeInstanceType: 't2.micro.elasticsearch',
      },
    })).toThrow(/t2.micro.elasticsearch instance type supports only Elasticsearch 1.5 and 2.3/);
  });

  test('error when any instance type other than R3 and I3 are specified without EBS enabled', () => {
    expect(() => new Domain(stack, 'Domain1', {
      version: ElasticsearchVersion.V7_4,
      ebs: {
        enabled: false,
      },
      capacity: {
        masterNodeInstanceType: 'm5.large.elasticsearch',
      },
    })).toThrow(/EBS volumes are required when using instance types other than r3 or i3/);
  });

  test('error when availabilityZoneCount is not 2 or 3', () => {
    const vpc = new Vpc(stack, 'Vpc');

    expect(() => new Domain(stack, 'Domain1', {
      version: ElasticsearchVersion.V7_4,
      vpcOptions: {
        subnets: [
          new Subnet(stack, 'Subnet1', {
            availabilityZone: 'testaz1',
            cidrBlock: vpc.vpcCidrBlock,
            vpcId: vpc.vpcId,
          }),
          new Subnet(stack, 'Subnet2', {
            availabilityZone: 'testaz2',
            cidrBlock: vpc.vpcCidrBlock,
            vpcId: vpc.vpcId,
          }),
          new Subnet(stack, 'Subnet3', {
            availabilityZone: 'testaz3',
            cidrBlock: vpc.vpcCidrBlock,
            vpcId: vpc.vpcId,
          }),
          new Subnet(stack, 'Subnet4', {
            availabilityZone: 'testaz4',
            cidrBlock: vpc.vpcCidrBlock,
            vpcId: vpc.vpcId,
          }),
        ],
        securityGroups: [],
      },
      zoneAwareness: {
        availabilityZoneCount: 4,
      },
    })).toThrow(/Invalid zone awareness configuration; availabilityZoneCount must be 2 or 3/);
  });

});

test('can specify future version', () => {
  new Domain(stack, 'Domain', { version: ElasticsearchVersion.of('8.2') });

  expect(stack).toHaveResourceLike('AWS::Elasticsearch::Domain', {
    ElasticsearchVersion: '8.2',
  });
});

describe('unsigned basic auth', () => {
  test('can create a domain with unsigned basic auth', () => {
    new Domain(stack, 'Domain', {
      version: ElasticsearchVersion.V7_7,
      useUnsignedBasicAuth: true,
    });

    expect(stack).toHaveResourceLike('AWS::Elasticsearch::Domain', {
      AdvancedSecurityOptions: {
        Enabled: true,
        InternalUserDatabaseEnabled: true,
        MasterUserOptions: {
          MasterUserName: 'admin',
        },
      },
      EncryptionAtRestOptions: {
        Enabled: true,
      },
      NodeToNodeEncryptionOptions: {
        Enabled: true,
      },
      DomainEndpointOptions: {
        EnforceHTTPS: true,
      },
    });
  });

  test('does not overwrite master user ARN configuration', () => {
    const masterUserArn = 'arn:aws:iam::123456789012:user/JohnDoe';

    new Domain(stack, 'Domain', {
      version: ElasticsearchVersion.V7_7,
      fineGrainedAccessControl: {
        masterUserArn,
      },
      useUnsignedBasicAuth: true,
    });

    expect(stack).toHaveResourceLike('AWS::Elasticsearch::Domain', {
      AdvancedSecurityOptions: {
        Enabled: true,
        InternalUserDatabaseEnabled: false,
        MasterUserOptions: {
          MasterUserARN: masterUserArn,
        },
      },
      EncryptionAtRestOptions: {
        Enabled: true,
      },
      NodeToNodeEncryptionOptions: {
        Enabled: true,
      },
      DomainEndpointOptions: {
        EnforceHTTPS: true,
      },
    });
  });

  test('does not overwrite master user name and password', () => {
    const masterUserName = 'JohnDoe';
    const password = 'password';
    const masterUserPassword = SecretValue.plainText(password);

    new Domain(stack, 'Domain', {
      version: ElasticsearchVersion.V7_1,
      fineGrainedAccessControl: {
        masterUserName,
        masterUserPassword,
      },
      useUnsignedBasicAuth: true,
    });

    expect(stack).toHaveResourceLike('AWS::Elasticsearch::Domain', {
      AdvancedSecurityOptions: {
        Enabled: true,
        InternalUserDatabaseEnabled: true,
        MasterUserOptions: {
          MasterUserName: masterUserName,
          MasterUserPassword: password,
        },
      },
      EncryptionAtRestOptions: {
        Enabled: true,
      },
      NodeToNodeEncryptionOptions: {
        Enabled: true,
      },
      DomainEndpointOptions: {
        EnforceHTTPS: true,
      },
    });
  });

  test('fails to create a domain with unsigned basic auth when enforce HTTPS is disabled', () => {
    expect(() => new Domain(stack, 'Domain', {
      version: ElasticsearchVersion.V7_7,
      useUnsignedBasicAuth: true,
      enforceHttps: false,
    })).toThrow(/You cannot disable HTTPS and use unsigned basic auth/);
  });

  test('fails to create a domain with unsigned basic auth when node to node encryption is disabled', () => {
    expect(() => new Domain(stack, 'Domain', {
      version: ElasticsearchVersion.V7_7,
      useUnsignedBasicAuth: true,
      nodeToNodeEncryption: false,
    })).toThrow(/You cannot disable node to node encryption and use unsigned basic auth/);
  });

  test('fails to create a domain with unsigned basic auth when encryption at rest is disabled', () => {
    expect(() => new Domain(stack, 'Domain', {
      version: ElasticsearchVersion.V7_7,
      useUnsignedBasicAuth: true,
      encryptionAtRest: { enabled: false },
    })).toThrow(/You cannot disable encryption at rest and use unsigned basic auth/);
  });

  test('using unsigned basic auth throws with Elasticsearch < 6.7', () => {
    expect(() => new Domain(stack, 'Domain', {
      version: ElasticsearchVersion.V6_5,
      useUnsignedBasicAuth: true,
    })).toThrow(/Using unsigned basic auth requires Elasticsearch version 6\.7 or later./);
  });
});


function testGrant(
  expectedActions: string[],
  invocation: (user: iam.IPrincipal, domain: Domain) => void,
  appliesToDomainRoot: Boolean = true,
  paths: string[] = ['/*'],
) {
  const domain = new Domain(stack, 'Domain', { version: ElasticsearchVersion.V7_4 });
  const user = new iam.User(stack, 'user');

  invocation(user, domain);

  const action = expectedActions.length > 1 ? expectedActions.map(a => `es:${a}`) : `es:${expectedActions[0]}`;
  const domainArn = {
    'Fn::GetAtt': [
      'Domain66AC69E0',
      'Arn',
    ],
  };
  const resolvedPaths = paths.map(path => {
    return {
      'Fn::Join': [
        '',
        [
          domainArn,
          path,
        ],
      ],
    };
  });
  const resource = appliesToDomainRoot
    ? [domainArn, ...resolvedPaths]
    : resolvedPaths.length > 1
      ? resolvedPaths
      : resolvedPaths[0];

  expect(stack).toHaveResource('AWS::IAM::Policy', {
    PolicyDocument: {
      Statement: [
        {
          Action: action,
          Effect: 'Allow',
          Resource: resource,
        },
      ],
      Version: '2012-10-17',
    },
    PolicyName: 'userDefaultPolicy083DF682',
    Users: [
      {
        Ref: 'user2C2B57AE',
      },
    ],
  });
}

function testMetric(
  invocation: (domain: Domain) => Metric,
  metricName: string,
  statistic: string = Statistic.SUM,
  period: Duration = Duration.minutes(5),
) {
  const domain = new Domain(stack, 'Domain', { version: ElasticsearchVersion.V7_4 });

  const metric = invocation(domain);

  expect(metric).toMatchObject({
    metricName,
    namespace: 'AWS/ES',
    period,
    statistic,
    dimensions: {
      ClientId: '1234',
    },
  });
  expect(metric.dimensions).toHaveProperty('DomainName');
}<|MERGE_RESOLUTION|>--- conflicted
+++ resolved
@@ -88,24 +88,7 @@
     EncryptionAtRestOptions: {
       Enabled: false,
     },
-<<<<<<< HEAD
     LogPublishingOptions: {},
-=======
-    LogPublishingOptions: {
-      AUDIT_LOGS: {
-        Enabled: false,
-      },
-      ES_APPLICATION_LOGS: {
-        Enabled: false,
-      },
-      SEARCH_SLOW_LOGS: {
-        Enabled: false,
-      },
-      INDEX_SLOW_LOGS: {
-        Enabled: false,
-      },
-    },
->>>>>>> da1ed08a
     NodeToNodeEncryptionOptions: {
       Enabled: false,
     },
