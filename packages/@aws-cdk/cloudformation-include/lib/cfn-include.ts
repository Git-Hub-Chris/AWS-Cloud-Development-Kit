import * as core from '@aws-cdk/core';
import * as cfn_parse from '@aws-cdk/core/lib/cfn-parse';
import * as cfn_type_to_l1_mapping from './cfn-type-to-l1-mapping';
import * as futils from './file-utils';

/**
 * Construction properties of {@link CfnInclude}.
 */
export interface CfnIncludeProps {
  /**
   * Path to the template file.
   *
   * Currently, only JSON templates are supported.
   */
  readonly templateFile: string;
}

/**
 * Construct to import an existing CloudFormation template file into a CDK application.
 * All resources defined in the template file can be retrieved by calling the {@link getResource} method.
 * Any modifications made on the returned resource objects will be reflected in the resulting CDK template.
 */
export class CfnInclude extends core.CfnElement {
  private readonly conditions: { [conditionName: string]: core.CfnCondition } = {};
  private readonly resources: { [logicalId: string]: core.CfnResource } = {};
  private readonly parameters: { [logicalId: string]: core.CfnParameter } = {};
  private readonly template: any;
  private readonly preserveLogicalIds: boolean;

  constructor(scope: core.Construct, id: string, props: CfnIncludeProps) {
    super(scope, id);

    // read the template into a JS object
    this.template = futils.readJsonSync(props.templateFile);

    // ToDo implement preserveLogicalIds=false
    this.preserveLogicalIds = true;

    // instantiate all parameters
    for (const logicalId of Object.keys(this.template.Parameters || {})) {
      this.createParameter(logicalId);
    }

<<<<<<< HEAD
    // first, instantiate the conditions
=======
    // instantiate the conditions
>>>>>>> a186c249
    for (const conditionName of Object.keys(this.template.Conditions || {})) {
      this.createCondition(conditionName);
    }

    // instantiate all resources as CDK L1 objects
    for (const logicalId of Object.keys(this.template.Resources || {})) {
      this.getOrCreateResource(logicalId);
    }
  }

  /**
   * Returns the low-level CfnResource from the template with the given logical ID.
   * Any modifications performed on that resource will be reflected in the resulting CDK template.
   *
   * The returned object will be of the proper underlying class;
   * you can always cast it to the correct type in your code:
   *
   *     // assume the template contains an AWS::S3::Bucket with logical ID 'Bucket'
   *     const cfnBucket = cfnTemplate.getResource('Bucket') as s3.CfnBucket;
   *     // cfnBucket is of type s3.CfnBucket
   *
   * If the template does not contain a resource with the given logical ID,
   * an exception will be thrown.
   *
   * @param logicalId the logical ID of the resource in the CloudFormation template file
   */
  public getResource(logicalId: string): core.CfnResource {
    const ret = this.resources[logicalId];
    if (!ret) {
      throw new Error(`Resource with logical ID '${logicalId}' was not found in the template`);
    }
    return ret;
  }

  /**
   * Returns the CfnCondition object from the 'Conditions'
   * section of the CloudFormation template with the given name.
   * Any modifications performed on that object will be reflected in the resulting CDK template.
   *
   * If a Condition with the given name is not present in the template,
   * throws an exception.
   *
   * @param conditionName the name of the Condition in the CloudFormation template file
   */
  public getCondition(conditionName: string): core.CfnCondition {
    const ret = this.conditions[conditionName];
    if (!ret) {
      throw new Error(`Condition with name '${conditionName}' was not found in the template`);
    }
    return ret;
  }

  /**
   * Returns the CfnParameter object from the 'Parameters'
   * section of the included template
   * Any modifications performed on that object will be reflected in the resulting CDK template.
   *
   * If a Parameter with the given name is not present in the template,
   * throws an exception.
   *
   * @param parameterName the name of the parameter to retrieve
   */
  public getParameter(parameterName: string): core.CfnParameter {
    const ret = this.parameters[parameterName];
    if (!ret) {
      throw new Error(`Parameter with name '${parameterName}' was not found in the template`);
    }
    return ret;
  }

  /** @internal */
  public _toCloudFormation(): object {
    const ret: { [section: string]: any } = {};

    for (const section of Object.keys(this.template)) {
      // render all sections of the template unchanged,
      // except Conditions, Resources, and Parameters, which will be taken care of by the created L1s
      if (section !== 'Conditions' && section !== 'Resources' && section !== 'Parameters') {
        ret[section] = this.template[section];
      }
    }

    return ret;
  }

  private createParameter(logicalId: string): void {
    const expression = cfn_parse.FromCloudFormation.parseValue(this.template.Parameters[logicalId]);
    const cfnParameter = new core.CfnParameter(this, logicalId, {
      type: expression.Type,
      default: expression.Default,
      allowedPattern: expression.AllowedPattern,
      constraintDescription: expression.ConstraintDescription,
      description: expression.Description,
      maxLength: expression.MaxLength,
      maxValue: expression.MaxValue,
      minLength: expression.MinLength,
      minValue: expression.MinValue,
      noEcho: expression.NoEcho,
    });

    cfnParameter.overrideLogicalId(logicalId);
    this.parameters[logicalId] = cfnParameter;
  }

  private createCondition(conditionName: string): void {
    // ToDo condition expressions can refer to other conditions -
    // will be important when implementing preserveLogicalIds=false
    const expression = cfn_parse.FromCloudFormation.parseValue(this.template.Conditions[conditionName]);
    const cfnCondition = new core.CfnCondition(this, conditionName, {
      expression,
    });
    // ToDo handle renaming of the logical IDs of the conditions
    cfnCondition.overrideLogicalId(conditionName);
    this.conditions[conditionName] = cfnCondition;
  }

  private getOrCreateResource(logicalId: string): core.CfnResource {
    const ret = this.resources[logicalId];
    if (ret) {
      return ret;
    }

    const resourceAttributes: any = this.template.Resources[logicalId];
    const l1ClassFqn = cfn_type_to_l1_mapping.lookup(resourceAttributes.Type);
    if (!l1ClassFqn) {
      // currently, we only handle types we know the L1 for -
      // in the future, we might construct an instance of CfnResource instead
      throw new Error(`Unrecognized CloudFormation resource type: '${resourceAttributes.Type}'`);
    }
    // fail early for resource attributes we don't support yet
    const knownAttributes = [
      'Type', 'Properties', 'Condition', 'DependsOn', 'Metadata',
      'CreationPolicy', 'UpdatePolicy', 'DeletionPolicy', 'UpdateReplacePolicy',
    ];
    for (const attribute of Object.keys(resourceAttributes)) {
      if (!knownAttributes.includes(attribute)) {
        throw new Error(`The ${attribute} resource attribute is not supported by cloudformation-include yet. ` +
          'Either remove it from the template, or use the CdkInclude class from the core package instead.');
      }
    }

    const [moduleName, ...className] = l1ClassFqn.split('.');
    const module = require(moduleName);  // eslint-disable-line @typescript-eslint/no-require-imports
    const jsClassFromModule = module[className.join('.')];
    const self = this;
    const finder: core.ICfnFinder = {
      findCondition(conditionName: string): core.CfnCondition | undefined {
        return self.conditions[conditionName];
      },

      findResource(lId: string): core.CfnResource | undefined {
        if (!(lId in (self.template.Resources || {}))) {
          return undefined;
        }
        return self.getOrCreateResource(lId);
      },
    };
    const options: core.FromCloudFormationOptions = {
      finder,
    };
    const l1Instance = jsClassFromModule.fromCloudFormation(this, logicalId, resourceAttributes, options);

    if (this.preserveLogicalIds) {
      // override the logical ID to match the original template
      l1Instance.overrideLogicalId(logicalId);
    }

    this.resources[logicalId] = l1Instance;
    return l1Instance;
  }
}<|MERGE_RESOLUTION|>--- conflicted
+++ resolved
@@ -41,11 +41,7 @@
       this.createParameter(logicalId);
     }
 
-<<<<<<< HEAD
-    // first, instantiate the conditions
-=======
     // instantiate the conditions
->>>>>>> a186c249
     for (const conditionName of Object.keys(this.template.Conditions || {})) {
       this.createCondition(conditionName);
     }
