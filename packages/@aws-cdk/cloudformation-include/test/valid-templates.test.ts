--- conflicted
+++ resolved
@@ -423,11 +423,7 @@
     output.description = undefined;
     output.exportName = 'an export';
     output.condition = new core.CfnCondition(stack, 'MyCondition', {
-<<<<<<< HEAD
-      expression: core.Fn.conditionIf('AlwaysFalseCond', 'AWS::NoValue', 'AWS::NoValue'),
-=======
       expression: core.Fn.conditionIf('AlwaysFalseCond', core.Aws.NO_VALUE, true),
->>>>>>> 8529387c
     });
 
     const originalTemplate = loadTestFileToJsObject('outputs-with-references.json');
@@ -438,13 +434,8 @@
         "MyCondition": {
           "Fn::If": [
             "AlwaysFalseCond",
-<<<<<<< HEAD
-            "AWS::NoValue",
-            "AWS::NoValue",
-=======
             { "Ref": "AWS::NoValue" },
             true,
->>>>>>> 8529387c
           ],
         },
       },
@@ -483,11 +474,7 @@
     );
   });
 
-<<<<<<< HEAD
-  test('can ingest a template with outputs that reference resources', () => {
-=======
   test("throws an exception when attempting to retrieve an Output that doesn't exist", () => {
->>>>>>> 8529387c
     const cfnTemplate = includeTestTemplate(stack, 'outputs-with-references.json');
 
     expect(() => {
