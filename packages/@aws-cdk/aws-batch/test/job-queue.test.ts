--- conflicted
+++ resolved
@@ -1,14 +1,14 @@
-<<<<<<< HEAD
-import { Template } from '@aws-cdk/assertions';
-import { Vpc } from '@aws-cdk/aws-ec2';
-import { Stack } from '@aws-cdk/core';
+import { Template } from 'aws-cdk-lib/assertions';
+import { Stack } from 'aws-cdk-lib';
+import * as ec2 from 'aws-cdk-lib/aws-ec2';
+import * as batch from '../lib';
 import { FairshareSchedulingPolicy, JobQueue, ManagedEc2EcsComputeEnvironment } from '../lib';
 
 
 test('JobQueue respects computeEnvironments', () => {
   // GIVEN
   const stack = new Stack();
-  const vpc = new Vpc(stack, 'vpc');
+  const vpc = new ec2.Vpc(stack, 'vpc');
 
   // WHEN
   new JobQueue(stack, 'joBBQ', {
@@ -35,7 +35,7 @@
 test('JobQueue respects enabled', () => {
   // GIVEN
   const stack = new Stack();
-  const vpc = new Vpc(stack, 'vpc');
+  const vpc = new ec2.Vpc(stack, 'vpc');
 
   // WHEN
   new JobQueue(stack, 'joBBQ', {
@@ -63,7 +63,7 @@
 test('JobQueue respects name', () => {
   // GIVEN
   const stack = new Stack();
-  const vpc = new Vpc(stack, 'vpc');
+  const vpc = new ec2.Vpc(stack, 'vpc');
 
   // WHEN
   new JobQueue(stack, 'joBBQ', {
@@ -91,7 +91,7 @@
 test('JobQueue respects schedulingPolicy', () => {
   // GIVEN
   const stack = new Stack();
-  const vpc = new Vpc(stack, 'vpc');
+  const vpc = new ec2.Vpc(stack, 'vpc');
 
   // WHEN
   new JobQueue(stack, 'JobQueue', {
@@ -103,21 +103,6 @@
     }],
     priority: 10,
     schedulingPolicy: new FairshareSchedulingPolicy(stack, 'FairsharePolicy'),
-=======
-import { Template } from 'aws-cdk-lib/assertions';
-import * as cdk from 'aws-cdk-lib';
-import * as batch from '../lib';
-
-describe('Batch Job Queue', () => {
-  let stack: cdk.Stack;
-  let computeEnvironment: batch.ComputeEnvironment;
-
-  beforeEach(() => {
-    stack = new cdk.Stack();
-    computeEnvironment = new batch.ComputeEnvironment(stack, 'test-compute-env', {
-      managed: false,
-    });
->>>>>>> 2bb49bf5
   });
 
   // THEN
@@ -136,7 +121,7 @@
 test('JobQueue respects addComputeEnvironment', () => {
   // GIVEN
   const stack = new Stack();
-  const vpc = new Vpc(stack, 'vpc');
+  const vpc = new ec2.Vpc(stack, 'vpc');
 
   // WHEN
   const queue = new JobQueue(stack, 'JobQueue', {
@@ -191,7 +176,7 @@
 test('JobQueue throws when the same order is assigned to multiple ComputeEnvironments', () => {
   // GIVEN
   const stack = new Stack();
-  const vpc = new Vpc(stack, 'vpc');
+  const vpc = new ec2.Vpc(stack, 'vpc');
 
   // WHEN
   const joBBQ = new JobQueue(stack, 'joBBQ', {
