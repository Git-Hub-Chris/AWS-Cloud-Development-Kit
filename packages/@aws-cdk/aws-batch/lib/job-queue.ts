<<<<<<< HEAD
import { ArnFormat, IResource, Lazy, Resource, Stack } from '@aws-cdk/core';
import { Construct } from 'constructs';
import { CfnJobQueue } from './batch.generated';
import { IComputeEnvironment } from './compute-environment-base';
import { ISchedulingPolicy } from './scheduling-policy';
=======
import { ArnFormat, IResource, Resource, Stack } from 'aws-cdk-lib';
import { Construct } from 'constructs';
import { CfnJobQueue } from 'aws-cdk-lib/aws-batch';
import { IComputeEnvironment } from './compute-environment';
>>>>>>> 2bb49bf5

/**
 * Represents a JobQueue
 */
export interface IJobQueue extends IResource {
  /**
   * The name of the job queue. It can be up to 128 letters long.
   * It can contain uppercase and lowercase letters, numbers, hyphens (-), and underscores (_)
   *
   * @attribute
   */
  readonly jobQueueName: string

  /**
   * The ARN of this job queue
   *
   * @attribute
   */
  readonly jobQueueArn: string;

  /**
   * The set of compute environments mapped to a job queue and their order relative to each other.
   * The job scheduler uses this parameter to determine which compute environment runs a specific job.
   * Compute environments must be in the VALID state before you can associate them with a job queue.
   * You can associate up to three compute environments with a job queue.
   * All of the compute environments must be either EC2 (EC2 or SPOT) or Fargate (FARGATE or FARGATE_SPOT);
   * EC2 and Fargate compute environments can't be mixed.
   *
   * *Note*: All compute environments that are associated with a job queue must share the same architecture.
   * AWS Batch doesn't support mixing compute environment architecture types in a single job queue.
   */
  readonly computeEnvironments: OrderedComputeEnvironment[]

  /**
   * The priority of the job queue.
   * Job queues with a higher priority are evaluated first when associated with the same compute environment.
   * Priority is determined in descending order.
   * For example, a job queue with a priority value of 10 is given scheduling preference over a job queue with a priority value of 1.
   */
  readonly priority: number

  /**
   * If the job queue is enabled, it is able to accept jobs.
   * Otherwise, new jobs can't be added to the queue, but jobs already in the queue can finish.
   *
   * @default true
   */
  readonly enabled?: boolean

  /**
   * The SchedulingPolicy for this JobQueue. Instructs the Scheduler how to schedule different jobs.
   *
   * @default - no scheduling policy
   */
  readonly schedulingPolicy?: ISchedulingPolicy

  /**
   * Add a `ComputeEnvironment` to this Queue.
   * The Queue will prefer lower-order `ComputeEnvironment`s.
   */
  addComputeEnvironment(computeEnvironment: IComputeEnvironment, order: number): void;
}

/**
 * Props to configure a JobQueue
 */
export interface JobQueueProps {
  /**
   * The set of compute environments mapped to a job queue and their order relative to each other.
   * The job scheduler uses this parameter to determine which compute environment runs a specific job.
   * Compute environments must be in the VALID state before you can associate them with a job queue.
   * You can associate up to three compute environments with a job queue.
   * All of the compute environments must be either EC2 (EC2 or SPOT) or Fargate (FARGATE or FARGATE_SPOT);
   * EC2 and Fargate compute environments can't be mixed.
   *
   * *Note*: All compute environments that are associated with a job queue must share the same architecture.
   * AWS Batch doesn't support mixing compute environment architecture types in a single job queue.
   *
   * @default none
   */
  readonly computeEnvironments?: OrderedComputeEnvironment[]

  /**
   * The priority of the job queue.
   * Job queues with a higher priority are evaluated first when associated with the same compute environment.
   * Priority is determined in descending order.
   * For example, a job queue with a priority of 10 is given scheduling preference over a job queue with a priority of 1.
   *
   * @default 1
   */
  readonly priority?: number

  /**
   * The name of the job queue. It can be up to 128 letters long.
   * It can contain uppercase and lowercase letters, numbers, hyphens (-), and underscores (_)
   *
   * @default - no name
   */
  readonly jobQueueName?: string

  /**
   * If the job queue is enabled, it is able to accept jobs.
   * Otherwise, new jobs can't be added to the queue, but jobs already in the queue can finish.
   *
   * @default true
   */
  readonly enabled?: boolean

  /**
   * The SchedulingPolicy for this JobQueue. Instructs the Scheduler how to schedule different jobs.
   *
   * @default - no scheduling policy
   */
  readonly schedulingPolicy?: ISchedulingPolicy
}

/**
 * Assigns an order to a ComputeEnvironment.
 * The JobQueue will prioritize the lowest-order ComputeEnvironment.
 */
export interface OrderedComputeEnvironment {
  /**
   * The ComputeEnvironment to link to this JobQueue
   */
  readonly computeEnvironment: IComputeEnvironment;

  /**
   * The order associated with `computeEnvironment`
   */
  readonly order: number;
}

/**
 * JobQueues can receive Jobs, which are removed from the queue when
 * sent to the linked ComputeEnvironment(s) to be executed.
 * Jobs exit the queue in FIFO order unless a `SchedulingPolicy` is linked.
 */
export class JobQueue extends Resource implements IJobQueue {
  /**
   * refer to an existing JobQueue by its arn
   */
  public static fromJobQueueArn(scope: Construct, id: string, jobQueueArn: string): IJobQueue {
    const stack = Stack.of(scope);
    class Import extends Resource implements IJobQueue {
      public readonly computeEnvironments = [];
      public readonly priority = 1;
      public readonly jobQueueArn = jobQueueArn;
      public readonly jobQueueName = stack.splitArn(jobQueueArn, ArnFormat.SLASH_RESOURCE_NAME).resourceName!;

      public addComputeEnvironment(_computeEnvironment: IComputeEnvironment, _order: number): void {
        throw new Error(`cannot add ComputeEnvironments to imported JobQueue '${id}'`);
      }
    }

    return new Import(scope, id);
  }

  public readonly computeEnvironments: OrderedComputeEnvironment[]
  public readonly priority: number
  public readonly enabled?: boolean
  public readonly schedulingPolicy?: ISchedulingPolicy

  public readonly jobQueueArn: string;
  public readonly jobQueueName: string;

  constructor(scope: Construct, id: string, props?: JobQueueProps) {
    super(scope, id, {
      physicalName: props?.jobQueueName,
    });

    this.computeEnvironments = props?.computeEnvironments ?? [];
    this.priority = props?.priority ?? 1;
    this.enabled = props?.enabled;
    this.schedulingPolicy = props?.schedulingPolicy;

    const resource = new CfnJobQueue(this, id, {
      computeEnvironmentOrder: Lazy.any({
        produce: () => this.computeEnvironments.map((ce) => {
          return {
            computeEnvironment: ce.computeEnvironment.computeEnvironmentArn,
            order: ce.order,
          };
        }),
      }),
      priority: this.priority,
      jobQueueName: props?.jobQueueName,
      state: (this.enabled ?? true) ? 'ENABLED' : 'DISABLED',
      schedulingPolicyArn: this.schedulingPolicy?.schedulingPolicyArn,
    });

    this.jobQueueArn = this.getResourceArnAttribute(resource.attrJobQueueArn, {
      service: 'batch',
      resource: 'job-queue',
      resourceName: this.physicalName,
    });
    this.jobQueueName = this.getResourceNameAttribute(resource.ref);

    this.node.addValidation({ validate: () => validateOrderedComputeEnvironments(this.computeEnvironments) });
  }

  addComputeEnvironment(computeEnvironment: IComputeEnvironment, order: number): void {
    this.computeEnvironments.push({
      computeEnvironment,
      order,
    });
  }
}

function validateOrderedComputeEnvironments(computeEnvironments: OrderedComputeEnvironment[]): string[] {
  const seenOrders: number[] = [];

  for (const ce of computeEnvironments) {
    if (seenOrders.includes(ce.order)) {
      return ['assigns the same order to different ComputeEnvironments'];
    }
    seenOrders.push(ce.order);
  }

  return [];
}<|MERGE_RESOLUTION|>--- conflicted
+++ resolved
@@ -1,15 +1,8 @@
-<<<<<<< HEAD
-import { ArnFormat, IResource, Lazy, Resource, Stack } from '@aws-cdk/core';
+import { ArnFormat, IResource, Lazy, Resource, Stack } from 'aws-cdk-lib';
 import { Construct } from 'constructs';
-import { CfnJobQueue } from './batch.generated';
+import { CfnJobQueue } from 'aws-cdk-lib/aws-batch';
 import { IComputeEnvironment } from './compute-environment-base';
 import { ISchedulingPolicy } from './scheduling-policy';
-=======
-import { ArnFormat, IResource, Resource, Stack } from 'aws-cdk-lib';
-import { Construct } from 'constructs';
-import { CfnJobQueue } from 'aws-cdk-lib/aws-batch';
-import { IComputeEnvironment } from './compute-environment';
->>>>>>> 2bb49bf5
 
 /**
  * Represents a JobQueue
