import {
  AssetManifestBuilder,
  BOOTSTRAP_QUALIFIER_CONTEXT,
  DockerImageAssetLocation,
  DockerImageAssetSource,
  FileAssetLocation,
  FileAssetSource,
  IBoundStackSynthesizer as IBoundAppStagingSynthesizer,
  IReusableStackSynthesizer,
  ISynthesisSession,
  Stack,
  StackSynthesizer,
  Token,
} from 'aws-cdk-lib';
import * as s3 from 'aws-cdk-lib/aws-s3';
import { StringSpecializer, translateCfnTokenToAssetToken } from 'aws-cdk-lib/core/lib/helpers-internal';
<<<<<<< HEAD
import { BootstrapRole, BootstrapRoles } from './bootstrap-roles';
import { DefaultStagingStack, DefaultStagingStackOptions } from './default-staging-stack';
import { PerEnvironmenStagingFactory } from './per-env-staging-factory';
import { AppScopedGlobal } from './private/app-global';
import { IStagingStack, IStagingStackFactory, ObtainStagingResourcesContext } from './staging-stack';
=======
import * as cxapi from 'aws-cdk-lib/cx-api';
import { BootstrapRole, BootstrapRoles, StagingRoles } from './bootstrap-roles';
import { IStagingStack as IStagingStack, DefaultStagingStack } from './default-staging-stack';
>>>>>>> 6f330757

const AGNOSTIC_STACKS = new AppScopedGlobal(() => new Set<Stack>());
const ENV_AWARE_STACKS = new AppScopedGlobal(() => new Set<Stack>());

/**
 * Options that apply to all AppStagingSynthesizer variants
 */
export interface AppStagingSynthesizerOptions {
  /**
   * What roles to use to deploy applications
   *
   * These are the roles that have permissions to interact with CloudFormation
   * on your behalf. By default these are the standard bootstrapped CDK roles,
   * but you can customize them or turn them off and use the CLI credentials
   * to deploy.
   *
   * @default - The standard bootstrapped CDK roles
   */
  readonly deploymentRoles?: BootstrapRoles;

  /**
   * Qualifier to disambiguate multiple bootstrapped environments in the same account
   *
   * This qualifier is only used to reference bootstrapped resources. It will not
   * be used in the creation of app-specific staging resources: `appId` is used for that
   * instead.
   *
   * @default - Value of context key '@aws-cdk/core:bootstrapQualifier' if set, otherwise `DEFAULT_QUALIFIER`
   */
  readonly bootstrapQualifier?: string;
}

/**
 * Properties for stackPerEnv static method
 */
export interface DefaultResourcesOptions extends AppStagingSynthesizerOptions, DefaultStagingStackOptions {
}

/**
 * Properties for customFactory static method
 */
export interface CustomFactoryOptions extends AppStagingSynthesizerOptions {
  /**
   * The factory that will be used to return staging resources for each stack
   */
  readonly factory: IStagingStackFactory;

  /**
   * Reuse the answer from the factory for stacks in the same environment
   *
   * @default true
   */
  readonly oncePerEnv?: boolean;
}

/**
 * Properties for customResources static method
 */
export interface CustomResourcesOptions extends AppStagingSynthesizerOptions {
  /**
   * Use these exact staging resources for every stack that this synthesizer is used for
   */
  readonly resources: IStagingStack;
}

/**
 * Internal properties for AppStagingSynthesizer
 */
interface AppStagingSynthesizerProps extends AppStagingSynthesizerOptions {
  /**
   * A factory method that creates an IStagingStack when given the stack the
   * synthesizer is binding.
   */
  readonly factory: IStagingStackFactory;
}

/**
 * App Staging Synthesizer
 */
export class AppStagingSynthesizer extends StackSynthesizer implements IReusableStackSynthesizer {
  /**
   * Default ARN qualifier
   */
  public static readonly DEFAULT_QUALIFIER = 'hnb659fds';

  /**
   * Default CloudFormation role ARN.
   */
  public static readonly DEFAULT_CLOUDFORMATION_ROLE_ARN = 'arn:${AWS::Partition}:iam::${AWS::AccountId}:role/cdk-${Qualifier}-cfn-exec-role-${AWS::AccountId}-${AWS::Region}';

  /**
   * Default deploy role ARN.
   */
  public static readonly DEFAULT_DEPLOY_ROLE_ARN = 'arn:${AWS::Partition}:iam::${AWS::AccountId}:role/cdk-${Qualifier}-deploy-role-${AWS::AccountId}-${AWS::Region}';

  /**
   * Default lookup role ARN for missing values.
   */
  public static readonly DEFAULT_LOOKUP_ROLE_ARN = 'arn:${AWS::Partition}:iam::${AWS::AccountId}:role/cdk-${Qualifier}-lookup-role-${AWS::AccountId}-${AWS::Region}';

  /**
   * Use the Default Staging Resources, creating a single stack per environment this app is deployed in
   */
  public static defaultResources(props: DefaultResourcesOptions) {
    return AppStagingSynthesizer.customFactory({
      factory: DefaultStagingStack.factory(props),
      deploymentRoles: props.deploymentRoles,
      oncePerEnv: true,
    });
  }

  /**
   * Use these exact staging resources for every stack that this synthesizer is used for
   */
  public static customResources(options: CustomResourcesOptions) {
    return AppStagingSynthesizer.customFactory({
      deploymentRoles: options.deploymentRoles,
      oncePerEnv: false,
      factory: {
        obtainStagingResources() {
          return options.resources;
        },
      },
    });
  }

  /**
   * Supply your own stagingStackFactory method for creating an IStagingStack when
   * a stack is bound to the synthesizer.
   *
   * By default, `oncePerEnv = true`, which means that a new instance of the IStagingStack
   * will be created in new environments. Set `oncePerEnv = false` to turn off that behavior.
   */
  public static customFactory(props: CustomFactoryOptions) {
    const oncePerEnv = props.oncePerEnv ?? true;
    const factory = oncePerEnv ? new PerEnvironmenStagingFactory(props.factory) : props.factory;

    return new AppStagingSynthesizer({
      factory,
      bootstrapQualifier: props.bootstrapQualifier,
      deploymentRoles: props.deploymentRoles,
    });
  }

  private readonly roles: Required<BootstrapRoles>;

  private constructor(private readonly props: AppStagingSynthesizerProps) {
    super();

    this.roles = {
      deploymentRole: props.deploymentRoles?.deploymentRole ??
        BootstrapRole.fromRoleArn(AppStagingSynthesizer.DEFAULT_DEPLOY_ROLE_ARN),
      cloudFormationExecutionRole: props.deploymentRoles?.cloudFormationExecutionRole ??
        BootstrapRole.fromRoleArn(AppStagingSynthesizer.DEFAULT_CLOUDFORMATION_ROLE_ARN),
      lookupRole: this.props.deploymentRoles?.lookupRole ??
        BootstrapRole.fromRoleArn(AppStagingSynthesizer.DEFAULT_LOOKUP_ROLE_ARN),
    };
  }

  /**
   * Returns a version of the synthesizer bound to a stack.
   */
  public reusableBind(stack: Stack): IBoundAppStagingSynthesizer {
    this.checkEnvironmentGnosticism(stack);
    const qualifier = this.props.bootstrapQualifier ??
      stack.node.tryGetContext(BOOTSTRAP_QUALIFIER_CONTEXT) ??
      AppStagingSynthesizer.DEFAULT_QUALIFIER;
    const spec = new StringSpecializer(stack, qualifier);

    const deployRole = this.roles.deploymentRole._specialize(spec);

    const context: ObtainStagingResourcesContext = {
      environmentString: [
        Token.isUnresolved(stack.region) ? 'REGION' : stack.region,
        Token.isUnresolved(stack.account) ? 'ACCOUNT' : stack.account,
      ].join('-'),
      deployRoleArn: deployRole._arnForCloudFormation(),
    };

    return new BoundAppStagingSynthesizer(stack, {
      stagingResources: this.props.factory.obtainStagingResources(stack, context),
      deployRole,
      cloudFormationExecutionRole: this.roles.cloudFormationExecutionRole._specialize(spec),
      lookupRole: this.roles.lookupRole._specialize(spec),
      qualifier,
    });
  }

  /**
   * Implemented for legacy purposes; this will never be called.
   */
  public bind(_stack: Stack) {
    throw new Error('This is a legacy API, call reusableBind instead');
  }

  /**
   * Implemented for legacy purposes; this will never be called.
   */
  public synthesize(_session: ISynthesisSession): void {
    throw new Error('This is a legacy API, call reusableBind instead');
  }

  /**
   * Implemented for legacy purposes; this will never be called.
   */
  public addFileAsset(_asset: FileAssetSource): FileAssetLocation {
    throw new Error('This is a legacy API, call reusableBind instead');
  }

  /**
   * Implemented for legacy purposes; this will never be called.
   */
  public addDockerImageAsset(_asset: DockerImageAssetSource): DockerImageAssetLocation {
    throw new Error('This is a legacy API, call reusableBind instead');
  }

  /**
   * Check that we're only being used for exclusively gnostic or agnostic stacks.
   *
   * We can think about whether to loosen this requirement later.
   */
  private checkEnvironmentGnosticism(stack: Stack) {
    const isAgnostic = Token.isUnresolved(stack.account) || Token.isUnresolved(stack.region);
    const agnosticStacks = AGNOSTIC_STACKS.for(stack);
    const envAwareStacks = ENV_AWARE_STACKS.for(stack);

    (isAgnostic ? agnosticStacks : envAwareStacks).add(stack);
    if (agnosticStacks.size > 0 && envAwareStacks.size > 0) {

      const describeStacks = (xs: Set<Stack>) => Array.from(xs).map(s => s.node.path).join(', ');

      throw new Error([
        'It is not safe to use AppStagingSynthesizer for both environment-agnostic and environment-aware stacks at the same time.',
        'Please either specify environments for all stacks or no stacks in the CDK App.',
        `Stacks with environment: ${describeStacks(agnosticStacks)}.`,
        `Stacks without environment: ${describeStacks(envAwareStacks)}.`,
      ].join(' '));
    }
  }
}

/**
 * Internal properties for BoundAppStagingSynthesizer
 */
interface BoundAppStagingSynthesizerProps {
  /**
   * The bootstrap qualifier
   */
  readonly qualifier: string;

  /**
   * The resources we end up using for this synthesizer
   */
  readonly stagingResources: IStagingStack;

  /**
   * The deploy role
   */
  readonly deployRole: BootstrapRole;

  /**
   * CloudFormation Execution Role
   */
  readonly cloudFormationExecutionRole: BootstrapRole;

  /**
   * Lookup Role
   */
  readonly lookupRole: BootstrapRole;
}


class BoundAppStagingSynthesizer extends StackSynthesizer implements IBoundAppStagingSynthesizer {
  private readonly stagingStack: IStagingStack;
  private readonly assetManifest = new AssetManifestBuilder();
  private readonly lookupRoleArn?: string;
  private readonly cloudFormationExecutionRoleArn?: string;
  private readonly deploymentActionRoleArn?: string;
  private readonly qualifier: string;

  constructor(stack: Stack, props: BoundAppStagingSynthesizerProps) {
    super();
    super.bind(stack);

    this.qualifier = props.qualifier;
    this.stagingStack = props.stagingResources;
  }
  /**
   * The qualifier used to bootstrap this stack
   */
  public get bootstrapQualifier(): string | undefined {
    // Not sure why we need this.
    return this.qualifier;
  }

  public synthesize(session: ISynthesisSession): void {
    const templateAssetSource = this.synthesizeTemplate(session, this.lookupRoleArn);
    const templateAsset = this.addFileAsset(templateAssetSource);

    const assetManifestId = this.assetManifest.emitManifest(this.boundStack, session);

    this.emitArtifact(session, {
      assumeRoleArn: this.deploymentActionRoleArn,
      additionalDependencies: [assetManifestId],
      stackTemplateAssetObjectUrl: templateAsset.s3ObjectUrlWithPlaceholders,
      cloudFormationExecutionRoleArn: this.cloudFormationExecutionRoleArn,
      lookupRole: this.lookupRoleArn ? {
        arn: this.lookupRoleArn,
      }: undefined,
    });
  }

  /**
   * Add a file asset to the manifest.
   */
  public addFileAsset(asset: FileAssetSource): FileAssetLocation {
    const { bucketName, assumeRoleArn, prefix, dependencyStack } = this.stagingStack.addFile(asset);
    const location = this.assetManifest.defaultAddFileAsset(this.boundStack, asset, {
      bucketName: translateCfnTokenToAssetToken(bucketName),
<<<<<<< HEAD
      bucketPrefix: prefix,
      role: assumeRoleArn ? { assumeRoleArn } : undefined,
=======
      bucketPrefix: asset.ephemeral ? EPHEMERAL_PREFIX : this.bucketPrefix,
      role: {
        assumeRoleArn: translateCfnTokenToAssetToken(assumeRoleArn),
      },
>>>>>>> 6f330757
    });

    if (dependencyStack) {
      this.boundStack.addDependency(dependencyStack, 'stack depends on the staging stack for staging resources');
    }

    return this.cloudFormationLocationFromFileAsset(location);
  }

  /**
   * Add a docker image asset to the manifest.
   */
  public addDockerImageAsset(_asset: DockerImageAssetSource): DockerImageAssetLocation {
    // TODO: implement
    throw new Error('Support for Docker Image Assets in AppStagingSynthesizer is not yet implemented. This construct is being actively worked on.');
    // const { repoName, assumeRoleArn } = this.stagingStack.addDockerImage(asset);

    // const location = this.assetManifest.defaultAddDockerImageAsset(this.boundStack, asset, {
    //   repositoryName: repoName,
    //   role: { assumeRoleArn },
    //   // TODO: more props
    // });
    // return this.cloudFormationLocationFromDockerImageAsset(location);
  }
}<|MERGE_RESOLUTION|>--- conflicted
+++ resolved
@@ -12,19 +12,12 @@
   StackSynthesizer,
   Token,
 } from 'aws-cdk-lib';
-import * as s3 from 'aws-cdk-lib/aws-s3';
 import { StringSpecializer, translateCfnTokenToAssetToken } from 'aws-cdk-lib/core/lib/helpers-internal';
-<<<<<<< HEAD
 import { BootstrapRole, BootstrapRoles } from './bootstrap-roles';
 import { DefaultStagingStack, DefaultStagingStackOptions } from './default-staging-stack';
 import { PerEnvironmenStagingFactory } from './per-env-staging-factory';
 import { AppScopedGlobal } from './private/app-global';
 import { IStagingStack, IStagingStackFactory, ObtainStagingResourcesContext } from './staging-stack';
-=======
-import * as cxapi from 'aws-cdk-lib/cx-api';
-import { BootstrapRole, BootstrapRoles, StagingRoles } from './bootstrap-roles';
-import { IStagingStack as IStagingStack, DefaultStagingStack } from './default-staging-stack';
->>>>>>> 6f330757
 
 const AGNOSTIC_STACKS = new AppScopedGlobal(() => new Set<Stack>());
 const ENV_AWARE_STACKS = new AppScopedGlobal(() => new Set<Stack>());
@@ -344,15 +337,8 @@
     const { bucketName, assumeRoleArn, prefix, dependencyStack } = this.stagingStack.addFile(asset);
     const location = this.assetManifest.defaultAddFileAsset(this.boundStack, asset, {
       bucketName: translateCfnTokenToAssetToken(bucketName),
-<<<<<<< HEAD
       bucketPrefix: prefix,
-      role: assumeRoleArn ? { assumeRoleArn } : undefined,
-=======
-      bucketPrefix: asset.ephemeral ? EPHEMERAL_PREFIX : this.bucketPrefix,
-      role: {
-        assumeRoleArn: translateCfnTokenToAssetToken(assumeRoleArn),
-      },
->>>>>>> 6f330757
+      role: assumeRoleArn ? { assumeRoleArn: translateCfnTokenToAssetToken(assumeRoleArn) } : undefined,
     });
 
     if (dependencyStack) {
