--- conflicted
+++ resolved
@@ -30,11 +30,9 @@
 
 export const DECRYPT_ACTIONS = [
   'kms:Decrypt',
-<<<<<<< HEAD
+  'kms:VerifyMac',
 ];
 
 export const DECRYPT_ACTIONS_HMAC = [
-=======
->>>>>>> 8b79072d
   'kms:VerifyMac',
 ];