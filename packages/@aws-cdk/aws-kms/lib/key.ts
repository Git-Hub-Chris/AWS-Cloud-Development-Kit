--- conflicted
+++ resolved
@@ -224,16 +224,8 @@
       keyPolicy: this.policy,
     });
 
-<<<<<<< HEAD
-    this.keyArn = resource.keyArn;
-
+    this.keyArn = resource.attrArn;
     resource.applyRemovalPolicy(props.removalPolicy);
-=======
-    this.keyArn = resource.attrArn;
-    resource.options.deletionPolicy = props.retain === false
-                                    ? DeletionPolicy.Delete
-                                    : DeletionPolicy.Retain;
->>>>>>> aa61dfba
   }
 
   /**
