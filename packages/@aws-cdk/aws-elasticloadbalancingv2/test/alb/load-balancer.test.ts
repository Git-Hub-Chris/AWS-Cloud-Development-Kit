import { Match, Template } from '@aws-cdk/assertions';
import { Metric } from '@aws-cdk/aws-cloudwatch';
import * as ec2 from '@aws-cdk/aws-ec2';
import * as s3 from '@aws-cdk/aws-s3';
import { testFutureBehavior, testLegacyBehavior } from '@aws-cdk/cdk-build-tools/lib/feature-flag';
import * as cdk from '@aws-cdk/core';
import * as cxapi from '@aws-cdk/cx-api';
import * as elbv2 from '../../lib';

const s3GrantWriteCtx = { [cxapi.S3_GRANT_WRITE_WITHOUT_ACL]: true };

describe('tests', () => {
  test('Trivial construction: internet facing', () => {
    // GIVEN
    const stack = new cdk.Stack();
    const vpc = new ec2.Vpc(stack, 'Stack');

    // WHEN
    new elbv2.ApplicationLoadBalancer(stack, 'LB', {
      vpc,
      internetFacing: true,
    });

    // THEN
    Template.fromStack(stack).hasResourceProperties('AWS::ElasticLoadBalancingV2::LoadBalancer', {
      Scheme: 'internet-facing',
      Subnets: [
        { Ref: 'StackPublicSubnet1Subnet0AD81D22' },
        { Ref: 'StackPublicSubnet2Subnet3C7D2288' },
      ],
      Type: 'application',
    });
  });

  test('internet facing load balancer has dependency on IGW', () => {
    // GIVEN
    const stack = new cdk.Stack();
    const vpc = new ec2.Vpc(stack, 'Stack');

    // WHEN
    new elbv2.ApplicationLoadBalancer(stack, 'LB', {
      vpc,
      internetFacing: true,
    });

    // THEN
    Template.fromStack(stack).hasResource('AWS::ElasticLoadBalancingV2::LoadBalancer', {
      DependsOn: [
        'StackPublicSubnet1DefaultRoute16154E3D',
        'StackPublicSubnet2DefaultRoute0319539B',
      ],
    });
  });

  test('Trivial construction: internal', () => {
    // GIVEN
    const stack = new cdk.Stack();
    const vpc = new ec2.Vpc(stack, 'Stack');

    // WHEN
    new elbv2.ApplicationLoadBalancer(stack, 'LB', { vpc });

    // THEN
    Template.fromStack(stack).hasResourceProperties('AWS::ElasticLoadBalancingV2::LoadBalancer', {
      Scheme: 'internal',
      Subnets: [
        { Ref: 'StackPrivateSubnet1Subnet47AC2BC7' },
        { Ref: 'StackPrivateSubnet2SubnetA2F8EDD8' },
      ],
      Type: 'application',
    });
  });

  test('Attributes', () => {
    // GIVEN
    const stack = new cdk.Stack();
    const vpc = new ec2.Vpc(stack, 'Stack');

    // WHEN
    new elbv2.ApplicationLoadBalancer(stack, 'LB', {
      vpc,
      deletionProtection: true,
      http2Enabled: false,
      idleTimeout: cdk.Duration.seconds(1000),
    });

    // THEN
    Template.fromStack(stack).hasResourceProperties('AWS::ElasticLoadBalancingV2::LoadBalancer', {
      LoadBalancerAttributes: [
        {
          Key: 'deletion_protection.enabled',
          Value: 'true',
        },
        {
          Key: 'routing.http2.enabled',
          Value: 'false',
        },
        {
          Key: 'idle_timeout.timeout_seconds',
          Value: '1000',
        },
      ],
    });
  });

  test('Deletion protection false', () => {
    // GIVEN
    const stack = new cdk.Stack();
    const vpc = new ec2.Vpc(stack, 'Stack');

    // WHEN
    new elbv2.ApplicationLoadBalancer(stack, 'LB', {
      vpc,
      deletionProtection: false,
    });

    // THEN
    Template.fromStack(stack).hasResourceProperties('AWS::ElasticLoadBalancingV2::LoadBalancer', {
      LoadBalancerAttributes: Match.arrayWith([
        {
          Key: 'deletion_protection.enabled',
          Value: 'false',
        },
      ]),
    });
  });

  test('Can add and list listeners for an owned ApplicationLoadBalancer', () => {
    // GIVEN
    const stack = new cdk.Stack();
    const vpc = new ec2.Vpc(stack, 'Stack');

    // WHEN
    const loadBalancer = new elbv2.ApplicationLoadBalancer(stack, 'LB', {
      vpc,
      internetFacing: true,
    });

    const listener = loadBalancer.addListener('listener', {
      protocol: elbv2.ApplicationProtocol.HTTP,
      defaultAction: elbv2.ListenerAction.fixedResponse(200),
    });

    // THEN
    Template.fromStack(stack).resourceCountIs('AWS::ElasticLoadBalancingV2::Listener', 1);
    expect(loadBalancer.listeners).toContain(listener);
  });

  describe('logAccessLogs', () => {

    function loggingSetup(app: cdk.App): { stack: cdk.Stack, bucket: s3.Bucket, lb: elbv2.ApplicationLoadBalancer } {
      const stack = new cdk.Stack(app, undefined, { env: { region: 'us-east-1' } });
      const vpc = new ec2.Vpc(stack, 'Stack');
      const bucket = new s3.Bucket(stack, 'AccessLoggingBucket');
      const lb = new elbv2.ApplicationLoadBalancer(stack, 'LB', { vpc });
      return { stack, bucket, lb };
    }

    test('sets load balancer attributes', () => {
      // GIVEN
      const app = new cdk.App();
      const { stack, bucket, lb } = loggingSetup(app);

      // WHEN
      lb.logAccessLogs(bucket);

      //THEN
      Template.fromStack(stack).hasResourceProperties('AWS::ElasticLoadBalancingV2::LoadBalancer', {
        LoadBalancerAttributes: Match.arrayWith([
          {
<<<<<<< HEAD
            Action: [
              's3:PutObject',
              's3:PutObjectLegalHold',
              's3:PutObjectRetention',
              's3:PutObjectTagging',
              's3:PutObjectVersionTagging',
              's3:Abort*',
            ],
            Effect: 'Allow',
            Principal: { AWS: { 'Fn::Join': ['', ['arn:', { Ref: 'AWS::Partition' }, ':iam::127311923021:root']] } },
            Resource: {
              'Fn::Join': ['', [{ 'Fn::GetAtt': ['AccessLoggingBucketA6D88F29', 'Arn'] }, '/AWSLogs/',
                { Ref: 'AWS::AccountId' }, '/*']],
            },
=======
            Key: 'access_logs.s3.enabled',
            Value: 'true',
>>>>>>> 290b654e
          },
          {
            Key: 'access_logs.s3.bucket',
            Value: { Ref: 'AccessLoggingBucketA6D88F29' },
          },
          {
            Key: 'access_logs.s3.prefix',
            Value: '',
          },
        ]),
      });
    });

    test('adds a dependency on the bucket', () => {
      // GIVEN
      const app = new cdk.App();
      const { stack, bucket, lb } = loggingSetup(app);

      // WHEN
      lb.logAccessLogs(bucket);

      // THEN
      // verify the ALB depends on the bucket *and* the bucket policy
      Template.fromStack(stack).hasResource('AWS::ElasticLoadBalancingV2::LoadBalancer', {
        DependsOn: ['AccessLoggingBucketPolicy700D7CC6', 'AccessLoggingBucketA6D88F29'],
      });
    });

    testLegacyBehavior('legacy bucket permissions', cdk.App, (app) => {
      const { stack, bucket, lb } = loggingSetup(app);

      // WHEN
      lb.logAccessLogs(bucket);

      // THEN
      // verify the bucket policy allows the ALB to put objects in the bucket
      Template.fromStack(stack).hasResourceProperties('AWS::S3::BucketPolicy', {
        PolicyDocument: {
          Version: '2012-10-17',
          Statement: [
            {
              Action: ['s3:PutObject*', 's3:Abort*'],
              Effect: 'Allow',
              Principal: { AWS: { 'Fn::Join': ['', ['arn:', { Ref: 'AWS::Partition' }, ':iam::127311923021:root']] } },
              Resource: {
                'Fn::Join': ['', [{ 'Fn::GetAtt': ['AccessLoggingBucketA6D88F29', 'Arn'] }, '/AWSLogs/',
                  { Ref: 'AWS::AccountId' }, '/*']],
              },
            },
            {
              Action: 's3:PutObject',
              Effect: 'Allow',
              Principal: { Service: 'delivery.logs.amazonaws.com' },
              Resource: {
                'Fn::Join': ['', [{ 'Fn::GetAtt': ['AccessLoggingBucketA6D88F29', 'Arn'] }, '/AWSLogs/',
                  { Ref: 'AWS::AccountId' }, '/*']],
              },
              Condition: { StringEquals: { 's3:x-amz-acl': 'bucket-owner-full-control' } },
            },
            {
              Action: 's3:GetBucketAcl',
              Effect: 'Allow',
              Principal: { Service: 'delivery.logs.amazonaws.com' },
              Resource: {
                'Fn::GetAtt': ['AccessLoggingBucketA6D88F29', 'Arn'],
              },
            },
          ],
        },
      });
    });

    testFutureBehavior('logging bucket permissions', s3GrantWriteCtx, cdk.App, (app) => {
      // GIVEN
      const { stack, bucket, lb } = loggingSetup(app);

      // WHEN
      lb.logAccessLogs(bucket);

      // THEN
      // verify the bucket policy allows the ALB to put objects in the bucket
      Template.fromStack(stack).hasResourceProperties('AWS::S3::BucketPolicy', {
        PolicyDocument: {
          Version: '2012-10-17',
          Statement: [
            {
              Action: ['s3:PutObject', 's3:Abort*'],
              Effect: 'Allow',
              Principal: { AWS: { 'Fn::Join': ['', ['arn:', { Ref: 'AWS::Partition' }, ':iam::127311923021:root']] } },
              Resource: {
                'Fn::Join': ['', [{ 'Fn::GetAtt': ['AccessLoggingBucketA6D88F29', 'Arn'] }, '/AWSLogs/',
                  { Ref: 'AWS::AccountId' }, '/*']],
              },
            },
            {
              Action: 's3:PutObject',
              Effect: 'Allow',
              Principal: { Service: 'delivery.logs.amazonaws.com' },
              Resource: {
                'Fn::Join': ['', [{ 'Fn::GetAtt': ['AccessLoggingBucketA6D88F29', 'Arn'] }, '/AWSLogs/',
                  { Ref: 'AWS::AccountId' }, '/*']],
              },
              Condition: { StringEquals: { 's3:x-amz-acl': 'bucket-owner-full-control' } },
            },
            {
              Action: 's3:GetBucketAcl',
              Effect: 'Allow',
              Principal: { Service: 'delivery.logs.amazonaws.com' },
              Resource: {
                'Fn::GetAtt': ['AccessLoggingBucketA6D88F29', 'Arn'],
              },
            },
          ],
        },
      });
    });

    testFutureBehavior('access logging with prefix', s3GrantWriteCtx, cdk.App, (app) => {
      // GIVEN
      const { stack, bucket, lb } = loggingSetup(app);

      // WHEN
      lb.logAccessLogs(bucket, 'prefix-of-access-logs');

      // THEN
      // verify that the LB attributes reference the bucket
      Template.fromStack(stack).hasResourceProperties('AWS::ElasticLoadBalancingV2::LoadBalancer', {
        LoadBalancerAttributes: Match.arrayWith([
          {
<<<<<<< HEAD
            Action: [
              's3:PutObject',
              's3:PutObjectLegalHold',
              's3:PutObjectRetention',
              's3:PutObjectTagging',
              's3:PutObjectVersionTagging',
              's3:Abort*',
            ],
            Effect: 'Allow',
            Principal: { AWS: { 'Fn::Join': ['', ['arn:', { Ref: 'AWS::Partition' }, ':iam::127311923021:root']] } },
            Resource: {
              'Fn::Join': ['', [{ 'Fn::GetAtt': ['AccessLoggingBucketA6D88F29', 'Arn'] }, '/prefix-of-access-logs/AWSLogs/',
                { Ref: 'AWS::AccountId' }, '/*']],
            },
=======
            Key: 'access_logs.s3.enabled',
            Value: 'true',
          },
          {
            Key: 'access_logs.s3.bucket',
            Value: { Ref: 'AccessLoggingBucketA6D88F29' },
          },
          {
            Key: 'access_logs.s3.prefix',
            Value: 'prefix-of-access-logs',
>>>>>>> 290b654e
          },
        ]),
      });

      // verify the bucket policy allows the ALB to put objects in the bucket
      Template.fromStack(stack).hasResourceProperties('AWS::S3::BucketPolicy', {
        PolicyDocument: {
          Version: '2012-10-17',
          Statement: [
            {
              Action: ['s3:PutObject', 's3:Abort*'],
              Effect: 'Allow',
              Principal: { AWS: { 'Fn::Join': ['', ['arn:', { Ref: 'AWS::Partition' }, ':iam::127311923021:root']] } },
              Resource: {
                'Fn::Join': ['', [{ 'Fn::GetAtt': ['AccessLoggingBucketA6D88F29', 'Arn'] }, '/prefix-of-access-logs/AWSLogs/',
                  { Ref: 'AWS::AccountId' }, '/*']],
              },
            },
            {
              Action: 's3:PutObject',
              Effect: 'Allow',
              Principal: { Service: 'delivery.logs.amazonaws.com' },
              Resource: {
                'Fn::Join': ['', [{ 'Fn::GetAtt': ['AccessLoggingBucketA6D88F29', 'Arn'] }, '/prefix-of-access-logs/AWSLogs/',
                  { Ref: 'AWS::AccountId' }, '/*']],
              },
              Condition: { StringEquals: { 's3:x-amz-acl': 'bucket-owner-full-control' } },
            },
            {
              Action: 's3:GetBucketAcl',
              Effect: 'Allow',
              Principal: { Service: 'delivery.logs.amazonaws.com' },
              Resource: {
                'Fn::GetAtt': ['AccessLoggingBucketA6D88F29', 'Arn'],
              },
            },
          ],
        },
      });
    });
  });

  test('Exercise metrics', () => {
    // GIVEN
    const stack = new cdk.Stack();
    const vpc = new ec2.Vpc(stack, 'Stack');
    const lb = new elbv2.ApplicationLoadBalancer(stack, 'LB', { vpc });

    // WHEN
    const metrics = new Array<Metric>();
    metrics.push(lb.metricActiveConnectionCount());
    metrics.push(lb.metricClientTlsNegotiationErrorCount());
    metrics.push(lb.metricConsumedLCUs());
    metrics.push(lb.metricElbAuthError());
    metrics.push(lb.metricElbAuthFailure());
    metrics.push(lb.metricElbAuthLatency());
    metrics.push(lb.metricElbAuthSuccess());
    metrics.push(lb.metricHttpCodeElb(elbv2.HttpCodeElb.ELB_3XX_COUNT));
    metrics.push(lb.metricHttpCodeTarget(elbv2.HttpCodeTarget.TARGET_3XX_COUNT));
    metrics.push(lb.metricHttpFixedResponseCount());
    metrics.push(lb.metricHttpRedirectCount());
    metrics.push(lb.metricHttpRedirectUrlLimitExceededCount());
    metrics.push(lb.metricIpv6ProcessedBytes());
    metrics.push(lb.metricIpv6RequestCount());
    metrics.push(lb.metricNewConnectionCount());
    metrics.push(lb.metricProcessedBytes());
    metrics.push(lb.metricRejectedConnectionCount());
    metrics.push(lb.metricRequestCount());
    metrics.push(lb.metricRuleEvaluations());
    metrics.push(lb.metricTargetConnectionErrorCount());
    metrics.push(lb.metricTargetResponseTime());
    metrics.push(lb.metricTargetTLSNegotiationErrorCount());

    for (const metric of metrics) {
      expect(metric.namespace).toEqual('AWS/ApplicationELB');
      expect(stack.resolve(metric.dimensions)).toEqual({
        LoadBalancer: { 'Fn::GetAtt': ['LB8A12904C', 'LoadBalancerFullName'] },
      });
    }
  });

  test('loadBalancerName', () => {
    // GIVEN
    const stack = new cdk.Stack();
    const vpc = new ec2.Vpc(stack, 'Stack');

    // WHEN
    new elbv2.ApplicationLoadBalancer(stack, 'ALB', {
      loadBalancerName: 'myLoadBalancer',
      vpc,
    });

    // THEN
    Template.fromStack(stack).hasResourceProperties('AWS::ElasticLoadBalancingV2::LoadBalancer', {
      Name: 'myLoadBalancer',
    });
  });

  test('imported load balancer with no vpc throws error when calling addTargets', () => {
    // GIVEN
    const stack = new cdk.Stack();
    const vpc = new ec2.Vpc(stack, 'Vpc');
    const albArn = 'arn:aws:elasticloadbalancing:us-west-2:123456789012:loadbalancer/app/my-load-balancer/50dc6c495c0c9188';
    const sg = new ec2.SecurityGroup(stack, 'sg', {
      vpc,
      securityGroupName: 'mySg',
    });
    const alb = elbv2.ApplicationLoadBalancer.fromApplicationLoadBalancerAttributes(stack, 'ALB', {
      loadBalancerArn: albArn,
      securityGroupId: sg.securityGroupId,
    });

    // WHEN
    const listener = alb.addListener('Listener', { port: 80 });
    expect(() => listener.addTargets('Targets', { port: 8080 })).toThrow();
  });

  test('imported load balancer with vpc does not throw error when calling addTargets', () => {
    // GIVEN
    const stack = new cdk.Stack();
    const vpc = new ec2.Vpc(stack, 'Vpc');
    const albArn = 'arn:aws:elasticloadbalancing:us-west-2:123456789012:loadbalancer/app/my-load-balancer/50dc6c495c0c9188';
    const sg = new ec2.SecurityGroup(stack, 'sg', {
      vpc,
      securityGroupName: 'mySg',
    });
    const alb = elbv2.ApplicationLoadBalancer.fromApplicationLoadBalancerAttributes(stack, 'ALB', {
      loadBalancerArn: albArn,
      securityGroupId: sg.securityGroupId,
      vpc,
    });

    // WHEN
    const listener = alb.addListener('Listener', { port: 80 });
    expect(() => listener.addTargets('Targets', { port: 8080 })).not.toThrow();
  });

  test('imported load balancer with vpc can add but not list listeners', () => {
    // GIVEN
    const stack = new cdk.Stack();
    const vpc = new ec2.Vpc(stack, 'Vpc');
    const albArn = 'arn:aws:elasticloadbalancing:us-west-2:123456789012:loadbalancer/app/my-load-balancer/50dc6c495c0c9188';
    const sg = new ec2.SecurityGroup(stack, 'sg', {
      vpc,
      securityGroupName: 'mySg',
    });
    const alb = elbv2.ApplicationLoadBalancer.fromApplicationLoadBalancerAttributes(stack, 'ALB', {
      loadBalancerArn: albArn,
      securityGroupId: sg.securityGroupId,
      vpc,
    });

    // WHEN
    const listener = alb.addListener('Listener', { port: 80 });
    listener.addTargets('Targets', { port: 8080 });

    // THEN
    Template.fromStack(stack).resourceCountIs('AWS::ElasticLoadBalancingV2::Listener', 1);
    expect(() => alb.listeners).toThrow();
  });

  test('imported load balancer knows its region', () => {
    const stack = new cdk.Stack();

    // WHEN
    const albArn = 'arn:aws:elasticloadbalancing:us-west-2:123456789012:loadbalancer/app/my-load-balancer/50dc6c495c0c9188';
    const alb = elbv2.ApplicationLoadBalancer.fromApplicationLoadBalancerAttributes(stack, 'ALB', {
      loadBalancerArn: albArn,
      securityGroupId: 'sg-1234',
    });

    // THEN
    expect(alb.env.region).toEqual('us-west-2');
  });

  test('can add secondary security groups', () => {
    const stack = new cdk.Stack();
    const vpc = new ec2.Vpc(stack, 'Stack');

    const alb = new elbv2.ApplicationLoadBalancer(stack, 'LB', {
      vpc,
      securityGroup: new ec2.SecurityGroup(stack, 'SecurityGroup1', { vpc }),
    });
    alb.addSecurityGroup(new ec2.SecurityGroup(stack, 'SecurityGroup2', { vpc }));

    // THEN
    Template.fromStack(stack).hasResourceProperties('AWS::ElasticLoadBalancingV2::LoadBalancer', {
      SecurityGroups: [
        { 'Fn::GetAtt': ['SecurityGroup1F554B36F', 'GroupId'] },
        { 'Fn::GetAtt': ['SecurityGroup23BE86BB7', 'GroupId'] },
      ],
      Type: 'application',
    });
  });

  describe('lookup', () => {
    test('Can look up an ApplicationLoadBalancer', () => {
      // GIVEN
      const app = new cdk.App();
      const stack = new cdk.Stack(app, 'stack', {
        env: {
          account: '123456789012',
          region: 'us-west-2',
        },
      });

      // WHEN
      const loadBalancer = elbv2.ApplicationLoadBalancer.fromLookup(stack, 'a', {
        loadBalancerTags: {
          some: 'tag',
        },
      });

      // THEN
      Template.fromStack(stack).resourceCountIs('AWS::ElasticLoadBalancingV2::ApplicationLoadBalancer', 0);
      expect(loadBalancer.loadBalancerArn).toEqual('arn:aws:elasticloadbalancing:us-west-2:123456789012:loadbalancer/application/my-load-balancer/50dc6c495c0c9188');
      expect(loadBalancer.loadBalancerCanonicalHostedZoneId).toEqual('Z3DZXE0EXAMPLE');
      expect(loadBalancer.loadBalancerDnsName).toEqual('my-load-balancer-1234567890.us-west-2.elb.amazonaws.com');
      expect(loadBalancer.ipAddressType).toEqual(elbv2.IpAddressType.DUAL_STACK);
      expect(loadBalancer.connections.securityGroups[0].securityGroupId).toEqual('sg-12345');
      expect(loadBalancer.env.region).toEqual('us-west-2');
    });

    test('Can add but not list listeners for a looked-up ApplicationLoadBalancer', () => {
      // GIVEN
      const app = new cdk.App();
      const stack = new cdk.Stack(app, 'stack', {
        env: {
          account: '123456789012',
          region: 'us-west-2',
        },
      });

      const loadBalancer = elbv2.ApplicationLoadBalancer.fromLookup(stack, 'a', {
        loadBalancerTags: {
          some: 'tag',
        },
      });

      // WHEN
      loadBalancer.addListener('listener', {
        protocol: elbv2.ApplicationProtocol.HTTP,
        defaultAction: elbv2.ListenerAction.fixedResponse(200),
      });

      // THEN
      Template.fromStack(stack).resourceCountIs('AWS::ElasticLoadBalancingV2::Listener', 1);
      expect(() => loadBalancer.listeners).toThrow();
    });

  });
});<|MERGE_RESOLUTION|>--- conflicted
+++ resolved
@@ -168,25 +168,8 @@
       Template.fromStack(stack).hasResourceProperties('AWS::ElasticLoadBalancingV2::LoadBalancer', {
         LoadBalancerAttributes: Match.arrayWith([
           {
-<<<<<<< HEAD
-            Action: [
-              's3:PutObject',
-              's3:PutObjectLegalHold',
-              's3:PutObjectRetention',
-              's3:PutObjectTagging',
-              's3:PutObjectVersionTagging',
-              's3:Abort*',
-            ],
-            Effect: 'Allow',
-            Principal: { AWS: { 'Fn::Join': ['', ['arn:', { Ref: 'AWS::Partition' }, ':iam::127311923021:root']] } },
-            Resource: {
-              'Fn::Join': ['', [{ 'Fn::GetAtt': ['AccessLoggingBucketA6D88F29', 'Arn'] }, '/AWSLogs/',
-                { Ref: 'AWS::AccountId' }, '/*']],
-            },
-=======
             Key: 'access_logs.s3.enabled',
             Value: 'true',
->>>>>>> 290b654e
           },
           {
             Key: 'access_logs.s3.bucket',
@@ -316,22 +299,6 @@
       Template.fromStack(stack).hasResourceProperties('AWS::ElasticLoadBalancingV2::LoadBalancer', {
         LoadBalancerAttributes: Match.arrayWith([
           {
-<<<<<<< HEAD
-            Action: [
-              's3:PutObject',
-              's3:PutObjectLegalHold',
-              's3:PutObjectRetention',
-              's3:PutObjectTagging',
-              's3:PutObjectVersionTagging',
-              's3:Abort*',
-            ],
-            Effect: 'Allow',
-            Principal: { AWS: { 'Fn::Join': ['', ['arn:', { Ref: 'AWS::Partition' }, ':iam::127311923021:root']] } },
-            Resource: {
-              'Fn::Join': ['', [{ 'Fn::GetAtt': ['AccessLoggingBucketA6D88F29', 'Arn'] }, '/prefix-of-access-logs/AWSLogs/',
-                { Ref: 'AWS::AccountId' }, '/*']],
-            },
-=======
             Key: 'access_logs.s3.enabled',
             Value: 'true',
           },
@@ -342,7 +309,6 @@
           {
             Key: 'access_logs.s3.prefix',
             Value: 'prefix-of-access-logs',
->>>>>>> 290b654e
           },
         ]),
       });
