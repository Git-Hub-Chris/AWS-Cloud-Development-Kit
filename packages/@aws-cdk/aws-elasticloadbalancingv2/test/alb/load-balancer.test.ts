--- conflicted
+++ resolved
@@ -2,11 +2,7 @@
 import { Metric } from '@aws-cdk/aws-cloudwatch';
 import * as ec2 from '@aws-cdk/aws-ec2';
 import * as s3 from '@aws-cdk/aws-s3';
-<<<<<<< HEAD
 import { testFutureBehavior, testLegacyBehavior } from '@aws-cdk/cdk-build-tools/lib/feature-flag';
-=======
-import { testFutureBehavior } from '@aws-cdk/cdk-build-tools/lib/feature-flag';
->>>>>>> e743525b
 import * as cdk from '@aws-cdk/core';
 import * as cxapi from '@aws-cdk/cx-api';
 import * as elbv2 from '../../lib';
@@ -165,38 +161,12 @@
       const app = new cdk.App();
       const { stack, bucket, lb } = loggingSetup(app);
 
-<<<<<<< HEAD
       // WHEN
       lb.logAccessLogs(bucket);
 
       //THEN
-      expect(stack).toHaveResource('AWS::ElasticLoadBalancingV2::LoadBalancer', {
-        LoadBalancerAttributes: arrayWith(
-=======
-    // verify that the LB attributes reference the bucket
-    Template.fromStack(stack).hasResourceProperties('AWS::ElasticLoadBalancingV2::LoadBalancer', {
-      LoadBalancerAttributes: Match.arrayWith([
-        {
-          Key: 'access_logs.s3.enabled',
-          Value: 'true',
-        },
-        {
-          Key: 'access_logs.s3.bucket',
-          Value: { Ref: 'AccessLoggingBucketA6D88F29' },
-        },
-        {
-          Key: 'access_logs.s3.prefix',
-          Value: '',
-        },
-      ]),
-    });
-
-    // verify the bucket policy allows the ALB to put objects in the bucket
-    Template.fromStack(stack).hasResourceProperties('AWS::S3::BucketPolicy', {
-      PolicyDocument: {
-        Version: '2012-10-17',
-        Statement: [
->>>>>>> e743525b
+      Template.fromStack(stack).hasResourceProperties('AWS::ElasticLoadBalancingV2::LoadBalancer', {
+        LoadBalancerAttributes: Match.arrayWith([
           {
             Key: 'access_logs.s3.enabled',
             Value: 'true',
@@ -209,34 +179,25 @@
             Key: 'access_logs.s3.prefix',
             Value: '',
           },
-        ),
-      });
-    });
-
-<<<<<<< HEAD
+        ]),
+      });
+    });
+
     test('adds a dependency on the bucket', () => {
       // GIVEN
       const app = new cdk.App();
       const { stack, bucket, lb } = loggingSetup(app);
-=======
-    // verify the ALB depends on the bucket *and* the bucket policy
-    Template.fromStack(stack).hasResource('AWS::ElasticLoadBalancingV2::LoadBalancer', {
-      DependsOn: ['AccessLoggingBucketPolicy700D7CC6', 'AccessLoggingBucketA6D88F29'],
-    });
-  });
->>>>>>> e743525b
 
       // WHEN
       lb.logAccessLogs(bucket);
 
       // THEN
       // verify the ALB depends on the bucket *and* the bucket policy
-      expect(stack).toHaveResource('AWS::ElasticLoadBalancingV2::LoadBalancer', {
+      Template.fromStack(stack).hasResource('AWS::ElasticLoadBalancingV2::LoadBalancer', {
         DependsOn: ['AccessLoggingBucketPolicy700D7CC6', 'AccessLoggingBucketA6D88F29'],
-      }, ResourcePart.CompleteDefinition);
-    });
-
-<<<<<<< HEAD
+      });
+    });
+
     testLegacyBehavior('legacy bucket permissions', cdk.App, (app) => {
       const { stack, bucket, lb } = loggingSetup(app);
 
@@ -245,7 +206,7 @@
 
       // THEN
       // verify the bucket policy allows the ALB to put objects in the bucket
-      expect(stack).toHaveResource('AWS::S3::BucketPolicy', {
+      Template.fromStack(stack).hasResourceProperties('AWS::S3::BucketPolicy', {
         PolicyDocument: {
           Version: '2012-10-17',
           Statement: [
@@ -277,19 +238,6 @@
               },
             },
           ],
-=======
-    // THEN
-    // verify that the LB attributes reference the bucket
-    Template.fromStack(stack).hasResourceProperties('AWS::ElasticLoadBalancingV2::LoadBalancer', {
-      LoadBalancerAttributes: Match.arrayWith([
-        {
-          Key: 'access_logs.s3.enabled',
-          Value: 'true',
-        },
-        {
-          Key: 'access_logs.s3.bucket',
-          Value: { Ref: 'AccessLoggingBucketA6D88F29' },
->>>>>>> e743525b
         },
       });
     });
@@ -303,7 +251,7 @@
 
       // THEN
       // verify the bucket policy allows the ALB to put objects in the bucket
-      expect(stack).toHaveResource('AWS::S3::BucketPolicy', {
+      Template.fromStack(stack).hasResourceProperties('AWS::S3::BucketPolicy', {
         PolicyDocument: {
           Version: '2012-10-17',
           Statement: [
@@ -336,7 +284,6 @@
             },
           ],
         },
-<<<<<<< HEAD
       });
     });
 
@@ -349,18 +296,8 @@
 
       // THEN
       // verify that the LB attributes reference the bucket
-      expect(stack).toHaveResource('AWS::ElasticLoadBalancingV2::LoadBalancer', {
-        LoadBalancerAttributes: arrayWith(
-=======
-      ]),
-    });
-
-    // verify the bucket policy allows the ALB to put objects in the bucket
-    Template.fromStack(stack).hasResourceProperties('AWS::S3::BucketPolicy', {
-      PolicyDocument: {
-        Version: '2012-10-17',
-        Statement: [
->>>>>>> e743525b
+      Template.fromStack(stack).hasResourceProperties('AWS::ElasticLoadBalancingV2::LoadBalancer', {
+        LoadBalancerAttributes: Match.arrayWith([
           {
             Key: 'access_logs.s3.enabled',
             Value: 'true',
@@ -373,11 +310,11 @@
             Key: 'access_logs.s3.prefix',
             Value: 'prefix-of-access-logs',
           },
-        ),
+        ]),
       });
 
       // verify the bucket policy allows the ALB to put objects in the bucket
-      expect(stack).toHaveResource('AWS::S3::BucketPolicy', {
+      Template.fromStack(stack).hasResourceProperties('AWS::S3::BucketPolicy', {
         PolicyDocument: {
           Version: '2012-10-17',
           Statement: [
