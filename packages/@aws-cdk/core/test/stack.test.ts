import { testDeprecated, testFutureBehavior, testLegacyBehavior } from '@aws-cdk/cdk-build-tools';
import * as cxapi from '@aws-cdk/cx-api';
import { Fact } from '@aws-cdk/region-info';
import { Construct, Node } from 'constructs';
import {
  App, CfnCondition, CfnInclude, CfnOutput, CfnParameter,
  CfnResource, Lazy, ScopedAws, Stack, validateString,
  Tags, LegacyStackSynthesizer, DefaultStackSynthesizer,
  NestedStack,
  Aws,
} from '../lib';
import { Intrinsic } from '../lib/private/intrinsic';
import { resolveReferences } from '../lib/private/refs';
import { PostResolveToken } from '../lib/util';
import { toCloudFormation } from './util';

describe('stack', () => {
  test('a stack can be serialized into a CloudFormation template, initially it\'s empty', () => {
    const stack = new Stack();
    expect(toCloudFormation(stack)).toEqual({ });
  });

  test('stack name cannot exceed 128 characters', () => {
    // GIVEN
    const app = new App({});
    const reallyLongStackName = 'LookAtMyReallyLongStackNameThisStackNameIsLongerThan128CharactersThatIsNutsIDontThinkThereIsEnoughAWSAvailableToLetEveryoneHaveStackNamesThisLong';

    // THEN
    expect(() => {
      new Stack(app, 'MyStack', {
        stackName: reallyLongStackName,
      });
    }).toThrow(`Stack name must be <= 128 characters. Stack name: '${reallyLongStackName}'`);
  });

  test('stack objects have some template-level propeties, such as Description, Version, Transform', () => {
    const stack = new Stack();
    stack.templateOptions.templateFormatVersion = 'MyTemplateVersion';
    stack.templateOptions.description = 'This is my description';
    stack.templateOptions.transforms = ['SAMy'];
    expect(toCloudFormation(stack)).toEqual({
      Description: 'This is my description',
      AWSTemplateFormatVersion: 'MyTemplateVersion',
      Transform: 'SAMy',
    });
  });

  test('Stack.isStack indicates that a construct is a stack', () => {
    const stack = new Stack();
    const c = new Construct(stack, 'Construct');
    expect(Stack.isStack(stack)).toBeDefined();
    expect(!Stack.isStack(c)).toBeDefined();
  });

  test('stack.id is not included in the logical identities of resources within it', () => {
    const stack = new Stack(undefined, 'MyStack');
    new CfnResource(stack, 'MyResource', { type: 'MyResourceType' });

    expect(toCloudFormation(stack)).toEqual({ Resources: { MyResource: { Type: 'MyResourceType' } } });
  });

  test('when stackResourceLimit is default, should give error', () => {
    // GIVEN
    const app = new App({});

    const stack = new Stack(app, 'MyStack');

    // WHEN
    for (let index = 0; index < 1000; index++) {
      new CfnResource(stack, `MyResource-${index}`, { type: 'MyResourceType' });
    }

    expect(() => {
      app.synth();
    }).toThrow('Number of resources in stack \'MyStack\': 1000 is greater than allowed maximum of 500');
  });

  test('when stackResourceLimit is defined, should give the proper error', () => {
    // GIVEN
    const app = new App({
      context: {
        '@aws-cdk/core:stackResourceLimit': 100,
      },
    });

    const stack = new Stack(app, 'MyStack');

    // WHEN
    for (let index = 0; index < 200; index++) {
      new CfnResource(stack, `MyResource-${index}`, { type: 'MyResourceType' });
    }

    expect(() => {
      app.synth();
    }).toThrow('Number of resources in stack \'MyStack\': 200 is greater than allowed maximum of 100');
  });

  test('when stackResourceLimit is 0, should not give error', () => {
    // GIVEN
    const app = new App({
      context: {
        '@aws-cdk/core:stackResourceLimit': 0,
      },
    });

    const stack = new Stack(app, 'MyStack');

    // WHEN
    for (let index = 0; index < 1000; index++) {
      new CfnResource(stack, `MyResource-${index}`, { type: 'MyResourceType' });
    }

    expect(() => {
      app.synth();
    }).not.toThrow();
  });

  test('stack.templateOptions can be used to set template-level options', () => {
    const stack = new Stack();

    stack.templateOptions.description = 'StackDescription';
    stack.templateOptions.templateFormatVersion = 'TemplateVersion';
    stack.templateOptions.transform = 'DeprecatedField';
    stack.templateOptions.transforms = ['Transform'];
    stack.templateOptions.metadata = {
      MetadataKey: 'MetadataValue',
    };

    expect(toCloudFormation(stack)).toEqual({
      Description: 'StackDescription',
      Transform: ['Transform', 'DeprecatedField'],
      AWSTemplateFormatVersion: 'TemplateVersion',
      Metadata: { MetadataKey: 'MetadataValue' },
    });
  });

  test('stack.templateOptions.transforms removes duplicate values', () => {
    const stack = new Stack();

    stack.templateOptions.transforms = ['A', 'B', 'C', 'A'];

    expect(toCloudFormation(stack)).toEqual({
      Transform: ['A', 'B', 'C'],
    });
  });

  test('stack.addTransform() adds a transform', () => {
    const stack = new Stack();

    stack.addTransform('A');
    stack.addTransform('B');
    stack.addTransform('C');

    expect(toCloudFormation(stack)).toEqual({
      Transform: ['A', 'B', 'C'],
    });
  });

  // This approach will only apply to TypeScript code, but at least it's a temporary
  // workaround for people running into issues caused by SDK-3003.
  // We should come up with a proper solution that involved jsii callbacks (when they exist)
  // so this can be implemented by jsii languages as well.
  test('Overriding `Stack._toCloudFormation` allows arbitrary post-processing of the generated template during synthesis', () => {

    const stack = new StackWithPostProcessor();

    new CfnResource(stack, 'myResource', {
      type: 'AWS::MyResource',
      properties: {
        MyProp1: 'hello',
        MyProp2: 'howdy',
        Environment: {
          Key: 'value',
        },
      },
    });

    expect(stack._toCloudFormation()).toEqual({
      Resources:
      {
        myResource:
         {
           Type: 'AWS::MyResource',
           Properties:
          {
            MyProp1: 'hello',
            MyProp2: 'howdy',
            Environment: { key: 'value' },
          },
         },
      },
    });
  });

  test('Stack.getByPath can be used to find any CloudFormation element (Parameter, Output, etc)', () => {

    const stack = new Stack();

    const p = new CfnParameter(stack, 'MyParam', { type: 'String' });
    const o = new CfnOutput(stack, 'MyOutput', { value: 'boom' });
    const c = new CfnCondition(stack, 'MyCondition');

    expect(stack.node.findChild(p.node.id)).toEqual(p);
    expect(stack.node.findChild(o.node.id)).toEqual(o);
    expect(stack.node.findChild(c.node.id)).toEqual(c);
  });

  test('Stack names can have hyphens in them', () => {
    const root = new App();

    new Stack(root, 'Hello-World');
    // Did not throw
  });

  test('Stacks can have a description given to them', () => {
    const stack = new Stack(new App(), 'MyStack', { description: 'My stack, hands off!' });
    const output = toCloudFormation(stack);
    expect(output.Description).toEqual('My stack, hands off!');
  });

  test('Stack descriptions have a limited length', () => {
    const desc = `Lorem ipsum dolor sit amet, consectetur adipiscing elit, sed do eiusmod tempor
     incididunt ut labore et dolore magna aliqua. Consequat interdum varius sit amet mattis vulputate
     enim nulla aliquet. At imperdiet dui accumsan sit amet nulla facilisi morbi. Eget lorem dolor sed
     viverra ipsum. Diam volutpat commodo sed egestas egestas. Sit amet porttitor eget dolor morbi non.
     Lorem dolor sed viverra ipsum. Id porta nibh venenatis cras sed felis. Augue interdum velit euismod
     in pellentesque. Suscipit adipiscing bibendum est ultricies integer quis. Condimentum id venenatis a
     condimentum vitae sapien pellentesque habitant morbi. Congue mauris rhoncus aenean vel elit scelerisque
     mauris pellentesque pulvinar.
     Faucibus purus in massa tempor nec. Risus viverra adipiscing at in. Integer feugiat scelerisque varius
     morbi. Malesuada nunc vel risus commodo viverra maecenas accumsan lacus. Vulputate sapien nec sagittis
     aliquam malesuada bibendum arcu vitae. Augue neque gravida in fermentum et sollicitudin ac orci phasellus.
     Ultrices tincidunt arcu non sodales neque sodales.`;
    expect(() => new Stack(new App(), 'MyStack', { description: desc }));
  });

  testDeprecated('Include should support non-hash top-level template elements like "Description"', () => {
    const stack = new Stack();

    const template = {
      Description: 'hello, world',
    };

    new CfnInclude(stack, 'Include', { template });

    const output = toCloudFormation(stack);

    expect(typeof output.Description).toEqual('string');
  });

  test('Pseudo values attached to one stack can be referenced in another stack', () => {
    // GIVEN
    const app = new App({ context: { [cxapi.NEW_STYLE_STACK_SYNTHESIS_CONTEXT]: false } });
    const stack1 = new Stack(app, 'Stack1');
    const account1 = new ScopedAws(stack1).accountId;
    const stack2 = new Stack(app, 'Stack2');

    // WHEN - used in another stack
    new CfnParameter(stack2, 'SomeParameter', { type: 'String', default: account1 });

    // THEN
    const assembly = app.synth();
    const template1 = assembly.getStackByName(stack1.stackName).template;
    const template2 = assembly.getStackByName(stack2.stackName).template;

    expect(template1).toEqual({
      Outputs: {
        ExportsOutputRefAWSAccountIdAD568057: {
          Value: { Ref: 'AWS::AccountId' },
          Export: { Name: 'Stack1:ExportsOutputRefAWSAccountIdAD568057' },
        },
      },
    });

    expect(template2).toEqual({
      Parameters: {
        SomeParameter: {
          Type: 'String',
          Default: { 'Fn::ImportValue': 'Stack1:ExportsOutputRefAWSAccountIdAD568057' },
        },
      },
    });
  });

  test('Cross-stack references are detected in resource properties', () => {
    // GIVEN
    const app = new App();
    const stack1 = new Stack(app, 'Stack1');
    const resource1 = new CfnResource(stack1, 'Resource', { type: 'BLA' });
    const stack2 = new Stack(app, 'Stack2');

    // WHEN - used in another resource
    new CfnResource(stack2, 'SomeResource', {
      type: 'AWS::Some::Resource',
      properties: {
        someProperty: new Intrinsic(resource1.ref),
      },
    });

    // THEN
    const assembly = app.synth();
    const template2 = assembly.getStackByName(stack2.stackName).template;

    expect(template2?.Resources).toEqual({
      SomeResource: {
        Type: 'AWS::Some::Resource',
        Properties: {
          someProperty: { 'Fn::ImportValue': 'Stack1:ExportsOutputRefResource1D5D905A' },
        },
      },
    });
  });

  test('Cross-stack export names account for stack name lengths', () => {
    // GIVEN
    const app = new App();
    const stack1 = new Stack(app, 'Stack1', {
      stackName: 'SoThisCouldPotentiallyBeAVeryLongStackName',
    });
    let scope: Construct = stack1;

    // WHEN - deeply nested
    for (let i = 0; i < 50; i++) {
      scope = new Construct(scope, `ChildConstruct${i}`);
    }

    const resource1 = new CfnResource(scope, 'Resource', { type: 'BLA' });
    const stack2 = new Stack(app, 'Stack2');

    // WHEN - used in another resource
    new CfnResource(stack2, 'SomeResource', {
      type: 'AWS::Some::Resource',
      properties: {
        someProperty: new Intrinsic(resource1.ref),
      },
    });

    // THEN
    const assembly = app.synth();
    const template1 = assembly.getStackByName(stack1.stackName).template;

    const theOutput = template1.Outputs[Object.keys(template1.Outputs)[0]];
    expect(theOutput.Export.Name.length).toEqual(255);
  });

  test('Cross-stack reference export names are relative to the stack (when the flag is set)', () => {
    // GIVEN
    const app = new App({
      context: {
        '@aws-cdk/core:stackRelativeExports': 'true',
      },
    });
    const indifferentScope = new Construct(app, 'ExtraScope');

    const stack1 = new Stack(indifferentScope, 'Stack1', {
      stackName: 'Stack1',
    });
    const resource1 = new CfnResource(stack1, 'Resource', { type: 'BLA' });
    const stack2 = new Stack(indifferentScope, 'Stack2');

    // WHEN - used in another resource
    new CfnResource(stack2, 'SomeResource', {
      type: 'AWS::Some::Resource',
      properties: {
        someProperty: new Intrinsic(resource1.ref),
      },
    });

    // THEN
    const assembly = app.synth();
    const template2 = assembly.getStackByName(stack2.stackName).template;

    expect(template2?.Resources).toEqual({
      SomeResource: {
        Type: 'AWS::Some::Resource',
        Properties: {
          someProperty: { 'Fn::ImportValue': 'Stack1:ExportsOutputRefResource1D5D905A' },
        },
      },
    });
  });

  test('cross-stack references in lazy tokens work', () => {
    // GIVEN
    const app = new App({ context: { [cxapi.NEW_STYLE_STACK_SYNTHESIS_CONTEXT]: false } });
    const stack1 = new Stack(app, 'Stack1');
    const account1 = new ScopedAws(stack1).accountId;
    const stack2 = new Stack(app, 'Stack2');

    // WHEN - used in another stack
    new CfnParameter(stack2, 'SomeParameter', { type: 'String', default: Lazy.string({ produce: () => account1 }) });

    const assembly = app.synth();
    const template1 = assembly.getStackByName(stack1.stackName).template;
    const template2 = assembly.getStackByName(stack2.stackName).template;

    // THEN
    expect(template1).toEqual({
      Outputs: {
        ExportsOutputRefAWSAccountIdAD568057: {
          Value: { Ref: 'AWS::AccountId' },
          Export: { Name: 'Stack1:ExportsOutputRefAWSAccountIdAD568057' },
        },
      },
    });

    expect(template2).toEqual({
      Parameters: {
        SomeParameter: {
          Type: 'String',
          Default: { 'Fn::ImportValue': 'Stack1:ExportsOutputRefAWSAccountIdAD568057' },
        },
      },
    });
  });

  test('Cross-stack use of Region and account returns nonscoped intrinsic because the two stacks must be in the same region anyway', () => {
    // GIVEN
    const app = new App();
    const stack1 = new Stack(app, 'Stack1');
    const stack2 = new Stack(app, 'Stack2');

    // WHEN - used in another stack
    new CfnOutput(stack2, 'DemOutput', { value: stack1.region });
    new CfnOutput(stack2, 'DemAccount', { value: stack1.account });

    // THEN
    const assembly = app.synth();
    const template2 = assembly.getStackByName(stack2.stackName).template;

    expect(template2?.Outputs).toEqual({
      DemOutput: {
        Value: { Ref: 'AWS::Region' },
      },
      DemAccount: {
        Value: { Ref: 'AWS::AccountId' },
      },
    });
  });

  test('cross-stack references in strings work', () => {
    // GIVEN
    const app = new App({ context: { [cxapi.NEW_STYLE_STACK_SYNTHESIS_CONTEXT]: false } });
    const stack1 = new Stack(app, 'Stack1');
    const account1 = new ScopedAws(stack1).accountId;
    const stack2 = new Stack(app, 'Stack2');

    // WHEN - used in another stack
    new CfnParameter(stack2, 'SomeParameter', { type: 'String', default: `TheAccountIs${account1}` });

    const assembly = app.synth();
    const template2 = assembly.getStackByName(stack2.stackName).template;

    // THEN
    expect(template2).toEqual({
      Parameters: {
        SomeParameter: {
          Type: 'String',
          Default: { 'Fn::Join': ['', ['TheAccountIs', { 'Fn::ImportValue': 'Stack1:ExportsOutputRefAWSAccountIdAD568057' }]] },
        },
      },
    });
  });

  test('cross stack references and dependencies work within child stacks (non-nested)', () => {
    // GIVEN
    const app = new App({
      context: {
        '@aws-cdk/core:stackRelativeExports': true,
        [cxapi.NEW_STYLE_STACK_SYNTHESIS_CONTEXT]: false,
      },
    });
    const parent = new Stack(app, 'Parent');
    const child1 = new Stack(parent, 'Child1');
    const child2 = new Stack(parent, 'Child2');
    const resourceA = new CfnResource(child1, 'ResourceA', { type: 'RA' });
    const resourceB = new CfnResource(child1, 'ResourceB', { type: 'RB' });

    // WHEN
    const resource2 = new CfnResource(child2, 'Resource1', {
      type: 'R2',
      properties: {
        RefToResource1: resourceA.ref,
      },
    });
    resource2.addDependsOn(resourceB);

    // THEN
    const assembly = app.synth();
    const parentTemplate = assembly.getStackArtifact(parent.artifactId).template;
    const child1Template = assembly.getStackArtifact(child1.artifactId).template;
    const child2Template = assembly.getStackArtifact(child2.artifactId).template;

    expect(parentTemplate).toEqual({});
    expect(child1Template).toEqual({
      Resources: {
        ResourceA: { Type: 'RA' },
        ResourceB: { Type: 'RB' },
      },
      Outputs: {
        ExportsOutputRefResourceA461B4EF9: {
          Value: { Ref: 'ResourceA' },
          Export: { Name: 'ParentChild18FAEF419:ExportsOutputRefResourceA461B4EF9' },
        },
      },
    });
    expect(child2Template).toEqual({
      Resources: {
        Resource1: {
          Type: 'R2',
          Properties: {
            RefToResource1: { 'Fn::ImportValue': 'ParentChild18FAEF419:ExportsOutputRefResourceA461B4EF9' },
          },
        },
      },
    });

    expect(assembly.getStackArtifact(child1.artifactId).dependencies.map((x: { id: any; }) => x.id)).toEqual([]);
    expect(assembly.getStackArtifact(child2.artifactId).dependencies.map((x: { id: any; }) => x.id)).toEqual(['ParentChild18FAEF419']);
  });

  test('automatic cross-stack references and manual exports look the same', () => {
    // GIVEN: automatic
    const appA = new App({ context: { '@aws-cdk/core:stackRelativeExports': true } });
    const producerA = new Stack(appA, 'Producer');
    const consumerA = new Stack(appA, 'Consumer');
    const resourceA = new CfnResource(producerA, 'Resource', { type: 'AWS::Resource' });
    new CfnOutput(consumerA, 'SomeOutput', { value: `${resourceA.getAtt('Att')}` });

    // GIVEN: manual
    const appM = new App();
    const producerM = new Stack(appM, 'Producer');
    const resourceM = new CfnResource(producerM, 'Resource', { type: 'AWS::Resource' });
    producerM.exportValue(resourceM.getAtt('Att'));

    // THEN - producers are the same
    const templateA = appA.synth().getStackByName(producerA.stackName).template;
    const templateM = appM.synth().getStackByName(producerM.stackName).template;

    expect(templateA).toEqual(templateM);
  });

  test('throw error if overrideLogicalId is used and logicalId is locked', () => {
    // GIVEN: manual
    const appM = new App();
    const producerM = new Stack(appM, 'Producer');
    const resourceM = new CfnResource(producerM, 'ResourceXXX', { type: 'AWS::Resource' });
    producerM.exportValue(resourceM.getAtt('Att'));

    // THEN - producers are the same
    expect(() => {
      resourceM.overrideLogicalId('OVERRIDE_LOGICAL_ID');
    }).toThrow(/The logicalId for resource at path Producer\/ResourceXXX has been locked and cannot be overridden/);
  });

  test('do not throw error if overrideLogicalId is used and logicalId is not locked', () => {
    // GIVEN: manual
    const appM = new App();
    const producerM = new Stack(appM, 'Producer');
    const resourceM = new CfnResource(producerM, 'ResourceXXX', { type: 'AWS::Resource' });

    // THEN - producers are the same
    resourceM.overrideLogicalId('OVERRIDE_LOGICAL_ID');
    producerM.exportValue(resourceM.getAtt('Att'));

    const template = appM.synth().getStackByName(producerM.stackName).template;
    expect(template).toMatchObject({
      Outputs: {
        ExportsOutputFnGetAttOVERRIDELOGICALIDAtt2DD28019: {
          Export: {
            Name: 'Producer:ExportsOutputFnGetAttOVERRIDELOGICALIDAtt2DD28019',
          },
          Value: {
            'Fn::GetAtt': [
              'OVERRIDE_LOGICAL_ID',
              'Att',
            ],
          },
        },
      },
      Resources: {
        OVERRIDE_LOGICAL_ID: {
          Type: 'AWS::Resource',
        },
      },
    });
  });

  test('automatic cross-stack references and manual exports look the same: nested stack edition', () => {
    // GIVEN: automatic
    const appA = new App();
    const producerA = new Stack(appA, 'Producer');
    const nestedA = new NestedStack(producerA, 'Nestor');
    const resourceA = new CfnResource(nestedA, 'Resource', { type: 'AWS::Resource' });

    const consumerA = new Stack(appA, 'Consumer');
    new CfnOutput(consumerA, 'SomeOutput', { value: `${resourceA.getAtt('Att')}` });

    // GIVEN: manual
    const appM = new App();
    const producerM = new Stack(appM, 'Producer');
    const nestedM = new NestedStack(producerM, 'Nestor');
    const resourceM = new CfnResource(nestedM, 'Resource', { type: 'AWS::Resource' });
    producerM.exportValue(resourceM.getAtt('Att'));

    // THEN - producers are the same
    const templateA = appA.synth().getStackByName(producerA.stackName).template;
    const templateM = appM.synth().getStackByName(producerM.stackName).template;

    expect(templateA).toEqual(templateM);
  });

  test('manual exports require a name if not supplying a resource attribute', () => {
    const app = new App();
    const stack = new Stack(app, 'Stack');

    expect(() => {
      stack.exportValue('someValue');
    }).toThrow(/or make sure to export a resource attribute/);
  });

  test('manual exports can also just be used to create an export of anything', () => {
    const app = new App();
    const stack = new Stack(app, 'Stack');

    const importV = stack.exportValue('someValue', { name: 'MyExport' });

    expect(stack.resolve(importV)).toEqual({ 'Fn::ImportValue': 'MyExport' });
  });

  test('CfnSynthesisError is ignored when preparing cross references', () => {
    // GIVEN
    const app = new App();
    const stack = new Stack(app, 'my-stack');

    // WHEN
    class CfnTest extends CfnResource {
      public _toCloudFormation() {
        return new PostResolveToken({
          xoo: 1234,
        }, props => {
          validateString(props).assertSuccess();
        });
      }
    }

    new CfnTest(stack, 'MyThing', { type: 'AWS::Type' });

    // THEN
    resolveReferences(app);
  });

  test('Stacks can be children of other stacks (substack) and they will be synthesized separately', () => {
    // GIVEN
    const app = new App();

    // WHEN
    const parentStack = new Stack(app, 'parent');
    const childStack = new Stack(parentStack, 'child');
    new CfnResource(parentStack, 'MyParentResource', { type: 'Resource::Parent' });
    new CfnResource(childStack, 'MyChildResource', { type: 'Resource::Child' });

    // THEN
    const assembly = app.synth();
    expect(assembly.getStackByName(parentStack.stackName).template?.Resources).toEqual({ MyParentResource: { Type: 'Resource::Parent' } });
    expect(assembly.getStackByName(childStack.stackName).template?.Resources).toEqual({ MyChildResource: { Type: 'Resource::Child' } });
  });

  test('Nested Stacks are synthesized with DESTROY policy', () => {
    const app = new App();

    // WHEN
    const parentStack = new Stack(app, 'parent');
    const childStack = new NestedStack(parentStack, 'child');
    new CfnResource(childStack, 'ChildResource', { type: 'Resource::Child' });

    const assembly = app.synth();
    expect(assembly.getStackByName(parentStack.stackName).template).toEqual(expect.objectContaining({
      Resources: {
        childNestedStackchildNestedStackResource7408D03F: expect.objectContaining({
          Type: 'AWS::CloudFormation::Stack',
          DeletionPolicy: 'Delete',
        }),
      },
    }));
  });

  test('asset metadata added to NestedStack resource that contains asset path and property', () => {
    const app = new App();

    // WHEN
    const parentStack = new Stack(app, 'parent');
    parentStack.node.setContext(cxapi.ASSET_RESOURCE_METADATA_ENABLED_CONTEXT, true);
    const childStack = new NestedStack(parentStack, 'child');
    new CfnResource(childStack, 'ChildResource', { type: 'Resource::Child' });

    const assembly = app.synth();
    expect(assembly.getStackByName(parentStack.stackName).template).toEqual(expect.objectContaining({
      Resources: {
        childNestedStackchildNestedStackResource7408D03F: expect.objectContaining({
          Metadata: {
            'aws:asset:path': 'parentchild13F9359B.nested.template.json',
            'aws:asset:property': 'TemplateURL',
          },
        }),
      },
    }));
  });

  test('cross-stack reference (substack references parent stack)', () => {
    // GIVEN
    const app = new App({ context: { [cxapi.NEW_STYLE_STACK_SYNTHESIS_CONTEXT]: false } });
    const parentStack = new Stack(app, 'parent');
    const childStack = new Stack(parentStack, 'child');

    // WHEN (a resource from the child stack references a resource from the parent stack)
    const parentResource = new CfnResource(parentStack, 'MyParentResource', { type: 'Resource::Parent' });
    new CfnResource(childStack, 'MyChildResource', {
      type: 'Resource::Child',
      properties: {
        ChildProp: parentResource.getAtt('AttOfParentResource'),
      },
    });

    // THEN
    const assembly = app.synth();
    expect(assembly.getStackByName(parentStack.stackName).template).toEqual({
      Resources: { MyParentResource: { Type: 'Resource::Parent' } },
      Outputs: {
        ExportsOutputFnGetAttMyParentResourceAttOfParentResourceC2D0BB9E: {
          Value: { 'Fn::GetAtt': ['MyParentResource', 'AttOfParentResource'] },
          Export: { Name: 'parent:ExportsOutputFnGetAttMyParentResourceAttOfParentResourceC2D0BB9E' },
        },
      },
    });
    expect(assembly.getStackByName(childStack.stackName).template).toEqual({
      Resources: {
        MyChildResource: {
          Type: 'Resource::Child',
          Properties: {
            ChildProp: {
              'Fn::ImportValue': 'parent:ExportsOutputFnGetAttMyParentResourceAttOfParentResourceC2D0BB9E',
            },
          },
        },
      },
    });
  });

  test('cross-stack reference (parent stack references substack)', () => {
    // GIVEN
    const app = new App({
      context: {
        '@aws-cdk/core:stackRelativeExports': true,
        [cxapi.NEW_STYLE_STACK_SYNTHESIS_CONTEXT]: false,
      },
    });

    const parentStack = new Stack(app, 'parent');
    const childStack = new Stack(parentStack, 'child');

    // WHEN (a resource from the child stack references a resource from the parent stack)
    const childResource = new CfnResource(childStack, 'MyChildResource', { type: 'Resource::Child' });
    new CfnResource(parentStack, 'MyParentResource', {
      type: 'Resource::Parent',
      properties: {
        ParentProp: childResource.getAtt('AttributeOfChildResource'),
      },
    });

    // THEN
    const assembly = app.synth();
    expect(assembly.getStackByName(parentStack.stackName).template).toEqual({
      Resources: {
        MyParentResource: {
          Type: 'Resource::Parent',
          Properties: {
            ParentProp: { 'Fn::ImportValue': 'parentchild13F9359B:ExportsOutputFnGetAttMyChildResourceAttributeOfChildResource52813264' },
          },
        },
      },
    });

    expect(assembly.getStackByName(childStack.stackName).template).toEqual({
      Resources: { MyChildResource: { Type: 'Resource::Child' } },
      Outputs: {
        ExportsOutputFnGetAttMyChildResourceAttributeOfChildResource52813264: {
          Value: { 'Fn::GetAtt': ['MyChildResource', 'AttributeOfChildResource'] },
          Export: { Name: 'parentchild13F9359B:ExportsOutputFnGetAttMyChildResourceAttributeOfChildResource52813264' },
        },
      },
    });
  });

  test('cannot create cyclic reference between stacks', () => {
    // GIVEN
    const app = new App();
    const stack1 = new Stack(app, 'Stack1');
    const account1 = new ScopedAws(stack1).accountId;
    const stack2 = new Stack(app, 'Stack2');
    const account2 = new ScopedAws(stack2).accountId;

    // WHEN
    new CfnParameter(stack2, 'SomeParameter', { type: 'String', default: account1 });
    new CfnParameter(stack1, 'SomeParameter', { type: 'String', default: account2 });

    expect(() => {
      app.synth();
      // eslint-disable-next-line max-len
    }).toThrow("'Stack1' depends on 'Stack2' (Stack1 -> Stack2.AWS::AccountId). Adding this dependency (Stack2 -> Stack1.AWS::AccountId) would create a cyclic reference.");
  });

  test('stacks know about their dependencies', () => {
    // GIVEN
    const app = new App();
    const stack1 = new Stack(app, 'Stack1');
    const account1 = new ScopedAws(stack1).accountId;
    const stack2 = new Stack(app, 'Stack2');

    // WHEN
    new CfnParameter(stack2, 'SomeParameter', { type: 'String', default: account1 });

    app.synth();

    // THEN
    expect(stack2.dependencies.map(s => s.node.id)).toEqual(['Stack1']);
  });

  test('cannot create references to stacks in other regions/accounts', () => {
    // GIVEN
    const app = new App();
    const stack1 = new Stack(app, 'Stack1', { env: { account: '123456789012', region: 'es-norst-1' } });
    const account1 = new ScopedAws(stack1).accountId;
    const stack2 = new Stack(app, 'Stack2', { env: { account: '123456789012', region: 'es-norst-2' } });

    // WHEN
    new CfnParameter(stack2, 'SomeParameter', { type: 'String', default: account1 });

    expect(() => {
      app.synth();
    }).toThrow(/Stack "Stack2" cannot consume a cross reference from stack "Stack1"/);
  });

  test('urlSuffix does not imply a stack dependency', () => {
    // GIVEN
    const app = new App();
    const first = new Stack(app, 'First');
    const second = new Stack(app, 'Second');

    // WHEN
    new CfnOutput(second, 'Output', {
      value: first.urlSuffix,
    });

    // THEN
    app.synth();

    expect(second.dependencies.length).toEqual(0);
  });

  test('stack with region supplied via props returns literal value', () => {
    // GIVEN
    const app = new App();
    const stack = new Stack(app, 'Stack1', { env: { account: '123456789012', region: 'es-norst-1' } });

    // THEN
    expect(stack.resolve(stack.region)).toEqual('es-norst-1');
  });

  test('overrideLogicalId(id) can be used to override the logical ID of a resource', () => {
    // GIVEN
    const stack = new Stack();
    const bonjour = new CfnResource(stack, 'BonjourResource', { type: 'Resource::Type' });

    // { Ref } and { GetAtt }
    new CfnResource(stack, 'RefToBonjour', {
      type: 'Other::Resource',
      properties: {
        RefToBonjour: bonjour.ref,
        GetAttBonjour: bonjour.getAtt('TheAtt').toString(),
      },
    });

    bonjour.overrideLogicalId('BOOM');

    // THEN
    expect(toCloudFormation(stack)).toEqual({
      Resources:
      {
        BOOM: { Type: 'Resource::Type' },
        RefToBonjour:
         {
           Type: 'Other::Resource',
           Properties:
            {
              RefToBonjour: { Ref: 'BOOM' },
              GetAttBonjour: { 'Fn::GetAtt': ['BOOM', 'TheAtt'] },
            },
         },
      },
    });
  });

  test('Stack name can be overridden via properties', () => {
    // WHEN
    const stack = new Stack(undefined, 'Stack', { stackName: 'otherName' });

    // THEN
    expect(stack.stackName).toEqual('otherName');
  });

  test('Stack name is inherited from App name if available', () => {
    // WHEN
    const root = new App();
    const app = new Construct(root, 'Prod');
    const stack = new Stack(app, 'Stack');

    // THEN
    expect(stack.stackName).toEqual('ProdStackD5279B22');
<<<<<<< HEAD
  });

  test('generated stack names exceeding 128 characters will have the longest duplicated substring removed', () => {
    // WHEN
    const root = new App();
    const app = new Construct(root, 'ProdAppThisNameButItWillOnlyBeTooLongWhenCombinedWithTheStackName');
    const stack = new Stack(app, 'ThisNameIsVeryLongButItWillOnlyBeTooLongWhenCombinedWithTheAppNameStack');

    // THEN
    expect(stack.stackName.length).toEqual(103);
    expect(stack.stackName).toEqual('ProdAppThisNameStackNameThisNameIsVeryLongButItWillOnlyBeTooLongWhenCombinedWithTheAppNameStack845473AA');
  });

  test('generated stack names will not exceed 128 characters, even after the longest duplicated substring has been removed', () => {
    // WHEN
    const root = new App();
    const app = new Construct(root, 'ProdAppThisNameButItWillOnlyBeTooLongWhenCombinedWithTheStackName' + 'z'.repeat(60));
    const stack = new Stack(app, 'ThisNameIsVeryLongButItWillOnlyBeTooLongWhenCombinedWithTheAppNameStack');

    // THEN
    expect(stack.stackName.length).toEqual(128);
    expect(stack.stackName).toEqual('ProdAppThisNameButItWillOnlyBeTooLongWhenCombinedWithTheStackNamezThisNameIsVeryLongButItWillOnlyBeTooLongWhenCombinedWi864CC1D3');
=======
>>>>>>> a8de0a10
  });

  test('stack construct id does not go through stack name validation if there is an explicit stack name', () => {
    // GIVEN
    const app = new App();

    // WHEN
    const stack = new Stack(app, 'invalid as : stack name, but thats fine', {
      stackName: 'valid-stack-name',
    });

    // THEN
    const session = app.synth();
    expect(stack.stackName).toEqual('valid-stack-name');
    expect(session.tryGetArtifact(stack.artifactId)).toBeDefined();
  });

  test('stack validation is performed on explicit stack name', () => {
    // GIVEN
    const app = new App();

    // THEN
    expect(() => new Stack(app, 'boom', { stackName: 'invalid:stack:name' }))
      .toThrow(/Stack name must match the regular expression/);
  });

  test('Stack.of(stack) returns the correct stack', () => {
    const stack = new Stack();
    expect(Stack.of(stack)).toBe(stack);
    const parent = new Construct(stack, 'Parent');
    const construct = new Construct(parent, 'Construct');
    expect(Stack.of(construct)).toBe(stack);
  });

  test('Stack.of() throws when there is no parent Stack', () => {
    const root = new Construct(undefined as any, 'Root');
    const construct = new Construct(root, 'Construct');
    expect(() => Stack.of(construct)).toThrow(/should be created in the scope of a Stack, but no Stack found/);
  });

  test('Stack.of() works for substacks', () => {
    // GIVEN
    const app = new App();

    // WHEN
    const parentStack = new Stack(app, 'ParentStack');
    const parentResource = new CfnResource(parentStack, 'ParentResource', { type: 'parent::resource' });

    // we will define a substack under the /resource/... just for giggles.
    const childStack = new Stack(parentResource, 'ChildStack');
    const childResource = new CfnResource(childStack, 'ChildResource', { type: 'child::resource' });

    // THEN
    expect(Stack.of(parentStack)).toBe(parentStack);
    expect(Stack.of(parentResource)).toBe(parentStack);
    expect(Stack.of(childStack)).toBe(childStack);
    expect(Stack.of(childResource)).toBe(childStack);
  });

  test('stack.availabilityZones falls back to Fn::GetAZ[0],[2] if region is not specified', () => {
    // GIVEN
    const app = new App();
    const stack = new Stack(app, 'MyStack');

    // WHEN
    const azs = stack.availabilityZones;

    // THEN
    expect(stack.resolve(azs)).toEqual([
      { 'Fn::Select': [0, { 'Fn::GetAZs': '' }] },
      { 'Fn::Select': [1, { 'Fn::GetAZs': '' }] },
    ]);
  });

  describe('@aws-cdk/core:enableStackNameDuplicates', () => {

    describe('disabled (default)', () => {

      testLegacyBehavior('stack.templateFile is the name of the template file emitted to the cloud assembly (default is to use the stack name)', App, (app) => {
        // WHEN
        const stack1 = new Stack(app, 'MyStack1');
        const stack2 = new Stack(app, 'MyStack2', { stackName: 'MyRealStack2' });

        // THEN
        expect(stack1.templateFile).toEqual('MyStack1.template.json');
        expect(stack2.templateFile).toEqual('MyRealStack2.template.json');

      });

      testLegacyBehavior('artifactId and templateFile use the stack name', App, (app) => {
        // WHEN
        const stack1 = new Stack(app, 'MyStack1', { stackName: 'thestack' });
        const assembly = app.synth();

        // THEN
        expect(stack1.artifactId).toEqual('thestack');
        expect(stack1.templateFile).toEqual('thestack.template.json');
        expect(assembly.getStackArtifact(stack1.artifactId).templateFile).toEqual('thestack.template.json');
      });
    });

    describe('enabled', () => {
      const flags = { [cxapi.ENABLE_STACK_NAME_DUPLICATES_CONTEXT]: 'true' };
      testFutureBehavior('allows using the same stack name for two stacks (i.e. in different regions)', flags, App, (app) => {
        // WHEN
        const stack1 = new Stack(app, 'MyStack1', { stackName: 'thestack' });
        const stack2 = new Stack(app, 'MyStack2', { stackName: 'thestack' });
        const assembly = app.synth();

        // THEN
        expect(assembly.getStackArtifact(stack1.artifactId).templateFile).toEqual('MyStack1.template.json');
        expect(assembly.getStackArtifact(stack2.artifactId).templateFile).toEqual('MyStack2.template.json');
        expect(stack1.templateFile).toEqual('MyStack1.template.json');
        expect(stack2.templateFile).toEqual('MyStack2.template.json');
      });

      testFutureBehavior('artifactId and templateFile use the unique id and not the stack name', flags, App, (app) => {
        // WHEN
        const stack1 = new Stack(app, 'MyStack1', { stackName: 'thestack' });
        const assembly = app.synth();

        // THEN
        expect(stack1.artifactId).toEqual('MyStack1');
        expect(stack1.templateFile).toEqual('MyStack1.template.json');
        expect(assembly.getStackArtifact(stack1.artifactId).templateFile).toEqual('MyStack1.template.json');
      });

      testFutureBehavior('when feature flag is enabled we will use the artifact id as the template name', flags, App, (app) => {
        // WHEN
        const stack1 = new Stack(app, 'MyStack1');
        const stack2 = new Stack(app, 'MyStack2', { stackName: 'MyRealStack2' });

        // THEN
        expect(stack1.templateFile).toEqual('MyStack1.template.json');
        expect(stack2.templateFile).toEqual('MyStack2.template.json');
      });
    });
  });

  test('metadata is collected at the stack boundary', () => {
    // GIVEN
    const app = new App({
      context: {
        [cxapi.DISABLE_METADATA_STACK_TRACE]: 'true',
      },
    });
    const parent = new Stack(app, 'parent');
    const child = new Stack(parent, 'child');

    // WHEN
    child.node.addMetadata('foo', 'bar');

    // THEN
    const asm = app.synth();
    expect(asm.getStackByName(parent.stackName).findMetadataByType('foo')).toEqual([]);
    expect(asm.getStackByName(child.stackName).findMetadataByType('foo')).toEqual([
      { path: '/parent/child', type: 'foo', data: 'bar' },
    ]);
  });

  test('stack tags are reflected in the stack cloud assembly artifact metadata', () => {
    // GIVEN
    const app = new App({ stackTraces: false, context: { [cxapi.NEW_STYLE_STACK_SYNTHESIS_CONTEXT]: false } });

    const stack1 = new Stack(app, 'stack1');
    const stack2 = new Stack(stack1, 'stack2');

    // WHEN
    Tags.of(app).add('foo', 'bar');

    // THEN
    const asm = app.synth();
    const expected = [
      {
        type: 'aws:cdk:stack-tags',
        data: [{ key: 'foo', value: 'bar' }],
      },
    ];

    expect(asm.getStackArtifact(stack1.artifactId).manifest.metadata).toEqual({ '/stack1': expected });
    expect(asm.getStackArtifact(stack2.artifactId).manifest.metadata).toEqual({ '/stack1/stack2': expected });
  });

  test('stack tags are reflected in the stack artifact properties', () => {
    // GIVEN
    const app = new App({ stackTraces: false });
    const stack1 = new Stack(app, 'stack1');
    const stack2 = new Stack(stack1, 'stack2');

    // WHEN
    Tags.of(app).add('foo', 'bar');

    // THEN
    const asm = app.synth();
    const expected = { foo: 'bar' };

    expect(asm.getStackArtifact(stack1.artifactId).tags).toEqual(expected);
    expect(asm.getStackArtifact(stack2.artifactId).tags).toEqual(expected);
  });

  test('Termination Protection is reflected in Cloud Assembly artifact', () => {
    // if the root is an app, invoke "synth" to avoid double synthesis
    const app = new App();
    const stack = new Stack(app, 'Stack', { terminationProtection: true });

    const assembly = app.synth();
    const artifact = assembly.getStackArtifact(stack.artifactId);

    expect(artifact.terminationProtection).toEqual(true);
  });

  test('context can be set on a stack using a LegacySynthesizer', () => {
    // WHEN
    const stack = new Stack(undefined, undefined, {
      synthesizer: new LegacyStackSynthesizer(),
    });
    stack.node.setContext('something', 'value');

    // THEN: no exception
  });

  test('context can be set on a stack using a DefaultSynthesizer', () => {
    // WHEN
    const stack = new Stack(undefined, undefined, {
      synthesizer: new DefaultStackSynthesizer(),
    });
    stack.node.setContext('something', 'value');

    // THEN: no exception
  });

  test('version reporting can be configured on the app', () => {
    const app = new App({ analyticsReporting: true });
    expect(new Stack(app, 'Stack')._versionReportingEnabled).toBeDefined();
  });

  test('version reporting can be configured with context', () => {
    const app = new App({ context: { 'aws:cdk:version-reporting': true } });
    expect(new Stack(app, 'Stack')._versionReportingEnabled).toBeDefined();
  });

  test('version reporting can be configured on the stack', () => {
    const app = new App();
    expect(new Stack(app, 'Stack', { analyticsReporting: true })._versionReportingEnabled).toBeDefined();
  });

  test('requires bundling when wildcard is specified in BUNDLING_STACKS', () => {
    const app = new App();
    const stack = new Stack(app, 'Stack');
    stack.node.setContext(cxapi.BUNDLING_STACKS, ['*']);
    expect(stack.bundlingRequired).toBe(true);
  });

  test('requires bundling when stackName has an exact match in BUNDLING_STACKS', () => {
    const app = new App();
    const stack = new Stack(app, 'Stack');
    stack.node.setContext(cxapi.BUNDLING_STACKS, ['Stack']);
    expect(stack.bundlingRequired).toBe(true);
  });

  test('does not require bundling when no item from BUILDING_STACKS matches stackName', () => {
    const app = new App();
    const stack = new Stack(app, 'Stack');
    stack.node.setContext(cxapi.BUNDLING_STACKS, ['Stac']);
    expect(stack.bundlingRequired).toBe(false);
  });

  test('does not require bundling when BUNDLING_STACKS is empty', () => {
    const app = new App();
    const stack = new Stack(app, 'Stack');
    stack.node.setContext(cxapi.BUNDLING_STACKS, []);
    expect(stack.bundlingRequired).toBe(false);
  });
});

describe('regionalFact', () => {
  Fact.register({ name: 'MyFact', region: 'us-east-1', value: 'x.amazonaws.com' });
  Fact.register({ name: 'MyFact', region: 'eu-west-1', value: 'x.amazonaws.com' });
  Fact.register({ name: 'MyFact', region: 'cn-north-1', value: 'x.amazonaws.com.cn' });

  Fact.register({ name: 'WeirdFact', region: 'us-east-1', value: 'oneformat' });
  Fact.register({ name: 'WeirdFact', region: 'eu-west-1', value: 'otherformat' });

  test('regional facts return a literal value if possible', () => {
    const stack = new Stack(undefined, 'Stack', { env: { region: 'us-east-1' } });
    expect(stack.regionalFact('MyFact')).toEqual('x.amazonaws.com');
  });

  test('regional facts are simplified to use URL_SUFFIX token if possible', () => {
    const stack = new Stack();
    expect(stack.regionalFact('MyFact')).toEqual(`x.${Aws.URL_SUFFIX}`);
  });

  test('regional facts are simplified to use concrete values if URL_SUFFIX token is not necessary', () => {
    const stack = new Stack();
    Node.of(stack).setContext(cxapi.TARGET_PARTITIONS, ['aws']);
    expect(stack.regionalFact('MyFact')).toEqual('x.amazonaws.com');
  });

  test('regional facts generate a mapping if necessary', () => {
    const stack = new Stack();
    new CfnOutput(stack, 'TheFact', {
      value: stack.regionalFact('WeirdFact'),
    });

    expect(toCloudFormation(stack)).toEqual({
      Mappings: {
        WeirdFactMap: {
          'eu-west-1': { value: 'otherformat' },
          'us-east-1': { value: 'oneformat' },
        },
      },
      Outputs: {
        TheFact: {
          Value: {
            'Fn::FindInMap': [
              'WeirdFactMap',
              { Ref: 'AWS::Region' },
              'value',
            ],
          },
        },
      },
    });
  });
});

class StackWithPostProcessor extends Stack {

  // ...

  public _toCloudFormation() {
    const template = super._toCloudFormation();

    // manipulate template (e.g. rename "Key" to "key")
    template.Resources.myResource.Properties.Environment.key =
      template.Resources.myResource.Properties.Environment.Key;
    delete template.Resources.myResource.Properties.Environment.Key;

    return template;
  }
}<|MERGE_RESOLUTION|>--- conflicted
+++ resolved
@@ -917,7 +917,6 @@
 
     // THEN
     expect(stack.stackName).toEqual('ProdStackD5279B22');
-<<<<<<< HEAD
   });
 
   test('generated stack names exceeding 128 characters will have the longest duplicated substring removed', () => {
@@ -940,8 +939,6 @@
     // THEN
     expect(stack.stackName.length).toEqual(128);
     expect(stack.stackName).toEqual('ProdAppThisNameButItWillOnlyBeTooLongWhenCombinedWithTheStackNamezThisNameIsVeryLongButItWillOnlyBeTooLongWhenCombinedWi864CC1D3');
-=======
->>>>>>> a8de0a10
   });
 
   test('stack construct id does not go through stack name validation if there is an explicit stack name', () => {
