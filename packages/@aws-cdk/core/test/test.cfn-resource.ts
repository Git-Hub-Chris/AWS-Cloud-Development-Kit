--- conflicted
+++ resolved
@@ -97,8 +97,6 @@
 
     test.done();
   },
-<<<<<<< HEAD
-=======
 
   'subclasses can override "shouldSynthesize" to lazy-determine if the resource should be included'(test: nodeunit.Test) {
     // GIVEN
@@ -128,5 +126,4 @@
 
     test.done();
   },
->>>>>>> d3861ee5
 });