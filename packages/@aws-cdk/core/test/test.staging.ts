--- conflicted
+++ resolved
@@ -114,12 +114,7 @@
     const stack = new Stack(app, 'stack');
     const directory = path.join(__dirname, 'fs', 'fixtures', 'test1');
     const ensureDirSyncSpy = sinon.spy(fs, 'ensureDirSync');
-<<<<<<< HEAD
-=======
-    const mkdtempSyncSpy = sinon.spy(fs, 'mkdtempSync');
-    const chmodSyncSpy = sinon.spy(fs, 'chmodSync');
     const consoleErrorSpy = sinon.spy(console, 'error');
->>>>>>> 7e5367c4
 
     // WHEN
     new AssetStaging(stack, 'Asset', {
@@ -147,6 +142,10 @@
     // asset is bundled in a directory inside .cdk.staging
     test.ok(ensureDirSyncSpy.calledWith(STAGING_TMP_DIRECTORY));
     test.ok(ensureDirSyncSpy.calledWith(path.resolve(path.join(STAGING_TMP_DIRECTORY, 'asset-bundle-hash-dec215520dfd57a87aa1362e9e15131938583cd6e5a2bd9a45d38fe5dc5ab3d7'))));
+
+    // shows a message before bundling
+    test.ok(consoleErrorSpy.calledWith('Bundling asset stack/Asset...'));
+
     test.done();
   },
 
@@ -289,9 +288,6 @@
     test.ok(fs.existsSync(path.join(STAGING_TMP_DIRECTORY,
       'asset-bundle-hash-e40b2b1537234d458e9e524494dc0a7a364079d457a2886a44b1f3c28a956469-error')));
 
-    // shows a message before bundling
-    test.ok(consoleErrorSpy.calledWith('Bundling asset stack/Asset...'));
-
     test.done();
   },
 
