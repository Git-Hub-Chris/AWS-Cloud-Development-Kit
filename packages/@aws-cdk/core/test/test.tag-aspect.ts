import { Test } from 'nodeunit';
import { CfnResource, CfnResourceProps, Construct, RemoveTag, Stack, Tag, TagManager, TagType, Aspects, Tags } from '../lib';
import { synthesize } from '../lib/private/synthesis';

class TaggableResource extends CfnResource {
  public readonly tags: TagManager;
  constructor(scope: Construct, id: string, props: CfnResourceProps) {
    super(scope, id, props);
    const tags = props.properties === undefined ? undefined : props.properties.tags;
    this.tags = new TagManager(TagType.STANDARD, 'AWS::Fake::Resource', tags);
  }
  public testProperties() {
    return this.cfnProperties;
  }
}

class AsgTaggableResource extends CfnResource {
  public readonly tags: TagManager;
  constructor(scope: Construct, id: string, props: CfnResourceProps) {
    super(scope, id, props);
    const tags = props.properties === undefined ? undefined : props.properties.tags;
    this.tags = new TagManager(TagType.AUTOSCALING_GROUP, 'AWS::Fake::Resource', tags);
  }
  public testProperties() {
    return this.cfnProperties;
  }
}

class MapTaggableResource extends CfnResource {
  public readonly tags: TagManager;
  constructor(scope: Construct, id: string, props: CfnResourceProps) {
    super(scope, id, props);
    const tags = props.properties === undefined ? undefined : props.properties.tags;
    this.tags = new TagManager(TagType.MAP, 'AWS::Fake::Resource', tags);
  }
  public testProperties() {
    return this.cfnProperties;
  }
}

export = {
  'Tag visit all children of the applied node'(test: Test) {
    const root = new Stack();
    const res = new TaggableResource(root, 'FakeResource', {
      type: 'AWS::Fake::Thing',
    });
    const res2 = new TaggableResource(res, 'FakeResource', {
      type: 'AWS::Fake::Thing',
    });
    const asg = new AsgTaggableResource(res, 'AsgFakeResource', {
      type: 'AWS::Fake::Thing',
    });

    const map = new MapTaggableResource(res, 'MapFakeResource', {
      type: 'AWS::Fake::Thing',
    });
    Aspects.of(res).add(new Tag('foo', 'bar'));

    synthesize(root);

    test.deepEqual(res.tags.renderTags(), [{ key: 'foo', value: 'bar' }]);
    test.deepEqual(res2.tags.renderTags(), [{ key: 'foo', value: 'bar' }]);
    test.deepEqual(map.tags.renderTags(), { foo: 'bar' });
    test.deepEqual(asg.tags.renderTags(), [{ key: 'foo', value: 'bar', propagateAtLaunch: true }]);
    test.done();
  },
  'The last aspect applied takes precedence'(test: Test) {
    const root = new Stack();
    const res = new TaggableResource(root, 'FakeResource', {
      type: 'AWS::Fake::Thing',
    });
    const res2 = new TaggableResource(res, 'FakeResource', {
      type: 'AWS::Fake::Thing',
    });
    Aspects.of(res).add(new Tag('foo', 'bar'));
    Aspects.of(res).add(new Tag('foo', 'foobar'));
    Aspects.of(res).add(new Tag('foo', 'baz'));
    Aspects.of(res2).add(new Tag('foo', 'good'));
    synthesize(root);
    test.deepEqual(res.tags.renderTags(), [{ key: 'foo', value: 'baz' }]);
    test.deepEqual(res2.tags.renderTags(), [{ key: 'foo', value: 'good' }]);
    test.done();
  },
  'RemoveTag will remove a tag if it exists'(test: Test) {
    const root = new Stack();
    const res = new TaggableResource(root, 'FakeResource', {
      type: 'AWS::Fake::Thing',
    });
    const res2 = new TaggableResource(res, 'FakeResource', {
      type: 'AWS::Fake::Thing',
    });
    const asg = new AsgTaggableResource(res, 'AsgFakeResource', {
      type: 'AWS::Fake::Thing',
    });

    const map = new MapTaggableResource(res, 'MapFakeResource', {
      type: 'AWS::Fake::Thing',
    });
    Aspects.of(root).add(new Tag('root', 'was here'));
    Aspects.of(res).add(new Tag('first', 'there is only 1'));
    Aspects.of(res).add(new RemoveTag('root'));
    Aspects.of(res).add(new RemoveTag('doesnotexist'));
    synthesize(root);

    test.deepEqual(res.tags.renderTags(), [{ key: 'first', value: 'there is only 1' }]);
    test.deepEqual(map.tags.renderTags(), { first: 'there is only 1' });
    test.deepEqual(asg.tags.renderTags(), [{ key: 'first', value: 'there is only 1', propagateAtLaunch: true }]);
    test.deepEqual(res2.tags.renderTags(), [{ key: 'first', value: 'there is only 1' }]);
    test.done();
  },
  'add will add a tag and remove will remove a tag if it exists'(test: Test) {
    const root = new Stack();
    const res = new TaggableResource(root, 'FakeResource', {
      type: 'AWS::Fake::Thing',
    });
    const res2 = new TaggableResource(res, 'FakeResource', {
      type: 'AWS::Fake::Thing',
    });
    const asg = new AsgTaggableResource(res, 'AsgFakeResource', {
      type: 'AWS::Fake::Thing',
    });

    const map = new MapTaggableResource(res, 'MapFakeResource', {
      type: 'AWS::Fake::Thing',
    });
    Tags.of(root).add('root', 'was here');
    Tags.of(res).add('first', 'there is only 1');
    Tags.of(res).remove('root');
    Tags.of(res).remove('doesnotexist');

    synthesize(root);

    test.deepEqual(res.tags.renderTags(), [{ key: 'first', value: 'there is only 1' }]);
    test.deepEqual(map.tags.renderTags(), { first: 'there is only 1' });
    test.deepEqual(asg.tags.renderTags(), [{ key: 'first', value: 'there is only 1', propagateAtLaunch: true }]);
    test.deepEqual(res2.tags.renderTags(), [{ key: 'first', value: 'there is only 1' }]);
    test.done();
  },
  'the #visit function is idempotent'(test: Test) {
    const root = new Stack();
    const res = new TaggableResource(root, 'FakeResource', {
      type: 'AWS::Fake::Thing',
    });

    Aspects.of(res).add(new Tag('foo', 'bar'));
    synthesize(root);
    test.deepEqual(res.tags.renderTags(), [{ key: 'foo', value: 'bar' }]);
    synthesize(root);
    test.deepEqual(res.tags.renderTags(), [{ key: 'foo', value: 'bar' }]);
    synthesize(root);
    test.deepEqual(res.tags.renderTags(), [{ key: 'foo', value: 'bar' }]);
    test.done();
  },
  'removeTag Aspects by default will override child Tag Aspects'(test: Test) {
    const root = new Stack();
    const res = new TaggableResource(root, 'FakeResource', {
      type: 'AWS::Fake::Thing',
    });
    const res2 = new TaggableResource(res, 'FakeResource', {
      type: 'AWS::Fake::Thing',
    });
    Aspects.of(res).add(new RemoveTag('key'));
    Aspects.of(res2).add(new Tag('key', 'value'));
    synthesize(root);
    test.deepEqual(res.tags.renderTags(), undefined);
    test.deepEqual(res2.tags.renderTags(), undefined);
    test.done();
  },
  'removeTag Aspects with priority 0 will not override child Tag Aspects'(test: Test) {
    const root = new Stack();
    const res = new TaggableResource(root, 'FakeResource', {
      type: 'AWS::Fake::Thing',
    });
    const res2 = new TaggableResource(res, 'FakeResource', {
      type: 'AWS::Fake::Thing',
    });
<<<<<<< HEAD
    res.node.applyAspect(new RemoveTag('key', { priority: 0 }));
    res2.node.applyAspect(new Tag('key', 'value'));
=======
    Aspects.of(res).add(new RemoveTag('key', {priority: 0}));
    Aspects.of(res2).add(new Tag('key', 'value'));
>>>>>>> a772fe84
    synthesize(root);
    test.deepEqual(res.tags.renderTags(), undefined);
    test.deepEqual(res2.tags.renderTags(), [{ key: 'key', value: 'value' }]);
    test.done();
  },
  'Aspects are merged with tags created by L1 Constructor'(test: Test) {
    const root = new Stack();
    const aspectBranch = new TaggableResource(root, 'FakeBranchA', {
      type: 'AWS::Fake::Thing',
      properties: {
        tags: [
          { key: 'aspects', value: 'overwrite' },
          { key: 'cfn', value: 'is cool' },
        ],
      },
    });
    const asgResource = new AsgTaggableResource(aspectBranch, 'FakeAsg', {
      type: 'AWS::Fake::Thing',
      properties: {
        tags: [
          { key: 'aspects', value: 'overwrite', propagateAtLaunch: false },
          { key: 'cfn', value: 'is cool', propagateAtLaunch: true },
        ],
      },
    });
    const mapTaggable = new MapTaggableResource(aspectBranch, 'FakeSam', {
      type: 'AWS::Fake::Thing',
      properties: {
        tags: {
          aspects: 'overwrite',
          cfn: 'is cool',
        },
      },
    });
    const cfnBranch = new TaggableResource(root, 'FakeBranchB', {
      type: 'AWS::Fake::Thing',
      properties: {
        tags: [
          { key: 'cfn', value: 'is cool' },
        ],
      },
    });
    Aspects.of(aspectBranch).add(new Tag('aspects', 'rule'));
    synthesize(root);
    test.deepEqual(aspectBranch.testProperties().tags, [{ key: 'aspects', value: 'rule' }, { key: 'cfn', value: 'is cool' }]);
    test.deepEqual(asgResource.testProperties().tags, [
      { key: 'aspects', value: 'rule', propagateAtLaunch: true },
      { key: 'cfn', value: 'is cool', propagateAtLaunch: true },
    ]);
    test.deepEqual(mapTaggable.testProperties().tags, {
      aspects: 'rule',
      cfn: 'is cool',
    });
    test.deepEqual(cfnBranch.testProperties().tags, [{ key: 'cfn', value: 'is cool' }]);
    test.done();
  },
  'when invalid tag properties are passed from L1s': {
    'map passed instead of array it raises'(test: Test) {
      const root = new Stack();
      test.throws(() => {
        new TaggableResource(root, 'FakeBranchA', {
          type: 'AWS::Fake::Thing',
          properties: {
            tags: {
              cfn: 'is cool',
              aspects: 'overwrite',
            },
          },
        });
      });
      test.throws(() => {
        new AsgTaggableResource(root, 'FakeBranchA', {
          type: 'AWS::Fake::Thing',
          properties: {
            tags: {
              cfn: 'is cool',
              aspects: 'overwrite',
              propagateAtLaunch: true,
            },
          },
        });
      });
      test.done();
    },
    'if array is passed instead of map it raises'(test: Test) {
      const root = new Stack();
      test.throws(() => {
        new MapTaggableResource(root, 'FakeSam', {
          type: 'AWS::Fake::Thing',
          properties: {
            tags: [
              { key: 'cfn', value: 'is cool', propagateAtLaunch: true },
              { key: 'aspects', value: 'overwrite' },
            ],
          },
        });
      });
      test.done();
    },
  },
};<|MERGE_RESOLUTION|>--- conflicted
+++ resolved
@@ -58,10 +58,10 @@
 
     synthesize(root);
 
-    test.deepEqual(res.tags.renderTags(), [{ key: 'foo', value: 'bar' }]);
-    test.deepEqual(res2.tags.renderTags(), [{ key: 'foo', value: 'bar' }]);
-    test.deepEqual(map.tags.renderTags(), { foo: 'bar' });
-    test.deepEqual(asg.tags.renderTags(), [{ key: 'foo', value: 'bar', propagateAtLaunch: true }]);
+    test.deepEqual(res.tags.renderTags(), [{key: 'foo', value: 'bar'}]);
+    test.deepEqual(res2.tags.renderTags(), [{key: 'foo', value: 'bar'}]);
+    test.deepEqual(map.tags.renderTags(), {foo: 'bar'});
+    test.deepEqual(asg.tags.renderTags(), [{key: 'foo', value: 'bar', propagateAtLaunch: true}]);
     test.done();
   },
   'The last aspect applied takes precedence'(test: Test) {
@@ -77,8 +77,8 @@
     Aspects.of(res).add(new Tag('foo', 'baz'));
     Aspects.of(res2).add(new Tag('foo', 'good'));
     synthesize(root);
-    test.deepEqual(res.tags.renderTags(), [{ key: 'foo', value: 'baz' }]);
-    test.deepEqual(res2.tags.renderTags(), [{ key: 'foo', value: 'good' }]);
+    test.deepEqual(res.tags.renderTags(), [{key: 'foo', value: 'baz'}]);
+    test.deepEqual(res2.tags.renderTags(), [{key: 'foo', value: 'good'}]);
     test.done();
   },
   'RemoveTag will remove a tag if it exists'(test: Test) {
@@ -102,10 +102,10 @@
     Aspects.of(res).add(new RemoveTag('doesnotexist'));
     synthesize(root);
 
-    test.deepEqual(res.tags.renderTags(), [{ key: 'first', value: 'there is only 1' }]);
-    test.deepEqual(map.tags.renderTags(), { first: 'there is only 1' });
-    test.deepEqual(asg.tags.renderTags(), [{ key: 'first', value: 'there is only 1', propagateAtLaunch: true }]);
-    test.deepEqual(res2.tags.renderTags(), [{ key: 'first', value: 'there is only 1' }]);
+    test.deepEqual(res.tags.renderTags(), [{key: 'first', value: 'there is only 1'}]);
+    test.deepEqual(map.tags.renderTags(), {first: 'there is only 1'});
+    test.deepEqual(asg.tags.renderTags(), [{key: 'first', value: 'there is only 1', propagateAtLaunch: true}]);
+    test.deepEqual(res2.tags.renderTags(), [{key: 'first', value: 'there is only 1'}]);
     test.done();
   },
   'add will add a tag and remove will remove a tag if it exists'(test: Test) {
@@ -130,10 +130,10 @@
 
     synthesize(root);
 
-    test.deepEqual(res.tags.renderTags(), [{ key: 'first', value: 'there is only 1' }]);
-    test.deepEqual(map.tags.renderTags(), { first: 'there is only 1' });
-    test.deepEqual(asg.tags.renderTags(), [{ key: 'first', value: 'there is only 1', propagateAtLaunch: true }]);
-    test.deepEqual(res2.tags.renderTags(), [{ key: 'first', value: 'there is only 1' }]);
+    test.deepEqual(res.tags.renderTags(), [{key: 'first', value: 'there is only 1'}]);
+    test.deepEqual(map.tags.renderTags(), {first: 'there is only 1'});
+    test.deepEqual(asg.tags.renderTags(), [{key: 'first', value: 'there is only 1', propagateAtLaunch: true}]);
+    test.deepEqual(res2.tags.renderTags(), [{key: 'first', value: 'there is only 1'}]);
     test.done();
   },
   'the #visit function is idempotent'(test: Test) {
@@ -144,11 +144,11 @@
 
     Aspects.of(res).add(new Tag('foo', 'bar'));
     synthesize(root);
-    test.deepEqual(res.tags.renderTags(), [{ key: 'foo', value: 'bar' }]);
-    synthesize(root);
-    test.deepEqual(res.tags.renderTags(), [{ key: 'foo', value: 'bar' }]);
-    synthesize(root);
-    test.deepEqual(res.tags.renderTags(), [{ key: 'foo', value: 'bar' }]);
+    test.deepEqual(res.tags.renderTags(), [{key: 'foo', value: 'bar'}]);
+    synthesize(root);
+    test.deepEqual(res.tags.renderTags(), [{key: 'foo', value: 'bar'}]);
+    synthesize(root);
+    test.deepEqual(res.tags.renderTags(), [{key: 'foo', value: 'bar'}]);
     test.done();
   },
   'removeTag Aspects by default will override child Tag Aspects'(test: Test) {
@@ -174,16 +174,11 @@
     const res2 = new TaggableResource(res, 'FakeResource', {
       type: 'AWS::Fake::Thing',
     });
-<<<<<<< HEAD
-    res.node.applyAspect(new RemoveTag('key', { priority: 0 }));
-    res2.node.applyAspect(new Tag('key', 'value'));
-=======
     Aspects.of(res).add(new RemoveTag('key', {priority: 0}));
     Aspects.of(res2).add(new Tag('key', 'value'));
->>>>>>> a772fe84
     synthesize(root);
     test.deepEqual(res.tags.renderTags(), undefined);
-    test.deepEqual(res2.tags.renderTags(), [{ key: 'key', value: 'value' }]);
+    test.deepEqual(res2.tags.renderTags(), [{key: 'key', value: 'value'}]);
     test.done();
   },
   'Aspects are merged with tags created by L1 Constructor'(test: Test) {
@@ -192,8 +187,8 @@
       type: 'AWS::Fake::Thing',
       properties: {
         tags: [
-          { key: 'aspects', value: 'overwrite' },
-          { key: 'cfn', value: 'is cool' },
+          {key: 'aspects', value: 'overwrite'},
+          {key: 'cfn', value: 'is cool'},
         ],
       },
     });
@@ -201,8 +196,8 @@
       type: 'AWS::Fake::Thing',
       properties: {
         tags: [
-          { key: 'aspects', value: 'overwrite', propagateAtLaunch: false },
-          { key: 'cfn', value: 'is cool', propagateAtLaunch: true },
+          {key: 'aspects', value: 'overwrite', propagateAtLaunch: false},
+          {key: 'cfn', value: 'is cool', propagateAtLaunch: true},
         ],
       },
     });
@@ -219,22 +214,22 @@
       type: 'AWS::Fake::Thing',
       properties: {
         tags: [
-          { key: 'cfn', value: 'is cool' },
+          {key: 'cfn', value: 'is cool'},
         ],
       },
     });
     Aspects.of(aspectBranch).add(new Tag('aspects', 'rule'));
     synthesize(root);
-    test.deepEqual(aspectBranch.testProperties().tags, [{ key: 'aspects', value: 'rule' }, { key: 'cfn', value: 'is cool' }]);
+    test.deepEqual(aspectBranch.testProperties().tags, [{key: 'aspects', value: 'rule'}, {key: 'cfn', value: 'is cool'}]);
     test.deepEqual(asgResource.testProperties().tags, [
-      { key: 'aspects', value: 'rule', propagateAtLaunch: true },
-      { key: 'cfn', value: 'is cool', propagateAtLaunch: true },
+      {key: 'aspects', value: 'rule', propagateAtLaunch: true},
+      {key: 'cfn', value: 'is cool', propagateAtLaunch: true},
     ]);
     test.deepEqual(mapTaggable.testProperties().tags, {
       aspects: 'rule',
       cfn: 'is cool',
     });
-    test.deepEqual(cfnBranch.testProperties().tags, [{ key: 'cfn', value: 'is cool' }]);
+    test.deepEqual(cfnBranch.testProperties().tags, [{key: 'cfn', value: 'is cool'}]);
     test.done();
   },
   'when invalid tag properties are passed from L1s': {
@@ -272,8 +267,8 @@
           type: 'AWS::Fake::Thing',
           properties: {
             tags: [
-              { key: 'cfn', value: 'is cool', propagateAtLaunch: true },
-              { key: 'aspects', value: 'overwrite' },
+              {key: 'cfn', value: 'is cool', propagateAtLaunch: true},
+              {key: 'aspects', value: 'overwrite'},
             ],
           },
         });
