--- conflicted
+++ resolved
@@ -119,13 +119,8 @@
 
   private loadContext(defaults: { [key: string]: string } = { }) {
     // prime with defaults passed through constructor
-<<<<<<< HEAD
     for (const [k, v] of Object.entries(defaults)) {
-      this.construct.setContext(k, v);
-=======
-    for (const [ k, v ] of Object.entries(defaults)) {
       this.node.setContext(k, v);
->>>>>>> ce34c036
     }
 
     // read from environment
@@ -134,13 +129,8 @@
       ? JSON.parse(contextJson)
       : { };
 
-<<<<<<< HEAD
     for (const [k, v] of Object.entries(contextFromEnvironment)) {
-      this.construct.setContext(k, v);
-=======
-    for (const [ k, v ] of Object.entries(contextFromEnvironment)) {
       this.node.setContext(k, v);
->>>>>>> ce34c036
     }
   }
 }