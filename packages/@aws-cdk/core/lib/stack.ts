import cxapi = require('@aws-cdk/cx-api');
import { EnvironmentUtils } from '@aws-cdk/cx-api';
import fs = require('fs');
import path = require('path');
import { Construct, ConstructNode, IConstruct, ISynthesisSession } from './construct';
import { ContextProvider } from './context-provider';
import { Environment } from './environment';
import { CLOUDFORMATION_TOKEN_RESOLVER, CloudFormationLang } from './private/cloudformation-lang';
import { LogicalIDs } from './private/logical-id';
import { resolve } from './private/resolve';
import { makeUniqueId } from './private/uniqueid';

const STACK_SYMBOL = Symbol.for('@aws-cdk/core.Stack');
const VALID_STACK_NAME_REGEX = /^[A-Za-z][A-Za-z0-9-]*$/;

export interface StackProps {
  /**
   * The AWS environment (account/region) where this stack will be deployed.
   *
   * @default - The `default-account` and `default-region` context parameters will be
   * used. If they are undefined, it will not be possible to deploy the stack.
   */
  readonly env?: Environment;

  /**
   * Name to deploy the stack with
   *
   * @default - Derived from construct path.
   */
  readonly stackName?: string;

  /**
   * Stack tags that will be applied to all the taggable resources and the stack itself.
   *
   * @default {}
   */
  readonly tags?: { [key: string]: string };
}

/**
 * A root construct which represents a single CloudFormation stack.
 */
export class Stack extends Construct implements ITaggable {
  /**
   * Return whether the given object is a Stack.
   *
   * We do attribute detection since we can't reliably use 'instanceof'.
   */
  public static isStack(x: any): x is Stack {
    return x !== null && typeof(x) === 'object' && STACK_SYMBOL in x;
  }

  /**
   * Looks up the first stack scope in which `construct` is defined. Fails if there is no stack up the tree.
   * @param construct The construct to start the search from.
   */
  public static of(construct: IConstruct): Stack {
    return _lookup(construct);

    function _lookup(c: IConstruct): Stack  {
      if (Stack.isStack(c)) {
        return c;
      }

      if (!c.node.scope) {
        throw new Error(`No stack could be identified for the construct at path ${construct.node.path}`);
      }

      return _lookup(c.node.scope);
    }
  }

  /**
   * Tags to be applied to the stack.
   */
  public readonly tags: TagManager;

  /**
   * Options for CloudFormation template (like version, transform, description).
   */
  public readonly templateOptions: ITemplateOptions = {};

  /**
   * The concrete CloudFormation physical stack name.
   *
   * This is either the name defined explicitly in the `stackName` prop or
   * allocated based on the stack's location in the construct tree. Stacks that
   * are directly defined under the app use their construct `id` as their stack
   * name. Stacks that are defined deeper within the tree will use a hashed naming
   * scheme based on the construct path to ensure uniqueness.
   *
   * If you wish to obtain the deploy-time AWS::StackName intrinsic,
   * you can use `Aws.stackName` directly.
   */
  public readonly stackName: string;

  /**
   * The AWS region into which this stack will be deployed (e.g. `us-west-2`).
   *
   * This value is resolved according to the following rules:
   *
   * 1. The value provided to `env.region` when the stack is defined. This can
   *    either be a concerete region (e.g. `us-west-2`) or the `Aws.region`
   *    token.
   * 3. `Aws.region`, which is represents the CloudFormation intrinsic reference
   *    `{ "Ref": "AWS::Region" }` encoded as a string token.
   *
   * Preferably, you should use the return value as an opaque string and not
   * attempt to parse it to implement your logic. If you do, you must first
   * check that it is a concerete value an not an unresolved token. If this
   * value is an unresolved token (`Token.isUnresolved(stack.region)` returns
   * `true`), this implies that the user wishes that this stack will synthesize
   * into a **region-agnostic template**. In this case, your code should either
   * fail (throw an error, emit a synth error using `node.addError`) or
   * implement some other region-agnostic behavior.
   */
  public readonly region: string;

  /**
   * The AWS account into which this stack will be deployed.
   *
   * This value is resolved according to the following rules:
   *
   * 1. The value provided to `env.account` when the stack is defined. This can
   *    either be a concerete account (e.g. `585695031111`) or the
   *    `Aws.accountId` token.
   * 3. `Aws.accountId`, which represents the CloudFormation intrinsic reference
   *    `{ "Ref": "AWS::AccountId" }` encoded as a string token.
   *
   * Preferably, you should use the return value as an opaque string and not
   * attempt to parse it to implement your logic. If you do, you must first
   * check that it is a concerete value an not an unresolved token. If this
   * value is an unresolved token (`Token.isUnresolved(stack.account)` returns
   * `true`), this implies that the user wishes that this stack will synthesize
   * into a **account-agnostic template**. In this case, your code should either
   * fail (throw an error, emit a synth error using `node.addError`) or
   * implement some other region-agnostic behavior.
   */
  public readonly account: string;

  /**
   * The environment coordinates in which this stack is deployed. In the form
   * `aws://account/region`. Use `stack.account` and `stack.region` to obtain
   * the specific values, no need to parse.
   *
   * You can use this value to determine if two stacks are targeting the same
   * environment.
   *
   * If either `stack.account` or `stack.region` are not concrete values (e.g.
   * `Aws.account` or `Aws.region`) the special strings `unknown-account` and/or
   * `unknown-region` will be used respectively to indicate this stack is
   * region/account-agnostic.
   */
  public readonly environment: string;

  /**
<<<<<<< HEAD
   * Returns the parent stack if this stack is nested.
   *
   * @experimental
   */
  public readonly parentStack?: Stack;

  /**
   * The filename of the CloudFormation template emitted into the cloud assembly
   * directory during synthesis.
   *
   * @experimental
   */
  public readonly templateFileName: string;
=======
   * The name of the CloudFormation template file emitted to the output
   * directory during synthesis.
   *
   * @example MyStack.template.json
   */
  public readonly templateFile: string;
>>>>>>> 43dc7d0a

  /**
   * Logical ID generation strategy
   */
  private readonly _logicalIds: LogicalIDs;

  /**
   * Other stacks this stack depends on
   */
  private readonly _stackDependencies = new Set<StackDependency>();

  /**
   * Lists all missing contextual information.
   * This is returned when the stack is synthesized under the 'missing' attribute
   * and allows tooling to obtain the context and re-synthesize.
   */
  private readonly _missingContext = new Array<cxapi.MissingContext>();

  /**
   * Creates a new stack.
   *
   * @param scope Parent of this stack, usually a Program instance.
   * @param name The name of the CloudFormation stack. Defaults to "Stack".
   * @param props Stack properties.
   */
  public constructor(scope?: Construct, name?: string, props: StackProps = {}) {
    // For unit test convenience parents are optional, so bypass the type check when calling the parent.
    super(scope!, name!);

    Object.defineProperty(this, STACK_SYMBOL, { value: true });

    this._logicalIds = new LogicalIDs();

    const { account, region, environment } = this.parseEnvironment(props.env);

    this.account = account;
    this.region = region;
    this.environment = environment;

    this.stackName = props.stackName !== undefined ? props.stackName : this.calculateStackName();
    this.tags = new TagManager(TagType.KEY_VALUE, 'aws:cdk:stack', props.tags);

    if (!VALID_STACK_NAME_REGEX.test(this.stackName)) {
      throw new Error(`Stack name must match the regular expression: ${VALID_STACK_NAME_REGEX.toString()}, got '${name}'`);
    }

<<<<<<< HEAD
    this.templateFileName = `${this.stackName}.template.json`;
=======
    this.templateFile = `${this.stackName}.template.json`;
>>>>>>> 43dc7d0a
  }

  /**
   * Resolve a tokenized value in the context of the current stack.
   */
  public resolve(obj: any): any {
    return resolve(obj, {
      scope: this,
      prefix: [],
      resolver: CLOUDFORMATION_TOKEN_RESOLVER,
      preparing: false
    });
  }

  /**
   * Convert an object, potentially containing tokens, to a JSON string
   */
  public toJsonString(obj: any, space?: number): string {
    return CloudFormationLang.toJSON(obj, space).toString();
  }

  /**
   * Indicate that a context key was expected
   *
   * Contains instructions which will be emitted into the cloud assembly on how
   * the key should be supplied.
   *
   * @param report The set of parameters needed to obtain the context
   */
  public reportMissingContext(report: cxapi.MissingContext) {
    this._missingContext.push(report);
  }

  /**
   * Rename a generated logical identities
   *
   * To modify the naming scheme strategy, extend the `Stack` class and
   * override the `createNamingScheme` method.
   */
  public renameLogicalId(oldId: string, newId: string) {
    this._logicalIds.addRename(oldId, newId);
  }

  /**
   * Allocates a stack-unique CloudFormation-compatible logical identity for a
   * specific resource.
   *
   * This method is called when a `CfnElement` is created and used to render the
   * initial logical identity of resources. Logical ID renames are applied at
   * this stage.
   *
   * This method uses the protected method `allocateLogicalId` to render the
   * logical ID for an element. To modify the naming scheme, extend the `Stack`
   * class and override this method.
   *
   * @param element The CloudFormation element for which a logical identity is
   * needed.
   */
  public getLogicalId(element: CfnElement): string {
    const logicalId = this.allocateLogicalId(element);
    return this._logicalIds.applyRename(logicalId);
  }

  /**
   * Add a dependency between this stack and another stack
   */
  public addDependency(stack: Stack, reason?: string) {
    if (process.env.CDK_DEBUG_DEPS) {
      // tslint:disable-next-line:no-console
      console.error(`[CDK_DEBUG_DEPS] stack "${this.node.path}" depends on "${stack.node.path}" because: ${reason}`);
    }
    if (stack === this) { return; }  // Can ignore a dependency on self

    reason = reason || 'dependency added using stack.addDependency()';
    const dep = stack.stackDependencyReasons(this);
    if (dep !== undefined) {
        // tslint:disable-next-line:max-line-length
        throw new Error(`'${stack.node.path}' depends on '${this.node.path}' (${dep.join(', ')}). Adding this dependency (${reason}) would create a cyclic reference.`);
    }
    this._stackDependencies.add({ stack, reason });
  }

  /**
   * Return the stacks this stack depends on
   */
  public get dependencies(): Stack[] {
    return Array.from(this._stackDependencies.values()).map(d => d.stack);
  }

  /**
   * The partition in which this stack is defined
   */
  public get partition(): string {
    // Always return a non-scoped partition intrinsic. These will usually
    // be used to construct an ARN, but there are no cross-partition
    // calls anyway.
    return Aws.PARTITION;
  }

  /**
   * The Amazon domain suffix for the region in which this stack is defined
   */
  public get urlSuffix(): string {
    // Since URL Suffix always follows partition, it is unscoped like partition is.
    return Aws.URL_SUFFIX;
  }

  /**
   * The ID of the stack
   *
   * @example After resolving, looks like arn:aws:cloudformation:us-west-2:123456789012:stack/teststack/51af3dc0-da77-11e4-872e-1234567db123
   */
  public get stackId(): string {
    return new ScopedAws(this).stackId;
  }

  /**
   * Returns the list of notification Amazon Resource Names (ARNs) for the current stack.
   */
  public get notificationArns(): string[] {
    return new ScopedAws(this).notificationArns;
  }

  /**
   * Creates an ARN from components.
   *
   * If `partition`, `region` or `account` are not specified, the stack's
   * partition, region and account will be used.
   *
   * If any component is the empty string, an empty string will be inserted
   * into the generated ARN at the location that component corresponds to.
   *
   * The ARN will be formatted as follows:
   *
   *   arn:{partition}:{service}:{region}:{account}:{resource}{sep}}{resource-name}
   *
   * The required ARN pieces that are omitted will be taken from the stack that
   * the 'scope' is attached to. If all ARN pieces are supplied, the supplied scope
   * can be 'undefined'.
   */
  public formatArn(components: ArnComponents): string {
    return Arn.format(components, this);
  }

  /**
   * Given an ARN, parses it and returns components.
   *
   * If the ARN is a concrete string, it will be parsed and validated. The
   * separator (`sep`) will be set to '/' if the 6th component includes a '/',
   * in which case, `resource` will be set to the value before the '/' and
   * `resourceName` will be the rest. In case there is no '/', `resource` will
   * be set to the 6th components and `resourceName` will be set to the rest
   * of the string.
   *
   * If the ARN includes tokens (or is a token), the ARN cannot be validated,
   * since we don't have the actual value yet at the time of this function
   * call. You will have to know the separator and the type of ARN. The
   * resulting `ArnComponents` object will contain tokens for the
   * subexpressions of the ARN, not string literals. In this case this
   * function cannot properly parse the complete final resourceName (path) out
   * of ARNs that use '/' to both separate the 'resource' from the
   * 'resourceName' AND to subdivide the resourceName further. For example, in
   * S3 ARNs:
   *
   *    arn:aws:s3:::my_corporate_bucket/path/to/exampleobject.png
   *
   * After parsing the resourceName will not contain
   * 'path/to/exampleobject.png' but simply 'path'. This is a limitation
   * because there is no slicing functionality in CloudFormation templates.
   *
   * @param arn The ARN string to parse
   * @param sepIfToken The separator used to separate resource from resourceName
   * @param hasName Whether there is a name component in the ARN at all. For
   * example, SNS Topics ARNs have the 'resource' component contain the topic
   * name, and no 'resourceName' component.
   *
   * @returns an ArnComponents object which allows access to the various
   * components of the ARN.
   *
   * @returns an ArnComponents object which allows access to the various
   *      components of the ARN.
   */
  public parseArn(arn: string, sepIfToken: string = '/', hasName: boolean = true): ArnComponents {
    return Arn.parse(arn, sepIfToken, hasName);
  }

  /**
   * Returnst the list of AZs that are availability in the AWS environment
   * (account/region) associated with this stack.
   *
   * If the stack is environment-agnostic (either account and/or region are
   * tokens), this property will return an array with 2 tokens that will resolve
   * at deploy-time to the first two availability zones returned from CloudFormation's
   * `Fn::GetAZs` intrinsic function.
   *
   * If they are not available in the context, returns a set of dummy values and
   * reports them as missing, and let the CLI resolve them by calling EC2
   * `DescribeAvailabilityZones` on the target environment.
   */
  public get availabilityZones(): string[] {
    // if account/region are tokens, we can't obtain AZs through the context
    // provider, so we fallback to use Fn::GetAZs. the current lowest common
    // denominator is 2 AZs across all AWS regions.
    const agnostic = Token.isUnresolved(this.account) || Token.isUnresolved(this.region);
    if (agnostic) {
      return this.node.tryGetContext(cxapi.AVAILABILITY_ZONE_FALLBACK_CONTEXT_KEY) || [
        Fn.select(0, Fn.getAzs()),
        Fn.select(1, Fn.getAzs())
      ];
    }

    const value = ContextProvider.getValue(this, {
      provider: cxapi.AVAILABILITY_ZONE_PROVIDER,
      dummyValue: ['dummy1a', 'dummy1b', 'dummy1c'],
    });

    if (!Array.isArray(value)) {
      throw new Error(`Provider ${cxapi.AVAILABILITY_ZONE_PROVIDER} expects a list`);
    }

    return value;
  }

  public addFileAsset(asset: cxapi.FileAssetMetadataEntry) {
    this.node.addMetadata(cxapi.ASSET_METADATA, asset);
  }

  /**
   * Returns the naming scheme used to allocate logical IDs. By default, uses
   * the `HashedAddressingScheme` but this method can be overridden to customize
   * this behavior.
   *
   * In order to make sure logical IDs are unique and stable, we hash the resource
   * construct tree path (i.e. toplevel/secondlevel/.../myresource) and add it as
   * a suffix to the path components joined without a separator (CloudFormation
   * IDs only allow alphanumeric characters).
   *
   * The result will be:
   *
   *   <path.join('')><md5(path.join('/')>
   *     "human"      "hash"
   *
   * If the "human" part of the ID exceeds 240 characters, we simply trim it so
   * the total ID doesn't exceed CloudFormation's 255 character limit.
   *
   * We only take 8 characters from the md5 hash (0.000005 chance of collision).
   *
   * Special cases:
   *
   * - If the path only contains a single component (i.e. it's a top-level
   *   resource), we won't add the hash to it. The hash is not needed for
   *   disamiguation and also, it allows for a more straightforward migration an
   *   existing CloudFormation template to a CDK stack without logical ID changes
   *   (or renames).
   * - For aesthetic reasons, if the last components of the path are the same
   *   (i.e. `L1/L2/Pipeline/Pipeline`), they will be de-duplicated to make the
   *   resulting human portion of the ID more pleasing: `L1L2Pipeline<HASH>`
   *   instead of `L1L2PipelinePipeline<HASH>`
   * - If a component is named "Default" it will be omitted from the path. This
   *   allows refactoring higher level abstractions around constructs without affecting
   *   the IDs of already deployed resources.
   * - If a component is named "Resource" it will be omitted from the user-visible
   *   path, but included in the hash. This reduces visual noise in the human readable
   *   part of the identifier.
   *
   * @param cfnElement The element for which the logical ID is allocated.
   */
  protected allocateLogicalId(cfnElement: CfnElement): string {
    const scopes = cfnElement.node.scopes;
    const stackIndex = scopes.indexOf(cfnElement.stack);
    const pathComponents = scopes.slice(stackIndex + 1).map(x => x.node.id);
    return makeUniqueId(pathComponents);
  }

  /**
   * Validate stack name
   *
   * CloudFormation stack names can include dashes in addition to the regular identifier
   * character classes, and we don't allow one of the magic markers.
   *
   * @internal
   */
  protected _validateId(name: string) {
    if (name && !VALID_STACK_NAME_REGEX.test(name)) {
      throw new Error(`Stack name must match the regular expression: ${VALID_STACK_NAME_REGEX.toString()}, got '${name}'`);
    }
  }

  /**
   * Prepare stack
   *
   * Find all CloudFormation references and tell them we're consuming them.
   *
   * Find all dependencies as well and add the appropriate DependsOn fields.
   */
  protected prepare() {
    // References (originating from this stack)
    for (const ref of this.node.references) {
      // skip if this is not a CfnReference
      if (!CfnReference.isCfnReference(ref.reference)) { continue; }

      const producingStack = Stack.of(ref.reference.target);
      const consumingStack = Stack.of(ref.source);

      // skip if this reference is consumed by a different stack (node.reference
      // will return all references that originate within the stack's scope,
      // which can include references that originated from child stacks.
      if (consumingStack !== this) { continue; }

      // skip if this is an internal reference.
      if (producingStack === this) { continue; }

      if (consumingStack.node.root !== producingStack.node.root) {
        throw new Error(
          `Cannot reference across apps. ` +
          `Consuming and producing stacks must be defined within the same CDK app.`);
      }

      // tell producing stack to process the cross reference and then tell the consuming
      // stack to process the cross reference. the producing stack gets the priority
      producingStack.prepareCrossReference(ref.source, ref.reference);
    }

    // Resource dependencies
    for (const dependency of this.node.dependencies) {
      const theirStack = Stack.of(dependency.target);
      if (theirStack !== undefined && theirStack !== this && Stack.of(dependency.source) === this) {
        this.addDependency(theirStack, `"${dependency.source.node.path}" depends on "${dependency.target.node.path}"`);
      } else {
        for (const target of findResources([dependency.target])) {
          for (const source of findResources([dependency.source])) {
            source.addDependsOn(target);
          }
        }
      }
    }

    if (this.tags.hasTags()) {
      this.node.addMetadata(cxapi.STACK_TAGS_METADATA_KEY, this.tags.renderTags());
    }
  }

  protected synthesize(session: ISynthesisSession): void {
    const builder = session.assembly;
<<<<<<< HEAD
    const template = this.templateFileName;
=======
>>>>>>> 43dc7d0a

    // write the CloudFormation template as a JSON file
    const outPath = path.join(builder.outdir, this.templateFile);
    fs.writeFileSync(outPath, JSON.stringify(this._toCloudFormation(), undefined, 2));

    // if this is a nested stack, do not emit it as a cloud assembly artifact (it will be registered as an s3 asset instead)
    if (this.parentStack) {
      return;
    }

    const deps = this.dependencies.map(s => s.stackName);
    const meta = this.collectMetadata();

    const properties: cxapi.AwsCloudFormationStackProperties = {
      templateFile: this.templateFile
    };

    // add an artifact that represents this stack
    builder.addArtifact(this.stackName, {
      type: cxapi.ArtifactType.AWS_CLOUDFORMATION_STACK,
      environment: this.environment,
      properties,
      dependencies: deps.length > 0 ? deps : undefined,
      metadata: Object.keys(meta).length > 0 ? meta : undefined,
    });

    for (const ctx of this._missingContext) {
      builder.addMissing(ctx);
    }
  }

  /**
   * Returns the CloudFormation template for this stack by traversing
   * the tree and invoking _toCloudFormation() on all Entity objects.
   *
   * @internal
   */
  protected _toCloudFormation() {
    if (this.templateOptions.transform) {
      // tslint:disable-next-line: max-line-length
      this.node.addWarning('This stack is using the deprecated `templateOptions.transform` property. Consider switching to `templateOptions.transforms`.');
      if (!this.templateOptions.transforms) {
        this.templateOptions.transforms = [];
      }
      if (this.templateOptions.transforms.indexOf(this.templateOptions.transform) === -1) {
        this.templateOptions.transforms.unshift(this.templateOptions.transform);
      }
    }
    const template: any = {
      Description: this.templateOptions.description,
      Transform: extractSingleValue(this.templateOptions.transforms),
      AWSTemplateFormatVersion: this.templateOptions.templateFormatVersion,
      Metadata: this.templateOptions.metadata
    };

    const elements = cfnElements(this);
    const fragments = elements.map(e => this.resolve(e._toCloudFormation()));

    // merge in all CloudFormation fragments collected from the tree
    for (const fragment of fragments) {
      merge(template, fragment);
    }

    // resolve all tokens and remove all empties
    const ret = this.resolve(template) || {};

    this._logicalIds.assertAllRenamesApplied();

    return ret;
  }

  /**
   * Exports a resolvable value for use in another stack.
   *
   * @returns a token that can be used to reference the value from the producing stack.
   */
  protected createCrossReference(source: IConstruct, reference: Reference): IResolvable {
    const producingStack = Stack.of(reference.target);
    const consumingStack = Stack.of(source);

    // Ensure a singleton "Exports" scoping Construct
    // This mostly exists to trigger LogicalID munging, which would be
    // disabled if we parented constructs directly under Stack.
    // Also it nicely prevents likely construct name clashes
    const exportsScope = producingStack.getCreateExportsScope();

    // Ensure a singleton CfnOutput for this value
    const resolved = producingStack.resolve(reference);
    const id = 'Output' + JSON.stringify(resolved);
    const exportName = producingStack.generateExportName(exportsScope, id);
    const output = exportsScope.node.tryFindChild(id) as CfnOutput;
    if (!output) {
      new CfnOutput(exportsScope, id, { value: Token.asString(reference), exportName });
    }

    // add a dependency on the producing stack - it has to be deployed before this stack can consume the exported value
    // if the producing stack is a nested stack (i.e. has a parent), the dependency is taken on the parent.
    const producerDependency = producingStack.parentStack ? producingStack.parentStack : producingStack;
    const consumerDependency = consumingStack.parentStack ? consumingStack.parentStack : consumingStack;
    consumerDependency.addDependency(producerDependency, `${source.node.path} -> ${reference.target.node.path}.${reference.displayName}`);

    // We want to return an actual FnImportValue Token here, but Fn.importValue() returns a 'string',
    // so construct one in-place.
    return new Intrinsic({ 'Fn::ImportValue': exportName });
  }

  /**
   * Automatically called during "prepare" for each reference produced by this
   * stack, giving it an opportunity to morph the reference to support various
   * cross-stack references.
   *
   * This callback is called _before_ `onCrossReferenceConsumed` in order to
   * allow the producer of the reference to determine the behavior.
   *
   * @param source
   * @param reference
   * @param consumingStack
   *
   * @experimental
   */
  private prepareCrossReference(source: IConstruct, reference: CfnReference) {
    const consumingStack = Stack.of(source);
    const producingStack = this;

    let creatingStack;

    if (consumingStack.parentStack) {
      creatingStack = consumingStack;
    }

    if (producingStack.parentStack) {
      creatingStack = producingStack;
    }

    if (!creatingStack && consumingStack.environment === producingStack.environment) {
      creatingStack = producingStack;
    }

    if (!creatingStack) {
      throw new Error(`Stack "${consumingStack.node.path}" cannot consume a cross reference from stack "${producingStack.node.path}". ` +
      `Cross stack references are only supported for stacks deployed to the same environment or between nested stacks and their parent stack`);
    }

    const consumedValue = creatingStack.createCrossReference(source, reference);

    // if the reference has already been assigned a value for the consuming stack, carry on.
    if (!reference.hasValueForStack(consumingStack)) {
      reference.assignValueForStack(consumingStack, consumedValue);
    }
  }

  private getCreateExportsScope() {
    const exportsName = 'Exports';
    let stackExports = this.node.tryFindChild(exportsName) as Construct;
    if (stackExports === undefined) {
      stackExports = new Construct(this, exportsName);
    }

    return stackExports;
  }

  /**
   * Determine the various stack environment attributes.
   *
   */
  private parseEnvironment(env: Environment = {}) {
    // if an environment property is explicitly specified when the stack is
    // created, it will be used. if not, use tokens for account and region but
    // they do not need to be scoped, the only situation in which
    // export/fn::importvalue would work if { Ref: "AWS::AccountId" } is the
    // same for provider and consumer anyway.
    const account = env.account || Aws.ACCOUNT_ID;
    const region  = env.region  || Aws.REGION;

    // this is the "aws://" env specification that will be written to the cloud assembly
    // manifest. it will use "unknown-account" and "unknown-region" to indicate
    // environment-agnosticness.
    const envAccount = !Token.isUnresolved(account) ? account : cxapi.UNKNOWN_ACCOUNT;
    const envRegion  = !Token.isUnresolved(region)  ? region  : cxapi.UNKNOWN_REGION;

    return {
      account, region,
      environment: EnvironmentUtils.format(envAccount, envRegion)
    };
  }

  /**
   * Check whether this stack has a (transitive) dependency on another stack
   *
   * Returns the list of reasons on the dependency path, or undefined
   * if there is no dependency.
   */
  private stackDependencyReasons(other: Stack): string[] | undefined {
    if (this === other) { return []; }
    for (const dep of this._stackDependencies) {
      const ret = dep.stack.stackDependencyReasons(other);
      if (ret !== undefined) {
        return [dep.reason].concat(ret);
      }
    }
    return undefined;
  }

  private collectMetadata() {
    const output: { [id: string]: cxapi.MetadataEntry[] } = { };
    const stack = this;

    visit(this);

    return output;

    function visit(node: IConstruct) {

      if (node.node.metadata.length > 0) {
        // Make the path absolute
        output[ConstructNode.PATH_SEP + node.node.path] = node.node.metadata.map(md => stack.resolve(md) as cxapi.MetadataEntry);
      }

      for (const child of node.node.children) {
        visit(child);
      }
    }
  }

  /**
   * Calculcate the stack name based on the construct path
   */
  private calculateStackName() {
    // In tests, it's possible for this stack to be the root object, in which case
    // we need to use it as part of the root path.
    const rootPath = this.node.scope !== undefined ? this.node.scopes.slice(1) : [this];
    const ids = rootPath.map(c => c.node.id);

    // Special case, if rootPath is length 1 then just use ID (backwards compatibility)
    // otherwise use a unique stack name (including hash). This logic is already
    // in makeUniqueId, *however* makeUniqueId will also strip dashes from the name,
    // which *are* allowed and also used, so we short-circuit it.
    if (ids.length === 1) {
      // Could be empty in a unit test, so just pretend it's named "Stack" then
      return ids[0] || 'Stack';
    }

    return makeUniqueId(ids);
  }

  private generateExportName(stackExports: Construct, id: string) {
    const stack = Stack.of(stackExports);
    const components = [...stackExports.node.scopes.slice(2).map(c => c.node.id), id];
    const prefix = stack.stackName ? stack.stackName + ':' : '';
    const exportName = prefix + makeUniqueId(components);
    return exportName;
  }
}

function merge(template: any, part: any) {
  for (const section of Object.keys(part)) {
    const src = part[section];

    // create top-level section if it doesn't exist
    let dest = template[section];
    if (!dest) {
      template[section] = dest = src;
    } else {
      // add all entities from source section to destination section
      for (const id of Object.keys(src)) {
        if (id in dest) {
          throw new Error(`section '${section}' already contains '${id}'`);
        }
        dest[id] = src[id];
      }
    }
  }
}

/**
 * CloudFormation template options for a stack.
 */
export interface ITemplateOptions {
  /**
   * Gets or sets the description of this stack.
   * If provided, it will be included in the CloudFormation template's "Description" attribute.
   */
  description?: string;

  /**
   * Gets or sets the AWSTemplateFormatVersion field of the CloudFormation template.
   */
  templateFormatVersion?: string;

  /**
   * Gets or sets the top-level template transform for this stack (e.g. "AWS::Serverless-2016-10-31").
   *
   * @deprecated use `transforms` instead.
   */
  transform?: string;

  /**
   * Gets or sets the top-level template transform(s) for this stack (e.g. `["AWS::Serverless-2016-10-31"]`).
   */
  transforms?: string[];

  /**
   * Metadata associated with the CloudFormation template.
   */
   metadata?: { [key: string]: any };
}

/**
 * Collect all CfnElements from a Stack
 *
 * @param node Root node to collect all CfnElements from
 * @param into Array to append CfnElements to
 * @returns The same array as is being collected into
 */
function cfnElements(node: IConstruct, into: CfnElement[] = []): CfnElement[] {
  if (CfnElement.isCfnElement(node)) {
    into.push(node);
  }

  for (const child of node.node.children) {
    // Don't recurse into a substack
    if (Stack.isStack(child)) { continue; }

    cfnElements(child, into);
  }

  return into;
}

// export enum AutomaticCrossReferences {
//   /**
//    * Cross references are completely disabled from/to this stack.
//    */
//   DISABLE,

//   /**
//    * This stack will not be allowed to reference a resource from another stack that is not a nested stack.
//    */
//   DISABLE_IMPORT,

//   /**
//    * Other non-nested stacks will not be allowed to reference resources from within this stack.
//    */
//   DISABLE_EXPORT,

//   /**
//    * Automatic synthesis of cross references is enabled.
//    *
//    * When a resource is referenced across stacks within the same environment, a
//    * CloudFormation exported Output is synthesized in the producing stack and an
//    * Fn::ImportValue is used in the consuming stack.
//    */
//   EXPORT_IMPORT,

//   /**
//    * Treat this as a nested stack when processing references.
//    *
//    * When a resource in a nested stack is referenced by a parent stack.
//    */
//   NESTED,
// }

// These imports have to be at the end to prevent circular imports
import { Arn, ArnComponents } from './arn';
import { CfnElement } from './cfn-element';
import { Fn } from './cfn-fn';
import { CfnOutput } from './cfn-output';
import { Aws, ScopedAws } from './cfn-pseudo';
import { CfnReference } from './cfn-reference';
import { CfnResource, TagType } from './cfn-resource';
import { Intrinsic } from './private/intrinsic';
import { Reference } from './reference';
import { IResolvable } from './resolvable';
import { ITaggable, TagManager } from './tag-manager';
import { Token } from './token';

/**
 * Find all resources in a set of constructs
 */
function findResources(roots: Iterable<IConstruct>): CfnResource[] {
  const ret = new Array<CfnResource>();
  for (const root of roots) {
    ret.push(...root.node.findAll().filter(CfnResource.isCfnResource));
  }
  return ret;
}

interface StackDependency {
  stack: Stack;
  reason: string;
}

function extractSingleValue<T>(array: T[] | undefined): T[] | T | undefined {
  if (array && array.length === 1) {
    return array[0];
  }
  return array;
}<|MERGE_RESOLUTION|>--- conflicted
+++ resolved
@@ -154,7 +154,6 @@
   public readonly environment: string;
 
   /**
-<<<<<<< HEAD
    * Returns the parent stack if this stack is nested.
    *
    * @experimental
@@ -162,20 +161,12 @@
   public readonly parentStack?: Stack;
 
   /**
-   * The filename of the CloudFormation template emitted into the cloud assembly
-   * directory during synthesis.
-   *
-   * @experimental
-   */
-  public readonly templateFileName: string;
-=======
    * The name of the CloudFormation template file emitted to the output
    * directory during synthesis.
    *
    * @example MyStack.template.json
    */
   public readonly templateFile: string;
->>>>>>> 43dc7d0a
 
   /**
    * Logical ID generation strategy
@@ -222,11 +213,7 @@
       throw new Error(`Stack name must match the regular expression: ${VALID_STACK_NAME_REGEX.toString()}, got '${name}'`);
     }
 
-<<<<<<< HEAD
-    this.templateFileName = `${this.stackName}.template.json`;
-=======
     this.templateFile = `${this.stackName}.template.json`;
->>>>>>> 43dc7d0a
   }
 
   /**
@@ -571,10 +558,6 @@
 
   protected synthesize(session: ISynthesisSession): void {
     const builder = session.assembly;
-<<<<<<< HEAD
-    const template = this.templateFileName;
-=======
->>>>>>> 43dc7d0a
 
     // write the CloudFormation template as a JSON file
     const outPath = path.join(builder.outdir, this.templateFile);
