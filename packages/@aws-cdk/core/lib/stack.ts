import * as cxschema from '@aws-cdk/cloud-assembly-schema';
import * as cxapi from '@aws-cdk/cx-api';
import * as fs from 'fs';
import * as path from 'path';
import { DockerImageAssetLocation, DockerImageAssetSource, FileAssetLocation, FileAssetSource } from './assets';
import { Construct, IConstruct, ISynthesisSession } from './construct-compat';
import { ContextProvider } from './context-provider';
import { Environment } from './environment';
import { CLOUDFORMATION_TOKEN_RESOLVER, CloudFormationLang } from './private/cloudformation-lang';
import { LogicalIDs } from './private/logical-id';
import { resolve } from './private/resolve';
import { makeUniqueId } from './private/uniqueid';

const STACK_SYMBOL = Symbol.for('@aws-cdk/core.Stack');
const MY_STACK_CACHE = Symbol.for('@aws-cdk/core.Stack.myStack');

const VALID_STACK_NAME_REGEX = /^[A-Za-z][A-Za-z0-9-]*$/;

export interface StackProps {
  /**
   * A description of the stack.
   *
   * @default - No description.
   */
  readonly description?: string;

  /**
   * The AWS environment (account/region) where this stack will be deployed.
   *
   * Set the `region`/`account` fields of `env` to either a concrete value to
   * select the indicated environment (recommended for production stacks), or to
   * the values of environment variables
   * `CDK_DEFAULT_REGION`/`CDK_DEFAULT_ACCOUNT` to let the target environment
   * depend on the AWS credentials/configuration that the CDK CLI is executed
   * under (recommended for development stacks).
   *
   * If the `Stack` is instantiated inside a `Stage`, any undefined
   * `region`/`account` fields from `env` will default to the same field on the
   * encompassing `Stage`, if configured there.
   *
   * If either `region` or `account` are not set nor inherited from `Stage`, the
   * Stack will be considered "*environment-agnostic*"". Environment-agnostic
   * stacks can be deployed to any environment but may not be able to take
   * advantage of all features of the CDK. For example, they will not be able to
   * use environmental context lookups such as `ec2.Vpc.fromLookup` and will not
   * automatically translate Service Principals to the right format based on the
   * environment's AWS partition, and other such enhancements.
   *
   * @example
   *
   * // Use a concrete account and region to deploy this stack to:
   * // `.account` and `.region` will simply return these values.
   * new MyStack(app, 'Stack1', {
   *   env: {
   *     account: '123456789012',
   *     region: 'us-east-1'
   *   },
   * });
   *
   * // Use the CLI's current credentials to determine the target environment:
   * // `.account` and `.region` will reflect the account+region the CLI
   * // is configured to use (based on the user CLI credentials)
   * new MyStack(app, 'Stack2', {
   *   env: {
   *     account: process.env.CDK_DEFAULT_ACCOUNT,
   *     region: process.env.CDK_DEFAULT_REGION
   *   },
   * });
   *
   * // Define multiple stacks stage associated with an environment
   * const myStage = new Stage(app, 'MyStage', {
   *   env: {
   *     account: '123456789012',
   *     region: 'us-east-1'
   *   }
   * });
   *
   * // both of these stavks will use the stage's account/region:
   * // `.account` and `.region` will resolve to the concrete values as above
   * new MyStack(myStage, 'Stack1');
   * new YourStack(myStage, 'Stack1');
   *
   * // Define an environment-agnostic stack:
   * // `.account` and `.region` will resolve to `{ "Ref": "AWS::AccountId" }` and `{ "Ref": "AWS::Region" }` respectively.
   * // which will only resolve to actual values by CloudFormation during deployment.
   * new MyStack(app, 'Stack1');
   *
   * @default - The environment of the containing `Stage` if available,
   * otherwise create the stack will be environment-agnostic.
   */
  readonly env?: Environment;

  /**
   * Name to deploy the stack with
   *
   * @default - Derived from construct path.
   */
  readonly stackName?: string;

  /**
   * Stack tags that will be applied to all the taggable resources and the stack itself.
   *
   * @default {}
   */
  readonly tags?: { [key: string]: string };

  /**
   * Synthesis method to use while deploying this stack
   *
   * @default - `DefaultStackSynthesizer` if the `@aws-cdk/core:newStyleStackSynthesis` feature flag
   * is set, `LegacyStackSynthesizer` otherwise.
   */
  readonly synthesizer?: IStackSynthesizer;

  /**
   * Whether to enable termination protection for this stack.
   *
   * @default false
   */
  readonly terminationProtection?: boolean;
}

/**
 * A root construct which represents a single CloudFormation stack.
 */
export class Stack extends Construct implements ITaggable {
  /**
   * Return whether the given object is a Stack.
   *
   * We do attribute detection since we can't reliably use 'instanceof'.
   */
  public static isStack(x: any): x is Stack {
    return x !== null && typeof(x) === 'object' && STACK_SYMBOL in x;
  }

  /**
   * Looks up the first stack scope in which `construct` is defined. Fails if there is no stack up the tree.
   * @param construct The construct to start the search from.
   */
  public static of(construct: IConstruct): Stack {
    // we want this to be as cheap as possible. cache this result by mutating
    // the object. anecdotally, at the time of this writing, @aws-cdk/core unit
    // tests hit this cache 1,112 times, @aws-cdk/aws-cloudformation unit tests
    // hit this 2,435 times).
    const cache = (construct as any)[MY_STACK_CACHE] as Stack | undefined;
    if (cache) {
      return cache;
    } else {
      const value = _lookup(construct);
      Object.defineProperty(construct, MY_STACK_CACHE, {
        enumerable: false,
        writable: false,
        configurable: false,
        value,
      });
      return value;
    }

    function _lookup(c: IConstruct): Stack  {
      if (Stack.isStack(c)) {
        return c;
      }

      if (!c.node.scope) {
        throw new Error(`No stack could be identified for the construct at path ${construct.node.path}`);
      }

      return _lookup(c.node.scope);
    }
  }

  /**
   * Tags to be applied to the stack.
   */
  public readonly tags: TagManager;

  /**
   * Options for CloudFormation template (like version, transform, description).
   */
  public readonly templateOptions: ITemplateOptions = {};

  /**
   * The AWS region into which this stack will be deployed (e.g. `us-west-2`).
   *
   * This value is resolved according to the following rules:
   *
   * 1. The value provided to `env.region` when the stack is defined. This can
   *    either be a concerete region (e.g. `us-west-2`) or the `Aws.region`
   *    token.
   * 3. `Aws.region`, which is represents the CloudFormation intrinsic reference
   *    `{ "Ref": "AWS::Region" }` encoded as a string token.
   *
   * Preferably, you should use the return value as an opaque string and not
   * attempt to parse it to implement your logic. If you do, you must first
   * check that it is a concerete value an not an unresolved token. If this
   * value is an unresolved token (`Token.isUnresolved(stack.region)` returns
   * `true`), this implies that the user wishes that this stack will synthesize
   * into a **region-agnostic template**. In this case, your code should either
   * fail (throw an error, emit a synth error using `node.addError`) or
   * implement some other region-agnostic behavior.
   */
  public readonly region: string;

  /**
   * The AWS account into which this stack will be deployed.
   *
   * This value is resolved according to the following rules:
   *
   * 1. The value provided to `env.account` when the stack is defined. This can
   *    either be a concerete account (e.g. `585695031111`) or the
   *    `Aws.accountId` token.
   * 3. `Aws.accountId`, which represents the CloudFormation intrinsic reference
   *    `{ "Ref": "AWS::AccountId" }` encoded as a string token.
   *
   * Preferably, you should use the return value as an opaque string and not
   * attempt to parse it to implement your logic. If you do, you must first
   * check that it is a concerete value an not an unresolved token. If this
   * value is an unresolved token (`Token.isUnresolved(stack.account)` returns
   * `true`), this implies that the user wishes that this stack will synthesize
   * into a **account-agnostic template**. In this case, your code should either
   * fail (throw an error, emit a synth error using `node.addError`) or
   * implement some other region-agnostic behavior.
   */
  public readonly account: string;

  /**
   * The environment coordinates in which this stack is deployed. In the form
   * `aws://account/region`. Use `stack.account` and `stack.region` to obtain
   * the specific values, no need to parse.
   *
   * You can use this value to determine if two stacks are targeting the same
   * environment.
   *
   * If either `stack.account` or `stack.region` are not concrete values (e.g.
   * `Aws.account` or `Aws.region`) the special strings `unknown-account` and/or
   * `unknown-region` will be used respectively to indicate this stack is
   * region/account-agnostic.
   */
  public readonly environment: string;

  /**
   * Whether termination protection is enabled for this stack.
   */
  public readonly terminationProtection?: boolean;

  /**
   * If this is a nested stack, this represents its `AWS::CloudFormation::Stack`
   * resource. `undefined` for top-level (non-nested) stacks.
   *
   * @experimental
   */
  public readonly nestedStackResource?: CfnResource;

  /**
   * The name of the CloudFormation template file emitted to the output
   * directory during synthesis.
   *
   * @example MyStack.template.json
   */
  public readonly templateFile: string;

  /**
   * The ID of the cloud assembly artifact for this stack.
   */
  public readonly artifactId: string;

  /**
   * Synthesis method for this stack
   *
   * @experimental
   */
  public readonly synthesizer: IStackSynthesizer;

  /**
   * Logical ID generation strategy
   */
  private readonly _logicalIds: LogicalIDs;

  /**
   * Other stacks this stack depends on
   */
  private readonly _stackDependencies: { [uniqueId: string]: StackDependency } = { };

  /**
   * Lists all missing contextual information.
   * This is returned when the stack is synthesized under the 'missing' attribute
   * and allows tooling to obtain the context and re-synthesize.
   */
  private readonly _missingContext = new Array<cxschema.MissingContext>();

  private readonly _stackName: string;

  /**
   * Creates a new stack.
   *
   * @param scope Parent of this stack, usually a Program instance.
   * @param id The construct ID of this stack. If `stackName` is not explicitly
   * defined, this id (and any parent IDs) will be used to determine the
   * physical ID of the stack.
   * @param props Stack properties.
   */
  public constructor(scope?: Construct, id?: string, props: StackProps = {}) {
    // For unit test convenience parents are optional, so bypass the type check when calling the parent.
    super(scope!, id!);

    Object.defineProperty(this, STACK_SYMBOL, { value: true });

    this._logicalIds = new LogicalIDs();

    const { account, region, environment } = this.parseEnvironment(props.env);

    this.account = account;
    this.region = region;
    this.environment = environment;
    this.terminationProtection = props.terminationProtection;

    if (props.description !== undefined) {
      // Max length 1024 bytes
      // Typically 2 bytes per character, may be more for more exotic characters
      if (props.description.length > 512) {
        throw new Error(`Stack description must be <= 1024 bytes. Received description: '${props.description}'`);
      }
      this.templateOptions.description = props.description;
    }

    this._stackName = props.stackName !== undefined ? props.stackName : this.generateStackName();
    this.tags = new TagManager(TagType.KEY_VALUE, 'aws:cdk:stack', props.tags);

    if (!VALID_STACK_NAME_REGEX.test(this.stackName)) {
      throw new Error(`Stack name must match the regular expression: ${VALID_STACK_NAME_REGEX.toString()}, got '${this.stackName}'`);
    }

    // the preferred behavior is to generate a unique id for this stack and use
    // it as the artifact ID in the assembly. this allows multiple stacks to use
    // the same name. however, this behavior is breaking for 1.x so it's only
    // applied under a feature flag which is applied automatically for new
    // projects created using `cdk init`.
    //
    // Also use the new behavior if we are using the new CI/CD-ready synthesizer; that way
    // people only have to flip one flag.
    // tslint:disable-next-line: max-line-length
    this.artifactId = this.node.tryGetContext(cxapi.ENABLE_STACK_NAME_DUPLICATES_CONTEXT) || this.node.tryGetContext(cxapi.NEW_STYLE_STACK_SYNTHESIS_CONTEXT)
      ? this.generateStackArtifactId()
      : this.stackName;

    this.templateFile = `${this.artifactId}.template.json`;

    this.synthesizer = props.synthesizer ?? (this.node.tryGetContext(cxapi.NEW_STYLE_STACK_SYNTHESIS_CONTEXT)
      ? new DefaultStackSynthesizer()
      : new LegacyStackSynthesizer());
    this.synthesizer.bind(this);
  }

  /**
   * Resolve a tokenized value in the context of the current stack.
   */
  public resolve(obj: any): any {
    return resolve(obj, {
      scope: this,
      prefix: [],
      resolver: CLOUDFORMATION_TOKEN_RESOLVER,
      preparing: false,
    });
  }

  /**
   * Convert an object, potentially containing tokens, to a JSON string
   */
  public toJsonString(obj: any, space?: number): string {
    return CloudFormationLang.toJSON(obj, space).toString();
  }

  /**
   * Indicate that a context key was expected
   *
   * Contains instructions which will be emitted into the cloud assembly on how
   * the key should be supplied.
   *
   * @param report The set of parameters needed to obtain the context
   */
  public reportMissingContext(report: cxapi.MissingContext) {
    if (!Object.values(cxschema.ContextProvider).includes(report.provider as cxschema.ContextProvider)) {
      throw new Error(`Unknown context provider requested in: ${JSON.stringify(report)}`);
    }
    this._missingContext.push(report as cxschema.MissingContext);
  }

  /**
   * Rename a generated logical identities
   *
   * To modify the naming scheme strategy, extend the `Stack` class and
   * override the `allocateLogicalId` method.
   */
  public renameLogicalId(oldId: string, newId: string) {
    this._logicalIds.addRename(oldId, newId);
  }

  /**
   * Allocates a stack-unique CloudFormation-compatible logical identity for a
   * specific resource.
   *
   * This method is called when a `CfnElement` is created and used to render the
   * initial logical identity of resources. Logical ID renames are applied at
   * this stage.
   *
   * This method uses the protected method `allocateLogicalId` to render the
   * logical ID for an element. To modify the naming scheme, extend the `Stack`
   * class and override this method.
   *
   * @param element The CloudFormation element for which a logical identity is
   * needed.
   */
  public getLogicalId(element: CfnElement): string {
    const logicalId = this.allocateLogicalId(element);
    return this._logicalIds.applyRename(logicalId);
  }

  /**
   * Add a dependency between this stack and another stack.
   *
   * This can be used to define dependencies between any two stacks within an
   * app, and also supports nested stacks.
   */
  public addDependency(target: Stack, reason?: string) {
    addDependency(this, target, reason);
  }

  /**
   * Return the stacks this stack depends on
   */
  public get dependencies(): Stack[] {
    return Object.values(this._stackDependencies).map(x => x.stack);
  }

  /**
   * The concrete CloudFormation physical stack name.
   *
   * This is either the name defined explicitly in the `stackName` prop or
   * allocated based on the stack's location in the construct tree. Stacks that
   * are directly defined under the app use their construct `id` as their stack
   * name. Stacks that are defined deeper within the tree will use a hashed naming
   * scheme based on the construct path to ensure uniqueness.
   *
   * If you wish to obtain the deploy-time AWS::StackName intrinsic,
   * you can use `Aws.stackName` directly.
   */
  public get stackName(): string {
    return this._stackName;
  }

  /**
   * The partition in which this stack is defined
   */
  public get partition(): string {
    // Always return a non-scoped partition intrinsic. These will usually
    // be used to construct an ARN, but there are no cross-partition
    // calls anyway.
    return Aws.PARTITION;
  }

  /**
   * The Amazon domain suffix for the region in which this stack is defined
   */
  public get urlSuffix(): string {
    // Since URL Suffix always follows partition, it is unscoped like partition is.
    return Aws.URL_SUFFIX;
  }

  /**
   * The ID of the stack
   *
   * @example After resolving, looks like arn:aws:cloudformation:us-west-2:123456789012:stack/teststack/51af3dc0-da77-11e4-872e-1234567db123
   */
  public get stackId(): string {
    return new ScopedAws(this).stackId;
  }

  /**
   * Returns the list of notification Amazon Resource Names (ARNs) for the current stack.
   */
  public get notificationArns(): string[] {
    return new ScopedAws(this).notificationArns;
  }

  /**
   * Indicates if this is a nested stack, in which case `parentStack` will include a reference to it's parent.
   */
  public get nested(): boolean {
    return this.nestedStackResource !== undefined;
  }

  /**
   * Creates an ARN from components.
   *
   * If `partition`, `region` or `account` are not specified, the stack's
   * partition, region and account will be used.
   *
   * If any component is the empty string, an empty string will be inserted
   * into the generated ARN at the location that component corresponds to.
   *
   * The ARN will be formatted as follows:
   *
   *   arn:{partition}:{service}:{region}:{account}:{resource}{sep}}{resource-name}
   *
   * The required ARN pieces that are omitted will be taken from the stack that
   * the 'scope' is attached to. If all ARN pieces are supplied, the supplied scope
   * can be 'undefined'.
   */
  public formatArn(components: ArnComponents): string {
    return Arn.format(components, this);
  }

  /**
   * Given an ARN, parses it and returns components.
   *
   * If the ARN is a concrete string, it will be parsed and validated. The
   * separator (`sep`) will be set to '/' if the 6th component includes a '/',
   * in which case, `resource` will be set to the value before the '/' and
   * `resourceName` will be the rest. In case there is no '/', `resource` will
   * be set to the 6th components and `resourceName` will be set to the rest
   * of the string.
   *
   * If the ARN includes tokens (or is a token), the ARN cannot be validated,
   * since we don't have the actual value yet at the time of this function
   * call. You will have to know the separator and the type of ARN. The
   * resulting `ArnComponents` object will contain tokens for the
   * subexpressions of the ARN, not string literals. In this case this
   * function cannot properly parse the complete final resourceName (path) out
   * of ARNs that use '/' to both separate the 'resource' from the
   * 'resourceName' AND to subdivide the resourceName further. For example, in
   * S3 ARNs:
   *
   *    arn:aws:s3:::my_corporate_bucket/path/to/exampleobject.png
   *
   * After parsing the resourceName will not contain
   * 'path/to/exampleobject.png' but simply 'path'. This is a limitation
   * because there is no slicing functionality in CloudFormation templates.
   *
   * @param arn The ARN string to parse
   * @param sepIfToken The separator used to separate resource from resourceName
   * @param hasName Whether there is a name component in the ARN at all. For
   * example, SNS Topics ARNs have the 'resource' component contain the topic
   * name, and no 'resourceName' component.
   *
   * @returns an ArnComponents object which allows access to the various
   * components of the ARN.
   *
   * @returns an ArnComponents object which allows access to the various
   *      components of the ARN.
   */
  public parseArn(arn: string, sepIfToken: string = '/', hasName: boolean = true): ArnComponents {
    return Arn.parse(arn, sepIfToken, hasName);
  }

  /**
   * Returnst the list of AZs that are availability in the AWS environment
   * (account/region) associated with this stack.
   *
   * If the stack is environment-agnostic (either account and/or region are
   * tokens), this property will return an array with 2 tokens that will resolve
   * at deploy-time to the first two availability zones returned from CloudFormation's
   * `Fn::GetAZs` intrinsic function.
   *
   * If they are not available in the context, returns a set of dummy values and
   * reports them as missing, and let the CLI resolve them by calling EC2
   * `DescribeAvailabilityZones` on the target environment.
   */
  public get availabilityZones(): string[] {
    // if account/region are tokens, we can't obtain AZs through the context
    // provider, so we fallback to use Fn::GetAZs. the current lowest common
    // denominator is 2 AZs across all AWS regions.
    const agnostic = Token.isUnresolved(this.account) || Token.isUnresolved(this.region);
    if (agnostic) {
      return this.node.tryGetContext(cxapi.AVAILABILITY_ZONE_FALLBACK_CONTEXT_KEY) || [
        Fn.select(0, Fn.getAzs()),
        Fn.select(1, Fn.getAzs()),
      ];
    }

    const value = ContextProvider.getValue(this, {
      provider: cxschema.ContextProvider.AVAILABILITY_ZONE_PROVIDER,
      dummyValue: ['dummy1a', 'dummy1b', 'dummy1c'],
    }).value;

    if (!Array.isArray(value)) {
      throw new Error(`Provider ${cxschema.ContextProvider.AVAILABILITY_ZONE_PROVIDER} expects a list`);
    }

    return value;
  }

  /**
   * Register a file asset on this Stack
   *
   * @deprecated Use `stack.synthesizer.addFileAsset()` if you are calling,
   * and a different IDeploymentEnvironment class if you are implementing.
   */
  public addFileAsset(asset: FileAssetSource): FileAssetLocation {
    return this.synthesizer.addFileAsset(asset);
  }

  /**
   * Register a docker image asset on this Stack
   *
   * @deprecated Use `stack.synthesizer.addDockerImageAsset()` if you are calling,
   * and a different `IDeploymentEnvironment` class if you are implementing.
   */
  public addDockerImageAsset(asset: DockerImageAssetSource): DockerImageAssetLocation {
    return this.synthesizer.addDockerImageAsset(asset);
  }

  /**
   * If this is a nested stack, returns it's parent stack.
   */
  public get nestedStackParent() {
    return this.nestedStackResource && Stack.of(this.nestedStackResource);
  }

  /**
   * Returns the parent of a nested stack.
   *
   * @deprecated use `nestedStackParent`
   */
  public get parentStack() {
    return this.nestedStackParent;
  }

  /**
   * Add a Transform to this stack. A Transform is a macro that AWS
   * CloudFormation uses to process your template.
   *
   * Duplicate values are removed when stack is synthesized.
   *
   * @example addTransform('AWS::Serverless-2016-10-31')
   *
   * @see https://docs.aws.amazon.com/AWSCloudFormation/latest/UserGuide/transform-section-structure.html
   *
   * @param transform The transform to add
   */
  public addTransform(transform: string) {
    if (!this.templateOptions.transforms) {
      this.templateOptions.transforms = [];
    }
    this.templateOptions.transforms.push(transform);
  }

  /**
   * Called implicitly by the `addDependency` helper function in order to
   * realize a dependency between two top-level stacks at the assembly level.
   *
   * Use `stack.addDependency` to define the dependency between any two stacks,
   * and take into account nested stack relationships.
   *
   * @internal
   */
  public _addAssemblyDependency(target: Stack, reason?: string) {
    // defensive: we should never get here for nested stacks
    if (this.nested || target.nested) {
      throw new Error('Cannot add assembly-level dependencies for nested stacks');
    }

    reason = reason || 'dependency added using stack.addDependency()';
    const cycle = target.stackDependencyReasons(this);
    if (cycle !== undefined) {
      // tslint:disable-next-line:max-line-length
      throw new Error(`'${target.node.path}' depends on '${this.node.path}' (${cycle.join(', ')}). Adding this dependency (${reason}) would create a cyclic reference.`);
    }

    let dep = this._stackDependencies[target.node.uniqueId];
    if (!dep) {
      dep = this._stackDependencies[target.node.uniqueId] = {
        stack: target,
        reasons: [],
      };
    }

    dep.reasons.push(reason);

    if (process.env.CDK_DEBUG_DEPS) {
      // tslint:disable-next-line:no-console
      console.error(`[CDK_DEBUG_DEPS] stack "${this.node.path}" depends on "${target.node.path}" because: ${reason}`);
    }
  }

  /**
   * Returns the naming scheme used to allocate logical IDs. By default, uses
   * the `HashedAddressingScheme` but this method can be overridden to customize
   * this behavior.
   *
   * In order to make sure logical IDs are unique and stable, we hash the resource
   * construct tree path (i.e. toplevel/secondlevel/.../myresource) and add it as
   * a suffix to the path components joined without a separator (CloudFormation
   * IDs only allow alphanumeric characters).
   *
   * The result will be:
   *
   *   <path.join('')><md5(path.join('/')>
   *     "human"      "hash"
   *
   * If the "human" part of the ID exceeds 240 characters, we simply trim it so
   * the total ID doesn't exceed CloudFormation's 255 character limit.
   *
   * We only take 8 characters from the md5 hash (0.000005 chance of collision).
   *
   * Special cases:
   *
   * - If the path only contains a single component (i.e. it's a top-level
   *   resource), we won't add the hash to it. The hash is not needed for
   *   disamiguation and also, it allows for a more straightforward migration an
   *   existing CloudFormation template to a CDK stack without logical ID changes
   *   (or renames).
   * - For aesthetic reasons, if the last components of the path are the same
   *   (i.e. `L1/L2/Pipeline/Pipeline`), they will be de-duplicated to make the
   *   resulting human portion of the ID more pleasing: `L1L2Pipeline<HASH>`
   *   instead of `L1L2PipelinePipeline<HASH>`
   * - If a component is named "Default" it will be omitted from the path. This
   *   allows refactoring higher level abstractions around constructs without affecting
   *   the IDs of already deployed resources.
   * - If a component is named "Resource" it will be omitted from the user-visible
   *   path, but included in the hash. This reduces visual noise in the human readable
   *   part of the identifier.
   *
   * @param cfnElement The element for which the logical ID is allocated.
   */
  protected allocateLogicalId(cfnElement: CfnElement): string {
    const scopes = cfnElement.node.scopes;
    const stackIndex = scopes.indexOf(cfnElement.stack);
    const pathComponents = scopes.slice(stackIndex + 1).map(x => x.node.id);
    return makeUniqueId(pathComponents);
  }

  /**
   * Validate stack name
   *
   * CloudFormation stack names can include dashes in addition to the regular identifier
   * character classes, and we don't allow one of the magic markers.
   *
   * @internal
   */
  protected _validateId(name: string) {
    if (name && !VALID_STACK_NAME_REGEX.test(name)) {
      throw new Error(`Stack name must match the regular expression: ${VALID_STACK_NAME_REGEX.toString()}, got '${name}'`);
    }
  }

<<<<<<< HEAD
  /**
   * Prepare stack
   *
   * Find all CloudFormation references and tell them we're consuming them.
   *
   * Find all dependencies as well and add the appropriate DependsOn fields.
   */
  protected prepare() {
    // if this stack is a root (e.g. in unit tests), call `prepareApp` so that
    // we resolve cross-references and nested stack assets.
    if (!this.node.scope) {
      prepareApp(this);
    }
  }

=======
>>>>>>> 480d4c00
  protected synthesize(session: ISynthesisSession): void {
    // In principle, stack synthesis is delegated to the
    // StackSynthesis object.
    //
    // However, some parts of synthesis currently use some private
    // methods on Stack, and I don't really see the value in refactoring
    // this right now, so some parts still happen here.
    const builder = session.assembly;

    // write the CloudFormation template as a JSON file
    const outPath = path.join(builder.outdir, this.templateFile);
    const text = JSON.stringify(this._toCloudFormation(), undefined, 2);
    fs.writeFileSync(outPath, text);

    for (const ctx of this._missingContext) {
      builder.addMissing(ctx);
    }

    // Delegate adding artifacts to the Synthesizer
    this.synthesizer.synthesizeStackArtifacts(session);
  }

  /**
   * Returns the CloudFormation template for this stack by traversing
   * the tree and invoking _toCloudFormation() on all Entity objects.
   *
   * @internal
   */
  protected _toCloudFormation() {
    let transform: string | string[] | undefined;

    if (this.templateOptions.transform) {
      // tslint:disable-next-line: max-line-length
      this.node.addWarning('This stack is using the deprecated `templateOptions.transform` property. Consider switching to `addTransform()`.');
      this.addTransform(this.templateOptions.transform);
    }

    if (this.templateOptions.transforms) {
      if (this.templateOptions.transforms.length === 1) { // Extract single value
        transform = this.templateOptions.transforms[0];
      } else { // Remove duplicate values
        transform = Array.from(new Set(this.templateOptions.transforms));
      }
    }

    const template: any = {
      Description: this.templateOptions.description,
      Transform: transform,
      AWSTemplateFormatVersion: this.templateOptions.templateFormatVersion,
      Metadata: this.templateOptions.metadata,
    };

    const elements = cfnElements(this);
    const fragments = elements.map(e => this.resolve(e._toCloudFormation()));

    // merge in all CloudFormation fragments collected from the tree
    for (const fragment of fragments) {
      merge(template, fragment);
    }

    // resolve all tokens and remove all empties
    const ret = this.resolve(template) || {};

    this._logicalIds.assertAllRenamesApplied();

    return ret;
  }

  /**
   * Deprecated.
   *
   * @see https://github.com/aws/aws-cdk/pull/7187
   * @returns reference itself without any change
   * @deprecated cross reference handling has been moved to `App.prepare()`.
   */
  protected prepareCrossReference(_sourceStack: Stack, reference: Reference): IResolvable {
    return reference;
  }

  /**
   * Determine the various stack environment attributes.
   *
   */
  private parseEnvironment(env: Environment = {}) {
    // if an environment property is explicitly specified when the stack is
    // created, it will be used. if not, use tokens for account and region.
    //
    // (They do not need to be anchored to any construct like resource attributes
    // are, because we'll never Export/Fn::ImportValue them -- the only situation
    // in which Export/Fn::ImportValue would work is if the value are the same
    // between producer and consumer anyway, so we can just assume that they are).
<<<<<<< HEAD
    const containingAssembly = Assembly.of(this);
=======
    const containingAssembly = Stage.of(this);
>>>>>>> 480d4c00
    const account = env.account ?? containingAssembly?.account ?? Aws.ACCOUNT_ID;
    const region  = env.region  ?? containingAssembly?.region ?? Aws.REGION;

    // this is the "aws://" env specification that will be written to the cloud assembly
    // manifest. it will use "unknown-account" and "unknown-region" to indicate
    // environment-agnosticness.
    const envAccount = !Token.isUnresolved(account) ? account : cxapi.UNKNOWN_ACCOUNT;
    const envRegion  = !Token.isUnresolved(region)  ? region  : cxapi.UNKNOWN_REGION;

    return {
      account, region,
      environment: cxapi.EnvironmentUtils.format(envAccount, envRegion),
    };
  }

  /**
   * Check whether this stack has a (transitive) dependency on another stack
   *
   * Returns the list of reasons on the dependency path, or undefined
   * if there is no dependency.
   */
  private stackDependencyReasons(other: Stack): string[] | undefined {
    if (this === other) { return []; }
    for (const dep of Object.values(this._stackDependencies)) {
      const ret = dep.stack.stackDependencyReasons(other);
      if (ret !== undefined) {
        return [ ...dep.reasons, ...ret ];
      }
    }
    return undefined;
  }

  /**
   * Calculate the stack name based on the construct path
   *
   * The stack name is the name under which we'll deploy the stack,
   * and incorporates containing Stage names by default.
   *
   * Generally this looks a lot like how logical IDs are calculated.
   * The stack name is calculated based on the construct root path,
   * as follows:
   *
   * - Path is calculated with respect to containing App or Stage (if any)
   * - If the path is one component long just use that component, otherwise
   *   combine them with a hash.
   *
   * Since the hash is quite ugly and we'd like to avoid it if possible -- but
   * we can't anymore in the general case since it has been written into legacy
   * stacks. The introduction of Stages makes it possible to make this nicer however.
   * When a Stack is nested inside a Stage, we use the path components below the
   * Stage, and prefix the path components of the Stage before it.
   */
  private generateStackName() {
<<<<<<< HEAD
    const assembly  = Assembly.of(this);
    const prefix = (assembly && assembly.assemblyName) ? `${assembly.assemblyName}-` : '';
=======
    const assembly  = Stage.of(this);
    const prefix = (assembly && assembly.stageName) ? `${assembly.stageName}-` : '';
>>>>>>> 480d4c00
    return `${prefix}${this.generateStackId(assembly)}`;
  }

  /**
   * The artifact ID for this stack
   *
   * Stack artifact ID is unique within the App's Cloud Assembly.
<<<<<<< HEAD
   */
  private generateStackArtifactId() {
    return this.generateStackId(this.node.root);
  }

  /**
   * Generate an ID with respect to the given container construct.
   */
=======
   */
  private generateStackArtifactId() {
    return this.generateStackId(this.node.root);
  }

  /**
   * Generate an ID with respect to the given container construct.
   */
>>>>>>> 480d4c00
  private generateStackId(container: IConstruct | undefined) {
    const rootPath = rootPathTo(this, container);
    const ids = rootPath.map(c => c.node.id);

    // In unit tests our Stack (which is the only component) may not have an
    // id, so in that case just pretend it's "Stack".
    if (ids.length === 1 && !ids[0]) {
      ids[0] = 'Stack';
    }

    return makeStackName(ids);
  }
}

function merge(template: any, fragment: any): void {
  for (const section of Object.keys(fragment)) {
    const src = fragment[section];

    // create top-level section if it doesn't exist
    const dest = template[section];
    if (!dest) {
      template[section] = src;
    } else {
      template[section] = mergeSection(section, dest, src);
    }
  }
}

function mergeSection(section: string, val1: any, val2: any): any {
  switch (section) {
    case 'Description':
      return `${val1}\n${val2}`;
    case 'AWSTemplateFormatVersion':
      if (val1 != null && val2 != null && val1 !== val2) {
        throw new Error(`Conflicting CloudFormation template versions provided: '${val1}' and '${val2}`);
      }
      return val1 ?? val2;
    case 'Resources':
    case 'Conditions':
    case 'Parameters':
    case 'Outputs':
    case 'Mappings':
    case 'Metadata':
    case 'Transform':
      return mergeObjectsWithoutDuplicates(section, val1, val2);
    default:
      throw new Error(`CDK doesn't know how to merge two instances of the CFN template section '${section}' - ` +
        'please remove one of them from your code');
  }
}

function mergeObjectsWithoutDuplicates(section: string, dest: any, src: any): any {
  if (typeof dest !== 'object') {
    throw new Error(`Expecting ${JSON.stringify(dest)} to be an object`);
  }
  if (typeof src !== 'object') {
    throw new Error(`Expecting ${JSON.stringify(src)} to be an object`);
  }

  // add all entities from source section to destination section
  for (const id of Object.keys(src)) {
    if (id in dest) {
      throw new Error(`section '${section}' already contains '${id}'`);
    }
    dest[id] = src[id];
  }

  return dest;
}

/**
 * CloudFormation template options for a stack.
 */
export interface ITemplateOptions {
  /**
   * Gets or sets the description of this stack.
   * If provided, it will be included in the CloudFormation template's "Description" attribute.
   */
  description?: string;

  /**
   * Gets or sets the AWSTemplateFormatVersion field of the CloudFormation template.
   */
  templateFormatVersion?: string;

  /**
   * Gets or sets the top-level template transform for this stack (e.g. "AWS::Serverless-2016-10-31").
   *
   * @deprecated use `transforms` instead.
   */
  transform?: string;

  /**
   * Gets or sets the top-level template transform(s) for this stack (e.g. `["AWS::Serverless-2016-10-31"]`).
   */
  transforms?: string[];

  /**
   * Metadata associated with the CloudFormation template.
   */
  metadata?: { [key: string]: any };
}

/**
 * Collect all CfnElements from a Stack.
 *
 * @param node Root node to collect all CfnElements from
 * @param into Array to append CfnElements to
 * @returns The same array as is being collected into
 */
function cfnElements(node: IConstruct, into: CfnElement[] = []): CfnElement[] {
  if (CfnElement.isCfnElement(node)) {
    into.push(node);
  }

  for (const child of node.node.children) {
    // Don't recurse into a substack
    if (Stack.isStack(child)) { continue; }

    cfnElements(child, into);
  }

  return into;
}

/**
 * Return the construct root path of the given construct relative to the given ancestor
 *
 * If no ancestor is given or the ancestor is not found, return the entire root path.
 */
export function rootPathTo(construct: IConstruct, ancestor?: IConstruct): IConstruct[] {
  const scopes = construct.node.scopes;
  for (let i = scopes.length - 2; i >= 0; i--) {
    if (scopes[i] === ancestor) {
      return scopes.slice(i + 1);
    }
  }
  return scopes;
}

/**
 * makeUniqueId, specialized for Stack names
 *
 * Stack names may contain '-', so we allow that character if the stack name
 * has only one component. Otherwise we fall back to the regular "makeUniqueId"
 * behavior.
 */
function makeStackName(components: string[]) {
  if (components.length === 1) { return components[0]; }
  return makeUniqueId(components);
}

// These imports have to be at the end to prevent circular imports
import { Arn, ArnComponents } from './arn';
import { Assembly } from './assembly';
import { CfnElement } from './cfn-element';
import { Fn } from './cfn-fn';
import { Aws, ScopedAws } from './cfn-pseudo';
import { CfnResource, TagType } from './cfn-resource';
import { addDependency } from './deps';
import { Reference } from './reference';
import { IResolvable } from './resolvable';
import { DefaultStackSynthesizer, IStackSynthesizer, LegacyStackSynthesizer } from './stack-synthesizers';
import { Stage } from './stage';
import { ITaggable, TagManager } from './tag-manager';
import { Token } from './token';

interface StackDependency {
  stack: Stack;
  reasons: string[];
}<|MERGE_RESOLUTION|>--- conflicted
+++ resolved
@@ -743,24 +743,6 @@
     }
   }
 
-<<<<<<< HEAD
-  /**
-   * Prepare stack
-   *
-   * Find all CloudFormation references and tell them we're consuming them.
-   *
-   * Find all dependencies as well and add the appropriate DependsOn fields.
-   */
-  protected prepare() {
-    // if this stack is a root (e.g. in unit tests), call `prepareApp` so that
-    // we resolve cross-references and nested stack assets.
-    if (!this.node.scope) {
-      prepareApp(this);
-    }
-  }
-
-=======
->>>>>>> 480d4c00
   protected synthesize(session: ISynthesisSession): void {
     // In principle, stack synthesis is delegated to the
     // StackSynthesis object.
@@ -852,11 +834,7 @@
     // are, because we'll never Export/Fn::ImportValue them -- the only situation
     // in which Export/Fn::ImportValue would work is if the value are the same
     // between producer and consumer anyway, so we can just assume that they are).
-<<<<<<< HEAD
-    const containingAssembly = Assembly.of(this);
-=======
     const containingAssembly = Stage.of(this);
->>>>>>> 480d4c00
     const account = env.account ?? containingAssembly?.account ?? Aws.ACCOUNT_ID;
     const region  = env.region  ?? containingAssembly?.region ?? Aws.REGION;
 
@@ -910,13 +888,8 @@
    * Stage, and prefix the path components of the Stage before it.
    */
   private generateStackName() {
-<<<<<<< HEAD
-    const assembly  = Assembly.of(this);
-    const prefix = (assembly && assembly.assemblyName) ? `${assembly.assemblyName}-` : '';
-=======
     const assembly  = Stage.of(this);
     const prefix = (assembly && assembly.stageName) ? `${assembly.stageName}-` : '';
->>>>>>> 480d4c00
     return `${prefix}${this.generateStackId(assembly)}`;
   }
 
@@ -924,7 +897,6 @@
    * The artifact ID for this stack
    *
    * Stack artifact ID is unique within the App's Cloud Assembly.
-<<<<<<< HEAD
    */
   private generateStackArtifactId() {
     return this.generateStackId(this.node.root);
@@ -933,16 +905,6 @@
   /**
    * Generate an ID with respect to the given container construct.
    */
-=======
-   */
-  private generateStackArtifactId() {
-    return this.generateStackId(this.node.root);
-  }
-
-  /**
-   * Generate an ID with respect to the given container construct.
-   */
->>>>>>> 480d4c00
   private generateStackId(container: IConstruct | undefined) {
     const rootPath = rootPathTo(this, container);
     const ids = rootPath.map(c => c.node.id);
