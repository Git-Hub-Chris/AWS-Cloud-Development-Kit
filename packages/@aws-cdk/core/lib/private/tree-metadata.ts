import * as fs from 'fs';
import * as path from 'path';

import { ArtifactType } from '@aws-cdk/cloud-assembly-schema';
import { Annotations } from '../annotations';
import { Construct, IConstruct, ISynthesisSession } from '../construct-compat';
import { Stack } from '../stack';
import { IInspectable, TreeInspector } from '../tree';

const FILE_PATH = 'tree.json';

/**
 * Construct that is automatically attached to the top-level `App`.
 * This generates, as part of synthesis, a file containing the construct tree and the metadata for each node in the tree.
 * The output is in a tree format so as to preserve the construct hierarchy.
 *
 * @experimental
 */
export class TreeMetadata extends Construct {
  constructor(scope: Construct) {
    super(scope, 'Tree');
  }

  /**
   * Create tree.json
   * @internal
   */
  public _synthesizeTree(session: ISynthesisSession) {
    const lookup: { [path: string]: Node } = { };

    const visit = (construct: IConstruct): Node => {
      const children = construct.construct.children.map((c) => {
        try {
          return visit(c);
        } catch (e) {
<<<<<<< HEAD
          Annotations.of(this).addWarning(`Failed to render tree metadata for node [${c.node.id}]. Reason: ${e}`);
=======
          this.construct.addWarning(`Failed to render tree metadata for node [${c.construct.id}]. Reason: ${e}`);
>>>>>>> aa4c5b7d
          return undefined;
        }
      });
      const childrenMap = children
        .filter((child) => child !== undefined)
        .reduce((map, child) => Object.assign(map, { [child!.id]: child }), {});

      const node: Node = {
        id: construct.construct.id || 'App',
        path: construct.construct.path,
        children: Object.keys(childrenMap).length === 0 ? undefined : childrenMap,
        attributes: this.synthAttributes(construct),
      };

      lookup[node.path] = node;

      return node;
    };

    const tree = {
      version: 'tree-0.1',
      tree: visit(this.construct.root),
    };

    const builder = session.assembly;
    fs.writeFileSync(path.join(builder.outdir, FILE_PATH), JSON.stringify(tree, undefined, 2), { encoding: 'utf-8' });

    builder.addArtifact('Tree', {
      type: ArtifactType.CDK_TREE,
      properties: {
        file: FILE_PATH,
      },
    });
  }

  private synthAttributes(construct: IConstruct): { [key: string]: any } | undefined {
    // check if a construct implements IInspectable
    function canInspect(inspectable: any): inspectable is IInspectable {
      return inspectable.inspect !== undefined;
    }

    const inspector = new TreeInspector();

    // get attributes from the inspector
    if (canInspect(construct)) {
      construct.inspect(inspector);
      return Stack.of(construct).resolve(inspector.attributes);
    }
    return undefined;
  }
}

interface Node {
  id: string;
  path: string;
  children?: { [key: string]: Node };
  attributes?: { [key: string]: any };
}<|MERGE_RESOLUTION|>--- conflicted
+++ resolved
@@ -33,11 +33,7 @@
         try {
           return visit(c);
         } catch (e) {
-<<<<<<< HEAD
           Annotations.of(this).addWarning(`Failed to render tree metadata for node [${c.node.id}]. Reason: ${e}`);
-=======
-          this.construct.addWarning(`Failed to render tree metadata for node [${c.construct.id}]. Reason: ${e}`);
->>>>>>> aa4c5b7d
           return undefined;
         }
       });
