--- conflicted
+++ resolved
@@ -17,13 +17,8 @@
  * @param root The root of the construct tree.
  */
 export function prepareApp(root: IConstruct) {
-<<<<<<< HEAD
-  if (root.node.scope && !Assembly.isAssembly(root)) {
-    throw new Error('prepareApp can only be called on an Assembly or a root construct');
-=======
   if (root.node.scope && !Stage.isStage(root)) {
     throw new Error('prepareApp can only be called on a stage or a root construct');
->>>>>>> 480d4c00
   }
 
   // apply dependencies between resources in depending subtrees
@@ -73,17 +68,10 @@
     if (!Stack.isStack(stack)) { return false; }
     if (!stack.nested) { return false; }
 
-<<<<<<< HEAD
-    // test: if we are not within an assembly, then include it.
-    if (!Assembly.of(stack)) { return true; }
-
-    return Assembly.of(stack) === root;
-=======
     // test: if we are not within a stage, then include it.
     if (!Stage.of(stack)) { return true; }
 
     return Stage.of(stack) === root;
->>>>>>> 480d4c00
   };
 
   // create a list of all nested stacks in depth-first post order this means
