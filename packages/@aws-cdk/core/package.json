{
  "name": "@aws-cdk/core",
  "version": "1.15.0",
  "description": "AWS Cloud Development Kit Core Library",
  "main": "lib/index.js",
  "types": "lib/index.d.ts",
  "jsii": {
    "outdir": "dist",
    "targets": {
      "java": {
        "package": "software.amazon.awscdk.core",
        "maven": {
          "groupId": "software.amazon.awscdk",
          "artifactId": "core",
          "versionSuffix": ".DEVPREVIEW"
        }
      },
      "dotnet": {
        "namespace": "Amazon.CDK",
        "packageId": "Amazon.CDK",
        "signAssembly": true,
        "assemblyOriginatorKeyFile": "../../key.snk",
        "versionSuffix": "-devpreview",
        "iconUrl": "https://raw.githubusercontent.com/aws/aws-cdk/master/logo/default-256-dark.png"
      },
      "python": {
        "distName": "aws-cdk.core",
        "module": "aws_cdk.core"
      }
    }
  },
  "repository": {
    "type": "git",
    "url": "https://github.com/aws/aws-cdk.git",
    "directory": "packages/@aws-cdk/core"
  },
  "awslint": {
    "exclude": [
      "construct-ctor:@aws-cdk/core.App.<initializer>",
      "props-no-cfn-types:@aws-cdk/core.CfnOutputProps.condition",
      "duration-prop-type:@aws-cdk/core.ResourceSignal.timeout",
      "props-no-any:@aws-cdk/core.CfnParameterProps.default",
      "props-no-cfn-types:@aws-cdk/core.CfnRuleProps.assertions",
      "construct-ctor:@aws-cdk/core.Stack.<initializer>.params[1]",
      "docs-public-apis:@aws-cdk/core.ScopedAws.urlSuffix",
      "docs-public-apis:@aws-cdk/core.TagType.NOT_TAGGABLE",
      "docs-public-apis:@aws-cdk/core.TagType.KEY_VALUE",
      "docs-public-apis:@aws-cdk/core.TagType.MAP",
      "docs-public-apis:@aws-cdk/core.TagType.AUTOSCALING_GROUP",
      "docs-public-apis:@aws-cdk/core.Arn",
      "docs-public-apis:@aws-cdk/core.Aws.ACCOUNT_ID",
      "docs-public-apis:@aws-cdk/core.Aws.NO_VALUE",
      "docs-public-apis:@aws-cdk/core.Aws.NOTIFICATION_ARNS",
      "docs-public-apis:@aws-cdk/core.Aws.PARTITION",
      "docs-public-apis:@aws-cdk/core.Aws.REGION",
      "docs-public-apis:@aws-cdk/core.Aws.STACK_ID",
      "docs-public-apis:@aws-cdk/core.Aws.STACK_NAME",
      "docs-public-apis:@aws-cdk/core.Aws.URL_SUFFIX",
      "docs-public-apis:@aws-cdk/core.ConstructNode.root",
      "docs-public-apis:@aws-cdk/core.ContextProvider.getKey",
      "docs-public-apis:@aws-cdk/core.ContextProvider.getValue",
      "docs-public-apis:@aws-cdk/core.Duration.days",
      "docs-public-apis:@aws-cdk/core.Duration.hours",
      "docs-public-apis:@aws-cdk/core.Duration.millis",
      "docs-public-apis:@aws-cdk/core.Duration.minutes",
      "docs-public-apis:@aws-cdk/core.Duration.seconds",
      "docs-public-apis:@aws-cdk/core.Duration.toDays",
      "docs-public-apis:@aws-cdk/core.Duration.toHours",
      "docs-public-apis:@aws-cdk/core.Duration.toISOString",
      "docs-public-apis:@aws-cdk/core.Duration.toMilliseconds",
      "docs-public-apis:@aws-cdk/core.Duration.toMinutes",
      "docs-public-apis:@aws-cdk/core.Duration.toSeconds",
      "docs-public-apis:@aws-cdk/core.Lazy.anyValue",
      "docs-public-apis:@aws-cdk/core.Lazy.listValue",
      "docs-public-apis:@aws-cdk/core.Lazy.numberValue",
      "docs-public-apis:@aws-cdk/core.Lazy.stringValue",
      "docs-public-apis:@aws-cdk/core.Reference.displayName",
      "docs-public-apis:@aws-cdk/core.Reference.target",
      "docs-public-apis:@aws-cdk/core.ScopedAws.accountId",
      "docs-public-apis:@aws-cdk/core.ScopedAws.notificationArns",
      "docs-public-apis:@aws-cdk/core.ScopedAws.partition",
      "docs-public-apis:@aws-cdk/core.ScopedAws.region",
      "docs-public-apis:@aws-cdk/core.ScopedAws.stackId",
      "docs-public-apis:@aws-cdk/core.ScopedAws.stackName",
      "docs-public-apis:@aws-cdk/core.TagType.STANDARD",
      "docs-public-apis:@aws-cdk/core.Stack.addDockerImageAsset",
      "docs-public-apis:@aws-cdk/core.Stack.addFileAsset",
      "docs-public-apis:@aws-cdk/core.TagManager.applyTagAspectHere",
      "docs-public-apis:@aws-cdk/core.TokenizedStringFragments.firstValue",
      "docs-public-apis:@aws-cdk/core.TokenizedStringFragments.length",
      "docs-public-apis:@aws-cdk/core.TokenizedStringFragments.firstToken",
      "docs-public-apis:@aws-cdk/core.TokenizedStringFragments.addIntrinsic",
      "docs-public-apis:@aws-cdk/core.TokenizedStringFragments.addLiteral",
      "docs-public-apis:@aws-cdk/core.TokenizedStringFragments.addToken",
      "docs-public-apis:@aws-cdk/core.ValidationResult.errorMessage",
      "docs-public-apis:@aws-cdk/core.ValidationResult.isSuccess",
      "docs-public-apis:@aws-cdk/core.ValidationResult.results",
      "docs-public-apis:@aws-cdk/core.ValidationResults.isSuccess",
      "docs-public-apis:@aws-cdk/core.ValidationResults.results",
      "docs-public-apis:@aws-cdk/core.ValidationResults.collect",
      "docs-public-apis:@aws-cdk/core.ValidationResults.errorTreeList",
      "docs-public-apis:@aws-cdk/core.ArnComponents",
      "props-default-doc:@aws-cdk/core.ArnComponents.resourceName",
      "docs-public-apis:@aws-cdk/core.DockerImageAssetSource",
      "props-default-doc:@aws-cdk/core.EncodingOptions.displayHint",
      "docs-public-apis:@aws-cdk/core.GetContextKeyOptions",
      "props-default-doc:@aws-cdk/core.GetContextKeyOptions.props",
      "docs-public-apis:@aws-cdk/core.GetContextKeyResult",
      "docs-public-apis:@aws-cdk/core.GetContextKeyResult.key",
      "docs-public-apis:@aws-cdk/core.GetContextKeyResult.props",
      "docs-public-apis:@aws-cdk/core.GetContextValueOptions",
      "docs-public-apis:@aws-cdk/core.GetContextValueResult",
      "docs-public-apis:@aws-cdk/core.GetContextValueResult.value",
      "props-default-doc:@aws-cdk/core.GetContextValueResult.value",
      "docs-public-apis:@aws-cdk/core.ICfnResourceOptions",
      "docs-public-apis:@aws-cdk/core.RemovalPolicyOptions",
      "docs-public-apis:@aws-cdk/core.StackProps",
      "docs-public-apis:@aws-cdk/core.RemovalPolicy",
      "docs-public-apis:@aws-cdk/core.TagType"
    ]
  },
  "scripts": {
    "build": "cdk-build",
    "watch": "cdk-watch",
    "lint": "cdk-lint",
    "test": "cdk-test",
    "pkglint": "pkglint -f",
    "package": "cdk-package",
    "awslint": "cdk-awslint",
    "build+test+package": "npm run build+test && npm run package",
    "build+test": "npm run build && npm test"
  },
  "nyc": {
    "statements": 55,
    "lines": 55,
    "branches": 35
  },
  "keywords": [
    "aws",
    "cdk",
    "jsii",
    "cdk-core"
  ],
  "author": {
    "name": "Amazon Web Services",
    "url": "https://aws.amazon.com",
    "organization": true
  },
  "license": "Apache-2.0",
  "devDependencies": {
    "@types/lodash": "^4.14.144",
<<<<<<< HEAD
    "cdk-build-tools": "^1.13.1",
    "cfn2ts": "^1.13.1",
    "fast-check": "^1.17.0",
=======
    "cdk-build-tools": "file:../../../tools/cdk-build-tools",
    "cfn2ts": "file:../../../tools/cfn2ts",
    "fast-check": "^1.18.1",
>>>>>>> ea4a8aad
    "lodash": "^4.17.15",
    "pkglint": "^1.13.1"
  },
  "dependencies": {
    "@aws-cdk/cx-api": "1.15.0"
  },
  "homepage": "https://github.com/aws/aws-cdk",
  "peerDependencies": {
    "@aws-cdk/cx-api": "1.15.0"
  },
  "engines": {
    "node": ">= 10.3.0"
  },
  "stability": "stable"
}<|MERGE_RESOLUTION|>--- conflicted
+++ resolved
@@ -149,17 +149,11 @@
   "license": "Apache-2.0",
   "devDependencies": {
     "@types/lodash": "^4.14.144",
-<<<<<<< HEAD
-    "cdk-build-tools": "^1.13.1",
-    "cfn2ts": "^1.13.1",
-    "fast-check": "^1.17.0",
-=======
-    "cdk-build-tools": "file:../../../tools/cdk-build-tools",
-    "cfn2ts": "file:../../../tools/cfn2ts",
+    "cdk-build-tools": "^1.15.0",
+    "cfn2ts": "^1.15.0",
     "fast-check": "^1.18.1",
->>>>>>> ea4a8aad
     "lodash": "^4.17.15",
-    "pkglint": "^1.13.1"
+    "pkglint": "^1.15.0"
   },
   "dependencies": {
     "@aws-cdk/cx-api": "1.15.0"
