{
  "name": "@aws-cdk/core",
  "version": "0.0.0",
  "private": true,
  "description": "AWS Cloud Development Kit Core Library",
  "main": "lib/index.js",
  "types": "lib/index.d.ts",
  "jsii": {
    "outdir": "dist",
    "targets": {
      "java": {
        "package": "software.amazon.awscdk.core",
        "maven": {
          "groupId": "software.amazon.awscdk",
          "artifactId": "core"
        }
      },
      "dotnet": {
        "namespace": "Amazon.CDK",
        "packageId": "Amazon.CDK",
        "iconUrl": "https://raw.githubusercontent.com/aws/aws-cdk/main/logo/default-256-dark.png"
      },
      "python": {
        "distName": "aws-cdk.core",
        "module": "aws_cdk.core",
        "classifiers": [
          "Framework :: AWS CDK",
          "Framework :: AWS CDK :: 2"
        ]
      }
    },
    "projectReferences": true,
    "metadata": {
      "jsii": {
        "rosetta": {
          "strict": true
        }
      }
    }
  },
  "repository": {
    "type": "git",
    "url": "https://github.com/aws/aws-cdk.git",
    "directory": "packages/@aws-cdk/core"
  },
  "awslint": {
    "exclude": [
      "props-physical-name:@aws-cdk/aws-cloudformation.CustomResourceProps",
      "construct-ctor:@aws-cdk/core.App.<initializer>",
      "construct-ctor:@aws-cdk/core.Construct.<initializer>.params[0]",
      "props-no-cfn-types:@aws-cdk/core.CfnOutputProps.condition",
      "duration-prop-type:@aws-cdk/core.ResourceSignal.timeout",
      "props-no-any:@aws-cdk/core.CfnParameterProps.default",
      "props-no-cfn-types:@aws-cdk/core.CfnRuleProps.assertions",
      "props-no-cfn-types:@aws-cdk/core.CfnCodeDeployBlueGreenHookProps.applications",
      "props-no-cfn-types:@aws-cdk/core.CfnCodeDeployBlueGreenHookProps.additionalOptions",
      "props-no-cfn-types:@aws-cdk/core.CfnCodeDeployBlueGreenHookProps.lifecycleEventHooks",
      "props-no-cfn-types:@aws-cdk/core.CfnCodeDeployBlueGreenHookProps.trafficRoutingConfig",
      "construct-ctor:@aws-cdk/core.Stack.<initializer>.params[1]",
      "docs-public-apis:@aws-cdk/core.ScopedAws.urlSuffix",
      "docs-public-apis:@aws-cdk/core.TagType.NOT_TAGGABLE",
      "docs-public-apis:@aws-cdk/core.TagType.KEY_VALUE",
      "docs-public-apis:@aws-cdk/core.TagType.MAP",
      "docs-public-apis:@aws-cdk/core.TagType.AUTOSCALING_GROUP",
      "docs-public-apis:@aws-cdk/core.Arn",
      "docs-public-apis:@aws-cdk/core.Aws.ACCOUNT_ID",
      "docs-public-apis:@aws-cdk/core.Aws.NO_VALUE",
      "docs-public-apis:@aws-cdk/core.Aws.NOTIFICATION_ARNS",
      "docs-public-apis:@aws-cdk/core.Aws.PARTITION",
      "docs-public-apis:@aws-cdk/core.Aws.REGION",
      "docs-public-apis:@aws-cdk/core.Aws.STACK_ID",
      "docs-public-apis:@aws-cdk/core.Aws.STACK_NAME",
      "docs-public-apis:@aws-cdk/core.Aws.URL_SUFFIX",
      "docs-public-apis:@aws-cdk/core.ConstructNode.root",
      "docs-public-apis:@aws-cdk/core.ContextProvider.getKey",
      "docs-public-apis:@aws-cdk/core.ContextProvider.getValue",
      "docs-public-apis:@aws-cdk/core.Lazy.anyValue",
      "docs-public-apis:@aws-cdk/core.Lazy.listValue",
      "docs-public-apis:@aws-cdk/core.Lazy.numberValue",
      "docs-public-apis:@aws-cdk/core.Lazy.stringValue",
      "docs-public-apis:@aws-cdk/core.Reference.displayName",
      "docs-public-apis:@aws-cdk/core.Reference.target",
      "docs-public-apis:@aws-cdk/core.ScopedAws.accountId",
      "docs-public-apis:@aws-cdk/core.ScopedAws.notificationArns",
      "docs-public-apis:@aws-cdk/core.ScopedAws.partition",
      "docs-public-apis:@aws-cdk/core.ScopedAws.region",
      "docs-public-apis:@aws-cdk/core.ScopedAws.stackId",
      "docs-public-apis:@aws-cdk/core.ScopedAws.stackName",
      "docs-public-apis:@aws-cdk/core.TagType.STANDARD",
      "docs-public-apis:@aws-cdk/core.Stack.addDockerImageAsset",
      "docs-public-apis:@aws-cdk/core.Stack.addFileAsset",
      "docs-public-apis:@aws-cdk/core.TagManager.applyTagAspectHere",
      "docs-public-apis:@aws-cdk/core.TokenizedStringFragments.firstValue",
      "docs-public-apis:@aws-cdk/core.TokenizedStringFragments.length",
      "docs-public-apis:@aws-cdk/core.TokenizedStringFragments.firstToken",
      "docs-public-apis:@aws-cdk/core.TokenizedStringFragments.addIntrinsic",
      "docs-public-apis:@aws-cdk/core.TokenizedStringFragments.addLiteral",
      "docs-public-apis:@aws-cdk/core.TokenizedStringFragments.addToken",
      "docs-public-apis:@aws-cdk/core.ValidationResult.errorMessage",
      "docs-public-apis:@aws-cdk/core.ValidationResult.isSuccess",
      "docs-public-apis:@aws-cdk/core.ValidationResult.results",
      "docs-public-apis:@aws-cdk/core.ValidationResults.isSuccess",
      "docs-public-apis:@aws-cdk/core.ValidationResults.results",
      "docs-public-apis:@aws-cdk/core.ValidationResults.collect",
      "docs-public-apis:@aws-cdk/core.ValidationResults.errorTreeList",
      "docs-public-apis:@aws-cdk/core.ArnComponents",
      "props-default-doc:@aws-cdk/core.ArnComponents.resourceName",
      "docs-public-apis:@aws-cdk/core.DockerImageAssetSource",
      "props-default-doc:@aws-cdk/core.EncodingOptions.displayHint",
      "docs-public-apis:@aws-cdk/core.GetContextKeyOptions",
      "props-default-doc:@aws-cdk/core.GetContextKeyOptions.props",
      "docs-public-apis:@aws-cdk/core.GetContextKeyResult",
      "docs-public-apis:@aws-cdk/core.GetContextKeyResult.key",
      "docs-public-apis:@aws-cdk/core.GetContextKeyResult.props",
      "docs-public-apis:@aws-cdk/core.GetContextValueOptions",
      "docs-public-apis:@aws-cdk/core.GetContextValueResult",
      "docs-public-apis:@aws-cdk/core.GetContextValueResult.value",
      "props-default-doc:@aws-cdk/core.GetContextValueResult.value",
      "docs-public-apis:@aws-cdk/core.ICfnResourceOptions",
      "docs-public-apis:@aws-cdk/core.RemovalPolicyOptions",
      "docs-public-apis:@aws-cdk/core.StackProps",
      "docs-public-apis:@aws-cdk/core.RemovalPolicy",
      "docs-public-apis:@aws-cdk/core.TagType",
      "module-name:@aws-cdk/core",
      "construct-ctor:@aws-cdk/core.CustomResourceProvider",
      "construct-interface-extends-iconstruct:@aws-cdk/core.ICustomResourceProvider",
      "props-physical-name:@aws-cdk/core.CustomResourceProps",
      "integ-return-type:@aws-cdk/core.IStackSynthesizer.bind",
      "integ-return-type:@aws-cdk/core.IBoundStackSynthesizer.bind",
      "integ-return-type:@aws-cdk/core.IReusableStackSynthesizer.bind",
      "props-no-any:@aws-cdk/core.CfnJsonProps.value"
    ]
  },
  "scripts": {
    "build": "cdk-build",
    "watch": "cdk-watch",
    "lint": "cdk-lint",
    "test": "cdk-test",
    "pkglint": "pkglint -f",
    "cfn2ts": "cfn2ts",
    "package": "cdk-package",
    "awslint": "cdk-awslint",
    "build+test+package": "yarn build+test && yarn package",
    "build+test": "yarn build && yarn test",
    "compat": "cdk-compat",
    "gen": "cfn2ts",
    "rosetta:extract": "yarn --silent jsii-rosetta extract",
    "build+extract": "yarn build && yarn rosetta:extract",
    "build+test+extract": "yarn build+test && yarn rosetta:extract"
  },
  "cdk-build": {
    "cloudformation": "AWS::CloudFormation",
    "cfn2ts-core-import": ".",
    "pre": [
      "rm -rf test/fs/fixtures",
      "cd test/fs",
      "tar -xzf fixtures.tar.gz"
    ],
    "env": {
      "AWSLINT_BASE_CONSTRUCT": "true"
    }
  },
  "nyc": {
    "statements": 55,
    "lines": 55,
    "branches": 35
  },
  "ubergen": {
    "exports": {
      "./lib/helpers-internal": "./lib/helpers-internal/index.js"
    }
  },
  "keywords": [
    "aws",
    "cdk",
    "jsii",
    "cdk-core"
  ],
  "author": {
    "name": "Amazon Web Services",
    "url": "https://aws.amazon.com",
    "organization": true
  },
  "license": "Apache-2.0",
  "devDependencies": {
    "@aws-cdk/cdk-build-tools": "0.0.0",
    "@aws-cdk/cfn2ts": "0.0.0",
    "@aws-cdk/pkglint": "0.0.0",
    "@types/aws-lambda": "^8.10.111",
    "@types/fs-extra": "^9.0.13",
    "@types/jest": "^27.5.2",
    "@types/lodash": "^4.14.191",
    "@types/minimatch": "^3.0.5",
<<<<<<< HEAD
    "@types/cross-spawn": "^6.0.2",
    "aws-sdk": "^2.928.0",
    "@types/node": "^14.18.36",
=======
    "aws-sdk": "^2.1325.0",
>>>>>>> 3d7505b5
    "@types/sinon": "^9.0.11",
    "fast-check": "^2.25.0",
    "jest": "^27.5.1",
    "lodash": "^4.17.21",
    "sinon": "^9.2.4",
    "ts-mock-imports": "^1.3.8"
  },
  "dependencies": {
    "@aws-cdk/cloud-assembly-schema": "0.0.0",
    "@aws-cdk/cx-api": "0.0.0",
    "@aws-cdk/region-info": "0.0.0",
    "@balena/dockerignore": "^1.0.2",
    "constructs": "^10.0.0",
    "fs-extra": "^9.1.0",
    "ignore": "^5.2.4",
    "minimatch": "^3.1.2",
    "table": "^6.8.1",
    "cross-spawn": "^7.0.3"
  },
  "bundledDependencies": [
    "fs-extra",
    "minimatch",
    "@balena/dockerignore",
    "ignore",
    "table",
    "cross-spawn"
  ],
  "homepage": "https://github.com/aws/aws-cdk",
  "peerDependencies": {
    "@aws-cdk/cloud-assembly-schema": "0.0.0",
    "@aws-cdk/cx-api": "0.0.0",
    "@aws-cdk/region-info": "0.0.0",
    "constructs": "^10.0.0"
  },
  "engines": {
    "node": ">= 14.15.0"
  },
  "stability": "stable",
  "awscdkio": {
    "announce": false
  },
  "nozem": {
    "ostools": [
      "rm",
      "tar",
      "grep",
      "xargs",
      "head",
      "cut",
      "touch",
      "diff",
      "echo",
      "gzip"
    ]
  },
  "maturity": "stable",
  "publishConfig": {
    "tag": "latest"
  }
}<|MERGE_RESOLUTION|>--- conflicted
+++ resolved
@@ -191,13 +191,7 @@
     "@types/jest": "^27.5.2",
     "@types/lodash": "^4.14.191",
     "@types/minimatch": "^3.0.5",
-<<<<<<< HEAD
-    "@types/cross-spawn": "^6.0.2",
-    "aws-sdk": "^2.928.0",
-    "@types/node": "^14.18.36",
-=======
     "aws-sdk": "^2.1325.0",
->>>>>>> 3d7505b5
     "@types/sinon": "^9.0.11",
     "fast-check": "^2.25.0",
     "jest": "^27.5.1",
