{
  "version": "21.0.0",
  "files": {
<<<<<<< HEAD
    "e63e6f43ccac3ee89b6b77353c705254c81e5c2264288d71af33d42f6a895404": {
=======
    "a660932c356f8eec80b4314b041c64311fd29803603b65a95351137afa8eba04": {
>>>>>>> e9dd1ab4
      "source": {
        "path": "aws-cdk-sqs.template.json",
        "packaging": "file"
      },
      "destinations": {
        "current_account-current_region": {
          "bucketName": "cdk-hnb659fds-assets-${AWS::AccountId}-${AWS::Region}",
<<<<<<< HEAD
          "objectKey": "e63e6f43ccac3ee89b6b77353c705254c81e5c2264288d71af33d42f6a895404.json",
=======
          "objectKey": "a660932c356f8eec80b4314b041c64311fd29803603b65a95351137afa8eba04.json",
>>>>>>> e9dd1ab4
          "assumeRoleArn": "arn:${AWS::Partition}:iam::${AWS::AccountId}:role/cdk-hnb659fds-file-publishing-role-${AWS::AccountId}-${AWS::Region}"
        }
      }
    }
  },
  "dockerImages": {}
}<|MERGE_RESOLUTION|>--- conflicted
+++ resolved
@@ -1,11 +1,7 @@
 {
   "version": "21.0.0",
   "files": {
-<<<<<<< HEAD
-    "e63e6f43ccac3ee89b6b77353c705254c81e5c2264288d71af33d42f6a895404": {
-=======
     "a660932c356f8eec80b4314b041c64311fd29803603b65a95351137afa8eba04": {
->>>>>>> e9dd1ab4
       "source": {
         "path": "aws-cdk-sqs.template.json",
         "packaging": "file"
@@ -13,11 +9,7 @@
       "destinations": {
         "current_account-current_region": {
           "bucketName": "cdk-hnb659fds-assets-${AWS::AccountId}-${AWS::Region}",
-<<<<<<< HEAD
-          "objectKey": "e63e6f43ccac3ee89b6b77353c705254c81e5c2264288d71af33d42f6a895404.json",
-=======
           "objectKey": "a660932c356f8eec80b4314b041c64311fd29803603b65a95351137afa8eba04.json",
->>>>>>> e9dd1ab4
           "assumeRoleArn": "arn:${AWS::Partition}:iam::${AWS::AccountId}:role/cdk-hnb659fds-file-publishing-role-${AWS::AccountId}-${AWS::Region}"
         }
       }
