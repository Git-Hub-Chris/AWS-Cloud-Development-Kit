export * from './policy';
export * from './queue';
<<<<<<< HEAD
export * from './queue-ref';
export * from './send-message-task';
=======
export * from './queue-base';
>>>>>>> 9653eceb

// AWS::SQS CloudFormation Resources:
export * from './sqs.generated';

import './sqs-augmentations.generated';<|MERGE_RESOLUTION|>--- conflicted
+++ resolved
@@ -1,11 +1,7 @@
 export * from './policy';
 export * from './queue';
-<<<<<<< HEAD
-export * from './queue-ref';
 export * from './send-message-task';
-=======
 export * from './queue-base';
->>>>>>> 9653eceb
 
 // AWS::SQS CloudFormation Resources:
 export * from './sqs.generated';
