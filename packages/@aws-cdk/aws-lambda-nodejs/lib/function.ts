--- conflicted
+++ resolved
@@ -4,11 +4,7 @@
 import { Bundling } from './bundling';
 import { PackageManager } from './package-manager';
 import { BundlingOptions } from './types';
-<<<<<<< HEAD
-import { callsites, findUp, nodeMajorVersion } from './util';
-=======
-import { callsites, findUp, LockFile } from './util';
->>>>>>> 704946a9
+import { callsites, findUp } from './util';
 
 // keep this import separate from other imports to reduce chance for merge conflicts with v2-main
 // eslint-disable-next-line no-duplicate-imports, import/order
