import * as fs from 'fs';
import * as path from 'path';
import * as lambda from '@aws-cdk/aws-lambda';
<<<<<<< HEAD
import { Architecture } from '@aws-cdk/aws-lambda';
=======
import { Construct } from 'constructs';
>>>>>>> 727d447f
import { Bundling } from './bundling';
import { PackageManager } from './package-manager';
import { BundlingOptions } from './types';
import { callsites, findUp } from './util';

/**
 * Properties for a NodejsFunction
 */
export interface NodejsFunctionProps extends lambda.FunctionOptions {
  /**
   * Path to the entry file (JavaScript or TypeScript).
   *
   * @default - Derived from the name of the defining file and the construct's id.
   * If the `NodejsFunction` is defined in `stack.ts` with `my-handler` as id
   * (`new NodejsFunction(this, 'my-handler')`), the construct will look at `stack.my-handler.ts`
   * and `stack.my-handler.js`.
   */
  readonly entry?: string;

  /**
   * The name of the exported handler in the entry file.
   *
   * @default handler
   */
  readonly handler?: string;

  /**
   * The runtime environment. Only runtimes of the Node.js family are
   * supported.
   *
   * @default Runtime.NODEJS_14_X
   */
  readonly runtime?: lambda.Runtime;

  /**
   * Whether to automatically reuse TCP connections when working with the AWS
   * SDK for JavaScript.
   *
   * This sets the `AWS_NODEJS_CONNECTION_REUSE_ENABLED` environment variable
   * to `1`.
   *
   * @see https://docs.aws.amazon.com/sdk-for-javascript/v2/developer-guide/node-reusing-connections.html
   *
   * @default true
   */
  readonly awsSdkConnectionReuse?: boolean;

  /**
   * The path to the dependencies lock file (`yarn.lock` or `package-lock.json`).
   *
   * This will be used as the source for the volume mounted in the Docker
   * container.
   *
   * Modules specified in `nodeModules` will be installed using the right
   * installer (`npm` or `yarn`) along with this lock file.
   *
   * @default - the path is found by walking up parent directories searching for
   *   a `yarn.lock` or `package-lock.json` file
   */
  readonly depsLockFilePath?: string;

  /**
   * Bundling options
   *
   * @default - use default bundling options: no minify, no sourcemap, all
   *   modules are bundled.
   */
  readonly bundling?: BundlingOptions;

  /**
   * The path to the directory containing project config files (`package.json` or `tsconfig.json`)
   *
   * @default - the directory containing the `depsLockFilePath`
   */
  readonly projectRoot?: string;
}

/**
 * A Node.js Lambda function bundled using esbuild
 */
export class NodejsFunction extends lambda.Function {
  constructor(scope: Construct, id: string, props: NodejsFunctionProps = {}) {
    if (props.runtime && props.runtime.family !== lambda.RuntimeFamily.NODEJS) {
      throw new Error('Only `NODEJS` runtimes are supported.');
    }

    // Entry and defaults
    const entry = path.resolve(findEntry(id, props.entry));
    const handler = props.handler ?? 'handler';
    const runtime = props.runtime ?? lambda.Runtime.NODEJS_14_X;
    const architecture = props.architecture ?? Architecture.X86_64;
    const depsLockFilePath = findLockFile(props.depsLockFilePath);
    const projectRoot = props.projectRoot ?? path.dirname(depsLockFilePath);

    super(scope, id, {
      ...props,
      runtime,
      code: Bundling.bundle({
        ...props.bundling ?? {},
        entry,
        runtime,
        architecture,
        depsLockFilePath,
        projectRoot,
      }),
      handler: `index.${handler}`,
    });

    // Enable connection reuse for aws-sdk
    if (props.awsSdkConnectionReuse ?? true) {
      this.addEnvironment('AWS_NODEJS_CONNECTION_REUSE_ENABLED', '1', { removeInEdge: true });
    }
  }
}

/**
 * Checks given lock file or searches for a lock file
 */
function findLockFile(depsLockFilePath?: string): string {
  if (depsLockFilePath) {
    if (!fs.existsSync(depsLockFilePath)) {
      throw new Error(`Lock file at ${depsLockFilePath} doesn't exist`);
    }

    if (!fs.statSync(depsLockFilePath).isFile()) {
      throw new Error('`depsLockFilePath` should point to a file');
    }

    return path.resolve(depsLockFilePath);
  }

  const lockFile = findUp(PackageManager.PNPM.lockFile)
    ?? findUp(PackageManager.YARN.lockFile)
    ?? findUp(PackageManager.NPM.lockFile);

  if (!lockFile) {
    throw new Error('Cannot find a package lock file (`pnpm-lock.yaml`, `yarn.lock` or `package-lock.json`). Please specify it with `depsFileLockPath`.');
  }

  return lockFile;
}

/**
 * Searches for an entry file. Preference order is the following:
 * 1. Given entry file
 * 2. A .ts file named as the defining file with id as suffix (defining-file.id.ts)
 * 3. A .js file name as the defining file with id as suffix (defining-file.id.js)
 */
function findEntry(id: string, entry?: string): string {
  if (entry) {
    if (!/\.(jsx?|tsx?)$/.test(entry)) {
      throw new Error('Only JavaScript or TypeScript entry files are supported.');
    }
    if (!fs.existsSync(entry)) {
      throw new Error(`Cannot find entry file at ${entry}`);
    }
    return entry;
  }

  const definingFile = findDefiningFile();
  const extname = path.extname(definingFile);

  const tsHandlerFile = definingFile.replace(new RegExp(`${extname}$`), `.${id}.ts`);
  if (fs.existsSync(tsHandlerFile)) {
    return tsHandlerFile;
  }

  const jsHandlerFile = definingFile.replace(new RegExp(`${extname}$`), `.${id}.js`);
  if (fs.existsSync(jsHandlerFile)) {
    return jsHandlerFile;
  }

  throw new Error(`Cannot find handler file ${tsHandlerFile} or ${jsHandlerFile}`);
}

/**
 * Finds the name of the file where the `NodejsFunction` is defined
 */
function findDefiningFile(): string {
  let definingIndex;
  const sites = callsites();
  for (const [index, site] of sites.entries()) {
    if (site.getFunctionName() === 'NodejsFunction') {
      // The next site is the site where the NodejsFunction was created
      definingIndex = index + 1;
      break;
    }
  }

  if (!definingIndex || !sites[definingIndex]) {
    throw new Error('Cannot find defining file.');
  }

  return sites[definingIndex].getFileName();
}<|MERGE_RESOLUTION|>--- conflicted
+++ resolved
@@ -1,11 +1,8 @@
 import * as fs from 'fs';
 import * as path from 'path';
 import * as lambda from '@aws-cdk/aws-lambda';
-<<<<<<< HEAD
 import { Architecture } from '@aws-cdk/aws-lambda';
-=======
 import { Construct } from 'constructs';
->>>>>>> 727d447f
 import { Bundling } from './bundling';
 import { PackageManager } from './package-manager';
 import { BundlingOptions } from './types';
