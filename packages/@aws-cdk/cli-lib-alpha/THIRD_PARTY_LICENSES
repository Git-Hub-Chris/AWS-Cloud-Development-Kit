--- conflicted
+++ resolved
@@ -264,11 +264,7 @@
 
 ----------------
 
-<<<<<<< HEAD
-** aws-sdk@2.1447.0 - https://www.npmjs.com/package/aws-sdk/v/2.1447.0 | Apache-2.0
-=======
 ** aws-sdk@2.1451.0 - https://www.npmjs.com/package/aws-sdk/v/2.1451.0 | Apache-2.0
->>>>>>> e01faffc
 AWS SDK for JavaScript
 Copyright 2012-2017 Amazon.com, Inc. or its affiliates. All Rights Reserved.
 
