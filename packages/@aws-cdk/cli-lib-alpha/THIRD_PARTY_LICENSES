The @aws-cdk/cli-lib-alpha package includes the following third-party software/licensing:

** @cdklabs/tskb@0.0.3 - https://www.npmjs.com/package/@cdklabs/tskb/v/0.0.3 | Apache-2.0

                                 Apache License
                           Version 2.0, January 2004
                        http://www.apache.org/licenses/

   TERMS AND CONDITIONS FOR USE, REPRODUCTION, AND DISTRIBUTION

   1. Definitions.

      "License" shall mean the terms and conditions for use, reproduction,
      and distribution as defined by Sections 1 through 9 of this document.

      "Licensor" shall mean the copyright owner or entity authorized by
      the copyright owner that is granting the License.

      "Legal Entity" shall mean the union of the acting entity and all
      other entities that control, are controlled by, or are under common
      control with that entity. For the purposes of this definition,
      "control" means (i) the power, direct or indirect, to cause the
      direction or management of such entity, whether by contract or
      otherwise, or (ii) ownership of fifty percent (50%) or more of the
      outstanding shares, or (iii) beneficial ownership of such entity.

      "You" (or "Your") shall mean an individual or Legal Entity
      exercising permissions granted by this License.

      "Source" form shall mean the preferred form for making modifications,
      including but not limited to software source code, documentation
      source, and configuration files.

      "Object" form shall mean any form resulting from mechanical
      transformation or translation of a Source form, including but
      not limited to compiled object code, generated documentation,
      and conversions to other media types.

      "Work" shall mean the work of authorship, whether in Source or
      Object form, made available under the License, as indicated by a
      copyright notice that is included in or attached to the work
      (an example is provided in the Appendix below).

      "Derivative Works" shall mean any work, whether in Source or Object
      form, that is based on (or derived from) the Work and for which the
      editorial revisions, annotations, elaborations, or other modifications
      represent, as a whole, an original work of authorship. For the purposes
      of this License, Derivative Works shall not include works that remain
      separable from, or merely link (or bind by name) to the interfaces of,
      the Work and Derivative Works thereof.

      "Contribution" shall mean any work of authorship, including
      the original version of the Work and any modifications or additions
      to that Work or Derivative Works thereof, that is intentionally
      submitted to Licensor for inclusion in the Work by the copyright owner
      or by an individual or Legal Entity authorized to submit on behalf of
      the copyright owner. For the purposes of this definition, "submitted"
      means any form of electronic, verbal, or written communication sent
      to the Licensor or its representatives, including but not limited to
      communication on electronic mailing lists, source code control systems,
      and issue tracking systems that are managed by, or on behalf of, the
      Licensor for the purpose of discussing and improving the Work, but
      excluding communication that is conspicuously marked or otherwise
      designated in writing by the copyright owner as "Not a Contribution."

      "Contributor" shall mean Licensor and any individual or Legal Entity
      on behalf of whom a Contribution has been received by Licensor and
      subsequently incorporated within the Work.

   2. Grant of Copyright License. Subject to the terms and conditions of
      this License, each Contributor hereby grants to You a perpetual,
      worldwide, non-exclusive, no-charge, royalty-free, irrevocable
      copyright license to reproduce, prepare Derivative Works of,
      publicly display, publicly perform, sublicense, and distribute the
      Work and such Derivative Works in Source or Object form.

   3. Grant of Patent License. Subject to the terms and conditions of
      this License, each Contributor hereby grants to You a perpetual,
      worldwide, non-exclusive, no-charge, royalty-free, irrevocable
      (except as stated in this section) patent license to make, have made,
      use, offer to sell, sell, import, and otherwise transfer the Work,
      where such license applies only to those patent claims licensable
      by such Contributor that are necessarily infringed by their
      Contribution(s) alone or by combination of their Contribution(s)
      with the Work to which such Contribution(s) was submitted. If You
      institute patent litigation against any entity (including a
      cross-claim or counterclaim in a lawsuit) alleging that the Work
      or a Contribution incorporated within the Work constitutes direct
      or contributory patent infringement, then any patent licenses
      granted to You under this License for that Work shall terminate
      as of the date such litigation is filed.

   4. Redistribution. You may reproduce and distribute copies of the
      Work or Derivative Works thereof in any medium, with or without
      modifications, and in Source or Object form, provided that You
      meet the following conditions:

      (a) You must give any other recipients of the Work or
          Derivative Works a copy of this License; and

      (b) You must cause any modified files to carry prominent notices
          stating that You changed the files; and

      (c) You must retain, in the Source form of any Derivative Works
          that You distribute, all copyright, patent, trademark, and
          attribution notices from the Source form of the Work,
          excluding those notices that do not pertain to any part of
          the Derivative Works; and

      (d) If the Work includes a "NOTICE" text file as part of its
          distribution, then any Derivative Works that You distribute must
          include a readable copy of the attribution notices contained
          within such NOTICE file, excluding those notices that do not
          pertain to any part of the Derivative Works, in at least one
          of the following places: within a NOTICE text file distributed
          as part of the Derivative Works; within the Source form or
          documentation, if provided along with the Derivative Works; or,
          within a display generated by the Derivative Works, if and
          wherever such third-party notices normally appear. The contents
          of the NOTICE file are for informational purposes only and
          do not modify the License. You may add Your own attribution
          notices within Derivative Works that You distribute, alongside
          or as an addendum to the NOTICE text from the Work, provided
          that such additional attribution notices cannot be construed
          as modifying the License.

      You may add Your own copyright statement to Your modifications and
      may provide additional or different license terms and conditions
      for use, reproduction, or distribution of Your modifications, or
      for any such Derivative Works as a whole, provided Your use,
      reproduction, and distribution of the Work otherwise complies with
      the conditions stated in this License.

   5. Submission of Contributions. Unless You explicitly state otherwise,
      any Contribution intentionally submitted for inclusion in the Work
      by You to the Licensor shall be under the terms and conditions of
      this License, without any additional terms or conditions.
      Notwithstanding the above, nothing herein shall supersede or modify
      the terms of any separate license agreement you may have executed
      with Licensor regarding such Contributions.

   6. Trademarks. This License does not grant permission to use the trade
      names, trademarks, service marks, or product names of the Licensor,
      except as required for reasonable and customary use in describing the
      origin of the Work and reproducing the content of the NOTICE file.

   7. Disclaimer of Warranty. Unless required by applicable law or
      agreed to in writing, Licensor provides the Work (and each
      Contributor provides its Contributions) on an "AS IS" BASIS,
      WITHOUT WARRANTIES OR CONDITIONS OF ANY KIND, either express or
      implied, including, without limitation, any warranties or conditions
      of TITLE, NON-INFRINGEMENT, MERCHANTABILITY, or FITNESS FOR A
      PARTICULAR PURPOSE. You are solely responsible for determining the
      appropriateness of using or redistributing the Work and assume any
      risks associated with Your exercise of permissions under this License.

   8. Limitation of Liability. In no event and under no legal theory,
      whether in tort (including negligence), contract, or otherwise,
      unless required by applicable law (such as deliberate and grossly
      negligent acts) or agreed to in writing, shall any Contributor be
      liable to You for damages, including any direct, indirect, special,
      incidental, or consequential damages of any character arising as a
      result of this License or out of the use or inability to use the
      Work (including but not limited to damages for loss of goodwill,
      work stoppage, computer failure or malfunction, or any and all
      other commercial damages or losses), even if such Contributor
      has been advised of the possibility of such damages.

   9. Accepting Warranty or Additional Liability. While redistributing
      the Work or Derivative Works thereof, You may choose to offer,
      and charge a fee for, acceptance of support, warranty, indemnity,
      or other liability obligations and/or rights consistent with this
      License. However, in accepting such obligations, You may act only
      on Your own behalf and on Your sole responsibility, not on behalf
      of any other Contributor, and only if You agree to indemnify,
      defend, and hold each Contributor harmless for any liability
      incurred by, or claims asserted against, such Contributor by reason
      of your accepting any such warranty or additional liability.

   END OF TERMS AND CONDITIONS

   APPENDIX: How to apply the Apache License to your work.

      To apply the Apache License to your work, attach the following
      boilerplate notice, with the fields enclosed by brackets "[]"
      replaced with your own identifying information. (Don't include
      the brackets!)  The text should be enclosed in the appropriate
      comment syntax for the file format. We also recommend that a
      file or class name and description of purpose be included on the
      same "printed page" as the copyright notice for easier
      identification within third-party archives.

   Copyright [yyyy] [name of copyright owner]

   Licensed under the Apache License, Version 2.0 (the "License");
   you may not use this file except in compliance with the License.
   You may obtain a copy of the License at

       http://www.apache.org/licenses/LICENSE-2.0

   Unless required by applicable law or agreed to in writing, software
   distributed under the License is distributed on an "AS IS" BASIS,
   WITHOUT WARRANTIES OR CONDITIONS OF ANY KIND, either express or implied.
   See the License for the specific language governing permissions and
   limitations under the License.


----------------

<<<<<<< HEAD
** @jsii/check-node@1.92.0 - https://www.npmjs.com/package/@jsii/check-node/v/1.92.0 | Apache-2.0
=======
** @jsii/check-node@1.93.0 - https://www.npmjs.com/package/@jsii/check-node/v/1.93.0 | Apache-2.0
>>>>>>> 37c79b94
jsii
Copyright 2018 Amazon.com, Inc. or its affiliates. All Rights Reserved.


----------------

** @tootallnate/quickjs-emscripten@0.23.0 - https://www.npmjs.com/package/@tootallnate/quickjs-emscripten/v/0.23.0 | MIT
MIT License

quickjs-emscripten copyright (c) 2019 Jake Teton-Landis

Permission is hereby granted, free of charge, to any person obtaining a copy
of this software and associated documentation files (the "Software"), to deal
in the Software without restriction, including without limitation the rights
to use, copy, modify, merge, publish, distribute, sublicense, and/or sell
copies of the Software, and to permit persons to whom the Software is
furnished to do so, subject to the following conditions:

The above copyright notice and this permission notice shall be included in all
copies or substantial portions of the Software.

THE SOFTWARE IS PROVIDED "AS IS", WITHOUT WARRANTY OF ANY KIND, EXPRESS OR
IMPLIED, INCLUDING BUT NOT LIMITED TO THE WARRANTIES OF MERCHANTABILITY,
FITNESS FOR A PARTICULAR PURPOSE AND NONINFRINGEMENT. IN NO EVENT SHALL THE
AUTHORS OR COPYRIGHT HOLDERS BE LIABLE FOR ANY CLAIM, DAMAGES OR OTHER
LIABILITY, WHETHER IN AN ACTION OF CONTRACT, TORT OR OTHERWISE, ARISING FROM,
OUT OF OR IN CONNECTION WITH THE SOFTWARE OR THE USE OR OTHER DEALINGS IN THE
SOFTWARE.


----------------

** agent-base@7.1.0 - https://www.npmjs.com/package/agent-base/v/7.1.0 | MIT

----------------

** ajv@8.12.0 - https://www.npmjs.com/package/ajv/v/8.12.0 | MIT
The MIT License (MIT)

Copyright (c) 2015-2021 Evgeny Poberezkin

Permission is hereby granted, free of charge, to any person obtaining a copy
of this software and associated documentation files (the "Software"), to deal
in the Software without restriction, including without limitation the rights
to use, copy, modify, merge, publish, distribute, sublicense, and/or sell
copies of the Software, and to permit persons to whom the Software is
furnished to do so, subject to the following conditions:

The above copyright notice and this permission notice shall be included in all
copies or substantial portions of the Software.

THE SOFTWARE IS PROVIDED "AS IS", WITHOUT WARRANTY OF ANY KIND, EXPRESS OR
IMPLIED, INCLUDING BUT NOT LIMITED TO THE WARRANTIES OF MERCHANTABILITY,
FITNESS FOR A PARTICULAR PURPOSE AND NONINFRINGEMENT. IN NO EVENT SHALL THE
AUTHORS OR COPYRIGHT HOLDERS BE LIABLE FOR ANY CLAIM, DAMAGES OR OTHER
LIABILITY, WHETHER IN AN ACTION OF CONTRACT, TORT OR OTHERWISE, ARISING FROM,
OUT OF OR IN CONNECTION WITH THE SOFTWARE OR THE USE OR OTHER DEALINGS IN THE
SOFTWARE.



----------------

** ansi-regex@5.0.1 - https://www.npmjs.com/package/ansi-regex/v/5.0.1 | MIT
MIT License

Copyright (c) Sindre Sorhus <sindresorhus@gmail.com> (sindresorhus.com)

Permission is hereby granted, free of charge, to any person obtaining a copy of this software and associated documentation files (the "Software"), to deal in the Software without restriction, including without limitation the rights to use, copy, modify, merge, publish, distribute, sublicense, and/or sell copies of the Software, and to permit persons to whom the Software is furnished to do so, subject to the following conditions:

The above copyright notice and this permission notice shall be included in all copies or substantial portions of the Software.

THE SOFTWARE IS PROVIDED "AS IS", WITHOUT WARRANTY OF ANY KIND, EXPRESS OR IMPLIED, INCLUDING BUT NOT LIMITED TO THE WARRANTIES OF MERCHANTABILITY, FITNESS FOR A PARTICULAR PURPOSE AND NONINFRINGEMENT. IN NO EVENT SHALL THE AUTHORS OR COPYRIGHT HOLDERS BE LIABLE FOR ANY CLAIM, DAMAGES OR OTHER LIABILITY, WHETHER IN AN ACTION OF CONTRACT, TORT OR OTHERWISE, ARISING FROM, OUT OF OR IN CONNECTION WITH THE SOFTWARE OR THE USE OR OTHER DEALINGS IN THE SOFTWARE.


----------------

** ansi-styles@4.3.0 - https://www.npmjs.com/package/ansi-styles/v/4.3.0 | MIT
MIT License

Copyright (c) Sindre Sorhus <sindresorhus@gmail.com> (sindresorhus.com)

Permission is hereby granted, free of charge, to any person obtaining a copy of this software and associated documentation files (the "Software"), to deal in the Software without restriction, including without limitation the rights to use, copy, modify, merge, publish, distribute, sublicense, and/or sell copies of the Software, and to permit persons to whom the Software is furnished to do so, subject to the following conditions:

The above copyright notice and this permission notice shall be included in all copies or substantial portions of the Software.

THE SOFTWARE IS PROVIDED "AS IS", WITHOUT WARRANTY OF ANY KIND, EXPRESS OR IMPLIED, INCLUDING BUT NOT LIMITED TO THE WARRANTIES OF MERCHANTABILITY, FITNESS FOR A PARTICULAR PURPOSE AND NONINFRINGEMENT. IN NO EVENT SHALL THE AUTHORS OR COPYRIGHT HOLDERS BE LIABLE FOR ANY CLAIM, DAMAGES OR OTHER LIABILITY, WHETHER IN AN ACTION OF CONTRACT, TORT OR OTHERWISE, ARISING FROM, OUT OF OR IN CONNECTION WITH THE SOFTWARE OR THE USE OR OTHER DEALINGS IN THE SOFTWARE.


----------------

** anymatch@3.1.3 - https://www.npmjs.com/package/anymatch/v/3.1.3 | ISC
The ISC License

Copyright (c) 2019 Elan Shanker, Paul Miller (https://paulmillr.com)

Permission to use, copy, modify, and/or distribute this software for any
purpose with or without fee is hereby granted, provided that the above
copyright notice and this permission notice appear in all copies.

THE SOFTWARE IS PROVIDED "AS IS" AND THE AUTHOR DISCLAIMS ALL WARRANTIES
WITH REGARD TO THIS SOFTWARE INCLUDING ALL IMPLIED WARRANTIES OF
MERCHANTABILITY AND FITNESS. IN NO EVENT SHALL THE AUTHOR BE LIABLE FOR
ANY SPECIAL, DIRECT, INDIRECT, OR CONSEQUENTIAL DAMAGES OR ANY DAMAGES
WHATSOEVER RESULTING FROM LOSS OF USE, DATA OR PROFITS, WHETHER IN AN
ACTION OF CONTRACT, NEGLIGENCE OR OTHER TORTIOUS ACTION, ARISING OUT OF OR
IN CONNECTION WITH THE USE OR PERFORMANCE OF THIS SOFTWARE.


----------------

** archiver-utils@2.1.0 - https://www.npmjs.com/package/archiver-utils/v/2.1.0 | MIT
Copyright (c) 2015 Chris Talkington.

Permission is hereby granted, free of charge, to any person
obtaining a copy of this software and associated documentation
files (the "Software"), to deal in the Software without
restriction, including without limitation the rights to use,
copy, modify, merge, publish, distribute, sublicense, and/or sell
copies of the Software, and to permit persons to whom the
Software is furnished to do so, subject to the following
conditions:

The above copyright notice and this permission notice shall be
included in all copies or substantial portions of the Software.

THE SOFTWARE IS PROVIDED "AS IS", WITHOUT WARRANTY OF ANY KIND,
EXPRESS OR IMPLIED, INCLUDING BUT NOT LIMITED TO THE WARRANTIES
OF MERCHANTABILITY, FITNESS FOR A PARTICULAR PURPOSE AND
NONINFRINGEMENT. IN NO EVENT SHALL THE AUTHORS OR COPYRIGHT
HOLDERS BE LIABLE FOR ANY CLAIM, DAMAGES OR OTHER LIABILITY,
WHETHER IN AN ACTION OF CONTRACT, TORT OR OTHERWISE, ARISING
FROM, OUT OF OR IN CONNECTION WITH THE SOFTWARE OR THE USE OR
OTHER DEALINGS IN THE SOFTWARE.

----------------

** archiver-utils@3.0.4 - https://www.npmjs.com/package/archiver-utils/v/3.0.4 | MIT
Copyright (c) 2015 Chris Talkington.

Permission is hereby granted, free of charge, to any person
obtaining a copy of this software and associated documentation
files (the "Software"), to deal in the Software without
restriction, including without limitation the rights to use,
copy, modify, merge, publish, distribute, sublicense, and/or sell
copies of the Software, and to permit persons to whom the
Software is furnished to do so, subject to the following
conditions:

The above copyright notice and this permission notice shall be
included in all copies or substantial portions of the Software.

THE SOFTWARE IS PROVIDED "AS IS", WITHOUT WARRANTY OF ANY KIND,
EXPRESS OR IMPLIED, INCLUDING BUT NOT LIMITED TO THE WARRANTIES
OF MERCHANTABILITY, FITNESS FOR A PARTICULAR PURPOSE AND
NONINFRINGEMENT. IN NO EVENT SHALL THE AUTHORS OR COPYRIGHT
HOLDERS BE LIABLE FOR ANY CLAIM, DAMAGES OR OTHER LIABILITY,
WHETHER IN AN ACTION OF CONTRACT, TORT OR OTHERWISE, ARISING
FROM, OUT OF OR IN CONNECTION WITH THE SOFTWARE OR THE USE OR
OTHER DEALINGS IN THE SOFTWARE.

----------------

** archiver@5.3.2 - https://www.npmjs.com/package/archiver/v/5.3.2 | MIT
Copyright (c) 2012-2014 Chris Talkington, contributors.

Permission is hereby granted, free of charge, to any person
obtaining a copy of this software and associated documentation
files (the "Software"), to deal in the Software without
restriction, including without limitation the rights to use,
copy, modify, merge, publish, distribute, sublicense, and/or sell
copies of the Software, and to permit persons to whom the
Software is furnished to do so, subject to the following
conditions:

The above copyright notice and this permission notice shall be
included in all copies or substantial portions of the Software.

THE SOFTWARE IS PROVIDED "AS IS", WITHOUT WARRANTY OF ANY KIND,
EXPRESS OR IMPLIED, INCLUDING BUT NOT LIMITED TO THE WARRANTIES
OF MERCHANTABILITY, FITNESS FOR A PARTICULAR PURPOSE AND
NONINFRINGEMENT. IN NO EVENT SHALL THE AUTHORS OR COPYRIGHT
HOLDERS BE LIABLE FOR ANY CLAIM, DAMAGES OR OTHER LIABILITY,
WHETHER IN AN ACTION OF CONTRACT, TORT OR OTHERWISE, ARISING
FROM, OUT OF OR IN CONNECTION WITH THE SOFTWARE OR THE USE OR
OTHER DEALINGS IN THE SOFTWARE.

----------------

** ast-types@0.13.4 - https://www.npmjs.com/package/ast-types/v/0.13.4 | MIT
Copyright (c) 2013 Ben Newman <bn@cs.stanford.edu>

Permission is hereby granted, free of charge, to any person obtaining
a copy of this software and associated documentation files (the
"Software"), to deal in the Software without restriction, including
without limitation the rights to use, copy, modify, merge, publish,
distribute, sublicense, and/or sell copies of the Software, and to
permit persons to whom the Software is furnished to do so, subject to
the following conditions:

The above copyright notice and this permission notice shall be
included in all copies or substantial portions of the Software.

THE SOFTWARE IS PROVIDED "AS IS", WITHOUT WARRANTY OF ANY KIND,
EXPRESS OR IMPLIED, INCLUDING BUT NOT LIMITED TO THE WARRANTIES OF
MERCHANTABILITY, FITNESS FOR A PARTICULAR PURPOSE AND NONINFRINGEMENT.
IN NO EVENT SHALL THE AUTHORS OR COPYRIGHT HOLDERS BE LIABLE FOR ANY
CLAIM, DAMAGES OR OTHER LIABILITY, WHETHER IN AN ACTION OF CONTRACT,
TORT OR OTHERWISE, ARISING FROM, OUT OF OR IN CONNECTION WITH THE
SOFTWARE OR THE USE OR OTHER DEALINGS IN THE SOFTWARE.


----------------

** astral-regex@2.0.0 - https://www.npmjs.com/package/astral-regex/v/2.0.0 | MIT
MIT License

Copyright (c) Kevin Mårtensson <kevinmartensson@gmail.com> (github.com/kevva)

Permission is hereby granted, free of charge, to any person obtaining a copy of this software and associated documentation files (the "Software"), to deal in the Software without restriction, including without limitation the rights to use, copy, modify, merge, publish, distribute, sublicense, and/or sell copies of the Software, and to permit persons to whom the Software is furnished to do so, subject to the following conditions:

The above copyright notice and this permission notice shall be included in all copies or substantial portions of the Software.

THE SOFTWARE IS PROVIDED "AS IS", WITHOUT WARRANTY OF ANY KIND, EXPRESS OR IMPLIED, INCLUDING BUT NOT LIMITED TO THE WARRANTIES OF MERCHANTABILITY, FITNESS FOR A PARTICULAR PURPOSE AND NONINFRINGEMENT. IN NO EVENT SHALL THE AUTHORS OR COPYRIGHT HOLDERS BE LIABLE FOR ANY CLAIM, DAMAGES OR OTHER LIABILITY, WHETHER IN AN ACTION OF CONTRACT, TORT OR OTHERWISE, ARISING FROM, OUT OF OR IN CONNECTION WITH THE SOFTWARE OR THE USE OR OTHER DEALINGS IN THE SOFTWARE.


----------------

** async@3.2.5 - https://www.npmjs.com/package/async/v/3.2.5 | MIT
Copyright (c) 2010-2018 Caolan McMahon

Permission is hereby granted, free of charge, to any person obtaining a copy
of this software and associated documentation files (the "Software"), to deal
in the Software without restriction, including without limitation the rights
to use, copy, modify, merge, publish, distribute, sublicense, and/or sell
copies of the Software, and to permit persons to whom the Software is
furnished to do so, subject to the following conditions:

The above copyright notice and this permission notice shall be included in
all copies or substantial portions of the Software.

THE SOFTWARE IS PROVIDED "AS IS", WITHOUT WARRANTY OF ANY KIND, EXPRESS OR
IMPLIED, INCLUDING BUT NOT LIMITED TO THE WARRANTIES OF MERCHANTABILITY,
FITNESS FOR A PARTICULAR PURPOSE AND NONINFRINGEMENT. IN NO EVENT SHALL THE
AUTHORS OR COPYRIGHT HOLDERS BE LIABLE FOR ANY CLAIM, DAMAGES OR OTHER
LIABILITY, WHETHER IN AN ACTION OF CONTRACT, TORT OR OTHERWISE, ARISING FROM,
OUT OF OR IN CONNECTION WITH THE SOFTWARE OR THE USE OR OTHER DEALINGS IN
THE SOFTWARE.


----------------

** at-least-node@1.0.0 - https://www.npmjs.com/package/at-least-node/v/1.0.0 | ISC
The ISC License
Copyright (c) 2020 Ryan Zimmerman <opensrc@ryanzim.com>

Permission to use, copy, modify, and/or distribute this software for any purpose with or without fee is hereby granted, provided that the above copyright notice and this permission notice appear in all copies.

THE SOFTWARE IS PROVIDED "AS IS" AND THE AUTHOR DISCLAIMS ALL WARRANTIES WITH REGARD TO THIS SOFTWARE INCLUDING ALL IMPLIED WARRANTIES OF MERCHANTABILITY AND FITNESS. IN NO EVENT SHALL THE AUTHOR BE LIABLE FOR ANY SPECIAL, DIRECT, INDIRECT, OR CONSEQUENTIAL DAMAGES OR ANY DAMAGES WHATSOEVER RESULTING FROM LOSS OF USE, DATA OR PROFITS, WHETHER IN AN ACTION OF CONTRACT, NEGLIGENCE OR OTHER TORTIOUS ACTION, ARISING OUT OF OR IN CONNECTION WITH THE USE OR PERFORMANCE OF THIS SOFTWARE.


----------------

<<<<<<< HEAD
** aws-sdk@2.1498.0 - https://www.npmjs.com/package/aws-sdk/v/2.1498.0 | Apache-2.0
=======
** aws-sdk@2.1517.0 - https://www.npmjs.com/package/aws-sdk/v/2.1517.0 | Apache-2.0
AWS SDK for JavaScript
Copyright 2012-2017 Amazon.com, Inc. or its affiliates. All Rights Reserved.

This product includes software developed at
Amazon Web Services, Inc. (http://aws.amazon.com/).


----------------

** aws-sdk@2.1532.0 - https://www.npmjs.com/package/aws-sdk/v/2.1532.0 | Apache-2.0
>>>>>>> 37c79b94
AWS SDK for JavaScript
Copyright 2012-2017 Amazon.com, Inc. or its affiliates. All Rights Reserved.

This product includes software developed at
Amazon Web Services, Inc. (http://aws.amazon.com/).


----------------

** balanced-match@1.0.2 - https://www.npmjs.com/package/balanced-match/v/1.0.2 | MIT

----------------

** basic-ftp@5.0.3 - https://www.npmjs.com/package/basic-ftp/v/5.0.3 | MIT
Copyright (c) 2019 Patrick Juchli

Permission is hereby granted, free of charge, to any person obtaining a copy
of this software and associated documentation files (the "Software"), to deal
in the Software without restriction, including without limitation the rights
to use, copy, modify, merge, publish, distribute, sublicense, and/or sell
copies of the Software, and to permit persons to whom the Software is
furnished to do so, subject to the following conditions:

The above copyright notice and this permission notice shall be included in all
copies or substantial portions of the Software.

THE SOFTWARE IS PROVIDED "AS IS", WITHOUT WARRANTY OF ANY KIND, EXPRESS OR
IMPLIED, INCLUDING BUT NOT LIMITED TO THE WARRANTIES OF MERCHANTABILITY,
FITNESS FOR A PARTICULAR PURPOSE AND NONINFRINGEMENT. IN NO EVENT SHALL THE
AUTHORS OR COPYRIGHT HOLDERS BE LIABLE FOR ANY CLAIM, DAMAGES OR OTHER
LIABILITY, WHETHER IN AN ACTION OF CONTRACT, TORT OR OTHERWISE, ARISING FROM,
OUT OF OR IN CONNECTION WITH THE SOFTWARE OR THE USE OR OTHER DEALINGS IN THE
SOFTWARE.

----------------

** binary-extensions@2.2.0 - https://www.npmjs.com/package/binary-extensions/v/2.2.0 | MIT
MIT License

Copyright (c) 2019 Sindre Sorhus <sindresorhus@gmail.com> (https://sindresorhus.com), Paul Miller (https://paulmillr.com)

Permission is hereby granted, free of charge, to any person obtaining a copy of this software and associated documentation files (the "Software"), to deal in the Software without restriction, including without limitation the rights to use, copy, modify, merge, publish, distribute, sublicense, and/or sell copies of the Software, and to permit persons to whom the Software is furnished to do so, subject to the following conditions:

The above copyright notice and this permission notice shall be included in all copies or substantial portions of the Software.

THE SOFTWARE IS PROVIDED "AS IS", WITHOUT WARRANTY OF ANY KIND, EXPRESS OR IMPLIED, INCLUDING BUT NOT LIMITED TO THE WARRANTIES OF MERCHANTABILITY, FITNESS FOR A PARTICULAR PURPOSE AND NONINFRINGEMENT. IN NO EVENT SHALL THE AUTHORS OR COPYRIGHT HOLDERS BE LIABLE FOR ANY CLAIM, DAMAGES OR OTHER LIABILITY, WHETHER IN AN ACTION OF CONTRACT, TORT OR OTHERWISE, ARISING FROM, OUT OF OR IN CONNECTION WITH THE SOFTWARE OR THE USE OR OTHER DEALINGS IN THE SOFTWARE.


----------------

** bl@4.1.0 - https://www.npmjs.com/package/bl/v/4.1.0 | MIT

----------------

** brace-expansion@1.1.11 - https://www.npmjs.com/package/brace-expansion/v/1.1.11 | MIT
MIT License

Copyright (c) 2013 Julian Gruber <julian@juliangruber.com>

Permission is hereby granted, free of charge, to any person obtaining a copy
of this software and associated documentation files (the "Software"), to deal
in the Software without restriction, including without limitation the rights
to use, copy, modify, merge, publish, distribute, sublicense, and/or sell
copies of the Software, and to permit persons to whom the Software is
furnished to do so, subject to the following conditions:

The above copyright notice and this permission notice shall be included in all
copies or substantial portions of the Software.

THE SOFTWARE IS PROVIDED "AS IS", WITHOUT WARRANTY OF ANY KIND, EXPRESS OR
IMPLIED, INCLUDING BUT NOT LIMITED TO THE WARRANTIES OF MERCHANTABILITY,
FITNESS FOR A PARTICULAR PURPOSE AND NONINFRINGEMENT. IN NO EVENT SHALL THE
AUTHORS OR COPYRIGHT HOLDERS BE LIABLE FOR ANY CLAIM, DAMAGES OR OTHER
LIABILITY, WHETHER IN AN ACTION OF CONTRACT, TORT OR OTHERWISE, ARISING FROM,
OUT OF OR IN CONNECTION WITH THE SOFTWARE OR THE USE OR OTHER DEALINGS IN THE
SOFTWARE.


----------------

** brace-expansion@2.0.1 - https://www.npmjs.com/package/brace-expansion/v/2.0.1 | MIT
MIT License

Copyright (c) 2013 Julian Gruber <julian@juliangruber.com>

Permission is hereby granted, free of charge, to any person obtaining a copy
of this software and associated documentation files (the "Software"), to deal
in the Software without restriction, including without limitation the rights
to use, copy, modify, merge, publish, distribute, sublicense, and/or sell
copies of the Software, and to permit persons to whom the Software is
furnished to do so, subject to the following conditions:

The above copyright notice and this permission notice shall be included in all
copies or substantial portions of the Software.

THE SOFTWARE IS PROVIDED "AS IS", WITHOUT WARRANTY OF ANY KIND, EXPRESS OR
IMPLIED, INCLUDING BUT NOT LIMITED TO THE WARRANTIES OF MERCHANTABILITY,
FITNESS FOR A PARTICULAR PURPOSE AND NONINFRINGEMENT. IN NO EVENT SHALL THE
AUTHORS OR COPYRIGHT HOLDERS BE LIABLE FOR ANY CLAIM, DAMAGES OR OTHER
LIABILITY, WHETHER IN AN ACTION OF CONTRACT, TORT OR OTHERWISE, ARISING FROM,
OUT OF OR IN CONNECTION WITH THE SOFTWARE OR THE USE OR OTHER DEALINGS IN THE
SOFTWARE.


----------------

** braces@3.0.2 - https://www.npmjs.com/package/braces/v/3.0.2 | MIT
The MIT License (MIT)

Copyright (c) 2014-2018, Jon Schlinkert.

Permission is hereby granted, free of charge, to any person obtaining a copy
of this software and associated documentation files (the "Software"), to deal
in the Software without restriction, including without limitation the rights
to use, copy, modify, merge, publish, distribute, sublicense, and/or sell
copies of the Software, and to permit persons to whom the Software is
furnished to do so, subject to the following conditions:

The above copyright notice and this permission notice shall be included in
all copies or substantial portions of the Software.

THE SOFTWARE IS PROVIDED "AS IS", WITHOUT WARRANTY OF ANY KIND, EXPRESS OR
IMPLIED, INCLUDING BUT NOT LIMITED TO THE WARRANTIES OF MERCHANTABILITY,
FITNESS FOR A PARTICULAR PURPOSE AND NONINFRINGEMENT. IN NO EVENT SHALL THE
AUTHORS OR COPYRIGHT HOLDERS BE LIABLE FOR ANY CLAIM, DAMAGES OR OTHER
LIABILITY, WHETHER IN AN ACTION OF CONTRACT, TORT OR OTHERWISE, ARISING FROM,
OUT OF OR IN CONNECTION WITH THE SOFTWARE OR THE USE OR OTHER DEALINGS IN
THE SOFTWARE.


----------------

** buffer-crc32@0.2.13 - https://www.npmjs.com/package/buffer-crc32/v/0.2.13 | MIT
The MIT License

Copyright (c) 2013 Brian J. Brennan

Permission is hereby granted, free of charge, to any person obtaining a copy 
of this software and associated documentation files (the "Software"), to deal in 
the Software without restriction, including without limitation the rights to use, 
copy, modify, merge, publish, distribute, sublicense, and/or sell copies of the 
Software, and to permit persons to whom the Software is furnished to do so, 
subject to the following conditions:

The above copyright notice and this permission notice shall be included in all 
copies or substantial portions of the Software.

THE SOFTWARE IS PROVIDED "AS IS", WITHOUT WARRANTY OF ANY KIND, EXPRESS OR IMPLIED, 
INCLUDING BUT NOT LIMITED TO THE WARRANTIES OF MERCHANTABILITY, FITNESS FOR A PARTICULAR 
PURPOSE AND NONINFRINGEMENT. IN NO EVENT SHALL THE AUTHORS OR COPYRIGHT HOLDERS BE LIABLE
FOR ANY CLAIM, DAMAGES OR OTHER LIABILITY, WHETHER IN AN ACTION OF CONTRACT, TORT OR OTHERWISE,
ARISING FROM, OUT OF OR IN CONNECTION WITH THE SOFTWARE OR THE USE OR OTHER DEALINGS IN THE SOFTWARE.


----------------

** buffer-from@1.1.2 - https://www.npmjs.com/package/buffer-from/v/1.1.2 | MIT
MIT License

Copyright (c) 2016, 2018 Linus Unnebäck

Permission is hereby granted, free of charge, to any person obtaining a copy
of this software and associated documentation files (the "Software"), to deal
in the Software without restriction, including without limitation the rights
to use, copy, modify, merge, publish, distribute, sublicense, and/or sell
copies of the Software, and to permit persons to whom the Software is
furnished to do so, subject to the following conditions:

The above copyright notice and this permission notice shall be included in all
copies or substantial portions of the Software.

THE SOFTWARE IS PROVIDED "AS IS", WITHOUT WARRANTY OF ANY KIND, EXPRESS OR
IMPLIED, INCLUDING BUT NOT LIMITED TO THE WARRANTIES OF MERCHANTABILITY,
FITNESS FOR A PARTICULAR PURPOSE AND NONINFRINGEMENT. IN NO EVENT SHALL THE
AUTHORS OR COPYRIGHT HOLDERS BE LIABLE FOR ANY CLAIM, DAMAGES OR OTHER
LIABILITY, WHETHER IN AN ACTION OF CONTRACT, TORT OR OTHERWISE, ARISING FROM,
OUT OF OR IN CONNECTION WITH THE SOFTWARE OR THE USE OR OTHER DEALINGS IN THE
SOFTWARE.


----------------

** camelcase@6.3.0 - https://www.npmjs.com/package/camelcase/v/6.3.0 | MIT
MIT License

Copyright (c) Sindre Sorhus <sindresorhus@gmail.com> (https://sindresorhus.com)

Permission is hereby granted, free of charge, to any person obtaining a copy of this software and associated documentation files (the "Software"), to deal in the Software without restriction, including without limitation the rights to use, copy, modify, merge, publish, distribute, sublicense, and/or sell copies of the Software, and to permit persons to whom the Software is furnished to do so, subject to the following conditions:

The above copyright notice and this permission notice shall be included in all copies or substantial portions of the Software.

THE SOFTWARE IS PROVIDED "AS IS", WITHOUT WARRANTY OF ANY KIND, EXPRESS OR IMPLIED, INCLUDING BUT NOT LIMITED TO THE WARRANTIES OF MERCHANTABILITY, FITNESS FOR A PARTICULAR PURPOSE AND NONINFRINGEMENT. IN NO EVENT SHALL THE AUTHORS OR COPYRIGHT HOLDERS BE LIABLE FOR ANY CLAIM, DAMAGES OR OTHER LIABILITY, WHETHER IN AN ACTION OF CONTRACT, TORT OR OTHERWISE, ARISING FROM, OUT OF OR IN CONNECTION WITH THE SOFTWARE OR THE USE OR OTHER DEALINGS IN THE SOFTWARE.


----------------

<<<<<<< HEAD
** cdk-from-cfn@0.69.0 - https://www.npmjs.com/package/cdk-from-cfn/v/0.69.0 | MIT OR Apache-2.0
=======
** cdk-from-cfn@0.113.0 - https://www.npmjs.com/package/cdk-from-cfn/v/0.113.0 | MIT OR Apache-2.0
>>>>>>> 37c79b94

----------------

** chalk@4.1.2 - https://www.npmjs.com/package/chalk/v/4.1.2 | MIT
MIT License

Copyright (c) Sindre Sorhus <sindresorhus@gmail.com> (sindresorhus.com)

Permission is hereby granted, free of charge, to any person obtaining a copy of this software and associated documentation files (the "Software"), to deal in the Software without restriction, including without limitation the rights to use, copy, modify, merge, publish, distribute, sublicense, and/or sell copies of the Software, and to permit persons to whom the Software is furnished to do so, subject to the following conditions:

The above copyright notice and this permission notice shall be included in all copies or substantial portions of the Software.

THE SOFTWARE IS PROVIDED "AS IS", WITHOUT WARRANTY OF ANY KIND, EXPRESS OR IMPLIED, INCLUDING BUT NOT LIMITED TO THE WARRANTIES OF MERCHANTABILITY, FITNESS FOR A PARTICULAR PURPOSE AND NONINFRINGEMENT. IN NO EVENT SHALL THE AUTHORS OR COPYRIGHT HOLDERS BE LIABLE FOR ANY CLAIM, DAMAGES OR OTHER LIABILITY, WHETHER IN AN ACTION OF CONTRACT, TORT OR OTHERWISE, ARISING FROM, OUT OF OR IN CONNECTION WITH THE SOFTWARE OR THE USE OR OTHER DEALINGS IN THE SOFTWARE.


----------------

** chokidar@3.5.3 - https://www.npmjs.com/package/chokidar/v/3.5.3 | MIT
The MIT License (MIT)

Copyright (c) 2012-2019 Paul Miller (https://paulmillr.com), Elan Shanker

Permission is hereby granted, free of charge, to any person obtaining a copy
of this software and associated documentation files (the “Software”), to deal
in the Software without restriction, including without limitation the rights
to use, copy, modify, merge, publish, distribute, sublicense, and/or sell
copies of the Software, and to permit persons to whom the Software is
furnished to do so, subject to the following conditions:

The above copyright notice and this permission notice shall be included in
all copies or substantial portions of the Software.

THE SOFTWARE IS PROVIDED “AS IS”, WITHOUT WARRANTY OF ANY KIND, EXPRESS OR
IMPLIED, INCLUDING BUT NOT LIMITED TO THE WARRANTIES OF MERCHANTABILITY,
FITNESS FOR A PARTICULAR PURPOSE AND NONINFRINGEMENT. IN NO EVENT SHALL THE
AUTHORS OR COPYRIGHT HOLDERS BE LIABLE FOR ANY CLAIM, DAMAGES OR OTHER
LIABILITY, WHETHER IN AN ACTION OF CONTRACT, TORT OR OTHERWISE, ARISING FROM,
OUT OF OR IN CONNECTION WITH THE SOFTWARE OR THE USE OR OTHER DEALINGS IN
THE SOFTWARE.


----------------

** cliui@7.0.4 - https://www.npmjs.com/package/cliui/v/7.0.4 | ISC
Copyright (c) 2015, Contributors

Permission to use, copy, modify, and/or distribute this software
for any purpose with or without fee is hereby granted, provided
that the above copyright notice and this permission notice
appear in all copies.

THE SOFTWARE IS PROVIDED "AS IS" AND THE AUTHOR DISCLAIMS ALL WARRANTIES
WITH REGARD TO THIS SOFTWARE INCLUDING ALL IMPLIED WARRANTIES
OF MERCHANTABILITY AND FITNESS. IN NO EVENT SHALL THE AUTHOR BE
LIABLE FOR ANY SPECIAL, DIRECT, INDIRECT, OR CONSEQUENTIAL DAMAGES
OR ANY DAMAGES WHATSOEVER RESULTING FROM LOSS OF USE, DATA OR PROFITS,
WHETHER IN AN ACTION OF CONTRACT, NEGLIGENCE OR OTHER TORTIOUS ACTION,
ARISING OUT OF OR IN CONNECTION WITH THE USE OR PERFORMANCE OF THIS SOFTWARE.


----------------

** color-convert@2.0.1 - https://www.npmjs.com/package/color-convert/v/2.0.1 | MIT
Copyright (c) 2011-2016 Heather Arthur <fayearthur@gmail.com>

Permission is hereby granted, free of charge, to any person obtaining
a copy of this software and associated documentation files (the
"Software"), to deal in the Software without restriction, including
without limitation the rights to use, copy, modify, merge, publish,
distribute, sublicense, and/or sell copies of the Software, and to
permit persons to whom the Software is furnished to do so, subject to
the following conditions:

The above copyright notice and this permission notice shall be
included in all copies or substantial portions of the Software.

THE SOFTWARE IS PROVIDED "AS IS", WITHOUT WARRANTY OF ANY KIND,
EXPRESS OR IMPLIED, INCLUDING BUT NOT LIMITED TO THE WARRANTIES OF
MERCHANTABILITY, FITNESS FOR A PARTICULAR PURPOSE AND
NONINFRINGEMENT. IN NO EVENT SHALL THE AUTHORS OR COPYRIGHT HOLDERS BE
LIABLE FOR ANY CLAIM, DAMAGES OR OTHER LIABILITY, WHETHER IN AN ACTION
OF CONTRACT, TORT OR OTHERWISE, ARISING FROM, OUT OF OR IN CONNECTION
WITH THE SOFTWARE OR THE USE OR OTHER DEALINGS IN THE SOFTWARE.



----------------

** color-name@1.1.4 - https://www.npmjs.com/package/color-name/v/1.1.4 | MIT
The MIT License (MIT)
Copyright (c) 2015 Dmitry Ivanov

Permission is hereby granted, free of charge, to any person obtaining a copy of this software and associated documentation files (the "Software"), to deal in the Software without restriction, including without limitation the rights to use, copy, modify, merge, publish, distribute, sublicense, and/or sell copies of the Software, and to permit persons to whom the Software is furnished to do so, subject to the following conditions:

The above copyright notice and this permission notice shall be included in all copies or substantial portions of the Software.

THE SOFTWARE IS PROVIDED "AS IS", WITHOUT WARRANTY OF ANY KIND, EXPRESS OR IMPLIED, INCLUDING BUT NOT LIMITED TO THE WARRANTIES OF MERCHANTABILITY, FITNESS FOR A PARTICULAR PURPOSE AND NONINFRINGEMENT. IN NO EVENT SHALL THE AUTHORS OR COPYRIGHT HOLDERS BE LIABLE FOR ANY CLAIM, DAMAGES OR OTHER LIABILITY, WHETHER IN AN ACTION OF CONTRACT, TORT OR OTHERWISE, ARISING FROM, OUT OF OR IN CONNECTION WITH THE SOFTWARE OR THE USE OR OTHER DEALINGS IN THE SOFTWARE.

----------------

** compress-commons@4.1.2 - https://www.npmjs.com/package/compress-commons/v/4.1.2 | MIT
Copyright (c) 2014 Chris Talkington, contributors.

Permission is hereby granted, free of charge, to any person
obtaining a copy of this software and associated documentation
files (the "Software"), to deal in the Software without
restriction, including without limitation the rights to use,
copy, modify, merge, publish, distribute, sublicense, and/or sell
copies of the Software, and to permit persons to whom the
Software is furnished to do so, subject to the following
conditions:

The above copyright notice and this permission notice shall be
included in all copies or substantial portions of the Software.

THE SOFTWARE IS PROVIDED "AS IS", WITHOUT WARRANTY OF ANY KIND,
EXPRESS OR IMPLIED, INCLUDING BUT NOT LIMITED TO THE WARRANTIES
OF MERCHANTABILITY, FITNESS FOR A PARTICULAR PURPOSE AND
NONINFRINGEMENT. IN NO EVENT SHALL THE AUTHORS OR COPYRIGHT
HOLDERS BE LIABLE FOR ANY CLAIM, DAMAGES OR OTHER LIABILITY,
WHETHER IN AN ACTION OF CONTRACT, TORT OR OTHERWISE, ARISING
FROM, OUT OF OR IN CONNECTION WITH THE SOFTWARE OR THE USE OR
OTHER DEALINGS IN THE SOFTWARE.

----------------

** concat-map@0.0.1 - https://www.npmjs.com/package/concat-map/v/0.0.1 | MIT
This software is released under the MIT license:

Permission is hereby granted, free of charge, to any person obtaining a copy of
this software and associated documentation files (the "Software"), to deal in
the Software without restriction, including without limitation the rights to
use, copy, modify, merge, publish, distribute, sublicense, and/or sell copies of
the Software, and to permit persons to whom the Software is furnished to do so,
subject to the following conditions:

The above copyright notice and this permission notice shall be included in all
copies or substantial portions of the Software.

THE SOFTWARE IS PROVIDED "AS IS", WITHOUT WARRANTY OF ANY KIND, EXPRESS OR
IMPLIED, INCLUDING BUT NOT LIMITED TO THE WARRANTIES OF MERCHANTABILITY, FITNESS
FOR A PARTICULAR PURPOSE AND NONINFRINGEMENT. IN NO EVENT SHALL THE AUTHORS OR
COPYRIGHT HOLDERS BE LIABLE FOR ANY CLAIM, DAMAGES OR OTHER LIABILITY, WHETHER
IN AN ACTION OF CONTRACT, TORT OR OTHERWISE, ARISING FROM, OUT OF OR IN
CONNECTION WITH THE SOFTWARE OR THE USE OR OTHER DEALINGS IN THE SOFTWARE.


----------------

** core-util-is@1.0.3 - https://www.npmjs.com/package/core-util-is/v/1.0.3 | MIT
Copyright Node.js contributors. All rights reserved.

Permission is hereby granted, free of charge, to any person obtaining a copy
of this software and associated documentation files (the "Software"), to
deal in the Software without restriction, including without limitation the
rights to use, copy, modify, merge, publish, distribute, sublicense, and/or
sell copies of the Software, and to permit persons to whom the Software is
furnished to do so, subject to the following conditions:

The above copyright notice and this permission notice shall be included in
all copies or substantial portions of the Software.

THE SOFTWARE IS PROVIDED "AS IS", WITHOUT WARRANTY OF ANY KIND, EXPRESS OR
IMPLIED, INCLUDING BUT NOT LIMITED TO THE WARRANTIES OF MERCHANTABILITY,
FITNESS FOR A PARTICULAR PURPOSE AND NONINFRINGEMENT. IN NO EVENT SHALL THE
AUTHORS OR COPYRIGHT HOLDERS BE LIABLE FOR ANY CLAIM, DAMAGES OR OTHER
LIABILITY, WHETHER IN AN ACTION OF CONTRACT, TORT OR OTHERWISE, ARISING
FROM, OUT OF OR IN CONNECTION WITH THE SOFTWARE OR THE USE OR OTHER DEALINGS
IN THE SOFTWARE.


----------------

** crc-32@1.2.2 - https://www.npmjs.com/package/crc-32/v/1.2.2 | Apache-2.0
                                 Apache License
                           Version 2.0, January 2004
                        http://www.apache.org/licenses/

   TERMS AND CONDITIONS FOR USE, REPRODUCTION, AND DISTRIBUTION

   1. Definitions.

      "License" shall mean the terms and conditions for use, reproduction,
      and distribution as defined by Sections 1 through 9 of this document.

      "Licensor" shall mean the copyright owner or entity authorized by
      the copyright owner that is granting the License.

      "Legal Entity" shall mean the union of the acting entity and all
      other entities that control, are controlled by, or are under common
      control with that entity. For the purposes of this definition,
      "control" means (i) the power, direct or indirect, to cause the
      direction or management of such entity, whether by contract or
      otherwise, or (ii) ownership of fifty percent (50%) or more of the
      outstanding shares, or (iii) beneficial ownership of such entity.

      "You" (or "Your") shall mean an individual or Legal Entity
      exercising permissions granted by this License.

      "Source" form shall mean the preferred form for making modifications,
      including but not limited to software source code, documentation
      source, and configuration files.

      "Object" form shall mean any form resulting from mechanical
      transformation or translation of a Source form, including but
      not limited to compiled object code, generated documentation,
      and conversions to other media types.

      "Work" shall mean the work of authorship, whether in Source or
      Object form, made available under the License, as indicated by a
      copyright notice that is included in or attached to the work
      (an example is provided in the Appendix below).

      "Derivative Works" shall mean any work, whether in Source or Object
      form, that is based on (or derived from) the Work and for which the
      editorial revisions, annotations, elaborations, or other modifications
      represent, as a whole, an original work of authorship. For the purposes
      of this License, Derivative Works shall not include works that remain
      separable from, or merely link (or bind by name) to the interfaces of,
      the Work and Derivative Works thereof.

      "Contribution" shall mean any work of authorship, including
      the original version of the Work and any modifications or additions
      to that Work or Derivative Works thereof, that is intentionally
      submitted to Licensor for inclusion in the Work by the copyright owner
      or by an individual or Legal Entity authorized to submit on behalf of
      the copyright owner. For the purposes of this definition, "submitted"
      means any form of electronic, verbal, or written communication sent
      to the Licensor or its representatives, including but not limited to
      communication on electronic mailing lists, source code control systems,
      and issue tracking systems that are managed by, or on behalf of, the
      Licensor for the purpose of discussing and improving the Work, but
      excluding communication that is conspicuously marked or otherwise
      designated in writing by the copyright owner as "Not a Contribution."

      "Contributor" shall mean Licensor and any individual or Legal Entity
      on behalf of whom a Contribution has been received by Licensor and
      subsequently incorporated within the Work.

   2. Grant of Copyright License. Subject to the terms and conditions of
      this License, each Contributor hereby grants to You a perpetual,
      worldwide, non-exclusive, no-charge, royalty-free, irrevocable
      copyright license to reproduce, prepare Derivative Works of,
      publicly display, publicly perform, sublicense, and distribute the
      Work and such Derivative Works in Source or Object form.

   3. Grant of Patent License. Subject to the terms and conditions of
      this License, each Contributor hereby grants to You a perpetual,
      worldwide, non-exclusive, no-charge, royalty-free, irrevocable
      (except as stated in this section) patent license to make, have made,
      use, offer to sell, sell, import, and otherwise transfer the Work,
      where such license applies only to those patent claims licensable
      by such Contributor that are necessarily infringed by their
      Contribution(s) alone or by combination of their Contribution(s)
      with the Work to which such Contribution(s) was submitted. If You
      institute patent litigation against any entity (including a
      cross-claim or counterclaim in a lawsuit) alleging that the Work
      or a Contribution incorporated within the Work constitutes direct
      or contributory patent infringement, then any patent licenses
      granted to You under this License for that Work shall terminate
      as of the date such litigation is filed.

   4. Redistribution. You may reproduce and distribute copies of the
      Work or Derivative Works thereof in any medium, with or without
      modifications, and in Source or Object form, provided that You
      meet the following conditions:

      (a) You must give any other recipients of the Work or
          Derivative Works a copy of this License; and

      (b) You must cause any modified files to carry prominent notices
          stating that You changed the files; and

      (c) You must retain, in the Source form of any Derivative Works
          that You distribute, all copyright, patent, trademark, and
          attribution notices from the Source form of the Work,
          excluding those notices that do not pertain to any part of
          the Derivative Works; and

      (d) If the Work includes a "NOTICE" text file as part of its
          distribution, then any Derivative Works that You distribute must
          include a readable copy of the attribution notices contained
          within such NOTICE file, excluding those notices that do not
          pertain to any part of the Derivative Works, in at least one
          of the following places: within a NOTICE text file distributed
          as part of the Derivative Works; within the Source form or
          documentation, if provided along with the Derivative Works; or,
          within a display generated by the Derivative Works, if and
          wherever such third-party notices normally appear. The contents
          of the NOTICE file are for informational purposes only and
          do not modify the License. You may add Your own attribution
          notices within Derivative Works that You distribute, alongside
          or as an addendum to the NOTICE text from the Work, provided
          that such additional attribution notices cannot be construed
          as modifying the License.

      You may add Your own copyright statement to Your modifications and
      may provide additional or different license terms and conditions
      for use, reproduction, or distribution of Your modifications, or
      for any such Derivative Works as a whole, provided Your use,
      reproduction, and distribution of the Work otherwise complies with
      the conditions stated in this License.

   5. Submission of Contributions. Unless You explicitly state otherwise,
      any Contribution intentionally submitted for inclusion in the Work
      by You to the Licensor shall be under the terms and conditions of
      this License, without any additional terms or conditions.
      Notwithstanding the above, nothing herein shall supersede or modify
      the terms of any separate license agreement you may have executed
      with Licensor regarding such Contributions.

   6. Trademarks. This License does not grant permission to use the trade
      names, trademarks, service marks, or product names of the Licensor,
      except as required for reasonable and customary use in describing the
      origin of the Work and reproducing the content of the NOTICE file.

   7. Disclaimer of Warranty. Unless required by applicable law or
      agreed to in writing, Licensor provides the Work (and each
      Contributor provides its Contributions) on an "AS IS" BASIS,
      WITHOUT WARRANTIES OR CONDITIONS OF ANY KIND, either express or
      implied, including, without limitation, any warranties or conditions
      of TITLE, NON-INFRINGEMENT, MERCHANTABILITY, or FITNESS FOR A
      PARTICULAR PURPOSE. You are solely responsible for determining the
      appropriateness of using or redistributing the Work and assume any
      risks associated with Your exercise of permissions under this License.

   8. Limitation of Liability. In no event and under no legal theory,
      whether in tort (including negligence), contract, or otherwise,
      unless required by applicable law (such as deliberate and grossly
      negligent acts) or agreed to in writing, shall any Contributor be
      liable to You for damages, including any direct, indirect, special,
      incidental, or consequential damages of any character arising as a
      result of this License or out of the use or inability to use the
      Work (including but not limited to damages for loss of goodwill,
      work stoppage, computer failure or malfunction, or any and all
      other commercial damages or losses), even if such Contributor
      has been advised of the possibility of such damages.

   9. Accepting Warranty or Additional Liability. While redistributing
      the Work or Derivative Works thereof, You may choose to offer,
      and charge a fee for, acceptance of support, warranty, indemnity,
      or other liability obligations and/or rights consistent with this
      License. However, in accepting such obligations, You may act only
      on Your own behalf and on Your sole responsibility, not on behalf
      of any other Contributor, and only if You agree to indemnify,
      defend, and hold each Contributor harmless for any liability
      incurred by, or claims asserted against, such Contributor by reason
      of your accepting any such warranty or additional liability.

   END OF TERMS AND CONDITIONS

   APPENDIX: How to apply the Apache License to your work.

      To apply the Apache License to your work, attach the following
      boilerplate notice, with the fields enclosed by brackets "{}"
      replaced with your own identifying information. (Don't include
      the brackets!)  The text should be enclosed in the appropriate
      comment syntax for the file format. We also recommend that a
      file or class name and description of purpose be included on the
      same "printed page" as the copyright notice for easier
      identification within third-party archives.

   Copyright (C) 2014-present   SheetJS LLC

   Licensed under the Apache License, Version 2.0 (the "License");
   you may not use this file except in compliance with the License.
   You may obtain a copy of the License at

       http://www.apache.org/licenses/LICENSE-2.0

   Unless required by applicable law or agreed to in writing, software
   distributed under the License is distributed on an "AS IS" BASIS,
   WITHOUT WARRANTIES OR CONDITIONS OF ANY KIND, either express or implied.
   See the License for the specific language governing permissions and
   limitations under the License.


----------------

** crc32-stream@4.0.3 - https://www.npmjs.com/package/crc32-stream/v/4.0.3 | MIT
Copyright (c) 2014 Chris Talkington, contributors.

Permission is hereby granted, free of charge, to any person
obtaining a copy of this software and associated documentation
files (the "Software"), to deal in the Software without
restriction, including without limitation the rights to use,
copy, modify, merge, publish, distribute, sublicense, and/or sell
copies of the Software, and to permit persons to whom the
Software is furnished to do so, subject to the following
conditions:

The above copyright notice and this permission notice shall be
included in all copies or substantial portions of the Software.

THE SOFTWARE IS PROVIDED "AS IS", WITHOUT WARRANTY OF ANY KIND,
EXPRESS OR IMPLIED, INCLUDING BUT NOT LIMITED TO THE WARRANTIES
OF MERCHANTABILITY, FITNESS FOR A PARTICULAR PURPOSE AND
NONINFRINGEMENT. IN NO EVENT SHALL THE AUTHORS OR COPYRIGHT
HOLDERS BE LIABLE FOR ANY CLAIM, DAMAGES OR OTHER LIABILITY,
WHETHER IN AN ACTION OF CONTRACT, TORT OR OTHERWISE, ARISING
FROM, OUT OF OR IN CONNECTION WITH THE SOFTWARE OR THE USE OR
OTHER DEALINGS IN THE SOFTWARE.

----------------

** data-uri-to-buffer@6.0.1 - https://www.npmjs.com/package/data-uri-to-buffer/v/6.0.1 | MIT
(The MIT License)

Copyright (c) 2014 Nathan Rajlich <nathan@tootallnate.net>

Permission is hereby granted, free of charge, to any person obtaining
a copy of this software and associated documentation files (the
'Software'), to deal in the Software without restriction, including
without limitation the rights to use, copy, modify, merge, publish,
distribute, sublicense, and/or sell copies of the Software, and to
permit persons to whom the Software is furnished to do so, subject to
the following conditions:

The above copyright notice and this permission notice shall be
included in all copies or substantial portions of the Software.

THE SOFTWARE IS PROVIDED 'AS IS', WITHOUT WARRANTY OF ANY KIND,
EXPRESS OR IMPLIED, INCLUDING BUT NOT LIMITED TO THE WARRANTIES OF
MERCHANTABILITY, FITNESS FOR A PARTICULAR PURPOSE AND NONINFRINGEMENT.
IN NO EVENT SHALL THE AUTHORS OR COPYRIGHT HOLDERS BE LIABLE FOR ANY
CLAIM, DAMAGES OR OTHER LIABILITY, WHETHER IN AN ACTION OF CONTRACT,
TORT OR OTHERWISE, ARISING FROM, OUT OF OR IN CONNECTION WITH THE
SOFTWARE OR THE USE OR OTHER DEALINGS IN THE SOFTWARE.

----------------

** debug@4.3.4 - https://www.npmjs.com/package/debug/v/4.3.4 | MIT
(The MIT License)

Copyright (c) 2014-2017 TJ Holowaychuk <tj@vision-media.ca>
Copyright (c) 2018-2021 Josh Junon

Permission is hereby granted, free of charge, to any person obtaining a copy of this software
and associated documentation files (the 'Software'), to deal in the Software without restriction,
including without limitation the rights to use, copy, modify, merge, publish, distribute, sublicense,
and/or sell copies of the Software, and to permit persons to whom the Software is furnished to do so,
subject to the following conditions:

The above copyright notice and this permission notice shall be included in all copies or substantial
portions of the Software.

THE SOFTWARE IS PROVIDED 'AS IS', WITHOUT WARRANTY OF ANY KIND, EXPRESS OR IMPLIED, INCLUDING BUT NOT
LIMITED TO THE WARRANTIES OF MERCHANTABILITY, FITNESS FOR A PARTICULAR PURPOSE AND NONINFRINGEMENT.
IN NO EVENT SHALL THE AUTHORS OR COPYRIGHT HOLDERS BE LIABLE FOR ANY CLAIM, DAMAGES OR OTHER LIABILITY,
WHETHER IN AN ACTION OF CONTRACT, TORT OR OTHERWISE, ARISING FROM, OUT OF OR IN CONNECTION WITH THE
SOFTWARE OR THE USE OR OTHER DEALINGS IN THE SOFTWARE.



----------------

** decamelize@5.0.1 - https://www.npmjs.com/package/decamelize/v/5.0.1 | MIT
MIT License

Copyright (c) Sindre Sorhus <sindresorhus@gmail.com> (sindresorhus.com)

Permission is hereby granted, free of charge, to any person obtaining a copy of this software and associated documentation files (the "Software"), to deal in the Software without restriction, including without limitation the rights to use, copy, modify, merge, publish, distribute, sublicense, and/or sell copies of the Software, and to permit persons to whom the Software is furnished to do so, subject to the following conditions:

The above copyright notice and this permission notice shall be included in all copies or substantial portions of the Software.

THE SOFTWARE IS PROVIDED "AS IS", WITHOUT WARRANTY OF ANY KIND, EXPRESS OR IMPLIED, INCLUDING BUT NOT LIMITED TO THE WARRANTIES OF MERCHANTABILITY, FITNESS FOR A PARTICULAR PURPOSE AND NONINFRINGEMENT. IN NO EVENT SHALL THE AUTHORS OR COPYRIGHT HOLDERS BE LIABLE FOR ANY CLAIM, DAMAGES OR OTHER LIABILITY, WHETHER IN AN ACTION OF CONTRACT, TORT OR OTHERWISE, ARISING FROM, OUT OF OR IN CONNECTION WITH THE SOFTWARE OR THE USE OR OTHER DEALINGS IN THE SOFTWARE.


----------------

** degenerator@5.0.1 - https://www.npmjs.com/package/degenerator/v/5.0.1 | MIT

----------------

** diff@5.1.0 - https://www.npmjs.com/package/diff/v/5.1.0 | BSD-3-Clause
Software License Agreement (BSD License)

Copyright (c) 2009-2015, Kevin Decker <kpdecker@gmail.com>

All rights reserved.

Redistribution and use of this software in source and binary forms, with or without modification,
are permitted provided that the following conditions are met:

* Redistributions of source code must retain the above
  copyright notice, this list of conditions and the
  following disclaimer.

* Redistributions in binary form must reproduce the above
  copyright notice, this list of conditions and the
  following disclaimer in the documentation and/or other
  materials provided with the distribution.

* Neither the name of Kevin Decker nor the names of its
  contributors may be used to endorse or promote products
  derived from this software without specific prior
  written permission.

THIS SOFTWARE IS PROVIDED BY THE COPYRIGHT HOLDERS AND CONTRIBUTORS "AS IS" AND ANY EXPRESS OR
IMPLIED WARRANTIES, INCLUDING, BUT NOT LIMITED TO, THE IMPLIED WARRANTIES OF MERCHANTABILITY AND
FITNESS FOR A PARTICULAR PURPOSE ARE DISCLAIMED. IN NO EVENT SHALL THE COPYRIGHT OWNER OR
CONTRIBUTORS BE LIABLE FOR ANY DIRECT, INDIRECT, INCIDENTAL, SPECIAL, EXEMPLARY, OR CONSEQUENTIAL
DAMAGES (INCLUDING, BUT NOT LIMITED TO, PROCUREMENT OF SUBSTITUTE GOODS OR SERVICES; LOSS OF USE,
DATA, OR PROFITS; OR BUSINESS INTERRUPTION) HOWEVER CAUSED AND ON ANY THEORY OF LIABILITY, WHETHER
IN CONTRACT, STRICT LIABILITY, OR TORT (INCLUDING NEGLIGENCE OR OTHERWISE) ARISING IN ANY WAY OUT
OF THE USE OF THIS SOFTWARE, EVEN IF ADVISED OF THE POSSIBILITY OF SUCH DAMAGE.

----------------

** emoji-regex@8.0.0 - https://www.npmjs.com/package/emoji-regex/v/8.0.0 | MIT
Copyright Mathias Bynens <https://mathiasbynens.be/>

Permission is hereby granted, free of charge, to any person obtaining
a copy of this software and associated documentation files (the
"Software"), to deal in the Software without restriction, including
without limitation the rights to use, copy, modify, merge, publish,
distribute, sublicense, and/or sell copies of the Software, and to
permit persons to whom the Software is furnished to do so, subject to
the following conditions:

The above copyright notice and this permission notice shall be
included in all copies or substantial portions of the Software.

THE SOFTWARE IS PROVIDED "AS IS", WITHOUT WARRANTY OF ANY KIND,
EXPRESS OR IMPLIED, INCLUDING BUT NOT LIMITED TO THE WARRANTIES OF
MERCHANTABILITY, FITNESS FOR A PARTICULAR PURPOSE AND
NONINFRINGEMENT. IN NO EVENT SHALL THE AUTHORS OR COPYRIGHT HOLDERS BE
LIABLE FOR ANY CLAIM, DAMAGES OR OTHER LIABILITY, WHETHER IN AN ACTION
OF CONTRACT, TORT OR OTHERWISE, ARISING FROM, OUT OF OR IN CONNECTION
WITH THE SOFTWARE OR THE USE OR OTHER DEALINGS IN THE SOFTWARE.


----------------

** end-of-stream@1.4.4 - https://www.npmjs.com/package/end-of-stream/v/1.4.4 | MIT
The MIT License (MIT)

Copyright (c) 2014 Mathias Buus

Permission is hereby granted, free of charge, to any person obtaining a copy
of this software and associated documentation files (the "Software"), to deal
in the Software without restriction, including without limitation the rights
to use, copy, modify, merge, publish, distribute, sublicense, and/or sell
copies of the Software, and to permit persons to whom the Software is
furnished to do so, subject to the following conditions:

The above copyright notice and this permission notice shall be included in
all copies or substantial portions of the Software.

THE SOFTWARE IS PROVIDED "AS IS", WITHOUT WARRANTY OF ANY KIND, EXPRESS OR
IMPLIED, INCLUDING BUT NOT LIMITED TO THE WARRANTIES OF MERCHANTABILITY,
FITNESS FOR A PARTICULAR PURPOSE AND NONINFRINGEMENT. IN NO EVENT SHALL THE
AUTHORS OR COPYRIGHT HOLDERS BE LIABLE FOR ANY CLAIM, DAMAGES OR OTHER
LIABILITY, WHETHER IN AN ACTION OF CONTRACT, TORT OR OTHERWISE, ARISING FROM,
OUT OF OR IN CONNECTION WITH THE SOFTWARE OR THE USE OR OTHER DEALINGS IN
THE SOFTWARE.

----------------

** escalade@3.1.1 - https://www.npmjs.com/package/escalade/v/3.1.1 | MIT
MIT License

Copyright (c) Luke Edwards <luke.edwards05@gmail.com> (lukeed.com)

Permission is hereby granted, free of charge, to any person obtaining a copy of this software and associated documentation files (the "Software"), to deal in the Software without restriction, including without limitation the rights to use, copy, modify, merge, publish, distribute, sublicense, and/or sell copies of the Software, and to permit persons to whom the Software is furnished to do so, subject to the following conditions:

The above copyright notice and this permission notice shall be included in all copies or substantial portions of the Software.

THE SOFTWARE IS PROVIDED "AS IS", WITHOUT WARRANTY OF ANY KIND, EXPRESS OR IMPLIED, INCLUDING BUT NOT LIMITED TO THE WARRANTIES OF MERCHANTABILITY, FITNESS FOR A PARTICULAR PURPOSE AND NONINFRINGEMENT. IN NO EVENT SHALL THE AUTHORS OR COPYRIGHT HOLDERS BE LIABLE FOR ANY CLAIM, DAMAGES OR OTHER LIABILITY, WHETHER IN AN ACTION OF CONTRACT, TORT OR OTHERWISE, ARISING FROM, OUT OF OR IN CONNECTION WITH THE SOFTWARE OR THE USE OR OTHER DEALINGS IN THE SOFTWARE.


----------------

** escodegen@2.1.0 - https://www.npmjs.com/package/escodegen/v/2.1.0 | BSD-2-Clause
Copyright (C) 2012 Yusuke Suzuki (twitter: @Constellation) and other contributors.

Redistribution and use in source and binary forms, with or without
modification, are permitted provided that the following conditions are met:

  * Redistributions of source code must retain the above copyright
    notice, this list of conditions and the following disclaimer.
  * Redistributions in binary form must reproduce the above copyright
    notice, this list of conditions and the following disclaimer in the
    documentation and/or other materials provided with the distribution.

THIS SOFTWARE IS PROVIDED BY THE COPYRIGHT HOLDERS AND CONTRIBUTORS "AS IS"
AND ANY EXPRESS OR IMPLIED WARRANTIES, INCLUDING, BUT NOT LIMITED TO, THE
IMPLIED WARRANTIES OF MERCHANTABILITY AND FITNESS FOR A PARTICULAR PURPOSE
ARE DISCLAIMED. IN NO EVENT SHALL <COPYRIGHT HOLDER> BE LIABLE FOR ANY
DIRECT, INDIRECT, INCIDENTAL, SPECIAL, EXEMPLARY, OR CONSEQUENTIAL DAMAGES
(INCLUDING, BUT NOT LIMITED TO, PROCUREMENT OF SUBSTITUTE GOODS OR SERVICES;
LOSS OF USE, DATA, OR PROFITS; OR BUSINESS INTERRUPTION) HOWEVER CAUSED AND
ON ANY THEORY OF LIABILITY, WHETHER IN CONTRACT, STRICT LIABILITY, OR TORT
(INCLUDING NEGLIGENCE OR OTHERWISE) ARISING IN ANY WAY OUT OF THE USE OF
THIS SOFTWARE, EVEN IF ADVISED OF THE POSSIBILITY OF SUCH DAMAGE.


----------------

** esprima@4.0.1 - https://www.npmjs.com/package/esprima/v/4.0.1 | BSD-2-Clause
Copyright JS Foundation and other contributors, https://js.foundation/

Redistribution and use in source and binary forms, with or without
modification, are permitted provided that the following conditions are met:

  * Redistributions of source code must retain the above copyright
    notice, this list of conditions and the following disclaimer.
  * Redistributions in binary form must reproduce the above copyright
    notice, this list of conditions and the following disclaimer in the
    documentation and/or other materials provided with the distribution.

THIS SOFTWARE IS PROVIDED BY THE COPYRIGHT HOLDERS AND CONTRIBUTORS "AS IS"
AND ANY EXPRESS OR IMPLIED WARRANTIES, INCLUDING, BUT NOT LIMITED TO, THE
IMPLIED WARRANTIES OF MERCHANTABILITY AND FITNESS FOR A PARTICULAR PURPOSE
ARE DISCLAIMED. IN NO EVENT SHALL <COPYRIGHT HOLDER> BE LIABLE FOR ANY
DIRECT, INDIRECT, INCIDENTAL, SPECIAL, EXEMPLARY, OR CONSEQUENTIAL DAMAGES
(INCLUDING, BUT NOT LIMITED TO, PROCUREMENT OF SUBSTITUTE GOODS OR SERVICES;
LOSS OF USE, DATA, OR PROFITS; OR BUSINESS INTERRUPTION) HOWEVER CAUSED AND
ON ANY THEORY OF LIABILITY, WHETHER IN CONTRACT, STRICT LIABILITY, OR TORT
(INCLUDING NEGLIGENCE OR OTHERWISE) ARISING IN ANY WAY OUT OF THE USE OF
THIS SOFTWARE, EVEN IF ADVISED OF THE POSSIBILITY OF SUCH DAMAGE.


----------------

** estraverse@5.3.0 - https://www.npmjs.com/package/estraverse/v/5.3.0 | BSD-2-Clause
Redistribution and use in source and binary forms, with or without
modification, are permitted provided that the following conditions are met:

  * Redistributions of source code must retain the above copyright
    notice, this list of conditions and the following disclaimer.
  * Redistributions in binary form must reproduce the above copyright
    notice, this list of conditions and the following disclaimer in the
    documentation and/or other materials provided with the distribution.

THIS SOFTWARE IS PROVIDED BY THE COPYRIGHT HOLDERS AND CONTRIBUTORS "AS IS"
AND ANY EXPRESS OR IMPLIED WARRANTIES, INCLUDING, BUT NOT LIMITED TO, THE
IMPLIED WARRANTIES OF MERCHANTABILITY AND FITNESS FOR A PARTICULAR PURPOSE
ARE DISCLAIMED. IN NO EVENT SHALL <COPYRIGHT HOLDER> BE LIABLE FOR ANY
DIRECT, INDIRECT, INCIDENTAL, SPECIAL, EXEMPLARY, OR CONSEQUENTIAL DAMAGES
(INCLUDING, BUT NOT LIMITED TO, PROCUREMENT OF SUBSTITUTE GOODS OR SERVICES;
LOSS OF USE, DATA, OR PROFITS; OR BUSINESS INTERRUPTION) HOWEVER CAUSED AND
ON ANY THEORY OF LIABILITY, WHETHER IN CONTRACT, STRICT LIABILITY, OR TORT
(INCLUDING NEGLIGENCE OR OTHERWISE) ARISING IN ANY WAY OUT OF THE USE OF
THIS SOFTWARE, EVEN IF ADVISED OF THE POSSIBILITY OF SUCH DAMAGE.


----------------

** esutils@2.0.3 - https://www.npmjs.com/package/esutils/v/2.0.3 | BSD-2-Clause
Redistribution and use in source and binary forms, with or without
modification, are permitted provided that the following conditions are met:

  * Redistributions of source code must retain the above copyright
    notice, this list of conditions and the following disclaimer.
  * Redistributions in binary form must reproduce the above copyright
    notice, this list of conditions and the following disclaimer in the
    documentation and/or other materials provided with the distribution.

THIS SOFTWARE IS PROVIDED BY THE COPYRIGHT HOLDERS AND CONTRIBUTORS "AS IS"
AND ANY EXPRESS OR IMPLIED WARRANTIES, INCLUDING, BUT NOT LIMITED TO, THE
IMPLIED WARRANTIES OF MERCHANTABILITY AND FITNESS FOR A PARTICULAR PURPOSE
ARE DISCLAIMED. IN NO EVENT SHALL <COPYRIGHT HOLDER> BE LIABLE FOR ANY
DIRECT, INDIRECT, INCIDENTAL, SPECIAL, EXEMPLARY, OR CONSEQUENTIAL DAMAGES
(INCLUDING, BUT NOT LIMITED TO, PROCUREMENT OF SUBSTITUTE GOODS OR SERVICES;
LOSS OF USE, DATA, OR PROFITS; OR BUSINESS INTERRUPTION) HOWEVER CAUSED AND
ON ANY THEORY OF LIABILITY, WHETHER IN CONTRACT, STRICT LIABILITY, OR TORT
(INCLUDING NEGLIGENCE OR OTHERWISE) ARISING IN ANY WAY OUT OF THE USE OF
THIS SOFTWARE, EVEN IF ADVISED OF THE POSSIBILITY OF SUCH DAMAGE.


----------------

** fast-deep-equal@3.1.3 - https://www.npmjs.com/package/fast-deep-equal/v/3.1.3 | MIT
MIT License

Copyright (c) 2017 Evgeny Poberezkin

Permission is hereby granted, free of charge, to any person obtaining a copy
of this software and associated documentation files (the "Software"), to deal
in the Software without restriction, including without limitation the rights
to use, copy, modify, merge, publish, distribute, sublicense, and/or sell
copies of the Software, and to permit persons to whom the Software is
furnished to do so, subject to the following conditions:

The above copyright notice and this permission notice shall be included in all
copies or substantial portions of the Software.

THE SOFTWARE IS PROVIDED "AS IS", WITHOUT WARRANTY OF ANY KIND, EXPRESS OR
IMPLIED, INCLUDING BUT NOT LIMITED TO THE WARRANTIES OF MERCHANTABILITY,
FITNESS FOR A PARTICULAR PURPOSE AND NONINFRINGEMENT. IN NO EVENT SHALL THE
AUTHORS OR COPYRIGHT HOLDERS BE LIABLE FOR ANY CLAIM, DAMAGES OR OTHER
LIABILITY, WHETHER IN AN ACTION OF CONTRACT, TORT OR OTHERWISE, ARISING FROM,
OUT OF OR IN CONNECTION WITH THE SOFTWARE OR THE USE OR OTHER DEALINGS IN THE
SOFTWARE.


----------------

** fill-range@7.0.1 - https://www.npmjs.com/package/fill-range/v/7.0.1 | MIT
The MIT License (MIT)

Copyright (c) 2014-present, Jon Schlinkert.

Permission is hereby granted, free of charge, to any person obtaining a copy
of this software and associated documentation files (the "Software"), to deal
in the Software without restriction, including without limitation the rights
to use, copy, modify, merge, publish, distribute, sublicense, and/or sell
copies of the Software, and to permit persons to whom the Software is
furnished to do so, subject to the following conditions:

The above copyright notice and this permission notice shall be included in
all copies or substantial portions of the Software.

THE SOFTWARE IS PROVIDED "AS IS", WITHOUT WARRANTY OF ANY KIND, EXPRESS OR
IMPLIED, INCLUDING BUT NOT LIMITED TO THE WARRANTIES OF MERCHANTABILITY,
FITNESS FOR A PARTICULAR PURPOSE AND NONINFRINGEMENT. IN NO EVENT SHALL THE
AUTHORS OR COPYRIGHT HOLDERS BE LIABLE FOR ANY CLAIM, DAMAGES OR OTHER
LIABILITY, WHETHER IN AN ACTION OF CONTRACT, TORT OR OTHERWISE, ARISING FROM,
OUT OF OR IN CONNECTION WITH THE SOFTWARE OR THE USE OR OTHER DEALINGS IN
THE SOFTWARE.


----------------

** fs-constants@1.0.0 - https://www.npmjs.com/package/fs-constants/v/1.0.0 | MIT
The MIT License (MIT)

Copyright (c) 2018 Mathias Buus

Permission is hereby granted, free of charge, to any person obtaining a copy
of this software and associated documentation files (the "Software"), to deal
in the Software without restriction, including without limitation the rights
to use, copy, modify, merge, publish, distribute, sublicense, and/or sell
copies of the Software, and to permit persons to whom the Software is
furnished to do so, subject to the following conditions:

The above copyright notice and this permission notice shall be included in
all copies or substantial portions of the Software.

THE SOFTWARE IS PROVIDED "AS IS", WITHOUT WARRANTY OF ANY KIND, EXPRESS OR
IMPLIED, INCLUDING BUT NOT LIMITED TO THE WARRANTIES OF MERCHANTABILITY,
FITNESS FOR A PARTICULAR PURPOSE AND NONINFRINGEMENT. IN NO EVENT SHALL THE
AUTHORS OR COPYRIGHT HOLDERS BE LIABLE FOR ANY CLAIM, DAMAGES OR OTHER
LIABILITY, WHETHER IN AN ACTION OF CONTRACT, TORT OR OTHERWISE, ARISING FROM,
OUT OF OR IN CONNECTION WITH THE SOFTWARE OR THE USE OR OTHER DEALINGS IN
THE SOFTWARE.


----------------

** fs-extra@8.1.0 - https://www.npmjs.com/package/fs-extra/v/8.1.0 | MIT
(The MIT License)

Copyright (c) 2011-2017 JP Richardson

Permission is hereby granted, free of charge, to any person obtaining a copy of this software and associated documentation files
(the 'Software'), to deal in the Software without restriction, including without limitation the rights to use, copy, modify,
 merge, publish, distribute, sublicense, and/or sell copies of the Software, and to permit persons to whom the Software is
 furnished to do so, subject to the following conditions:

The above copyright notice and this permission notice shall be included in all copies or substantial portions of the Software.

THE SOFTWARE IS PROVIDED 'AS IS', WITHOUT WARRANTY OF ANY KIND, EXPRESS OR IMPLIED, INCLUDING BUT NOT LIMITED TO THE
WARRANTIES OF MERCHANTABILITY, FITNESS FOR A PARTICULAR PURPOSE AND NONINFRINGEMENT. IN NO EVENT SHALL THE AUTHORS
OR COPYRIGHT HOLDERS BE LIABLE FOR ANY CLAIM, DAMAGES OR OTHER LIABILITY, WHETHER IN AN ACTION OF CONTRACT, TORT OR OTHERWISE,
 ARISING FROM, OUT OF OR IN CONNECTION WITH THE SOFTWARE OR THE USE OR OTHER DEALINGS IN THE SOFTWARE.


----------------

** fs-extra@9.1.0 - https://www.npmjs.com/package/fs-extra/v/9.1.0 | MIT
(The MIT License)

Copyright (c) 2011-2017 JP Richardson

Permission is hereby granted, free of charge, to any person obtaining a copy of this software and associated documentation files
(the 'Software'), to deal in the Software without restriction, including without limitation the rights to use, copy, modify,
 merge, publish, distribute, sublicense, and/or sell copies of the Software, and to permit persons to whom the Software is
 furnished to do so, subject to the following conditions:

The above copyright notice and this permission notice shall be included in all copies or substantial portions of the Software.

THE SOFTWARE IS PROVIDED 'AS IS', WITHOUT WARRANTY OF ANY KIND, EXPRESS OR IMPLIED, INCLUDING BUT NOT LIMITED TO THE
WARRANTIES OF MERCHANTABILITY, FITNESS FOR A PARTICULAR PURPOSE AND NONINFRINGEMENT. IN NO EVENT SHALL THE AUTHORS
OR COPYRIGHT HOLDERS BE LIABLE FOR ANY CLAIM, DAMAGES OR OTHER LIABILITY, WHETHER IN AN ACTION OF CONTRACT, TORT OR OTHERWISE,
 ARISING FROM, OUT OF OR IN CONNECTION WITH THE SOFTWARE OR THE USE OR OTHER DEALINGS IN THE SOFTWARE.


----------------

** fs.realpath@1.0.0 - https://www.npmjs.com/package/fs.realpath/v/1.0.0 | ISC
The ISC License

Copyright (c) Isaac Z. Schlueter and Contributors

Permission to use, copy, modify, and/or distribute this software for any
purpose with or without fee is hereby granted, provided that the above
copyright notice and this permission notice appear in all copies.

THE SOFTWARE IS PROVIDED "AS IS" AND THE AUTHOR DISCLAIMS ALL WARRANTIES
WITH REGARD TO THIS SOFTWARE INCLUDING ALL IMPLIED WARRANTIES OF
MERCHANTABILITY AND FITNESS. IN NO EVENT SHALL THE AUTHOR BE LIABLE FOR
ANY SPECIAL, DIRECT, INDIRECT, OR CONSEQUENTIAL DAMAGES OR ANY DAMAGES
WHATSOEVER RESULTING FROM LOSS OF USE, DATA OR PROFITS, WHETHER IN AN
ACTION OF CONTRACT, NEGLIGENCE OR OTHER TORTIOUS ACTION, ARISING OUT OF OR
IN CONNECTION WITH THE USE OR PERFORMANCE OF THIS SOFTWARE.

----

This library bundles a version of the `fs.realpath` and `fs.realpathSync`
methods from Node.js v0.10 under the terms of the Node.js MIT license.

Node's license follows, also included at the header of `old.js` which contains
the licensed code:

  Copyright Joyent, Inc. and other Node contributors.

  Permission is hereby granted, free of charge, to any person obtaining a
  copy of this software and associated documentation files (the "Software"),
  to deal in the Software without restriction, including without limitation
  the rights to use, copy, modify, merge, publish, distribute, sublicense,
  and/or sell copies of the Software, and to permit persons to whom the
  Software is furnished to do so, subject to the following conditions:

  The above copyright notice and this permission notice shall be included in
  all copies or substantial portions of the Software.

  THE SOFTWARE IS PROVIDED "AS IS", WITHOUT WARRANTY OF ANY KIND, EXPRESS OR
  IMPLIED, INCLUDING BUT NOT LIMITED TO THE WARRANTIES OF MERCHANTABILITY,
  FITNESS FOR A PARTICULAR PURPOSE AND NONINFRINGEMENT. IN NO EVENT SHALL THE
  AUTHORS OR COPYRIGHT HOLDERS BE LIABLE FOR ANY CLAIM, DAMAGES OR OTHER
  LIABILITY, WHETHER IN AN ACTION OF CONTRACT, TORT OR OTHERWISE, ARISING
  FROM, OUT OF OR IN CONNECTION WITH THE SOFTWARE OR THE USE OR OTHER
  DEALINGS IN THE SOFTWARE.


----------------

** get-caller-file@2.0.5 - https://www.npmjs.com/package/get-caller-file/v/2.0.5 | ISC

----------------

** get-uri@6.0.2 - https://www.npmjs.com/package/get-uri/v/6.0.2 | MIT
(The MIT License)

Copyright (c) 2014 Nathan Rajlich <nathan@tootallnate.net>

Permission is hereby granted, free of charge, to any person obtaining
a copy of this software and associated documentation files (the
'Software'), to deal in the Software without restriction, including
without limitation the rights to use, copy, modify, merge, publish,
distribute, sublicense, and/or sell copies of the Software, and to
permit persons to whom the Software is furnished to do so, subject to
the following conditions:

The above copyright notice and this permission notice shall be
included in all copies or substantial portions of the Software.

THE SOFTWARE IS PROVIDED 'AS IS', WITHOUT WARRANTY OF ANY KIND,
EXPRESS OR IMPLIED, INCLUDING BUT NOT LIMITED TO THE WARRANTIES OF
MERCHANTABILITY, FITNESS FOR A PARTICULAR PURPOSE AND NONINFRINGEMENT.
IN NO EVENT SHALL THE AUTHORS OR COPYRIGHT HOLDERS BE LIABLE FOR ANY
CLAIM, DAMAGES OR OTHER LIABILITY, WHETHER IN AN ACTION OF CONTRACT,
TORT OR OTHERWISE, ARISING FROM, OUT OF OR IN CONNECTION WITH THE
SOFTWARE OR THE USE OR OTHER DEALINGS IN THE SOFTWARE.

----------------

** glob-parent@5.1.2 - https://www.npmjs.com/package/glob-parent/v/5.1.2 | ISC
The ISC License

Copyright (c) 2015, 2019 Elan Shanker

Permission to use, copy, modify, and/or distribute this software for any
purpose with or without fee is hereby granted, provided that the above
copyright notice and this permission notice appear in all copies.

THE SOFTWARE IS PROVIDED "AS IS" AND THE AUTHOR DISCLAIMS ALL WARRANTIES
WITH REGARD TO THIS SOFTWARE INCLUDING ALL IMPLIED WARRANTIES OF
MERCHANTABILITY AND FITNESS. IN NO EVENT SHALL THE AUTHOR BE LIABLE FOR
ANY SPECIAL, DIRECT, INDIRECT, OR CONSEQUENTIAL DAMAGES OR ANY DAMAGES
WHATSOEVER RESULTING FROM LOSS OF USE, DATA OR PROFITS, WHETHER IN AN
ACTION OF CONTRACT, NEGLIGENCE OR OTHER TORTIOUS ACTION, ARISING OUT OF OR
IN CONNECTION WITH THE USE OR PERFORMANCE OF THIS SOFTWARE.


----------------

** glob@7.2.3 - https://www.npmjs.com/package/glob/v/7.2.3 | ISC
The ISC License

Copyright (c) Isaac Z. Schlueter and Contributors

Permission to use, copy, modify, and/or distribute this software for any
purpose with or without fee is hereby granted, provided that the above
copyright notice and this permission notice appear in all copies.

THE SOFTWARE IS PROVIDED "AS IS" AND THE AUTHOR DISCLAIMS ALL WARRANTIES
WITH REGARD TO THIS SOFTWARE INCLUDING ALL IMPLIED WARRANTIES OF
MERCHANTABILITY AND FITNESS. IN NO EVENT SHALL THE AUTHOR BE LIABLE FOR
ANY SPECIAL, DIRECT, INDIRECT, OR CONSEQUENTIAL DAMAGES OR ANY DAMAGES
WHATSOEVER RESULTING FROM LOSS OF USE, DATA OR PROFITS, WHETHER IN AN
ACTION OF CONTRACT, NEGLIGENCE OR OTHER TORTIOUS ACTION, ARISING OUT OF OR
IN CONNECTION WITH THE USE OR PERFORMANCE OF THIS SOFTWARE.

## Glob Logo

Glob's logo created by Tanya Brassie <http://tanyabrassie.com/>, licensed
under a Creative Commons Attribution-ShareAlike 4.0 International License
https://creativecommons.org/licenses/by-sa/4.0/


----------------

** graceful-fs@4.2.11 - https://www.npmjs.com/package/graceful-fs/v/4.2.11 | ISC
The ISC License

Copyright (c) 2011-2022 Isaac Z. Schlueter, Ben Noordhuis, and Contributors

Permission to use, copy, modify, and/or distribute this software for any
purpose with or without fee is hereby granted, provided that the above
copyright notice and this permission notice appear in all copies.

THE SOFTWARE IS PROVIDED "AS IS" AND THE AUTHOR DISCLAIMS ALL WARRANTIES
WITH REGARD TO THIS SOFTWARE INCLUDING ALL IMPLIED WARRANTIES OF
MERCHANTABILITY AND FITNESS. IN NO EVENT SHALL THE AUTHOR BE LIABLE FOR
ANY SPECIAL, DIRECT, INDIRECT, OR CONSEQUENTIAL DAMAGES OR ANY DAMAGES
WHATSOEVER RESULTING FROM LOSS OF USE, DATA OR PROFITS, WHETHER IN AN
ACTION OF CONTRACT, NEGLIGENCE OR OTHER TORTIOUS ACTION, ARISING OUT OF OR
IN CONNECTION WITH THE USE OR PERFORMANCE OF THIS SOFTWARE.


----------------

** has-flag@4.0.0 - https://www.npmjs.com/package/has-flag/v/4.0.0 | MIT
MIT License

Copyright (c) Sindre Sorhus <sindresorhus@gmail.com> (sindresorhus.com)

Permission is hereby granted, free of charge, to any person obtaining a copy of this software and associated documentation files (the "Software"), to deal in the Software without restriction, including without limitation the rights to use, copy, modify, merge, publish, distribute, sublicense, and/or sell copies of the Software, and to permit persons to whom the Software is furnished to do so, subject to the following conditions:

The above copyright notice and this permission notice shall be included in all copies or substantial portions of the Software.

THE SOFTWARE IS PROVIDED "AS IS", WITHOUT WARRANTY OF ANY KIND, EXPRESS OR IMPLIED, INCLUDING BUT NOT LIMITED TO THE WARRANTIES OF MERCHANTABILITY, FITNESS FOR A PARTICULAR PURPOSE AND NONINFRINGEMENT. IN NO EVENT SHALL THE AUTHORS OR COPYRIGHT HOLDERS BE LIABLE FOR ANY CLAIM, DAMAGES OR OTHER LIABILITY, WHETHER IN AN ACTION OF CONTRACT, TORT OR OTHERWISE, ARISING FROM, OUT OF OR IN CONNECTION WITH THE SOFTWARE OR THE USE OR OTHER DEALINGS IN THE SOFTWARE.


----------------

** http-proxy-agent@7.0.0 - https://www.npmjs.com/package/http-proxy-agent/v/7.0.0 | MIT
License
-------

(The MIT License)

Copyright (c) 2013 Nathan Rajlich &lt;nathan@tootallnate.net&gt;

Permission is hereby granted, free of charge, to any person obtaining
a copy of this software and associated documentation files (the
'Software'), to deal in the Software without restriction, including
without limitation the rights to use, copy, modify, merge, publish,
distribute, sublicense, and/or sell copies of the Software, and to
permit persons to whom the Software is furnished to do so, subject to
the following conditions:

The above copyright notice and this permission notice shall be
included in all copies or substantial portions of the Software.

THE SOFTWARE IS PROVIDED 'AS IS', WITHOUT WARRANTY OF ANY KIND,
EXPRESS OR IMPLIED, INCLUDING BUT NOT LIMITED TO THE WARRANTIES OF
MERCHANTABILITY, FITNESS FOR A PARTICULAR PURPOSE AND NONINFRINGEMENT.
IN NO EVENT SHALL THE AUTHORS OR COPYRIGHT HOLDERS BE LIABLE FOR ANY
CLAIM, DAMAGES OR OTHER LIABILITY, WHETHER IN AN ACTION OF CONTRACT,
TORT OR OTHERWISE, ARISING FROM, OUT OF OR IN CONNECTION WITH THE
SOFTWARE OR THE USE OR OTHER DEALINGS IN THE SOFTWARE.


----------------

** https-proxy-agent@7.0.2 - https://www.npmjs.com/package/https-proxy-agent/v/7.0.2 | MIT

----------------

** inflight@1.0.6 - https://www.npmjs.com/package/inflight/v/1.0.6 | ISC
The ISC License

Copyright (c) Isaac Z. Schlueter

Permission to use, copy, modify, and/or distribute this software for any
purpose with or without fee is hereby granted, provided that the above
copyright notice and this permission notice appear in all copies.

THE SOFTWARE IS PROVIDED "AS IS" AND THE AUTHOR DISCLAIMS ALL WARRANTIES
WITH REGARD TO THIS SOFTWARE INCLUDING ALL IMPLIED WARRANTIES OF
MERCHANTABILITY AND FITNESS. IN NO EVENT SHALL THE AUTHOR BE LIABLE FOR
ANY SPECIAL, DIRECT, INDIRECT, OR CONSEQUENTIAL DAMAGES OR ANY DAMAGES
WHATSOEVER RESULTING FROM LOSS OF USE, DATA OR PROFITS, WHETHER IN AN
ACTION OF CONTRACT, NEGLIGENCE OR OTHER TORTIOUS ACTION, ARISING OUT OF OR
IN CONNECTION WITH THE USE OR PERFORMANCE OF THIS SOFTWARE.


----------------

** inherits@2.0.4 - https://www.npmjs.com/package/inherits/v/2.0.4 | ISC
The ISC License

Copyright (c) Isaac Z. Schlueter

Permission to use, copy, modify, and/or distribute this software for any
purpose with or without fee is hereby granted, provided that the above
copyright notice and this permission notice appear in all copies.

THE SOFTWARE IS PROVIDED "AS IS" AND THE AUTHOR DISCLAIMS ALL WARRANTIES WITH
REGARD TO THIS SOFTWARE INCLUDING ALL IMPLIED WARRANTIES OF MERCHANTABILITY AND
FITNESS. IN NO EVENT SHALL THE AUTHOR BE LIABLE FOR ANY SPECIAL, DIRECT,
INDIRECT, OR CONSEQUENTIAL DAMAGES OR ANY DAMAGES WHATSOEVER RESULTING FROM
LOSS OF USE, DATA OR PROFITS, WHETHER IN AN ACTION OF CONTRACT, NEGLIGENCE OR
OTHER TORTIOUS ACTION, ARISING OUT OF OR IN CONNECTION WITH THE USE OR
PERFORMANCE OF THIS SOFTWARE.



----------------

** ip@1.1.8 - https://www.npmjs.com/package/ip/v/1.1.8 | MIT

----------------

** ip@2.0.0 - https://www.npmjs.com/package/ip/v/2.0.0 | MIT

----------------

** is-binary-path@2.1.0 - https://www.npmjs.com/package/is-binary-path/v/2.1.0 | MIT
MIT License

Copyright (c) 2019 Sindre Sorhus <sindresorhus@gmail.com> (https://sindresorhus.com), Paul Miller (https://paulmillr.com)

Permission is hereby granted, free of charge, to any person obtaining a copy of this software and associated documentation files (the "Software"), to deal in the Software without restriction, including without limitation the rights to use, copy, modify, merge, publish, distribute, sublicense, and/or sell copies of the Software, and to permit persons to whom the Software is furnished to do so, subject to the following conditions:

The above copyright notice and this permission notice shall be included in all copies or substantial portions of the Software.

THE SOFTWARE IS PROVIDED "AS IS", WITHOUT WARRANTY OF ANY KIND, EXPRESS OR IMPLIED, INCLUDING BUT NOT LIMITED TO THE WARRANTIES OF MERCHANTABILITY, FITNESS FOR A PARTICULAR PURPOSE AND NONINFRINGEMENT. IN NO EVENT SHALL THE AUTHORS OR COPYRIGHT HOLDERS BE LIABLE FOR ANY CLAIM, DAMAGES OR OTHER LIABILITY, WHETHER IN AN ACTION OF CONTRACT, TORT OR OTHERWISE, ARISING FROM, OUT OF OR IN CONNECTION WITH THE SOFTWARE OR THE USE OR OTHER DEALINGS IN THE SOFTWARE.


----------------

** is-extglob@2.1.1 - https://www.npmjs.com/package/is-extglob/v/2.1.1 | MIT
The MIT License (MIT)

Copyright (c) 2014-2016, Jon Schlinkert

Permission is hereby granted, free of charge, to any person obtaining a copy
of this software and associated documentation files (the "Software"), to deal
in the Software without restriction, including without limitation the rights
to use, copy, modify, merge, publish, distribute, sublicense, and/or sell
copies of the Software, and to permit persons to whom the Software is
furnished to do so, subject to the following conditions:

The above copyright notice and this permission notice shall be included in
all copies or substantial portions of the Software.

THE SOFTWARE IS PROVIDED "AS IS", WITHOUT WARRANTY OF ANY KIND, EXPRESS OR
IMPLIED, INCLUDING BUT NOT LIMITED TO THE WARRANTIES OF MERCHANTABILITY,
FITNESS FOR A PARTICULAR PURPOSE AND NONINFRINGEMENT. IN NO EVENT SHALL THE
AUTHORS OR COPYRIGHT HOLDERS BE LIABLE FOR ANY CLAIM, DAMAGES OR OTHER
LIABILITY, WHETHER IN AN ACTION OF CONTRACT, TORT OR OTHERWISE, ARISING FROM,
OUT OF OR IN CONNECTION WITH THE SOFTWARE OR THE USE OR OTHER DEALINGS IN
THE SOFTWARE.


----------------

** is-fullwidth-code-point@3.0.0 - https://www.npmjs.com/package/is-fullwidth-code-point/v/3.0.0 | MIT
MIT License

Copyright (c) Sindre Sorhus <sindresorhus@gmail.com> (sindresorhus.com)

Permission is hereby granted, free of charge, to any person obtaining a copy of this software and associated documentation files (the "Software"), to deal in the Software without restriction, including without limitation the rights to use, copy, modify, merge, publish, distribute, sublicense, and/or sell copies of the Software, and to permit persons to whom the Software is furnished to do so, subject to the following conditions:

The above copyright notice and this permission notice shall be included in all copies or substantial portions of the Software.

THE SOFTWARE IS PROVIDED "AS IS", WITHOUT WARRANTY OF ANY KIND, EXPRESS OR IMPLIED, INCLUDING BUT NOT LIMITED TO THE WARRANTIES OF MERCHANTABILITY, FITNESS FOR A PARTICULAR PURPOSE AND NONINFRINGEMENT. IN NO EVENT SHALL THE AUTHORS OR COPYRIGHT HOLDERS BE LIABLE FOR ANY CLAIM, DAMAGES OR OTHER LIABILITY, WHETHER IN AN ACTION OF CONTRACT, TORT OR OTHERWISE, ARISING FROM, OUT OF OR IN CONNECTION WITH THE SOFTWARE OR THE USE OR OTHER DEALINGS IN THE SOFTWARE.


----------------

** is-glob@4.0.3 - https://www.npmjs.com/package/is-glob/v/4.0.3 | MIT
The MIT License (MIT)

Copyright (c) 2014-2017, Jon Schlinkert.

Permission is hereby granted, free of charge, to any person obtaining a copy
of this software and associated documentation files (the "Software"), to deal
in the Software without restriction, including without limitation the rights
to use, copy, modify, merge, publish, distribute, sublicense, and/or sell
copies of the Software, and to permit persons to whom the Software is
furnished to do so, subject to the following conditions:

The above copyright notice and this permission notice shall be included in
all copies or substantial portions of the Software.

THE SOFTWARE IS PROVIDED "AS IS", WITHOUT WARRANTY OF ANY KIND, EXPRESS OR
IMPLIED, INCLUDING BUT NOT LIMITED TO THE WARRANTIES OF MERCHANTABILITY,
FITNESS FOR A PARTICULAR PURPOSE AND NONINFRINGEMENT. IN NO EVENT SHALL THE
AUTHORS OR COPYRIGHT HOLDERS BE LIABLE FOR ANY CLAIM, DAMAGES OR OTHER
LIABILITY, WHETHER IN AN ACTION OF CONTRACT, TORT OR OTHERWISE, ARISING FROM,
OUT OF OR IN CONNECTION WITH THE SOFTWARE OR THE USE OR OTHER DEALINGS IN
THE SOFTWARE.


----------------

** is-number@7.0.0 - https://www.npmjs.com/package/is-number/v/7.0.0 | MIT
The MIT License (MIT)

Copyright (c) 2014-present, Jon Schlinkert.

Permission is hereby granted, free of charge, to any person obtaining a copy
of this software and associated documentation files (the "Software"), to deal
in the Software without restriction, including without limitation the rights
to use, copy, modify, merge, publish, distribute, sublicense, and/or sell
copies of the Software, and to permit persons to whom the Software is
furnished to do so, subject to the following conditions:

The above copyright notice and this permission notice shall be included in
all copies or substantial portions of the Software.

THE SOFTWARE IS PROVIDED "AS IS", WITHOUT WARRANTY OF ANY KIND, EXPRESS OR
IMPLIED, INCLUDING BUT NOT LIMITED TO THE WARRANTIES OF MERCHANTABILITY,
FITNESS FOR A PARTICULAR PURPOSE AND NONINFRINGEMENT. IN NO EVENT SHALL THE
AUTHORS OR COPYRIGHT HOLDERS BE LIABLE FOR ANY CLAIM, DAMAGES OR OTHER
LIABILITY, WHETHER IN AN ACTION OF CONTRACT, TORT OR OTHERWISE, ARISING FROM,
OUT OF OR IN CONNECTION WITH THE SOFTWARE OR THE USE OR OTHER DEALINGS IN
THE SOFTWARE.


----------------

** isarray@1.0.0 - https://www.npmjs.com/package/isarray/v/1.0.0 | MIT

----------------

** jmespath@0.16.0 - https://www.npmjs.com/package/jmespath/v/0.16.0 | Apache-2.0
Copyright 2014 James Saryerwinnie

Licensed under the Apache License, Version 2.0 (the "License");
you may not use this file except in compliance with the License.
You may obtain a copy of the License at

    http://www.apache.org/licenses/LICENSE-2.0

Unless required by applicable law or agreed to in writing, software
distributed under the License is distributed on an "AS IS" BASIS,
WITHOUT WARRANTIES OR CONDITIONS OF ANY KIND, either express or implied.
See the License for the specific language governing permissions and
limitations under the License.


----------------

** jsonfile@4.0.0 - https://www.npmjs.com/package/jsonfile/v/4.0.0 | MIT
(The MIT License)

Copyright (c) 2012-2015, JP Richardson <jprichardson@gmail.com>

Permission is hereby granted, free of charge, to any person obtaining a copy of this software and associated documentation files
(the 'Software'), to deal in the Software without restriction, including without limitation the rights to use, copy, modify,
 merge, publish, distribute, sublicense, and/or sell copies of the Software, and to permit persons to whom the Software is
 furnished to do so, subject to the following conditions:

The above copyright notice and this permission notice shall be included in all copies or substantial portions of the Software.

THE SOFTWARE IS PROVIDED 'AS IS', WITHOUT WARRANTY OF ANY KIND, EXPRESS OR IMPLIED, INCLUDING BUT NOT LIMITED TO THE
WARRANTIES OF MERCHANTABILITY, FITNESS FOR A PARTICULAR PURPOSE AND NONINFRINGEMENT. IN NO EVENT SHALL THE AUTHORS
OR COPYRIGHT HOLDERS BE LIABLE FOR ANY CLAIM, DAMAGES OR OTHER LIABILITY, WHETHER IN AN ACTION OF CONTRACT, TORT OR OTHERWISE,
 ARISING FROM, OUT OF OR IN CONNECTION WITH THE SOFTWARE OR THE USE OR OTHER DEALINGS IN THE SOFTWARE.


----------------

** jsonfile@6.1.0 - https://www.npmjs.com/package/jsonfile/v/6.1.0 | MIT
(The MIT License)

Copyright (c) 2012-2015, JP Richardson <jprichardson@gmail.com>

Permission is hereby granted, free of charge, to any person obtaining a copy of this software and associated documentation files
(the 'Software'), to deal in the Software without restriction, including without limitation the rights to use, copy, modify,
 merge, publish, distribute, sublicense, and/or sell copies of the Software, and to permit persons to whom the Software is
 furnished to do so, subject to the following conditions:

The above copyright notice and this permission notice shall be included in all copies or substantial portions of the Software.

THE SOFTWARE IS PROVIDED 'AS IS', WITHOUT WARRANTY OF ANY KIND, EXPRESS OR IMPLIED, INCLUDING BUT NOT LIMITED TO THE
WARRANTIES OF MERCHANTABILITY, FITNESS FOR A PARTICULAR PURPOSE AND NONINFRINGEMENT. IN NO EVENT SHALL THE AUTHORS
OR COPYRIGHT HOLDERS BE LIABLE FOR ANY CLAIM, DAMAGES OR OTHER LIABILITY, WHETHER IN AN ACTION OF CONTRACT, TORT OR OTHERWISE,
 ARISING FROM, OUT OF OR IN CONNECTION WITH THE SOFTWARE OR THE USE OR OTHER DEALINGS IN THE SOFTWARE.


----------------

** jsonschema@1.4.1 - https://www.npmjs.com/package/jsonschema/v/1.4.1 | MIT
jsonschema is licensed under MIT license.

Copyright (C) 2012-2015 Tom de Grunt <tom@degrunt.nl>

Permission is hereby granted, free of charge, to any person obtaining a copy of
this software and associated documentation files (the "Software"), to deal in
the Software without restriction, including without limitation the rights to
use, copy, modify, merge, publish, distribute, sublicense, and/or sell copies
of the Software, and to permit persons to whom the Software is furnished to do
so, subject to the following conditions:

The above copyright notice and this permission notice shall be included in all
copies or substantial portions of the Software.

THE SOFTWARE IS PROVIDED "AS IS", WITHOUT WARRANTY OF ANY KIND, EXPRESS OR
IMPLIED, INCLUDING BUT NOT LIMITED TO THE WARRANTIES OF MERCHANTABILITY,
FITNESS FOR A PARTICULAR PURPOSE AND NONINFRINGEMENT. IN NO EVENT SHALL THE
AUTHORS OR COPYRIGHT HOLDERS BE LIABLE FOR ANY CLAIM, DAMAGES OR OTHER
LIABILITY, WHETHER IN AN ACTION OF CONTRACT, TORT OR OTHERWISE, ARISING FROM,
OUT OF OR IN CONNECTION WITH THE SOFTWARE OR THE USE OR OTHER DEALINGS IN THE
SOFTWARE.


----------------

** lazystream@1.0.1 - https://www.npmjs.com/package/lazystream/v/1.0.1 | MIT
Copyright (c) 2013 J. Pommerening, contributors.

Permission is hereby granted, free of charge, to any person
obtaining a copy of this software and associated documentation
files (the "Software"), to deal in the Software without
restriction, including without limitation the rights to use,
copy, modify, merge, publish, distribute, sublicense, and/or sell
copies of the Software, and to permit persons to whom the
Software is furnished to do so, subject to the following
conditions:

The above copyright notice and this permission notice shall be
included in all copies or substantial portions of the Software.

THE SOFTWARE IS PROVIDED "AS IS", WITHOUT WARRANTY OF ANY KIND,
EXPRESS OR IMPLIED, INCLUDING BUT NOT LIMITED TO THE WARRANTIES
OF MERCHANTABILITY, FITNESS FOR A PARTICULAR PURPOSE AND
NONINFRINGEMENT. IN NO EVENT SHALL THE AUTHORS OR COPYRIGHT
HOLDERS BE LIABLE FOR ANY CLAIM, DAMAGES OR OTHER LIABILITY,
WHETHER IN AN ACTION OF CONTRACT, TORT OR OTHERWISE, ARISING
FROM, OUT OF OR IN CONNECTION WITH THE SOFTWARE OR THE USE OR
OTHER DEALINGS IN THE SOFTWARE.



----------------

** lodash.defaults@4.2.0 - https://www.npmjs.com/package/lodash.defaults/v/4.2.0 | MIT
Copyright jQuery Foundation and other contributors <https://jquery.org/>

Based on Underscore.js, copyright Jeremy Ashkenas,
DocumentCloud and Investigative Reporters & Editors <http://underscorejs.org/>

This software consists of voluntary contributions made by many
individuals. For exact contribution history, see the revision history
available at https://github.com/lodash/lodash

The following license applies to all parts of this software except as
documented below:

====

Permission is hereby granted, free of charge, to any person obtaining
a copy of this software and associated documentation files (the
"Software"), to deal in the Software without restriction, including
without limitation the rights to use, copy, modify, merge, publish,
distribute, sublicense, and/or sell copies of the Software, and to
permit persons to whom the Software is furnished to do so, subject to
the following conditions:

The above copyright notice and this permission notice shall be
included in all copies or substantial portions of the Software.

THE SOFTWARE IS PROVIDED "AS IS", WITHOUT WARRANTY OF ANY KIND,
EXPRESS OR IMPLIED, INCLUDING BUT NOT LIMITED TO THE WARRANTIES OF
MERCHANTABILITY, FITNESS FOR A PARTICULAR PURPOSE AND
NONINFRINGEMENT. IN NO EVENT SHALL THE AUTHORS OR COPYRIGHT HOLDERS BE
LIABLE FOR ANY CLAIM, DAMAGES OR OTHER LIABILITY, WHETHER IN AN ACTION
OF CONTRACT, TORT OR OTHERWISE, ARISING FROM, OUT OF OR IN CONNECTION
WITH THE SOFTWARE OR THE USE OR OTHER DEALINGS IN THE SOFTWARE.

====

Copyright and related rights for sample code are waived via CC0. Sample
code is defined as all source code displayed within the prose of the
documentation.

CC0: http://creativecommons.org/publicdomain/zero/1.0/

====

Files located in the node_modules and vendor directories are externally
maintained libraries used by this software which have their own
licenses; we recommend you read them, as their terms may differ from the
terms above.


----------------

** lodash.difference@4.5.0 - https://www.npmjs.com/package/lodash.difference/v/4.5.0 | MIT
Copyright jQuery Foundation and other contributors <https://jquery.org/>

Based on Underscore.js, copyright Jeremy Ashkenas,
DocumentCloud and Investigative Reporters & Editors <http://underscorejs.org/>

This software consists of voluntary contributions made by many
individuals. For exact contribution history, see the revision history
available at https://github.com/lodash/lodash

The following license applies to all parts of this software except as
documented below:

====

Permission is hereby granted, free of charge, to any person obtaining
a copy of this software and associated documentation files (the
"Software"), to deal in the Software without restriction, including
without limitation the rights to use, copy, modify, merge, publish,
distribute, sublicense, and/or sell copies of the Software, and to
permit persons to whom the Software is furnished to do so, subject to
the following conditions:

The above copyright notice and this permission notice shall be
included in all copies or substantial portions of the Software.

THE SOFTWARE IS PROVIDED "AS IS", WITHOUT WARRANTY OF ANY KIND,
EXPRESS OR IMPLIED, INCLUDING BUT NOT LIMITED TO THE WARRANTIES OF
MERCHANTABILITY, FITNESS FOR A PARTICULAR PURPOSE AND
NONINFRINGEMENT. IN NO EVENT SHALL THE AUTHORS OR COPYRIGHT HOLDERS BE
LIABLE FOR ANY CLAIM, DAMAGES OR OTHER LIABILITY, WHETHER IN AN ACTION
OF CONTRACT, TORT OR OTHERWISE, ARISING FROM, OUT OF OR IN CONNECTION
WITH THE SOFTWARE OR THE USE OR OTHER DEALINGS IN THE SOFTWARE.

====

Copyright and related rights for sample code are waived via CC0. Sample
code is defined as all source code displayed within the prose of the
documentation.

CC0: http://creativecommons.org/publicdomain/zero/1.0/

====

Files located in the node_modules and vendor directories are externally
maintained libraries used by this software which have their own
licenses; we recommend you read them, as their terms may differ from the
terms above.


----------------

** lodash.flatten@4.4.0 - https://www.npmjs.com/package/lodash.flatten/v/4.4.0 | MIT
Copyright jQuery Foundation and other contributors <https://jquery.org/>

Based on Underscore.js, copyright Jeremy Ashkenas,
DocumentCloud and Investigative Reporters & Editors <http://underscorejs.org/>

This software consists of voluntary contributions made by many
individuals. For exact contribution history, see the revision history
available at https://github.com/lodash/lodash

The following license applies to all parts of this software except as
documented below:

====

Permission is hereby granted, free of charge, to any person obtaining
a copy of this software and associated documentation files (the
"Software"), to deal in the Software without restriction, including
without limitation the rights to use, copy, modify, merge, publish,
distribute, sublicense, and/or sell copies of the Software, and to
permit persons to whom the Software is furnished to do so, subject to
the following conditions:

The above copyright notice and this permission notice shall be
included in all copies or substantial portions of the Software.

THE SOFTWARE IS PROVIDED "AS IS", WITHOUT WARRANTY OF ANY KIND,
EXPRESS OR IMPLIED, INCLUDING BUT NOT LIMITED TO THE WARRANTIES OF
MERCHANTABILITY, FITNESS FOR A PARTICULAR PURPOSE AND
NONINFRINGEMENT. IN NO EVENT SHALL THE AUTHORS OR COPYRIGHT HOLDERS BE
LIABLE FOR ANY CLAIM, DAMAGES OR OTHER LIABILITY, WHETHER IN AN ACTION
OF CONTRACT, TORT OR OTHERWISE, ARISING FROM, OUT OF OR IN CONNECTION
WITH THE SOFTWARE OR THE USE OR OTHER DEALINGS IN THE SOFTWARE.

====

Copyright and related rights for sample code are waived via CC0. Sample
code is defined as all source code displayed within the prose of the
documentation.

CC0: http://creativecommons.org/publicdomain/zero/1.0/

====

Files located in the node_modules and vendor directories are externally
maintained libraries used by this software which have their own
licenses; we recommend you read them, as their terms may differ from the
terms above.


----------------

** lodash.isplainobject@4.0.6 - https://www.npmjs.com/package/lodash.isplainobject/v/4.0.6 | MIT
Copyright jQuery Foundation and other contributors <https://jquery.org/>

Based on Underscore.js, copyright Jeremy Ashkenas,
DocumentCloud and Investigative Reporters & Editors <http://underscorejs.org/>

This software consists of voluntary contributions made by many
individuals. For exact contribution history, see the revision history
available at https://github.com/lodash/lodash

The following license applies to all parts of this software except as
documented below:

====

Permission is hereby granted, free of charge, to any person obtaining
a copy of this software and associated documentation files (the
"Software"), to deal in the Software without restriction, including
without limitation the rights to use, copy, modify, merge, publish,
distribute, sublicense, and/or sell copies of the Software, and to
permit persons to whom the Software is furnished to do so, subject to
the following conditions:

The above copyright notice and this permission notice shall be
included in all copies or substantial portions of the Software.

THE SOFTWARE IS PROVIDED "AS IS", WITHOUT WARRANTY OF ANY KIND,
EXPRESS OR IMPLIED, INCLUDING BUT NOT LIMITED TO THE WARRANTIES OF
MERCHANTABILITY, FITNESS FOR A PARTICULAR PURPOSE AND
NONINFRINGEMENT. IN NO EVENT SHALL THE AUTHORS OR COPYRIGHT HOLDERS BE
LIABLE FOR ANY CLAIM, DAMAGES OR OTHER LIABILITY, WHETHER IN AN ACTION
OF CONTRACT, TORT OR OTHERWISE, ARISING FROM, OUT OF OR IN CONNECTION
WITH THE SOFTWARE OR THE USE OR OTHER DEALINGS IN THE SOFTWARE.

====

Copyright and related rights for sample code are waived via CC0. Sample
code is defined as all source code displayed within the prose of the
documentation.

CC0: http://creativecommons.org/publicdomain/zero/1.0/

====

Files located in the node_modules and vendor directories are externally
maintained libraries used by this software which have their own
licenses; we recommend you read them, as their terms may differ from the
terms above.


----------------

** lodash.truncate@4.4.2 - https://www.npmjs.com/package/lodash.truncate/v/4.4.2 | MIT
Copyright jQuery Foundation and other contributors <https://jquery.org/>

Based on Underscore.js, copyright Jeremy Ashkenas,
DocumentCloud and Investigative Reporters & Editors <http://underscorejs.org/>

This software consists of voluntary contributions made by many
individuals. For exact contribution history, see the revision history
available at https://github.com/lodash/lodash

The following license applies to all parts of this software except as
documented below:

====

Permission is hereby granted, free of charge, to any person obtaining
a copy of this software and associated documentation files (the
"Software"), to deal in the Software without restriction, including
without limitation the rights to use, copy, modify, merge, publish,
distribute, sublicense, and/or sell copies of the Software, and to
permit persons to whom the Software is furnished to do so, subject to
the following conditions:

The above copyright notice and this permission notice shall be
included in all copies or substantial portions of the Software.

THE SOFTWARE IS PROVIDED "AS IS", WITHOUT WARRANTY OF ANY KIND,
EXPRESS OR IMPLIED, INCLUDING BUT NOT LIMITED TO THE WARRANTIES OF
MERCHANTABILITY, FITNESS FOR A PARTICULAR PURPOSE AND
NONINFRINGEMENT. IN NO EVENT SHALL THE AUTHORS OR COPYRIGHT HOLDERS BE
LIABLE FOR ANY CLAIM, DAMAGES OR OTHER LIABILITY, WHETHER IN AN ACTION
OF CONTRACT, TORT OR OTHERWISE, ARISING FROM, OUT OF OR IN CONNECTION
WITH THE SOFTWARE OR THE USE OR OTHER DEALINGS IN THE SOFTWARE.

====

Copyright and related rights for sample code are waived via CC0. Sample
code is defined as all source code displayed within the prose of the
documentation.

CC0: http://creativecommons.org/publicdomain/zero/1.0/

====

Files located in the node_modules and vendor directories are externally
maintained libraries used by this software which have their own
licenses; we recommend you read them, as their terms may differ from the
terms above.


----------------

** lodash.union@4.6.0 - https://www.npmjs.com/package/lodash.union/v/4.6.0 | MIT
Copyright jQuery Foundation and other contributors <https://jquery.org/>

Based on Underscore.js, copyright Jeremy Ashkenas,
DocumentCloud and Investigative Reporters & Editors <http://underscorejs.org/>

This software consists of voluntary contributions made by many
individuals. For exact contribution history, see the revision history
available at https://github.com/lodash/lodash

The following license applies to all parts of this software except as
documented below:

====

Permission is hereby granted, free of charge, to any person obtaining
a copy of this software and associated documentation files (the
"Software"), to deal in the Software without restriction, including
without limitation the rights to use, copy, modify, merge, publish,
distribute, sublicense, and/or sell copies of the Software, and to
permit persons to whom the Software is furnished to do so, subject to
the following conditions:

The above copyright notice and this permission notice shall be
included in all copies or substantial portions of the Software.

THE SOFTWARE IS PROVIDED "AS IS", WITHOUT WARRANTY OF ANY KIND,
EXPRESS OR IMPLIED, INCLUDING BUT NOT LIMITED TO THE WARRANTIES OF
MERCHANTABILITY, FITNESS FOR A PARTICULAR PURPOSE AND
NONINFRINGEMENT. IN NO EVENT SHALL THE AUTHORS OR COPYRIGHT HOLDERS BE
LIABLE FOR ANY CLAIM, DAMAGES OR OTHER LIABILITY, WHETHER IN AN ACTION
OF CONTRACT, TORT OR OTHERWISE, ARISING FROM, OUT OF OR IN CONNECTION
WITH THE SOFTWARE OR THE USE OR OTHER DEALINGS IN THE SOFTWARE.

====

Copyright and related rights for sample code are waived via CC0. Sample
code is defined as all source code displayed within the prose of the
documentation.

CC0: http://creativecommons.org/publicdomain/zero/1.0/

====

Files located in the node_modules and vendor directories are externally
maintained libraries used by this software which have their own
licenses; we recommend you read them, as their terms may differ from the
terms above.


----------------

** lru-cache@6.0.0 - https://www.npmjs.com/package/lru-cache/v/6.0.0 | ISC
The ISC License

Copyright (c) Isaac Z. Schlueter and Contributors

Permission to use, copy, modify, and/or distribute this software for any
purpose with or without fee is hereby granted, provided that the above
copyright notice and this permission notice appear in all copies.

THE SOFTWARE IS PROVIDED "AS IS" AND THE AUTHOR DISCLAIMS ALL WARRANTIES
WITH REGARD TO THIS SOFTWARE INCLUDING ALL IMPLIED WARRANTIES OF
MERCHANTABILITY AND FITNESS. IN NO EVENT SHALL THE AUTHOR BE LIABLE FOR
ANY SPECIAL, DIRECT, INDIRECT, OR CONSEQUENTIAL DAMAGES OR ANY DAMAGES
WHATSOEVER RESULTING FROM LOSS OF USE, DATA OR PROFITS, WHETHER IN AN
ACTION OF CONTRACT, NEGLIGENCE OR OTHER TORTIOUS ACTION, ARISING OUT OF OR
IN CONNECTION WITH THE USE OR PERFORMANCE OF THIS SOFTWARE.


----------------

** lru-cache@7.18.3 - https://www.npmjs.com/package/lru-cache/v/7.18.3 | ISC
The ISC License

Copyright (c) 2010-2023 Isaac Z. Schlueter and Contributors

Permission to use, copy, modify, and/or distribute this software for any
purpose with or without fee is hereby granted, provided that the above
copyright notice and this permission notice appear in all copies.

THE SOFTWARE IS PROVIDED "AS IS" AND THE AUTHOR DISCLAIMS ALL WARRANTIES
WITH REGARD TO THIS SOFTWARE INCLUDING ALL IMPLIED WARRANTIES OF
MERCHANTABILITY AND FITNESS. IN NO EVENT SHALL THE AUTHOR BE LIABLE FOR
ANY SPECIAL, DIRECT, INDIRECT, OR CONSEQUENTIAL DAMAGES OR ANY DAMAGES
WHATSOEVER RESULTING FROM LOSS OF USE, DATA OR PROFITS, WHETHER IN AN
ACTION OF CONTRACT, NEGLIGENCE OR OTHER TORTIOUS ACTION, ARISING OUT OF OR
IN CONNECTION WITH THE USE OR PERFORMANCE OF THIS SOFTWARE.


----------------

** mime@2.6.0 - https://www.npmjs.com/package/mime/v/2.6.0 | MIT
The MIT License (MIT)

Copyright (c) 2010 Benjamin Thomas, Robert Kieffer

Permission is hereby granted, free of charge, to any person obtaining a copy
of this software and associated documentation files (the "Software"), to deal
in the Software without restriction, including without limitation the rights
to use, copy, modify, merge, publish, distribute, sublicense, and/or sell
copies of the Software, and to permit persons to whom the Software is
furnished to do so, subject to the following conditions:

The above copyright notice and this permission notice shall be included in
all copies or substantial portions of the Software.

THE SOFTWARE IS PROVIDED "AS IS", WITHOUT WARRANTY OF ANY KIND, EXPRESS OR
IMPLIED, INCLUDING BUT NOT LIMITED TO THE WARRANTIES OF MERCHANTABILITY,
FITNESS FOR A PARTICULAR PURPOSE AND NONINFRINGEMENT. IN NO EVENT SHALL THE
AUTHORS OR COPYRIGHT HOLDERS BE LIABLE FOR ANY CLAIM, DAMAGES OR OTHER
LIABILITY, WHETHER IN AN ACTION OF CONTRACT, TORT OR OTHERWISE, ARISING FROM,
OUT OF OR IN CONNECTION WITH THE SOFTWARE OR THE USE OR OTHER DEALINGS IN
THE SOFTWARE.


----------------

** minimatch@3.1.2 - https://www.npmjs.com/package/minimatch/v/3.1.2 | ISC
The ISC License

Copyright (c) Isaac Z. Schlueter and Contributors

Permission to use, copy, modify, and/or distribute this software for any
purpose with or without fee is hereby granted, provided that the above
copyright notice and this permission notice appear in all copies.

THE SOFTWARE IS PROVIDED "AS IS" AND THE AUTHOR DISCLAIMS ALL WARRANTIES
WITH REGARD TO THIS SOFTWARE INCLUDING ALL IMPLIED WARRANTIES OF
MERCHANTABILITY AND FITNESS. IN NO EVENT SHALL THE AUTHOR BE LIABLE FOR
ANY SPECIAL, DIRECT, INDIRECT, OR CONSEQUENTIAL DAMAGES OR ANY DAMAGES
WHATSOEVER RESULTING FROM LOSS OF USE, DATA OR PROFITS, WHETHER IN AN
ACTION OF CONTRACT, NEGLIGENCE OR OTHER TORTIOUS ACTION, ARISING OUT OF OR
IN CONNECTION WITH THE USE OR PERFORMANCE OF THIS SOFTWARE.


----------------

** minimatch@5.1.6 - https://www.npmjs.com/package/minimatch/v/5.1.6 | ISC
The ISC License

Copyright (c) 2011-2023 Isaac Z. Schlueter and Contributors

Permission to use, copy, modify, and/or distribute this software for any
purpose with or without fee is hereby granted, provided that the above
copyright notice and this permission notice appear in all copies.

THE SOFTWARE IS PROVIDED "AS IS" AND THE AUTHOR DISCLAIMS ALL WARRANTIES
WITH REGARD TO THIS SOFTWARE INCLUDING ALL IMPLIED WARRANTIES OF
MERCHANTABILITY AND FITNESS. IN NO EVENT SHALL THE AUTHOR BE LIABLE FOR
ANY SPECIAL, DIRECT, INDIRECT, OR CONSEQUENTIAL DAMAGES OR ANY DAMAGES
WHATSOEVER RESULTING FROM LOSS OF USE, DATA OR PROFITS, WHETHER IN AN
ACTION OF CONTRACT, NEGLIGENCE OR OTHER TORTIOUS ACTION, ARISING OUT OF OR
IN CONNECTION WITH THE USE OR PERFORMANCE OF THIS SOFTWARE.


----------------

** ms@2.1.2 - https://www.npmjs.com/package/ms/v/2.1.2 | MIT

----------------

** mute-stream@0.0.8 - https://www.npmjs.com/package/mute-stream/v/0.0.8 | ISC
The ISC License

Copyright (c) Isaac Z. Schlueter and Contributors

Permission to use, copy, modify, and/or distribute this software for any
purpose with or without fee is hereby granted, provided that the above
copyright notice and this permission notice appear in all copies.

THE SOFTWARE IS PROVIDED "AS IS" AND THE AUTHOR DISCLAIMS ALL WARRANTIES
WITH REGARD TO THIS SOFTWARE INCLUDING ALL IMPLIED WARRANTIES OF
MERCHANTABILITY AND FITNESS. IN NO EVENT SHALL THE AUTHOR BE LIABLE FOR
ANY SPECIAL, DIRECT, INDIRECT, OR CONSEQUENTIAL DAMAGES OR ANY DAMAGES
WHATSOEVER RESULTING FROM LOSS OF USE, DATA OR PROFITS, WHETHER IN AN
ACTION OF CONTRACT, NEGLIGENCE OR OTHER TORTIOUS ACTION, ARISING OUT OF OR
IN CONNECTION WITH THE USE OR PERFORMANCE OF THIS SOFTWARE.


----------------

** netmask@2.0.2 - https://www.npmjs.com/package/netmask/v/2.0.2 | MIT

----------------

** normalize-path@3.0.0 - https://www.npmjs.com/package/normalize-path/v/3.0.0 | MIT
The MIT License (MIT)

Copyright (c) 2014-2018, Jon Schlinkert.

Permission is hereby granted, free of charge, to any person obtaining a copy
of this software and associated documentation files (the "Software"), to deal
in the Software without restriction, including without limitation the rights
to use, copy, modify, merge, publish, distribute, sublicense, and/or sell
copies of the Software, and to permit persons to whom the Software is
furnished to do so, subject to the following conditions:

The above copyright notice and this permission notice shall be included in
all copies or substantial portions of the Software.

THE SOFTWARE IS PROVIDED "AS IS", WITHOUT WARRANTY OF ANY KIND, EXPRESS OR
IMPLIED, INCLUDING BUT NOT LIMITED TO THE WARRANTIES OF MERCHANTABILITY,
FITNESS FOR A PARTICULAR PURPOSE AND NONINFRINGEMENT. IN NO EVENT SHALL THE
AUTHORS OR COPYRIGHT HOLDERS BE LIABLE FOR ANY CLAIM, DAMAGES OR OTHER
LIABILITY, WHETHER IN AN ACTION OF CONTRACT, TORT OR OTHERWISE, ARISING FROM,
OUT OF OR IN CONNECTION WITH THE SOFTWARE OR THE USE OR OTHER DEALINGS IN
THE SOFTWARE.


----------------

** once@1.4.0 - https://www.npmjs.com/package/once/v/1.4.0 | ISC
The ISC License

Copyright (c) Isaac Z. Schlueter and Contributors

Permission to use, copy, modify, and/or distribute this software for any
purpose with or without fee is hereby granted, provided that the above
copyright notice and this permission notice appear in all copies.

THE SOFTWARE IS PROVIDED "AS IS" AND THE AUTHOR DISCLAIMS ALL WARRANTIES
WITH REGARD TO THIS SOFTWARE INCLUDING ALL IMPLIED WARRANTIES OF
MERCHANTABILITY AND FITNESS. IN NO EVENT SHALL THE AUTHOR BE LIABLE FOR
ANY SPECIAL, DIRECT, INDIRECT, OR CONSEQUENTIAL DAMAGES OR ANY DAMAGES
WHATSOEVER RESULTING FROM LOSS OF USE, DATA OR PROFITS, WHETHER IN AN
ACTION OF CONTRACT, NEGLIGENCE OR OTHER TORTIOUS ACTION, ARISING OUT OF OR
IN CONNECTION WITH THE USE OR PERFORMANCE OF THIS SOFTWARE.


----------------

** pac-proxy-agent@7.0.1 - https://www.npmjs.com/package/pac-proxy-agent/v/7.0.1 | MIT

----------------

** pac-resolver@7.0.0 - https://www.npmjs.com/package/pac-resolver/v/7.0.0 | MIT

----------------

** path-is-absolute@1.0.1 - https://www.npmjs.com/package/path-is-absolute/v/1.0.1 | MIT
The MIT License (MIT)

Copyright (c) Sindre Sorhus <sindresorhus@gmail.com> (sindresorhus.com)

Permission is hereby granted, free of charge, to any person obtaining a copy
of this software and associated documentation files (the "Software"), to deal
in the Software without restriction, including without limitation the rights
to use, copy, modify, merge, publish, distribute, sublicense, and/or sell
copies of the Software, and to permit persons to whom the Software is
furnished to do so, subject to the following conditions:

The above copyright notice and this permission notice shall be included in
all copies or substantial portions of the Software.

THE SOFTWARE IS PROVIDED "AS IS", WITHOUT WARRANTY OF ANY KIND, EXPRESS OR
IMPLIED, INCLUDING BUT NOT LIMITED TO THE WARRANTIES OF MERCHANTABILITY,
FITNESS FOR A PARTICULAR PURPOSE AND NONINFRINGEMENT. IN NO EVENT SHALL THE
AUTHORS OR COPYRIGHT HOLDERS BE LIABLE FOR ANY CLAIM, DAMAGES OR OTHER
LIABILITY, WHETHER IN AN ACTION OF CONTRACT, TORT OR OTHERWISE, ARISING FROM,
OUT OF OR IN CONNECTION WITH THE SOFTWARE OR THE USE OR OTHER DEALINGS IN
THE SOFTWARE.


----------------

** picomatch@2.3.1 - https://www.npmjs.com/package/picomatch/v/2.3.1 | MIT
The MIT License (MIT)

Copyright (c) 2017-present, Jon Schlinkert.

Permission is hereby granted, free of charge, to any person obtaining a copy
of this software and associated documentation files (the "Software"), to deal
in the Software without restriction, including without limitation the rights
to use, copy, modify, merge, publish, distribute, sublicense, and/or sell
copies of the Software, and to permit persons to whom the Software is
furnished to do so, subject to the following conditions:

The above copyright notice and this permission notice shall be included in
all copies or substantial portions of the Software.

THE SOFTWARE IS PROVIDED "AS IS", WITHOUT WARRANTY OF ANY KIND, EXPRESS OR
IMPLIED, INCLUDING BUT NOT LIMITED TO THE WARRANTIES OF MERCHANTABILITY,
FITNESS FOR A PARTICULAR PURPOSE AND NONINFRINGEMENT. IN NO EVENT SHALL THE
AUTHORS OR COPYRIGHT HOLDERS BE LIABLE FOR ANY CLAIM, DAMAGES OR OTHER
LIABILITY, WHETHER IN AN ACTION OF CONTRACT, TORT OR OTHERWISE, ARISING FROM,
OUT OF OR IN CONNECTION WITH THE SOFTWARE OR THE USE OR OTHER DEALINGS IN
THE SOFTWARE.


----------------

** process-nextick-args@2.0.1 - https://www.npmjs.com/package/process-nextick-args/v/2.0.1 | MIT

----------------

** promptly@3.2.0 - https://www.npmjs.com/package/promptly/v/3.2.0 | MIT
The MIT License (MIT)

Copyright (c) 2018 Made With MOXY Lda <hello@moxy.studio>

Permission is hereby granted, free of charge, to any person obtaining a copy
of this software and associated documentation files (the "Software"), to deal
in the Software without restriction, including without limitation the rights
to use, copy, modify, merge, publish, distribute, sublicense, and/or sell
copies of the Software, and to permit persons to whom the Software is
furnished to do so, subject to the following conditions:

The above copyright notice and this permission notice shall be included in
all copies or substantial portions of the Software.

THE SOFTWARE IS PROVIDED "AS IS", WITHOUT WARRANTY OF ANY KIND, EXPRESS OR
IMPLIED, INCLUDING BUT NOT LIMITED TO THE WARRANTIES OF MERCHANTABILITY,
FITNESS FOR A PARTICULAR PURPOSE AND NONINFRINGEMENT. IN NO EVENT SHALL THE
AUTHORS OR COPYRIGHT HOLDERS BE LIABLE FOR ANY CLAIM, DAMAGES OR OTHER
LIABILITY, WHETHER IN AN ACTION OF CONTRACT, TORT OR OTHERWISE, ARISING FROM,
OUT OF OR IN CONNECTION WITH THE SOFTWARE OR THE USE OR OTHER DEALINGS IN
THE SOFTWARE.


----------------

** proxy-agent@6.3.1 - https://www.npmjs.com/package/proxy-agent/v/6.3.1 | MIT

----------------

** proxy-from-env@1.1.0 - https://www.npmjs.com/package/proxy-from-env/v/1.1.0 | MIT
The MIT License

Copyright (C) 2016-2018 Rob Wu <rob@robwu.nl>

Permission is hereby granted, free of charge, to any person obtaining a copy of
this software and associated documentation files (the "Software"), to deal in
the Software without restriction, including without limitation the rights to
use, copy, modify, merge, publish, distribute, sublicense, and/or sell copies
of the Software, and to permit persons to whom the Software is furnished to do
so, subject to the following conditions:

The above copyright notice and this permission notice shall be included in all
copies or substantial portions of the Software.

THE SOFTWARE IS PROVIDED "AS IS", WITHOUT WARRANTY OF ANY KIND, EXPRESS OR
IMPLIED, INCLUDING BUT NOT LIMITED TO THE WARRANTIES OF MERCHANTABILITY, FITNESS
FOR A PARTICULAR PURPOSE AND NONINFRINGEMENT. IN NO EVENT SHALL THE AUTHORS OR
COPYRIGHT HOLDERS BE LIABLE FOR ANY CLAIM, DAMAGES OR OTHER LIABILITY, WHETHER
IN AN ACTION OF CONTRACT, TORT OR OTHERWISE, ARISING FROM, OUT OF OR IN
CONNECTION WITH THE SOFTWARE OR THE USE OR OTHER DEALINGS IN THE SOFTWARE.


----------------

** read@1.0.7 - https://www.npmjs.com/package/read/v/1.0.7 | ISC
The ISC License

Copyright (c) Isaac Z. Schlueter and Contributors

Permission to use, copy, modify, and/or distribute this software for any
purpose with or without fee is hereby granted, provided that the above
copyright notice and this permission notice appear in all copies.

THE SOFTWARE IS PROVIDED "AS IS" AND THE AUTHOR DISCLAIMS ALL WARRANTIES
WITH REGARD TO THIS SOFTWARE INCLUDING ALL IMPLIED WARRANTIES OF
MERCHANTABILITY AND FITNESS. IN NO EVENT SHALL THE AUTHOR BE LIABLE FOR
ANY SPECIAL, DIRECT, INDIRECT, OR CONSEQUENTIAL DAMAGES OR ANY DAMAGES
WHATSOEVER RESULTING FROM LOSS OF USE, DATA OR PROFITS, WHETHER IN AN
ACTION OF CONTRACT, NEGLIGENCE OR OTHER TORTIOUS ACTION, ARISING OUT OF OR
IN CONNECTION WITH THE USE OR PERFORMANCE OF THIS SOFTWARE.


----------------

** readable-stream@2.3.8 - https://www.npmjs.com/package/readable-stream/v/2.3.8 | MIT
Node.js is licensed for use as follows:

"""
Copyright Node.js contributors. All rights reserved.

Permission is hereby granted, free of charge, to any person obtaining a copy
of this software and associated documentation files (the "Software"), to
deal in the Software without restriction, including without limitation the
rights to use, copy, modify, merge, publish, distribute, sublicense, and/or
sell copies of the Software, and to permit persons to whom the Software is
furnished to do so, subject to the following conditions:

The above copyright notice and this permission notice shall be included in
all copies or substantial portions of the Software.

THE SOFTWARE IS PROVIDED "AS IS", WITHOUT WARRANTY OF ANY KIND, EXPRESS OR
IMPLIED, INCLUDING BUT NOT LIMITED TO THE WARRANTIES OF MERCHANTABILITY,
FITNESS FOR A PARTICULAR PURPOSE AND NONINFRINGEMENT. IN NO EVENT SHALL THE
AUTHORS OR COPYRIGHT HOLDERS BE LIABLE FOR ANY CLAIM, DAMAGES OR OTHER
LIABILITY, WHETHER IN AN ACTION OF CONTRACT, TORT OR OTHERWISE, ARISING
FROM, OUT OF OR IN CONNECTION WITH THE SOFTWARE OR THE USE OR OTHER DEALINGS
IN THE SOFTWARE.
"""

This license applies to parts of Node.js originating from the
https://github.com/joyent/node repository:

"""
Copyright Joyent, Inc. and other Node contributors. All rights reserved.
Permission is hereby granted, free of charge, to any person obtaining a copy
of this software and associated documentation files (the "Software"), to
deal in the Software without restriction, including without limitation the
rights to use, copy, modify, merge, publish, distribute, sublicense, and/or
sell copies of the Software, and to permit persons to whom the Software is
furnished to do so, subject to the following conditions:

The above copyright notice and this permission notice shall be included in
all copies or substantial portions of the Software.

THE SOFTWARE IS PROVIDED "AS IS", WITHOUT WARRANTY OF ANY KIND, EXPRESS OR
IMPLIED, INCLUDING BUT NOT LIMITED TO THE WARRANTIES OF MERCHANTABILITY,
FITNESS FOR A PARTICULAR PURPOSE AND NONINFRINGEMENT. IN NO EVENT SHALL THE
AUTHORS OR COPYRIGHT HOLDERS BE LIABLE FOR ANY CLAIM, DAMAGES OR OTHER
LIABILITY, WHETHER IN AN ACTION OF CONTRACT, TORT OR OTHERWISE, ARISING
FROM, OUT OF OR IN CONNECTION WITH THE SOFTWARE OR THE USE OR OTHER DEALINGS
IN THE SOFTWARE.
"""


----------------

** readable-stream@3.6.2 - https://www.npmjs.com/package/readable-stream/v/3.6.2 | MIT
Node.js is licensed for use as follows:

"""
Copyright Node.js contributors. All rights reserved.

Permission is hereby granted, free of charge, to any person obtaining a copy
of this software and associated documentation files (the "Software"), to
deal in the Software without restriction, including without limitation the
rights to use, copy, modify, merge, publish, distribute, sublicense, and/or
sell copies of the Software, and to permit persons to whom the Software is
furnished to do so, subject to the following conditions:

The above copyright notice and this permission notice shall be included in
all copies or substantial portions of the Software.

THE SOFTWARE IS PROVIDED "AS IS", WITHOUT WARRANTY OF ANY KIND, EXPRESS OR
IMPLIED, INCLUDING BUT NOT LIMITED TO THE WARRANTIES OF MERCHANTABILITY,
FITNESS FOR A PARTICULAR PURPOSE AND NONINFRINGEMENT. IN NO EVENT SHALL THE
AUTHORS OR COPYRIGHT HOLDERS BE LIABLE FOR ANY CLAIM, DAMAGES OR OTHER
LIABILITY, WHETHER IN AN ACTION OF CONTRACT, TORT OR OTHERWISE, ARISING
FROM, OUT OF OR IN CONNECTION WITH THE SOFTWARE OR THE USE OR OTHER DEALINGS
IN THE SOFTWARE.
"""

This license applies to parts of Node.js originating from the
https://github.com/joyent/node repository:

"""
Copyright Joyent, Inc. and other Node contributors. All rights reserved.
Permission is hereby granted, free of charge, to any person obtaining a copy
of this software and associated documentation files (the "Software"), to
deal in the Software without restriction, including without limitation the
rights to use, copy, modify, merge, publish, distribute, sublicense, and/or
sell copies of the Software, and to permit persons to whom the Software is
furnished to do so, subject to the following conditions:

The above copyright notice and this permission notice shall be included in
all copies or substantial portions of the Software.

THE SOFTWARE IS PROVIDED "AS IS", WITHOUT WARRANTY OF ANY KIND, EXPRESS OR
IMPLIED, INCLUDING BUT NOT LIMITED TO THE WARRANTIES OF MERCHANTABILITY,
FITNESS FOR A PARTICULAR PURPOSE AND NONINFRINGEMENT. IN NO EVENT SHALL THE
AUTHORS OR COPYRIGHT HOLDERS BE LIABLE FOR ANY CLAIM, DAMAGES OR OTHER
LIABILITY, WHETHER IN AN ACTION OF CONTRACT, TORT OR OTHERWISE, ARISING
FROM, OUT OF OR IN CONNECTION WITH THE SOFTWARE OR THE USE OR OTHER DEALINGS
IN THE SOFTWARE.
"""


----------------

** readdir-glob@1.1.3 - https://www.npmjs.com/package/readdir-glob/v/1.1.3 | Apache-2.0
                                 Apache License
                           Version 2.0, January 2004
                        http://www.apache.org/licenses/

   TERMS AND CONDITIONS FOR USE, REPRODUCTION, AND DISTRIBUTION

   1. Definitions.

      "License" shall mean the terms and conditions for use, reproduction,
      and distribution as defined by Sections 1 through 9 of this document.

      "Licensor" shall mean the copyright owner or entity authorized by
      the copyright owner that is granting the License.

      "Legal Entity" shall mean the union of the acting entity and all
      other entities that control, are controlled by, or are under common
      control with that entity. For the purposes of this definition,
      "control" means (i) the power, direct or indirect, to cause the
      direction or management of such entity, whether by contract or
      otherwise, or (ii) ownership of fifty percent (50%) or more of the
      outstanding shares, or (iii) beneficial ownership of such entity.

      "You" (or "Your") shall mean an individual or Legal Entity
      exercising permissions granted by this License.

      "Source" form shall mean the preferred form for making modifications,
      including but not limited to software source code, documentation
      source, and configuration files.

      "Object" form shall mean any form resulting from mechanical
      transformation or translation of a Source form, including but
      not limited to compiled object code, generated documentation,
      and conversions to other media types.

      "Work" shall mean the work of authorship, whether in Source or
      Object form, made available under the License, as indicated by a
      copyright notice that is included in or attached to the work
      (an example is provided in the Appendix below).

      "Derivative Works" shall mean any work, whether in Source or Object
      form, that is based on (or derived from) the Work and for which the
      editorial revisions, annotations, elaborations, or other modifications
      represent, as a whole, an original work of authorship. For the purposes
      of this License, Derivative Works shall not include works that remain
      separable from, or merely link (or bind by name) to the interfaces of,
      the Work and Derivative Works thereof.

      "Contribution" shall mean any work of authorship, including
      the original version of the Work and any modifications or additions
      to that Work or Derivative Works thereof, that is intentionally
      submitted to Licensor for inclusion in the Work by the copyright owner
      or by an individual or Legal Entity authorized to submit on behalf of
      the copyright owner. For the purposes of this definition, "submitted"
      means any form of electronic, verbal, or written communication sent
      to the Licensor or its representatives, including but not limited to
      communication on electronic mailing lists, source code control systems,
      and issue tracking systems that are managed by, or on behalf of, the
      Licensor for the purpose of discussing and improving the Work, but
      excluding communication that is conspicuously marked or otherwise
      designated in writing by the copyright owner as "Not a Contribution."

      "Contributor" shall mean Licensor and any individual or Legal Entity
      on behalf of whom a Contribution has been received by Licensor and
      subsequently incorporated within the Work.

   2. Grant of Copyright License. Subject to the terms and conditions of
      this License, each Contributor hereby grants to You a perpetual,
      worldwide, non-exclusive, no-charge, royalty-free, irrevocable
      copyright license to reproduce, prepare Derivative Works of,
      publicly display, publicly perform, sublicense, and distribute the
      Work and such Derivative Works in Source or Object form.

   3. Grant of Patent License. Subject to the terms and conditions of
      this License, each Contributor hereby grants to You a perpetual,
      worldwide, non-exclusive, no-charge, royalty-free, irrevocable
      (except as stated in this section) patent license to make, have made,
      use, offer to sell, sell, import, and otherwise transfer the Work,
      where such license applies only to those patent claims licensable
      by such Contributor that are necessarily infringed by their
      Contribution(s) alone or by combination of their Contribution(s)
      with the Work to which such Contribution(s) was submitted. If You
      institute patent litigation against any entity (including a
      cross-claim or counterclaim in a lawsuit) alleging that the Work
      or a Contribution incorporated within the Work constitutes direct
      or contributory patent infringement, then any patent licenses
      granted to You under this License for that Work shall terminate
      as of the date such litigation is filed.

   4. Redistribution. You may reproduce and distribute copies of the
      Work or Derivative Works thereof in any medium, with or without
      modifications, and in Source or Object form, provided that You
      meet the following conditions:

      (a) You must give any other recipients of the Work or
          Derivative Works a copy of this License; and

      (b) You must cause any modified files to carry prominent notices
          stating that You changed the files; and

      (c) You must retain, in the Source form of any Derivative Works
          that You distribute, all copyright, patent, trademark, and
          attribution notices from the Source form of the Work,
          excluding those notices that do not pertain to any part of
          the Derivative Works; and

      (d) If the Work includes a "NOTICE" text file as part of its
          distribution, then any Derivative Works that You distribute must
          include a readable copy of the attribution notices contained
          within such NOTICE file, excluding those notices that do not
          pertain to any part of the Derivative Works, in at least one
          of the following places: within a NOTICE text file distributed
          as part of the Derivative Works; within the Source form or
          documentation, if provided along with the Derivative Works; or,
          within a display generated by the Derivative Works, if and
          wherever such third-party notices normally appear. The contents
          of the NOTICE file are for informational purposes only and
          do not modify the License. You may add Your own attribution
          notices within Derivative Works that You distribute, alongside
          or as an addendum to the NOTICE text from the Work, provided
          that such additional attribution notices cannot be construed
          as modifying the License.

      You may add Your own copyright statement to Your modifications and
      may provide additional or different license terms and conditions
      for use, reproduction, or distribution of Your modifications, or
      for any such Derivative Works as a whole, provided Your use,
      reproduction, and distribution of the Work otherwise complies with
      the conditions stated in this License.

   5. Submission of Contributions. Unless You explicitly state otherwise,
      any Contribution intentionally submitted for inclusion in the Work
      by You to the Licensor shall be under the terms and conditions of
      this License, without any additional terms or conditions.
      Notwithstanding the above, nothing herein shall supersede or modify
      the terms of any separate license agreement you may have executed
      with Licensor regarding such Contributions.

   6. Trademarks. This License does not grant permission to use the trade
      names, trademarks, service marks, or product names of the Licensor,
      except as required for reasonable and customary use in describing the
      origin of the Work and reproducing the content of the NOTICE file.

   7. Disclaimer of Warranty. Unless required by applicable law or
      agreed to in writing, Licensor provides the Work (and each
      Contributor provides its Contributions) on an "AS IS" BASIS,
      WITHOUT WARRANTIES OR CONDITIONS OF ANY KIND, either express or
      implied, including, without limitation, any warranties or conditions
      of TITLE, NON-INFRINGEMENT, MERCHANTABILITY, or FITNESS FOR A
      PARTICULAR PURPOSE. You are solely responsible for determining the
      appropriateness of using or redistributing the Work and assume any
      risks associated with Your exercise of permissions under this License.

   8. Limitation of Liability. In no event and under no legal theory,
      whether in tort (including negligence), contract, or otherwise,
      unless required by applicable law (such as deliberate and grossly
      negligent acts) or agreed to in writing, shall any Contributor be
      liable to You for damages, including any direct, indirect, special,
      incidental, or consequential damages of any character arising as a
      result of this License or out of the use or inability to use the
      Work (including but not limited to damages for loss of goodwill,
      work stoppage, computer failure or malfunction, or any and all
      other commercial damages or losses), even if such Contributor
      has been advised of the possibility of such damages.

   9. Accepting Warranty or Additional Liability. While redistributing
      the Work or Derivative Works thereof, You may choose to offer,
      and charge a fee for, acceptance of support, warranty, indemnity,
      or other liability obligations and/or rights consistent with this
      License. However, in accepting such obligations, You may act only
      on Your own behalf and on Your sole responsibility, not on behalf
      of any other Contributor, and only if You agree to indemnify,
      defend, and hold each Contributor harmless for any liability
      incurred by, or claims asserted against, such Contributor by reason
      of your accepting any such warranty or additional liability.

   END OF TERMS AND CONDITIONS

   APPENDIX: How to apply the Apache License to your work.

      To apply the Apache License to your work, attach the following
      boilerplate notice, with the fields enclosed by brackets "[]"
      replaced with your own identifying information. (Don't include
      the brackets!)  The text should be enclosed in the appropriate
      comment syntax for the file format. We also recommend that a
      file or class name and description of purpose be included on the
      same "printed page" as the copyright notice for easier
      identification within third-party archives.

   Copyright 2020 Yann Armelin

   Licensed under the Apache License, Version 2.0 (the "License");
   you may not use this file except in compliance with the License.
   You may obtain a copy of the License at

       http://www.apache.org/licenses/LICENSE-2.0

   Unless required by applicable law or agreed to in writing, software
   distributed under the License is distributed on an "AS IS" BASIS,
   WITHOUT WARRANTIES OR CONDITIONS OF ANY KIND, either express or implied.
   See the License for the specific language governing permissions and
   limitations under the License.

----------------

** readdirp@3.6.0 - https://www.npmjs.com/package/readdirp/v/3.6.0 | MIT
MIT License

Copyright (c) 2012-2019 Thorsten Lorenz, Paul Miller (https://paulmillr.com)

Permission is hereby granted, free of charge, to any person obtaining a copy
of this software and associated documentation files (the "Software"), to deal
in the Software without restriction, including without limitation the rights
to use, copy, modify, merge, publish, distribute, sublicense, and/or sell
copies of the Software, and to permit persons to whom the Software is
furnished to do so, subject to the following conditions:

The above copyright notice and this permission notice shall be included in all
copies or substantial portions of the Software.

THE SOFTWARE IS PROVIDED "AS IS", WITHOUT WARRANTY OF ANY KIND, EXPRESS OR
IMPLIED, INCLUDING BUT NOT LIMITED TO THE WARRANTIES OF MERCHANTABILITY,
FITNESS FOR A PARTICULAR PURPOSE AND NONINFRINGEMENT. IN NO EVENT SHALL THE
AUTHORS OR COPYRIGHT HOLDERS BE LIABLE FOR ANY CLAIM, DAMAGES OR OTHER
LIABILITY, WHETHER IN AN ACTION OF CONTRACT, TORT OR OTHERWISE, ARISING FROM,
OUT OF OR IN CONNECTION WITH THE SOFTWARE OR THE USE OR OTHER DEALINGS IN THE
SOFTWARE.


----------------

** require-directory@2.1.1 - https://www.npmjs.com/package/require-directory/v/2.1.1 | MIT
The MIT License (MIT)

Copyright (c) 2011 Troy Goode <troygoode@gmail.com>

Permission is hereby granted, free of charge, to any person obtaining a
copy of this software and associated documentation files (the
"Software"), to deal in the Software without restriction, including
without limitation the rights to use, copy, modify, merge, publish,
distribute, sublicense, and/or sell copies of the Software, and to
permit persons to whom the Software is furnished to do so, subject to
the following conditions:

The above copyright notice and this permission notice shall be included
in all copies or substantial portions of the Software.

THE SOFTWARE IS PROVIDED "AS IS", WITHOUT WARRANTY OF ANY KIND, EXPRESS
OR IMPLIED, INCLUDING BUT NOT LIMITED TO THE WARRANTIES OF
MERCHANTABILITY, FITNESS FOR A PARTICULAR PURPOSE AND NONINFRINGEMENT.
IN NO EVENT SHALL THE AUTHORS OR COPYRIGHT HOLDERS BE LIABLE FOR ANY
CLAIM, DAMAGES OR OTHER LIABILITY, WHETHER IN AN ACTION OF CONTRACT,
TORT OR OTHERWISE, ARISING FROM, OUT OF OR IN CONNECTION WITH THE
SOFTWARE OR THE USE OR OTHER DEALINGS IN THE SOFTWARE.


----------------

** safe-buffer@5.1.2 - https://www.npmjs.com/package/safe-buffer/v/5.1.2 | MIT
The MIT License (MIT)

Copyright (c) Feross Aboukhadijeh

Permission is hereby granted, free of charge, to any person obtaining a copy
of this software and associated documentation files (the "Software"), to deal
in the Software without restriction, including without limitation the rights
to use, copy, modify, merge, publish, distribute, sublicense, and/or sell
copies of the Software, and to permit persons to whom the Software is
furnished to do so, subject to the following conditions:

The above copyright notice and this permission notice shall be included in
all copies or substantial portions of the Software.

THE SOFTWARE IS PROVIDED "AS IS", WITHOUT WARRANTY OF ANY KIND, EXPRESS OR
IMPLIED, INCLUDING BUT NOT LIMITED TO THE WARRANTIES OF MERCHANTABILITY,
FITNESS FOR A PARTICULAR PURPOSE AND NONINFRINGEMENT. IN NO EVENT SHALL THE
AUTHORS OR COPYRIGHT HOLDERS BE LIABLE FOR ANY CLAIM, DAMAGES OR OTHER
LIABILITY, WHETHER IN AN ACTION OF CONTRACT, TORT OR OTHERWISE, ARISING FROM,
OUT OF OR IN CONNECTION WITH THE SOFTWARE OR THE USE OR OTHER DEALINGS IN
THE SOFTWARE.


----------------

** safe-buffer@5.2.1 - https://www.npmjs.com/package/safe-buffer/v/5.2.1 | MIT
The MIT License (MIT)

Copyright (c) Feross Aboukhadijeh

Permission is hereby granted, free of charge, to any person obtaining a copy
of this software and associated documentation files (the "Software"), to deal
in the Software without restriction, including without limitation the rights
to use, copy, modify, merge, publish, distribute, sublicense, and/or sell
copies of the Software, and to permit persons to whom the Software is
furnished to do so, subject to the following conditions:

The above copyright notice and this permission notice shall be included in
all copies or substantial portions of the Software.

THE SOFTWARE IS PROVIDED "AS IS", WITHOUT WARRANTY OF ANY KIND, EXPRESS OR
IMPLIED, INCLUDING BUT NOT LIMITED TO THE WARRANTIES OF MERCHANTABILITY,
FITNESS FOR A PARTICULAR PURPOSE AND NONINFRINGEMENT. IN NO EVENT SHALL THE
AUTHORS OR COPYRIGHT HOLDERS BE LIABLE FOR ANY CLAIM, DAMAGES OR OTHER
LIABILITY, WHETHER IN AN ACTION OF CONTRACT, TORT OR OTHERWISE, ARISING FROM,
OUT OF OR IN CONNECTION WITH THE SOFTWARE OR THE USE OR OTHER DEALINGS IN
THE SOFTWARE.


----------------

** sax@1.3.0 - https://www.npmjs.com/package/sax/v/1.3.0 | ISC
The ISC License

Copyright (c) 2010-2022 Isaac Z. Schlueter and Contributors

Permission to use, copy, modify, and/or distribute this software for any
purpose with or without fee is hereby granted, provided that the above
copyright notice and this permission notice appear in all copies.

THE SOFTWARE IS PROVIDED "AS IS" AND THE AUTHOR DISCLAIMS ALL WARRANTIES
WITH REGARD TO THIS SOFTWARE INCLUDING ALL IMPLIED WARRANTIES OF
MERCHANTABILITY AND FITNESS. IN NO EVENT SHALL THE AUTHOR BE LIABLE FOR
ANY SPECIAL, DIRECT, INDIRECT, OR CONSEQUENTIAL DAMAGES OR ANY DAMAGES
WHATSOEVER RESULTING FROM LOSS OF USE, DATA OR PROFITS, WHETHER IN AN
ACTION OF CONTRACT, NEGLIGENCE OR OTHER TORTIOUS ACTION, ARISING OUT OF OR
IN CONNECTION WITH THE USE OR PERFORMANCE OF THIS SOFTWARE.

====

`String.fromCodePoint` by Mathias Bynens used according to terms of MIT
License, as follows:

Copyright (c) 2010-2022 Mathias Bynens <https://mathiasbynens.be/>

    Permission is hereby granted, free of charge, to any person obtaining
    a copy of this software and associated documentation files (the
    "Software"), to deal in the Software without restriction, including
    without limitation the rights to use, copy, modify, merge, publish,
    distribute, sublicense, and/or sell copies of the Software, and to
    permit persons to whom the Software is furnished to do so, subject to
    the following conditions:

    The above copyright notice and this permission notice shall be
    included in all copies or substantial portions of the Software.

    THE SOFTWARE IS PROVIDED "AS IS", WITHOUT WARRANTY OF ANY KIND,
    EXPRESS OR IMPLIED, INCLUDING BUT NOT LIMITED TO THE WARRANTIES OF
    MERCHANTABILITY, FITNESS FOR A PARTICULAR PURPOSE AND
    NONINFRINGEMENT. IN NO EVENT SHALL THE AUTHORS OR COPYRIGHT HOLDERS BE
    LIABLE FOR ANY CLAIM, DAMAGES OR OTHER LIABILITY, WHETHER IN AN ACTION
    OF CONTRACT, TORT OR OTHERWISE, ARISING FROM, OUT OF OR IN CONNECTION
    WITH THE SOFTWARE OR THE USE OR OTHER DEALINGS IN THE SOFTWARE.


----------------

** semver@7.5.4 - https://www.npmjs.com/package/semver/v/7.5.4 | ISC
The ISC License

Copyright (c) Isaac Z. Schlueter and Contributors

Permission to use, copy, modify, and/or distribute this software for any
purpose with or without fee is hereby granted, provided that the above
copyright notice and this permission notice appear in all copies.

THE SOFTWARE IS PROVIDED "AS IS" AND THE AUTHOR DISCLAIMS ALL WARRANTIES
WITH REGARD TO THIS SOFTWARE INCLUDING ALL IMPLIED WARRANTIES OF
MERCHANTABILITY AND FITNESS. IN NO EVENT SHALL THE AUTHOR BE LIABLE FOR
ANY SPECIAL, DIRECT, INDIRECT, OR CONSEQUENTIAL DAMAGES OR ANY DAMAGES
WHATSOEVER RESULTING FROM LOSS OF USE, DATA OR PROFITS, WHETHER IN AN
ACTION OF CONTRACT, NEGLIGENCE OR OTHER TORTIOUS ACTION, ARISING OUT OF OR
IN CONNECTION WITH THE USE OR PERFORMANCE OF THIS SOFTWARE.


----------------

** slice-ansi@4.0.0 - https://www.npmjs.com/package/slice-ansi/v/4.0.0 | MIT
MIT License

Copyright (c) DC <threedeecee@gmail.com>
Copyright (c) Sindre Sorhus <sindresorhus@gmail.com> (https://sindresorhus.com)

Permission is hereby granted, free of charge, to any person obtaining a copy of this software and associated documentation files (the "Software"), to deal in the Software without restriction, including without limitation the rights to use, copy, modify, merge, publish, distribute, sublicense, and/or sell copies of the Software, and to permit persons to whom the Software is furnished to do so, subject to the following conditions:

The above copyright notice and this permission notice shall be included in all copies or substantial portions of the Software.

THE SOFTWARE IS PROVIDED "AS IS", WITHOUT WARRANTY OF ANY KIND, EXPRESS OR IMPLIED, INCLUDING BUT NOT LIMITED TO THE WARRANTIES OF MERCHANTABILITY, FITNESS FOR A PARTICULAR PURPOSE AND NONINFRINGEMENT. IN NO EVENT SHALL THE AUTHORS OR COPYRIGHT HOLDERS BE LIABLE FOR ANY CLAIM, DAMAGES OR OTHER LIABILITY, WHETHER IN AN ACTION OF CONTRACT, TORT OR OTHERWISE, ARISING FROM, OUT OF OR IN CONNECTION WITH THE SOFTWARE OR THE USE OR OTHER DEALINGS IN THE SOFTWARE.


----------------

** smart-buffer@4.2.0 - https://www.npmjs.com/package/smart-buffer/v/4.2.0 | MIT
The MIT License (MIT)

Copyright (c) 2013-2017 Josh Glazebrook

Permission is hereby granted, free of charge, to any person obtaining a copy of
this software and associated documentation files (the "Software"), to deal in
the Software without restriction, including without limitation the rights to
use, copy, modify, merge, publish, distribute, sublicense, and/or sell copies of
the Software, and to permit persons to whom the Software is furnished to do so,
subject to the following conditions:

The above copyright notice and this permission notice shall be included in all
copies or substantial portions of the Software.

THE SOFTWARE IS PROVIDED "AS IS", WITHOUT WARRANTY OF ANY KIND, EXPRESS OR
IMPLIED, INCLUDING BUT NOT LIMITED TO THE WARRANTIES OF MERCHANTABILITY, FITNESS
FOR A PARTICULAR PURPOSE AND NONINFRINGEMENT. IN NO EVENT SHALL THE AUTHORS OR
COPYRIGHT HOLDERS BE LIABLE FOR ANY CLAIM, DAMAGES OR OTHER LIABILITY, WHETHER
IN AN ACTION OF CONTRACT, TORT OR OTHERWISE, ARISING FROM, OUT OF OR IN
CONNECTION WITH THE SOFTWARE OR THE USE OR OTHER DEALINGS IN THE SOFTWARE.


----------------

** socks-proxy-agent@8.0.2 - https://www.npmjs.com/package/socks-proxy-agent/v/8.0.2 | MIT

----------------

** socks@2.7.1 - https://www.npmjs.com/package/socks/v/2.7.1 | MIT
The MIT License (MIT)

Copyright (c) 2013 Josh Glazebrook

Permission is hereby granted, free of charge, to any person obtaining a copy of
this software and associated documentation files (the "Software"), to deal in
the Software without restriction, including without limitation the rights to
use, copy, modify, merge, publish, distribute, sublicense, and/or sell copies of
the Software, and to permit persons to whom the Software is furnished to do so,
subject to the following conditions:

The above copyright notice and this permission notice shall be included in all
copies or substantial portions of the Software.

THE SOFTWARE IS PROVIDED "AS IS", WITHOUT WARRANTY OF ANY KIND, EXPRESS OR
IMPLIED, INCLUDING BUT NOT LIMITED TO THE WARRANTIES OF MERCHANTABILITY, FITNESS
FOR A PARTICULAR PURPOSE AND NONINFRINGEMENT. IN NO EVENT SHALL THE AUTHORS OR
COPYRIGHT HOLDERS BE LIABLE FOR ANY CLAIM, DAMAGES OR OTHER LIABILITY, WHETHER
IN AN ACTION OF CONTRACT, TORT OR OTHERWISE, ARISING FROM, OUT OF OR IN
CONNECTION WITH THE SOFTWARE OR THE USE OR OTHER DEALINGS IN THE SOFTWARE.


----------------

** source-map-support@0.5.21 - https://www.npmjs.com/package/source-map-support/v/0.5.21 | MIT

----------------

** source-map@0.6.1 - https://www.npmjs.com/package/source-map/v/0.6.1 | BSD-3-Clause

Copyright (c) 2009-2011, Mozilla Foundation and contributors
All rights reserved.

Redistribution and use in source and binary forms, with or without
modification, are permitted provided that the following conditions are met:

* Redistributions of source code must retain the above copyright notice, this
  list of conditions and the following disclaimer.

* Redistributions in binary form must reproduce the above copyright notice,
  this list of conditions and the following disclaimer in the documentation
  and/or other materials provided with the distribution.

* Neither the names of the Mozilla Foundation nor the names of project
  contributors may be used to endorse or promote products derived from this
  software without specific prior written permission.

THIS SOFTWARE IS PROVIDED BY THE COPYRIGHT HOLDERS AND CONTRIBUTORS "AS IS" AND
ANY EXPRESS OR IMPLIED WARRANTIES, INCLUDING, BUT NOT LIMITED TO, THE IMPLIED
WARRANTIES OF MERCHANTABILITY AND FITNESS FOR A PARTICULAR PURPOSE ARE
DISCLAIMED. IN NO EVENT SHALL THE COPYRIGHT HOLDER OR CONTRIBUTORS BE LIABLE
FOR ANY DIRECT, INDIRECT, INCIDENTAL, SPECIAL, EXEMPLARY, OR CONSEQUENTIAL
DAMAGES (INCLUDING, BUT NOT LIMITED TO, PROCUREMENT OF SUBSTITUTE GOODS OR
SERVICES; LOSS OF USE, DATA, OR PROFITS; OR BUSINESS INTERRUPTION) HOWEVER
CAUSED AND ON ANY THEORY OF LIABILITY, WHETHER IN CONTRACT, STRICT LIABILITY,
OR TORT (INCLUDING NEGLIGENCE OR OTHERWISE) ARISING IN ANY WAY OUT OF THE USE
OF THIS SOFTWARE, EVEN IF ADVISED OF THE POSSIBILITY OF SUCH DAMAGE.


----------------

** string_decoder@1.1.1 - https://www.npmjs.com/package/string_decoder/v/1.1.1 | MIT
Node.js is licensed for use as follows:

"""
Copyright Node.js contributors. All rights reserved.

Permission is hereby granted, free of charge, to any person obtaining a copy
of this software and associated documentation files (the "Software"), to
deal in the Software without restriction, including without limitation the
rights to use, copy, modify, merge, publish, distribute, sublicense, and/or
sell copies of the Software, and to permit persons to whom the Software is
furnished to do so, subject to the following conditions:

The above copyright notice and this permission notice shall be included in
all copies or substantial portions of the Software.

THE SOFTWARE IS PROVIDED "AS IS", WITHOUT WARRANTY OF ANY KIND, EXPRESS OR
IMPLIED, INCLUDING BUT NOT LIMITED TO THE WARRANTIES OF MERCHANTABILITY,
FITNESS FOR A PARTICULAR PURPOSE AND NONINFRINGEMENT. IN NO EVENT SHALL THE
AUTHORS OR COPYRIGHT HOLDERS BE LIABLE FOR ANY CLAIM, DAMAGES OR OTHER
LIABILITY, WHETHER IN AN ACTION OF CONTRACT, TORT OR OTHERWISE, ARISING
FROM, OUT OF OR IN CONNECTION WITH THE SOFTWARE OR THE USE OR OTHER DEALINGS
IN THE SOFTWARE.
"""

This license applies to parts of Node.js originating from the
https://github.com/joyent/node repository:

"""
Copyright Joyent, Inc. and other Node contributors. All rights reserved.
Permission is hereby granted, free of charge, to any person obtaining a copy
of this software and associated documentation files (the "Software"), to
deal in the Software without restriction, including without limitation the
rights to use, copy, modify, merge, publish, distribute, sublicense, and/or
sell copies of the Software, and to permit persons to whom the Software is
furnished to do so, subject to the following conditions:

The above copyright notice and this permission notice shall be included in
all copies or substantial portions of the Software.

THE SOFTWARE IS PROVIDED "AS IS", WITHOUT WARRANTY OF ANY KIND, EXPRESS OR
IMPLIED, INCLUDING BUT NOT LIMITED TO THE WARRANTIES OF MERCHANTABILITY,
FITNESS FOR A PARTICULAR PURPOSE AND NONINFRINGEMENT. IN NO EVENT SHALL THE
AUTHORS OR COPYRIGHT HOLDERS BE LIABLE FOR ANY CLAIM, DAMAGES OR OTHER
LIABILITY, WHETHER IN AN ACTION OF CONTRACT, TORT OR OTHERWISE, ARISING
FROM, OUT OF OR IN CONNECTION WITH THE SOFTWARE OR THE USE OR OTHER DEALINGS
IN THE SOFTWARE.
"""



----------------

** string_decoder@1.3.0 - https://www.npmjs.com/package/string_decoder/v/1.3.0 | MIT
Node.js is licensed for use as follows:

"""
Copyright Node.js contributors. All rights reserved.

Permission is hereby granted, free of charge, to any person obtaining a copy
of this software and associated documentation files (the "Software"), to
deal in the Software without restriction, including without limitation the
rights to use, copy, modify, merge, publish, distribute, sublicense, and/or
sell copies of the Software, and to permit persons to whom the Software is
furnished to do so, subject to the following conditions:

The above copyright notice and this permission notice shall be included in
all copies or substantial portions of the Software.

THE SOFTWARE IS PROVIDED "AS IS", WITHOUT WARRANTY OF ANY KIND, EXPRESS OR
IMPLIED, INCLUDING BUT NOT LIMITED TO THE WARRANTIES OF MERCHANTABILITY,
FITNESS FOR A PARTICULAR PURPOSE AND NONINFRINGEMENT. IN NO EVENT SHALL THE
AUTHORS OR COPYRIGHT HOLDERS BE LIABLE FOR ANY CLAIM, DAMAGES OR OTHER
LIABILITY, WHETHER IN AN ACTION OF CONTRACT, TORT OR OTHERWISE, ARISING
FROM, OUT OF OR IN CONNECTION WITH THE SOFTWARE OR THE USE OR OTHER DEALINGS
IN THE SOFTWARE.
"""

This license applies to parts of Node.js originating from the
https://github.com/joyent/node repository:

"""
Copyright Joyent, Inc. and other Node contributors. All rights reserved.
Permission is hereby granted, free of charge, to any person obtaining a copy
of this software and associated documentation files (the "Software"), to
deal in the Software without restriction, including without limitation the
rights to use, copy, modify, merge, publish, distribute, sublicense, and/or
sell copies of the Software, and to permit persons to whom the Software is
furnished to do so, subject to the following conditions:

The above copyright notice and this permission notice shall be included in
all copies or substantial portions of the Software.

THE SOFTWARE IS PROVIDED "AS IS", WITHOUT WARRANTY OF ANY KIND, EXPRESS OR
IMPLIED, INCLUDING BUT NOT LIMITED TO THE WARRANTIES OF MERCHANTABILITY,
FITNESS FOR A PARTICULAR PURPOSE AND NONINFRINGEMENT. IN NO EVENT SHALL THE
AUTHORS OR COPYRIGHT HOLDERS BE LIABLE FOR ANY CLAIM, DAMAGES OR OTHER
LIABILITY, WHETHER IN AN ACTION OF CONTRACT, TORT OR OTHERWISE, ARISING
FROM, OUT OF OR IN CONNECTION WITH THE SOFTWARE OR THE USE OR OTHER DEALINGS
IN THE SOFTWARE.
"""



----------------

** string-width@4.2.3 - https://www.npmjs.com/package/string-width/v/4.2.3 | MIT
MIT License

Copyright (c) Sindre Sorhus <sindresorhus@gmail.com> (sindresorhus.com)

Permission is hereby granted, free of charge, to any person obtaining a copy of this software and associated documentation files (the "Software"), to deal in the Software without restriction, including without limitation the rights to use, copy, modify, merge, publish, distribute, sublicense, and/or sell copies of the Software, and to permit persons to whom the Software is furnished to do so, subject to the following conditions:

The above copyright notice and this permission notice shall be included in all copies or substantial portions of the Software.

THE SOFTWARE IS PROVIDED "AS IS", WITHOUT WARRANTY OF ANY KIND, EXPRESS OR IMPLIED, INCLUDING BUT NOT LIMITED TO THE WARRANTIES OF MERCHANTABILITY, FITNESS FOR A PARTICULAR PURPOSE AND NONINFRINGEMENT. IN NO EVENT SHALL THE AUTHORS OR COPYRIGHT HOLDERS BE LIABLE FOR ANY CLAIM, DAMAGES OR OTHER LIABILITY, WHETHER IN AN ACTION OF CONTRACT, TORT OR OTHERWISE, ARISING FROM, OUT OF OR IN CONNECTION WITH THE SOFTWARE OR THE USE OR OTHER DEALINGS IN THE SOFTWARE.


----------------

** strip-ansi@6.0.1 - https://www.npmjs.com/package/strip-ansi/v/6.0.1 | MIT
MIT License

Copyright (c) Sindre Sorhus <sindresorhus@gmail.com> (sindresorhus.com)

Permission is hereby granted, free of charge, to any person obtaining a copy of this software and associated documentation files (the "Software"), to deal in the Software without restriction, including without limitation the rights to use, copy, modify, merge, publish, distribute, sublicense, and/or sell copies of the Software, and to permit persons to whom the Software is furnished to do so, subject to the following conditions:

The above copyright notice and this permission notice shall be included in all copies or substantial portions of the Software.

THE SOFTWARE IS PROVIDED "AS IS", WITHOUT WARRANTY OF ANY KIND, EXPRESS OR IMPLIED, INCLUDING BUT NOT LIMITED TO THE WARRANTIES OF MERCHANTABILITY, FITNESS FOR A PARTICULAR PURPOSE AND NONINFRINGEMENT. IN NO EVENT SHALL THE AUTHORS OR COPYRIGHT HOLDERS BE LIABLE FOR ANY CLAIM, DAMAGES OR OTHER LIABILITY, WHETHER IN AN ACTION OF CONTRACT, TORT OR OTHERWISE, ARISING FROM, OUT OF OR IN CONNECTION WITH THE SOFTWARE OR THE USE OR OTHER DEALINGS IN THE SOFTWARE.


----------------

** supports-color@7.2.0 - https://www.npmjs.com/package/supports-color/v/7.2.0 | MIT
MIT License

Copyright (c) Sindre Sorhus <sindresorhus@gmail.com> (sindresorhus.com)

Permission is hereby granted, free of charge, to any person obtaining a copy of this software and associated documentation files (the "Software"), to deal in the Software without restriction, including without limitation the rights to use, copy, modify, merge, publish, distribute, sublicense, and/or sell copies of the Software, and to permit persons to whom the Software is furnished to do so, subject to the following conditions:

The above copyright notice and this permission notice shall be included in all copies or substantial portions of the Software.

THE SOFTWARE IS PROVIDED "AS IS", WITHOUT WARRANTY OF ANY KIND, EXPRESS OR IMPLIED, INCLUDING BUT NOT LIMITED TO THE WARRANTIES OF MERCHANTABILITY, FITNESS FOR A PARTICULAR PURPOSE AND NONINFRINGEMENT. IN NO EVENT SHALL THE AUTHORS OR COPYRIGHT HOLDERS BE LIABLE FOR ANY CLAIM, DAMAGES OR OTHER LIABILITY, WHETHER IN AN ACTION OF CONTRACT, TORT OR OTHERWISE, ARISING FROM, OUT OF OR IN CONNECTION WITH THE SOFTWARE OR THE USE OR OTHER DEALINGS IN THE SOFTWARE.


----------------

** table@6.8.1 - https://www.npmjs.com/package/table/v/6.8.1 | BSD-3-Clause
Copyright (c) 2018, Gajus Kuizinas (http://gajus.com/)
All rights reserved.

Redistribution and use in source and binary forms, with or without
modification, are permitted provided that the following conditions are met:
    * Redistributions of source code must retain the above copyright
      notice, this list of conditions and the following disclaimer.
    * Redistributions in binary form must reproduce the above copyright
      notice, this list of conditions and the following disclaimer in the
      documentation and/or other materials provided with the distribution.
    * Neither the name of the Gajus Kuizinas (http://gajus.com/) nor the
      names of its contributors may be used to endorse or promote products
      derived from this software without specific prior written permission.

THIS SOFTWARE IS PROVIDED BY THE COPYRIGHT HOLDERS AND CONTRIBUTORS "AS IS" AND
ANY EXPRESS OR IMPLIED WARRANTIES, INCLUDING, BUT NOT LIMITED TO, THE IMPLIED
WARRANTIES OF MERCHANTABILITY AND FITNESS FOR A PARTICULAR PURPOSE ARE
DISCLAIMED. IN NO EVENT SHALL ANUARY BE LIABLE FOR ANY
DIRECT, INDIRECT, INCIDENTAL, SPECIAL, EXEMPLARY, OR CONSEQUENTIAL DAMAGES
(INCLUDING, BUT NOT LIMITED TO, PROCUREMENT OF SUBSTITUTE GOODS OR SERVICES;
LOSS OF USE, DATA, OR PROFITS; OR BUSINESS INTERRUPTION) HOWEVER CAUSED AND
ON ANY THEORY OF LIABILITY, WHETHER IN CONTRACT, STRICT LIABILITY, OR TORT
(INCLUDING NEGLIGENCE OR OTHERWISE) ARISING IN ANY WAY OUT OF THE USE OF THIS
SOFTWARE, EVEN IF ADVISED OF THE POSSIBILITY OF SUCH DAMAGE.


----------------

** tar-stream@2.2.0 - https://www.npmjs.com/package/tar-stream/v/2.2.0 | MIT
The MIT License (MIT)

Copyright (c) 2014 Mathias Buus

Permission is hereby granted, free of charge, to any person obtaining a copy
of this software and associated documentation files (the "Software"), to deal
in the Software without restriction, including without limitation the rights
to use, copy, modify, merge, publish, distribute, sublicense, and/or sell
copies of the Software, and to permit persons to whom the Software is
furnished to do so, subject to the following conditions:

The above copyright notice and this permission notice shall be included in
all copies or substantial portions of the Software.

THE SOFTWARE IS PROVIDED "AS IS", WITHOUT WARRANTY OF ANY KIND, EXPRESS OR
IMPLIED, INCLUDING BUT NOT LIMITED TO THE WARRANTIES OF MERCHANTABILITY,
FITNESS FOR A PARTICULAR PURPOSE AND NONINFRINGEMENT. IN NO EVENT SHALL THE
AUTHORS OR COPYRIGHT HOLDERS BE LIABLE FOR ANY CLAIM, DAMAGES OR OTHER
LIABILITY, WHETHER IN AN ACTION OF CONTRACT, TORT OR OTHERWISE, ARISING FROM,
OUT OF OR IN CONNECTION WITH THE SOFTWARE OR THE USE OR OTHER DEALINGS IN
THE SOFTWARE.

----------------

** to-regex-range@5.0.1 - https://www.npmjs.com/package/to-regex-range/v/5.0.1 | MIT
The MIT License (MIT)

Copyright (c) 2015-present, Jon Schlinkert.

Permission is hereby granted, free of charge, to any person obtaining a copy
of this software and associated documentation files (the "Software"), to deal
in the Software without restriction, including without limitation the rights
to use, copy, modify, merge, publish, distribute, sublicense, and/or sell
copies of the Software, and to permit persons to whom the Software is
furnished to do so, subject to the following conditions:

The above copyright notice and this permission notice shall be included in
all copies or substantial portions of the Software.

THE SOFTWARE IS PROVIDED "AS IS", WITHOUT WARRANTY OF ANY KIND, EXPRESS OR
IMPLIED, INCLUDING BUT NOT LIMITED TO THE WARRANTIES OF MERCHANTABILITY,
FITNESS FOR A PARTICULAR PURPOSE AND NONINFRINGEMENT. IN NO EVENT SHALL THE
AUTHORS OR COPYRIGHT HOLDERS BE LIABLE FOR ANY CLAIM, DAMAGES OR OTHER
LIABILITY, WHETHER IN AN ACTION OF CONTRACT, TORT OR OTHERWISE, ARISING FROM,
OUT OF OR IN CONNECTION WITH THE SOFTWARE OR THE USE OR OTHER DEALINGS IN
THE SOFTWARE.


----------------

** tslib@2.6.2 - https://www.npmjs.com/package/tslib/v/2.6.2 | 0BSD
Copyright (c) Microsoft Corporation.

Permission to use, copy, modify, and/or distribute this software for any
purpose with or without fee is hereby granted.

THE SOFTWARE IS PROVIDED "AS IS" AND THE AUTHOR DISCLAIMS ALL WARRANTIES WITH
REGARD TO THIS SOFTWARE INCLUDING ALL IMPLIED WARRANTIES OF MERCHANTABILITY
AND FITNESS. IN NO EVENT SHALL THE AUTHOR BE LIABLE FOR ANY SPECIAL, DIRECT,
INDIRECT, OR CONSEQUENTIAL DAMAGES OR ANY DAMAGES WHATSOEVER RESULTING FROM
LOSS OF USE, DATA OR PROFITS, WHETHER IN AN ACTION OF CONTRACT, NEGLIGENCE OR
OTHER TORTIOUS ACTION, ARISING OUT OF OR IN CONNECTION WITH THE USE OR
PERFORMANCE OF THIS SOFTWARE.

----------------

** universalify@0.1.2 - https://www.npmjs.com/package/universalify/v/0.1.2 | MIT
(The MIT License)

Copyright (c) 2017, Ryan Zimmerman <opensrc@ryanzim.com>

Permission is hereby granted, free of charge, to any person obtaining a copy of
this software and associated documentation files (the 'Software'), to deal in
the Software without restriction, including without limitation the rights to
use, copy, modify, merge, publish, distribute, sublicense, and/or sell copies of
the Software, and to permit persons to whom the Software is furnished to do so,
subject to the following conditions:

The above copyright notice and this permission notice shall be included in all
copies or substantial portions of the Software.

THE SOFTWARE IS PROVIDED 'AS IS', WITHOUT WARRANTY OF ANY KIND, EXPRESS OR
IMPLIED, INCLUDING BUT NOT LIMITED TO THE WARRANTIES OF MERCHANTABILITY, FITNESS
FOR A PARTICULAR PURPOSE AND NONINFRINGEMENT. IN NO EVENT SHALL THE AUTHORS OR
COPYRIGHT HOLDERS BE LIABLE FOR ANY CLAIM, DAMAGES OR OTHER LIABILITY, WHETHER
IN AN ACTION OF CONTRACT, TORT OR OTHERWISE, ARISING FROM, OUT OF OR IN
CONNECTION WITH THE SOFTWARE OR THE USE OR OTHER DEALINGS IN THE SOFTWARE.


----------------

** universalify@2.0.1 - https://www.npmjs.com/package/universalify/v/2.0.1 | MIT
(The MIT License)

Copyright (c) 2017, Ryan Zimmerman <opensrc@ryanzim.com>

Permission is hereby granted, free of charge, to any person obtaining a copy of
this software and associated documentation files (the 'Software'), to deal in
the Software without restriction, including without limitation the rights to
use, copy, modify, merge, publish, distribute, sublicense, and/or sell copies of
the Software, and to permit persons to whom the Software is furnished to do so,
subject to the following conditions:

The above copyright notice and this permission notice shall be included in all
copies or substantial portions of the Software.

THE SOFTWARE IS PROVIDED 'AS IS', WITHOUT WARRANTY OF ANY KIND, EXPRESS OR
IMPLIED, INCLUDING BUT NOT LIMITED TO THE WARRANTIES OF MERCHANTABILITY, FITNESS
FOR A PARTICULAR PURPOSE AND NONINFRINGEMENT. IN NO EVENT SHALL THE AUTHORS OR
COPYRIGHT HOLDERS BE LIABLE FOR ANY CLAIM, DAMAGES OR OTHER LIABILITY, WHETHER
IN AN ACTION OF CONTRACT, TORT OR OTHERWISE, ARISING FROM, OUT OF OR IN
CONNECTION WITH THE SOFTWARE OR THE USE OR OTHER DEALINGS IN THE SOFTWARE.


----------------

** util-deprecate@1.0.2 - https://www.npmjs.com/package/util-deprecate/v/1.0.2 | MIT
(The MIT License)

Copyright (c) 2014 Nathan Rajlich <nathan@tootallnate.net>

Permission is hereby granted, free of charge, to any person
obtaining a copy of this software and associated documentation
files (the "Software"), to deal in the Software without
restriction, including without limitation the rights to use,
copy, modify, merge, publish, distribute, sublicense, and/or sell
copies of the Software, and to permit persons to whom the
Software is furnished to do so, subject to the following
conditions:

The above copyright notice and this permission notice shall be
included in all copies or substantial portions of the Software.

THE SOFTWARE IS PROVIDED "AS IS", WITHOUT WARRANTY OF ANY KIND,
EXPRESS OR IMPLIED, INCLUDING BUT NOT LIMITED TO THE WARRANTIES
OF MERCHANTABILITY, FITNESS FOR A PARTICULAR PURPOSE AND
NONINFRINGEMENT. IN NO EVENT SHALL THE AUTHORS OR COPYRIGHT
HOLDERS BE LIABLE FOR ANY CLAIM, DAMAGES OR OTHER LIABILITY,
WHETHER IN AN ACTION OF CONTRACT, TORT OR OTHERWISE, ARISING
FROM, OUT OF OR IN CONNECTION WITH THE SOFTWARE OR THE USE OR
OTHER DEALINGS IN THE SOFTWARE.


----------------

** uuid@8.0.0 - https://www.npmjs.com/package/uuid/v/8.0.0 | MIT

----------------

** uuid@8.3.2 - https://www.npmjs.com/package/uuid/v/8.3.2 | MIT

----------------

** wrap-ansi@7.0.0 - https://www.npmjs.com/package/wrap-ansi/v/7.0.0 | MIT
MIT License

Copyright (c) Sindre Sorhus <sindresorhus@gmail.com> (https://sindresorhus.com)

Permission is hereby granted, free of charge, to any person obtaining a copy of this software and associated documentation files (the "Software"), to deal in the Software without restriction, including without limitation the rights to use, copy, modify, merge, publish, distribute, sublicense, and/or sell copies of the Software, and to permit persons to whom the Software is furnished to do so, subject to the following conditions:

The above copyright notice and this permission notice shall be included in all copies or substantial portions of the Software.

THE SOFTWARE IS PROVIDED "AS IS", WITHOUT WARRANTY OF ANY KIND, EXPRESS OR IMPLIED, INCLUDING BUT NOT LIMITED TO THE WARRANTIES OF MERCHANTABILITY, FITNESS FOR A PARTICULAR PURPOSE AND NONINFRINGEMENT. IN NO EVENT SHALL THE AUTHORS OR COPYRIGHT HOLDERS BE LIABLE FOR ANY CLAIM, DAMAGES OR OTHER LIABILITY, WHETHER IN AN ACTION OF CONTRACT, TORT OR OTHERWISE, ARISING FROM, OUT OF OR IN CONNECTION WITH THE SOFTWARE OR THE USE OR OTHER DEALINGS IN THE SOFTWARE.


----------------

** wrappy@1.0.2 - https://www.npmjs.com/package/wrappy/v/1.0.2 | ISC
The ISC License

Copyright (c) Isaac Z. Schlueter and Contributors

Permission to use, copy, modify, and/or distribute this software for any
purpose with or without fee is hereby granted, provided that the above
copyright notice and this permission notice appear in all copies.

THE SOFTWARE IS PROVIDED "AS IS" AND THE AUTHOR DISCLAIMS ALL WARRANTIES
WITH REGARD TO THIS SOFTWARE INCLUDING ALL IMPLIED WARRANTIES OF
MERCHANTABILITY AND FITNESS. IN NO EVENT SHALL THE AUTHOR BE LIABLE FOR
ANY SPECIAL, DIRECT, INDIRECT, OR CONSEQUENTIAL DAMAGES OR ANY DAMAGES
WHATSOEVER RESULTING FROM LOSS OF USE, DATA OR PROFITS, WHETHER IN AN
ACTION OF CONTRACT, NEGLIGENCE OR OTHER TORTIOUS ACTION, ARISING OUT OF OR
IN CONNECTION WITH THE USE OR PERFORMANCE OF THIS SOFTWARE.


----------------

** xml2js@0.5.0 - https://www.npmjs.com/package/xml2js/v/0.5.0 | MIT
Copyright 2010, 2011, 2012, 2013. All rights reserved.

Permission is hereby granted, free of charge, to any person obtaining a copy
of this software and associated documentation files (the "Software"), to
deal in the Software without restriction, including without limitation the
rights to use, copy, modify, merge, publish, distribute, sublicense, and/or
sell copies of the Software, and to permit persons to whom the Software is
furnished to do so, subject to the following conditions:

The above copyright notice and this permission notice shall be included in
all copies or substantial portions of the Software.

THE SOFTWARE IS PROVIDED "AS IS", WITHOUT WARRANTY OF ANY KIND, EXPRESS OR
IMPLIED, INCLUDING BUT NOT LIMITED TO THE WARRANTIES OF MERCHANTABILITY,
FITNESS FOR A PARTICULAR PURPOSE AND NONINFRINGEMENT. IN NO EVENT SHALL THE
AUTHORS OR COPYRIGHT HOLDERS BE LIABLE FOR ANY CLAIM, DAMAGES OR OTHER
LIABILITY, WHETHER IN AN ACTION OF CONTRACT, TORT OR OTHERWISE, ARISING
FROM, OUT OF OR IN CONNECTION WITH THE SOFTWARE OR THE USE OR OTHER DEALINGS
IN THE SOFTWARE.


----------------

** xmlbuilder@11.0.1 - https://www.npmjs.com/package/xmlbuilder/v/11.0.1 | MIT
The MIT License (MIT)

Copyright (c) 2013 Ozgur Ozcitak

Permission is hereby granted, free of charge, to any person obtaining a copy
of this software and associated documentation files (the "Software"), to deal
in the Software without restriction, including without limitation the rights
to use, copy, modify, merge, publish, distribute, sublicense, and/or sell
copies of the Software, and to permit persons to whom the Software is
furnished to do so, subject to the following conditions:

The above copyright notice and this permission notice shall be included in
all copies or substantial portions of the Software.

THE SOFTWARE IS PROVIDED "AS IS", WITHOUT WARRANTY OF ANY KIND, EXPRESS OR
IMPLIED, INCLUDING BUT NOT LIMITED TO THE WARRANTIES OF MERCHANTABILITY,
FITNESS FOR A PARTICULAR PURPOSE AND NONINFRINGEMENT. IN NO EVENT SHALL THE
AUTHORS OR COPYRIGHT HOLDERS BE LIABLE FOR ANY CLAIM, DAMAGES OR OTHER
LIABILITY, WHETHER IN AN ACTION OF CONTRACT, TORT OR OTHERWISE, ARISING FROM,
OUT OF OR IN CONNECTION WITH THE SOFTWARE OR THE USE OR OTHER DEALINGS IN
THE SOFTWARE.


----------------

** y18n@5.0.8 - https://www.npmjs.com/package/y18n/v/5.0.8 | ISC
Copyright (c) 2015, Contributors

Permission to use, copy, modify, and/or distribute this software for any purpose
with or without fee is hereby granted, provided that the above copyright notice
and this permission notice appear in all copies.

THE SOFTWARE IS PROVIDED "AS IS" AND THE AUTHOR DISCLAIMS ALL WARRANTIES WITH
REGARD TO THIS SOFTWARE INCLUDING ALL IMPLIED WARRANTIES OF MERCHANTABILITY AND
FITNESS. IN NO EVENT SHALL THE AUTHOR BE LIABLE FOR ANY SPECIAL, DIRECT,
INDIRECT, OR CONSEQUENTIAL DAMAGES OR ANY DAMAGES WHATSOEVER RESULTING FROM LOSS
OF USE, DATA OR PROFITS, WHETHER IN AN ACTION OF CONTRACT, NEGLIGENCE OR OTHER
TORTIOUS ACTION, ARISING OUT OF OR IN CONNECTION WITH THE USE OR PERFORMANCE OF
THIS SOFTWARE.


----------------

** yallist@4.0.0 - https://www.npmjs.com/package/yallist/v/4.0.0 | ISC
The ISC License

Copyright (c) Isaac Z. Schlueter and Contributors

Permission to use, copy, modify, and/or distribute this software for any
purpose with or without fee is hereby granted, provided that the above
copyright notice and this permission notice appear in all copies.

THE SOFTWARE IS PROVIDED "AS IS" AND THE AUTHOR DISCLAIMS ALL WARRANTIES
WITH REGARD TO THIS SOFTWARE INCLUDING ALL IMPLIED WARRANTIES OF
MERCHANTABILITY AND FITNESS. IN NO EVENT SHALL THE AUTHOR BE LIABLE FOR
ANY SPECIAL, DIRECT, INDIRECT, OR CONSEQUENTIAL DAMAGES OR ANY DAMAGES
WHATSOEVER RESULTING FROM LOSS OF USE, DATA OR PROFITS, WHETHER IN AN
ACTION OF CONTRACT, NEGLIGENCE OR OTHER TORTIOUS ACTION, ARISING OUT OF OR
IN CONNECTION WITH THE USE OR PERFORMANCE OF THIS SOFTWARE.


----------------

** yaml@1.10.2 - https://www.npmjs.com/package/yaml/v/1.10.2 | ISC
Copyright 2018 Eemeli Aro <eemeli@gmail.com>

Permission to use, copy, modify, and/or distribute this software for any purpose
with or without fee is hereby granted, provided that the above copyright notice
and this permission notice appear in all copies.

THE SOFTWARE IS PROVIDED "AS IS" AND THE AUTHOR DISCLAIMS ALL WARRANTIES WITH
REGARD TO THIS SOFTWARE INCLUDING ALL IMPLIED WARRANTIES OF MERCHANTABILITY AND
FITNESS. IN NO EVENT SHALL THE AUTHOR BE LIABLE FOR ANY SPECIAL, DIRECT,
INDIRECT, OR CONSEQUENTIAL DAMAGES OR ANY DAMAGES WHATSOEVER RESULTING FROM LOSS
OF USE, DATA OR PROFITS, WHETHER IN AN ACTION OF CONTRACT, NEGLIGENCE OR OTHER
TORTIOUS ACTION, ARISING OUT OF OR IN CONNECTION WITH THE USE OR PERFORMANCE OF
THIS SOFTWARE.


----------------

** yargs-parser@20.2.9 - https://www.npmjs.com/package/yargs-parser/v/20.2.9 | ISC
Copyright (c) 2016, Contributors

Permission to use, copy, modify, and/or distribute this software
for any purpose with or without fee is hereby granted, provided
that the above copyright notice and this permission notice
appear in all copies.

THE SOFTWARE IS PROVIDED "AS IS" AND THE AUTHOR DISCLAIMS ALL WARRANTIES
WITH REGARD TO THIS SOFTWARE INCLUDING ALL IMPLIED WARRANTIES
OF MERCHANTABILITY AND FITNESS. IN NO EVENT SHALL THE AUTHOR BE
LIABLE FOR ANY SPECIAL, DIRECT, INDIRECT, OR CONSEQUENTIAL DAMAGES
OR ANY DAMAGES WHATSOEVER RESULTING FROM LOSS OF USE, DATA OR PROFITS,
WHETHER IN AN ACTION OF CONTRACT, NEGLIGENCE OR OTHER TORTIOUS ACTION,
ARISING OUT OF OR IN CONNECTION WITH THE USE OR PERFORMANCE OF THIS SOFTWARE.


----------------

** yargs@16.2.0 - https://www.npmjs.com/package/yargs/v/16.2.0 | MIT
MIT License

Copyright 2010 James Halliday (mail@substack.net); Modified work Copyright 2014 Contributors (ben@npmjs.com)

Permission is hereby granted, free of charge, to any person obtaining a copy
of this software and associated documentation files (the "Software"), to deal
in the Software without restriction, including without limitation the rights
to use, copy, modify, merge, publish, distribute, sublicense, and/or sell
copies of the Software, and to permit persons to whom the Software is
furnished to do so, subject to the following conditions:

The above copyright notice and this permission notice shall be included in
all copies or substantial portions of the Software.

THE SOFTWARE IS PROVIDED "AS IS", WITHOUT WARRANTY OF ANY KIND, EXPRESS OR
IMPLIED, INCLUDING BUT NOT LIMITED TO THE WARRANTIES OF MERCHANTABILITY,
FITNESS FOR A PARTICULAR PURPOSE AND NONINFRINGEMENT. IN NO EVENT SHALL THE
AUTHORS OR COPYRIGHT HOLDERS BE LIABLE FOR ANY CLAIM, DAMAGES OR OTHER
LIABILITY, WHETHER IN AN ACTION OF CONTRACT, TORT OR OTHERWISE, ARISING FROM,
OUT OF OR IN CONNECTION WITH THE SOFTWARE OR THE USE OR OTHER DEALINGS IN
THE SOFTWARE.


----------------

** zip-stream@4.1.1 - https://www.npmjs.com/package/zip-stream/v/4.1.1 | MIT
Copyright (c) 2014 Chris Talkington, contributors.

Permission is hereby granted, free of charge, to any person
obtaining a copy of this software and associated documentation
files (the "Software"), to deal in the Software without
restriction, including without limitation the rights to use,
copy, modify, merge, publish, distribute, sublicense, and/or sell
copies of the Software, and to permit persons to whom the
Software is furnished to do so, subject to the following
conditions:

The above copyright notice and this permission notice shall be
included in all copies or substantial portions of the Software.

THE SOFTWARE IS PROVIDED "AS IS", WITHOUT WARRANTY OF ANY KIND,
EXPRESS OR IMPLIED, INCLUDING BUT NOT LIMITED TO THE WARRANTIES
OF MERCHANTABILITY, FITNESS FOR A PARTICULAR PURPOSE AND
NONINFRINGEMENT. IN NO EVENT SHALL THE AUTHORS OR COPYRIGHT
HOLDERS BE LIABLE FOR ANY CLAIM, DAMAGES OR OTHER LIABILITY,
WHETHER IN AN ACTION OF CONTRACT, TORT OR OTHERWISE, ARISING
FROM, OUT OF OR IN CONNECTION WITH THE SOFTWARE OR THE USE OR
OTHER DEALINGS IN THE SOFTWARE.

----------------<|MERGE_RESOLUTION|>--- conflicted
+++ resolved
@@ -207,11 +207,7 @@
 
 ----------------
 
-<<<<<<< HEAD
-** @jsii/check-node@1.92.0 - https://www.npmjs.com/package/@jsii/check-node/v/1.92.0 | Apache-2.0
-=======
 ** @jsii/check-node@1.93.0 - https://www.npmjs.com/package/@jsii/check-node/v/1.93.0 | Apache-2.0
->>>>>>> 37c79b94
 jsii
 Copyright 2018 Amazon.com, Inc. or its affiliates. All Rights Reserved.
 
@@ -475,9 +471,6 @@
 
 ----------------
 
-<<<<<<< HEAD
-** aws-sdk@2.1498.0 - https://www.npmjs.com/package/aws-sdk/v/2.1498.0 | Apache-2.0
-=======
 ** aws-sdk@2.1517.0 - https://www.npmjs.com/package/aws-sdk/v/2.1517.0 | Apache-2.0
 AWS SDK for JavaScript
 Copyright 2012-2017 Amazon.com, Inc. or its affiliates. All Rights Reserved.
@@ -489,7 +482,6 @@
 ----------------
 
 ** aws-sdk@2.1532.0 - https://www.npmjs.com/package/aws-sdk/v/2.1532.0 | Apache-2.0
->>>>>>> 37c79b94
 AWS SDK for JavaScript
 Copyright 2012-2017 Amazon.com, Inc. or its affiliates. All Rights Reserved.
 
@@ -686,11 +678,7 @@
 
 ----------------
 
-<<<<<<< HEAD
-** cdk-from-cfn@0.69.0 - https://www.npmjs.com/package/cdk-from-cfn/v/0.69.0 | MIT OR Apache-2.0
-=======
 ** cdk-from-cfn@0.113.0 - https://www.npmjs.com/package/cdk-from-cfn/v/0.113.0 | MIT OR Apache-2.0
->>>>>>> 37c79b94
 
 ----------------
 
