The @aws-cdk/cli-lib-alpha package includes the following third-party software/licensing:

** @cdklabs/tskb@0.0.3 - https://www.npmjs.com/package/@cdklabs/tskb/v/0.0.3 | Apache-2.0

                                 Apache License
                           Version 2.0, January 2004
                        http://www.apache.org/licenses/

   TERMS AND CONDITIONS FOR USE, REPRODUCTION, AND DISTRIBUTION

   1. Definitions.

      "License" shall mean the terms and conditions for use, reproduction,
      and distribution as defined by Sections 1 through 9 of this document.

      "Licensor" shall mean the copyright owner or entity authorized by
      the copyright owner that is granting the License.

      "Legal Entity" shall mean the union of the acting entity and all
      other entities that control, are controlled by, or are under common
      control with that entity. For the purposes of this definition,
      "control" means (i) the power, direct or indirect, to cause the
      direction or management of such entity, whether by contract or
      otherwise, or (ii) ownership of fifty percent (50%) or more of the
      outstanding shares, or (iii) beneficial ownership of such entity.

      "You" (or "Your") shall mean an individual or Legal Entity
      exercising permissions granted by this License.

      "Source" form shall mean the preferred form for making modifications,
      including but not limited to software source code, documentation
      source, and configuration files.

      "Object" form shall mean any form resulting from mechanical
      transformation or translation of a Source form, including but
      not limited to compiled object code, generated documentation,
      and conversions to other media types.

      "Work" shall mean the work of authorship, whether in Source or
      Object form, made available under the License, as indicated by a
      copyright notice that is included in or attached to the work
      (an example is provided in the Appendix below).

      "Derivative Works" shall mean any work, whether in Source or Object
      form, that is based on (or derived from) the Work and for which the
      editorial revisions, annotations, elaborations, or other modifications
      represent, as a whole, an original work of authorship. For the purposes
      of this License, Derivative Works shall not include works that remain
      separable from, or merely link (or bind by name) to the interfaces of,
      the Work and Derivative Works thereof.

      "Contribution" shall mean any work of authorship, including
      the original version of the Work and any modifications or additions
      to that Work or Derivative Works thereof, that is intentionally
      submitted to Licensor for inclusion in the Work by the copyright owner
      or by an individual or Legal Entity authorized to submit on behalf of
      the copyright owner. For the purposes of this definition, "submitted"
      means any form of electronic, verbal, or written communication sent
      to the Licensor or its representatives, including but not limited to
      communication on electronic mailing lists, source code control systems,
      and issue tracking systems that are managed by, or on behalf of, the
      Licensor for the purpose of discussing and improving the Work, but
      excluding communication that is conspicuously marked or otherwise
      designated in writing by the copyright owner as "Not a Contribution."

      "Contributor" shall mean Licensor and any individual or Legal Entity
      on behalf of whom a Contribution has been received by Licensor and
      subsequently incorporated within the Work.

   2. Grant of Copyright License. Subject to the terms and conditions of
      this License, each Contributor hereby grants to You a perpetual,
      worldwide, non-exclusive, no-charge, royalty-free, irrevocable
      copyright license to reproduce, prepare Derivative Works of,
      publicly display, publicly perform, sublicense, and distribute the
      Work and such Derivative Works in Source or Object form.

   3. Grant of Patent License. Subject to the terms and conditions of
      this License, each Contributor hereby grants to You a perpetual,
      worldwide, non-exclusive, no-charge, royalty-free, irrevocable
      (except as stated in this section) patent license to make, have made,
      use, offer to sell, sell, import, and otherwise transfer the Work,
      where such license applies only to those patent claims licensable
      by such Contributor that are necessarily infringed by their
      Contribution(s) alone or by combination of their Contribution(s)
      with the Work to which such Contribution(s) was submitted. If You
      institute patent litigation against any entity (including a
      cross-claim or counterclaim in a lawsuit) alleging that the Work
      or a Contribution incorporated within the Work constitutes direct
      or contributory patent infringement, then any patent licenses
      granted to You under this License for that Work shall terminate
      as of the date such litigation is filed.

   4. Redistribution. You may reproduce and distribute copies of the
      Work or Derivative Works thereof in any medium, with or without
      modifications, and in Source or Object form, provided that You
      meet the following conditions:

      (a) You must give any other recipients of the Work or
          Derivative Works a copy of this License; and

      (b) You must cause any modified files to carry prominent notices
          stating that You changed the files; and

      (c) You must retain, in the Source form of any Derivative Works
          that You distribute, all copyright, patent, trademark, and
          attribution notices from the Source form of the Work,
          excluding those notices that do not pertain to any part of
          the Derivative Works; and

      (d) If the Work includes a "NOTICE" text file as part of its
          distribution, then any Derivative Works that You distribute must
          include a readable copy of the attribution notices contained
          within such NOTICE file, excluding those notices that do not
          pertain to any part of the Derivative Works, in at least one
          of the following places: within a NOTICE text file distributed
          as part of the Derivative Works; within the Source form or
          documentation, if provided along with the Derivative Works; or,
          within a display generated by the Derivative Works, if and
          wherever such third-party notices normally appear. The contents
          of the NOTICE file are for informational purposes only and
          do not modify the License. You may add Your own attribution
          notices within Derivative Works that You distribute, alongside
          or as an addendum to the NOTICE text from the Work, provided
          that such additional attribution notices cannot be construed
          as modifying the License.

      You may add Your own copyright statement to Your modifications and
      may provide additional or different license terms and conditions
      for use, reproduction, or distribution of Your modifications, or
      for any such Derivative Works as a whole, provided Your use,
      reproduction, and distribution of the Work otherwise complies with
      the conditions stated in this License.

   5. Submission of Contributions. Unless You explicitly state otherwise,
      any Contribution intentionally submitted for inclusion in the Work
      by You to the Licensor shall be under the terms and conditions of
      this License, without any additional terms or conditions.
      Notwithstanding the above, nothing herein shall supersede or modify
      the terms of any separate license agreement you may have executed
      with Licensor regarding such Contributions.

   6. Trademarks. This License does not grant permission to use the trade
      names, trademarks, service marks, or product names of the Licensor,
      except as required for reasonable and customary use in describing the
      origin of the Work and reproducing the content of the NOTICE file.

   7. Disclaimer of Warranty. Unless required by applicable law or
      agreed to in writing, Licensor provides the Work (and each
      Contributor provides its Contributions) on an "AS IS" BASIS,
      WITHOUT WARRANTIES OR CONDITIONS OF ANY KIND, either express or
      implied, including, without limitation, any warranties or conditions
      of TITLE, NON-INFRINGEMENT, MERCHANTABILITY, or FITNESS FOR A
      PARTICULAR PURPOSE. You are solely responsible for determining the
      appropriateness of using or redistributing the Work and assume any
      risks associated with Your exercise of permissions under this License.

   8. Limitation of Liability. In no event and under no legal theory,
      whether in tort (including negligence), contract, or otherwise,
      unless required by applicable law (such as deliberate and grossly
      negligent acts) or agreed to in writing, shall any Contributor be
      liable to You for damages, including any direct, indirect, special,
      incidental, or consequential damages of any character arising as a
      result of this License or out of the use or inability to use the
      Work (including but not limited to damages for loss of goodwill,
      work stoppage, computer failure or malfunction, or any and all
      other commercial damages or losses), even if such Contributor
      has been advised of the possibility of such damages.

   9. Accepting Warranty or Additional Liability. While redistributing
      the Work or Derivative Works thereof, You may choose to offer,
      and charge a fee for, acceptance of support, warranty, indemnity,
      or other liability obligations and/or rights consistent with this
      License. However, in accepting such obligations, You may act only
      on Your own behalf and on Your sole responsibility, not on behalf
      of any other Contributor, and only if You agree to indemnify,
      defend, and hold each Contributor harmless for any liability
      incurred by, or claims asserted against, such Contributor by reason
      of your accepting any such warranty or additional liability.

   END OF TERMS AND CONDITIONS

   APPENDIX: How to apply the Apache License to your work.

      To apply the Apache License to your work, attach the following
      boilerplate notice, with the fields enclosed by brackets "[]"
      replaced with your own identifying information. (Don't include
      the brackets!)  The text should be enclosed in the appropriate
      comment syntax for the file format. We also recommend that a
      file or class name and description of purpose be included on the
      same "printed page" as the copyright notice for easier
      identification within third-party archives.

   Copyright [yyyy] [name of copyright owner]

   Licensed under the Apache License, Version 2.0 (the "License");
   you may not use this file except in compliance with the License.
   You may obtain a copy of the License at

       http://www.apache.org/licenses/LICENSE-2.0

   Unless required by applicable law or agreed to in writing, software
   distributed under the License is distributed on an "AS IS" BASIS,
   WITHOUT WARRANTIES OR CONDITIONS OF ANY KIND, either express or implied.
   See the License for the specific language governing permissions and
   limitations under the License.


----------------

<<<<<<< HEAD
** @jsii/check-node@1.93.0 - https://www.npmjs.com/package/@jsii/check-node/v/1.93.0 | Apache-2.0
=======
** @jsii/check-node@1.94.0 - https://www.npmjs.com/package/@jsii/check-node/v/1.94.0 | Apache-2.0
>>>>>>> c979d6bd
jsii
Copyright 2018 Amazon.com, Inc. or its affiliates. All Rights Reserved.


----------------

** @tootallnate/quickjs-emscripten@0.23.0 - https://www.npmjs.com/package/@tootallnate/quickjs-emscripten/v/0.23.0 | MIT
MIT License

quickjs-emscripten copyright (c) 2019 Jake Teton-Landis

Permission is hereby granted, free of charge, to any person obtaining a copy
of this software and associated documentation files (the "Software"), to deal
in the Software without restriction, including without limitation the rights
to use, copy, modify, merge, publish, distribute, sublicense, and/or sell
copies of the Software, and to permit persons to whom the Software is
furnished to do so, subject to the following conditions:

The above copyright notice and this permission notice shall be included in all
copies or substantial portions of the Software.

THE SOFTWARE IS PROVIDED "AS IS", WITHOUT WARRANTY OF ANY KIND, EXPRESS OR
IMPLIED, INCLUDING BUT NOT LIMITED TO THE WARRANTIES OF MERCHANTABILITY,
FITNESS FOR A PARTICULAR PURPOSE AND NONINFRINGEMENT. IN NO EVENT SHALL THE
AUTHORS OR COPYRIGHT HOLDERS BE LIABLE FOR ANY CLAIM, DAMAGES OR OTHER
LIABILITY, WHETHER IN AN ACTION OF CONTRACT, TORT OR OTHERWISE, ARISING FROM,
OUT OF OR IN CONNECTION WITH THE SOFTWARE OR THE USE OR OTHER DEALINGS IN THE
SOFTWARE.


----------------

** agent-base@7.1.0 - https://www.npmjs.com/package/agent-base/v/7.1.0 | MIT

----------------

** ajv@8.12.0 - https://www.npmjs.com/package/ajv/v/8.12.0 | MIT
The MIT License (MIT)

Copyright (c) 2015-2021 Evgeny Poberezkin

Permission is hereby granted, free of charge, to any person obtaining a copy
of this software and associated documentation files (the "Software"), to deal
in the Software without restriction, including without limitation the rights
to use, copy, modify, merge, publish, distribute, sublicense, and/or sell
copies of the Software, and to permit persons to whom the Software is
furnished to do so, subject to the following conditions:

The above copyright notice and this permission notice shall be included in all
copies or substantial portions of the Software.

THE SOFTWARE IS PROVIDED "AS IS", WITHOUT WARRANTY OF ANY KIND, EXPRESS OR
IMPLIED, INCLUDING BUT NOT LIMITED TO THE WARRANTIES OF MERCHANTABILITY,
FITNESS FOR A PARTICULAR PURPOSE AND NONINFRINGEMENT. IN NO EVENT SHALL THE
AUTHORS OR COPYRIGHT HOLDERS BE LIABLE FOR ANY CLAIM, DAMAGES OR OTHER
LIABILITY, WHETHER IN AN ACTION OF CONTRACT, TORT OR OTHERWISE, ARISING FROM,
OUT OF OR IN CONNECTION WITH THE SOFTWARE OR THE USE OR OTHER DEALINGS IN THE
SOFTWARE.



----------------

** ansi-regex@5.0.1 - https://www.npmjs.com/package/ansi-regex/v/5.0.1 | MIT
MIT License

Copyright (c) Sindre Sorhus <sindresorhus@gmail.com> (sindresorhus.com)

Permission is hereby granted, free of charge, to any person obtaining a copy of this software and associated documentation files (the "Software"), to deal in the Software without restriction, including without limitation the rights to use, copy, modify, merge, publish, distribute, sublicense, and/or sell copies of the Software, and to permit persons to whom the Software is furnished to do so, subject to the following conditions:

The above copyright notice and this permission notice shall be included in all copies or substantial portions of the Software.

THE SOFTWARE IS PROVIDED "AS IS", WITHOUT WARRANTY OF ANY KIND, EXPRESS OR IMPLIED, INCLUDING BUT NOT LIMITED TO THE WARRANTIES OF MERCHANTABILITY, FITNESS FOR A PARTICULAR PURPOSE AND NONINFRINGEMENT. IN NO EVENT SHALL THE AUTHORS OR COPYRIGHT HOLDERS BE LIABLE FOR ANY CLAIM, DAMAGES OR OTHER LIABILITY, WHETHER IN AN ACTION OF CONTRACT, TORT OR OTHERWISE, ARISING FROM, OUT OF OR IN CONNECTION WITH THE SOFTWARE OR THE USE OR OTHER DEALINGS IN THE SOFTWARE.


----------------

** ansi-styles@4.3.0 - https://www.npmjs.com/package/ansi-styles/v/4.3.0 | MIT
MIT License

Copyright (c) Sindre Sorhus <sindresorhus@gmail.com> (sindresorhus.com)

Permission is hereby granted, free of charge, to any person obtaining a copy of this software and associated documentation files (the "Software"), to deal in the Software without restriction, including without limitation the rights to use, copy, modify, merge, publish, distribute, sublicense, and/or sell copies of the Software, and to permit persons to whom the Software is furnished to do so, subject to the following conditions:

The above copyright notice and this permission notice shall be included in all copies or substantial portions of the Software.

THE SOFTWARE IS PROVIDED "AS IS", WITHOUT WARRANTY OF ANY KIND, EXPRESS OR IMPLIED, INCLUDING BUT NOT LIMITED TO THE WARRANTIES OF MERCHANTABILITY, FITNESS FOR A PARTICULAR PURPOSE AND NONINFRINGEMENT. IN NO EVENT SHALL THE AUTHORS OR COPYRIGHT HOLDERS BE LIABLE FOR ANY CLAIM, DAMAGES OR OTHER LIABILITY, WHETHER IN AN ACTION OF CONTRACT, TORT OR OTHERWISE, ARISING FROM, OUT OF OR IN CONNECTION WITH THE SOFTWARE OR THE USE OR OTHER DEALINGS IN THE SOFTWARE.


----------------

** anymatch@3.1.3 - https://www.npmjs.com/package/anymatch/v/3.1.3 | ISC
The ISC License

Copyright (c) 2019 Elan Shanker, Paul Miller (https://paulmillr.com)

Permission to use, copy, modify, and/or distribute this software for any
purpose with or without fee is hereby granted, provided that the above
copyright notice and this permission notice appear in all copies.

THE SOFTWARE IS PROVIDED "AS IS" AND THE AUTHOR DISCLAIMS ALL WARRANTIES
WITH REGARD TO THIS SOFTWARE INCLUDING ALL IMPLIED WARRANTIES OF
MERCHANTABILITY AND FITNESS. IN NO EVENT SHALL THE AUTHOR BE LIABLE FOR
ANY SPECIAL, DIRECT, INDIRECT, OR CONSEQUENTIAL DAMAGES OR ANY DAMAGES
WHATSOEVER RESULTING FROM LOSS OF USE, DATA OR PROFITS, WHETHER IN AN
ACTION OF CONTRACT, NEGLIGENCE OR OTHER TORTIOUS ACTION, ARISING OUT OF OR
IN CONNECTION WITH THE USE OR PERFORMANCE OF THIS SOFTWARE.


----------------

** archiver-utils@2.1.0 - https://www.npmjs.com/package/archiver-utils/v/2.1.0 | MIT
Copyright (c) 2015 Chris Talkington.

Permission is hereby granted, free of charge, to any person
obtaining a copy of this software and associated documentation
files (the "Software"), to deal in the Software without
restriction, including without limitation the rights to use,
copy, modify, merge, publish, distribute, sublicense, and/or sell
copies of the Software, and to permit persons to whom the
Software is furnished to do so, subject to the following
conditions:

The above copyright notice and this permission notice shall be
included in all copies or substantial portions of the Software.

THE SOFTWARE IS PROVIDED "AS IS", WITHOUT WARRANTY OF ANY KIND,
EXPRESS OR IMPLIED, INCLUDING BUT NOT LIMITED TO THE WARRANTIES
OF MERCHANTABILITY, FITNESS FOR A PARTICULAR PURPOSE AND
NONINFRINGEMENT. IN NO EVENT SHALL THE AUTHORS OR COPYRIGHT
HOLDERS BE LIABLE FOR ANY CLAIM, DAMAGES OR OTHER LIABILITY,
WHETHER IN AN ACTION OF CONTRACT, TORT OR OTHERWISE, ARISING
FROM, OUT OF OR IN CONNECTION WITH THE SOFTWARE OR THE USE OR
OTHER DEALINGS IN THE SOFTWARE.

----------------

** archiver-utils@3.0.4 - https://www.npmjs.com/package/archiver-utils/v/3.0.4 | MIT
Copyright (c) 2015 Chris Talkington.

Permission is hereby granted, free of charge, to any person
obtaining a copy of this software and associated documentation
files (the "Software"), to deal in the Software without
restriction, including without limitation the rights to use,
copy, modify, merge, publish, distribute, sublicense, and/or sell
copies of the Software, and to permit persons to whom the
Software is furnished to do so, subject to the following
conditions:

The above copyright notice and this permission notice shall be
included in all copies or substantial portions of the Software.

THE SOFTWARE IS PROVIDED "AS IS", WITHOUT WARRANTY OF ANY KIND,
EXPRESS OR IMPLIED, INCLUDING BUT NOT LIMITED TO THE WARRANTIES
OF MERCHANTABILITY, FITNESS FOR A PARTICULAR PURPOSE AND
NONINFRINGEMENT. IN NO EVENT SHALL THE AUTHORS OR COPYRIGHT
HOLDERS BE LIABLE FOR ANY CLAIM, DAMAGES OR OTHER LIABILITY,
WHETHER IN AN ACTION OF CONTRACT, TORT OR OTHERWISE, ARISING
FROM, OUT OF OR IN CONNECTION WITH THE SOFTWARE OR THE USE OR
OTHER DEALINGS IN THE SOFTWARE.

----------------

** archiver@5.3.2 - https://www.npmjs.com/package/archiver/v/5.3.2 | MIT
Copyright (c) 2012-2014 Chris Talkington, contributors.

Permission is hereby granted, free of charge, to any person
obtaining a copy of this software and associated documentation
files (the "Software"), to deal in the Software without
restriction, including without limitation the rights to use,
copy, modify, merge, publish, distribute, sublicense, and/or sell
copies of the Software, and to permit persons to whom the
Software is furnished to do so, subject to the following
conditions:

The above copyright notice and this permission notice shall be
included in all copies or substantial portions of the Software.

THE SOFTWARE IS PROVIDED "AS IS", WITHOUT WARRANTY OF ANY KIND,
EXPRESS OR IMPLIED, INCLUDING BUT NOT LIMITED TO THE WARRANTIES
OF MERCHANTABILITY, FITNESS FOR A PARTICULAR PURPOSE AND
NONINFRINGEMENT. IN NO EVENT SHALL THE AUTHORS OR COPYRIGHT
HOLDERS BE LIABLE FOR ANY CLAIM, DAMAGES OR OTHER LIABILITY,
WHETHER IN AN ACTION OF CONTRACT, TORT OR OTHERWISE, ARISING
FROM, OUT OF OR IN CONNECTION WITH THE SOFTWARE OR THE USE OR
OTHER DEALINGS IN THE SOFTWARE.

----------------

** ast-types@0.13.4 - https://www.npmjs.com/package/ast-types/v/0.13.4 | MIT
Copyright (c) 2013 Ben Newman <bn@cs.stanford.edu>

Permission is hereby granted, free of charge, to any person obtaining
a copy of this software and associated documentation files (the
"Software"), to deal in the Software without restriction, including
without limitation the rights to use, copy, modify, merge, publish,
distribute, sublicense, and/or sell copies of the Software, and to
permit persons to whom the Software is furnished to do so, subject to
the following conditions:

The above copyright notice and this permission notice shall be
included in all copies or substantial portions of the Software.

THE SOFTWARE IS PROVIDED "AS IS", WITHOUT WARRANTY OF ANY KIND,
EXPRESS OR IMPLIED, INCLUDING BUT NOT LIMITED TO THE WARRANTIES OF
MERCHANTABILITY, FITNESS FOR A PARTICULAR PURPOSE AND NONINFRINGEMENT.
IN NO EVENT SHALL THE AUTHORS OR COPYRIGHT HOLDERS BE LIABLE FOR ANY
CLAIM, DAMAGES OR OTHER LIABILITY, WHETHER IN AN ACTION OF CONTRACT,
TORT OR OTHERWISE, ARISING FROM, OUT OF OR IN CONNECTION WITH THE
SOFTWARE OR THE USE OR OTHER DEALINGS IN THE SOFTWARE.


----------------

** astral-regex@2.0.0 - https://www.npmjs.com/package/astral-regex/v/2.0.0 | MIT
MIT License

Copyright (c) Kevin Mårtensson <kevinmartensson@gmail.com> (github.com/kevva)

Permission is hereby granted, free of charge, to any person obtaining a copy of this software and associated documentation files (the "Software"), to deal in the Software without restriction, including without limitation the rights to use, copy, modify, merge, publish, distribute, sublicense, and/or sell copies of the Software, and to permit persons to whom the Software is furnished to do so, subject to the following conditions:

The above copyright notice and this permission notice shall be included in all copies or substantial portions of the Software.

THE SOFTWARE IS PROVIDED "AS IS", WITHOUT WARRANTY OF ANY KIND, EXPRESS OR IMPLIED, INCLUDING BUT NOT LIMITED TO THE WARRANTIES OF MERCHANTABILITY, FITNESS FOR A PARTICULAR PURPOSE AND NONINFRINGEMENT. IN NO EVENT SHALL THE AUTHORS OR COPYRIGHT HOLDERS BE LIABLE FOR ANY CLAIM, DAMAGES OR OTHER LIABILITY, WHETHER IN AN ACTION OF CONTRACT, TORT OR OTHERWISE, ARISING FROM, OUT OF OR IN CONNECTION WITH THE SOFTWARE OR THE USE OR OTHER DEALINGS IN THE SOFTWARE.


----------------

** async@3.2.5 - https://www.npmjs.com/package/async/v/3.2.5 | MIT
Copyright (c) 2010-2018 Caolan McMahon

Permission is hereby granted, free of charge, to any person obtaining a copy
of this software and associated documentation files (the "Software"), to deal
in the Software without restriction, including without limitation the rights
to use, copy, modify, merge, publish, distribute, sublicense, and/or sell
copies of the Software, and to permit persons to whom the Software is
furnished to do so, subject to the following conditions:

The above copyright notice and this permission notice shall be included in
all copies or substantial portions of the Software.

THE SOFTWARE IS PROVIDED "AS IS", WITHOUT WARRANTY OF ANY KIND, EXPRESS OR
IMPLIED, INCLUDING BUT NOT LIMITED TO THE WARRANTIES OF MERCHANTABILITY,
FITNESS FOR A PARTICULAR PURPOSE AND NONINFRINGEMENT. IN NO EVENT SHALL THE
AUTHORS OR COPYRIGHT HOLDERS BE LIABLE FOR ANY CLAIM, DAMAGES OR OTHER
LIABILITY, WHETHER IN AN ACTION OF CONTRACT, TORT OR OTHERWISE, ARISING FROM,
OUT OF OR IN CONNECTION WITH THE SOFTWARE OR THE USE OR OTHER DEALINGS IN
THE SOFTWARE.


----------------

** at-least-node@1.0.0 - https://www.npmjs.com/package/at-least-node/v/1.0.0 | ISC
The ISC License
Copyright (c) 2020 Ryan Zimmerman <opensrc@ryanzim.com>

Permission to use, copy, modify, and/or distribute this software for any purpose with or without fee is hereby granted, provided that the above copyright notice and this permission notice appear in all copies.

THE SOFTWARE IS PROVIDED "AS IS" AND THE AUTHOR DISCLAIMS ALL WARRANTIES WITH REGARD TO THIS SOFTWARE INCLUDING ALL IMPLIED WARRANTIES OF MERCHANTABILITY AND FITNESS. IN NO EVENT SHALL THE AUTHOR BE LIABLE FOR ANY SPECIAL, DIRECT, INDIRECT, OR CONSEQUENTIAL DAMAGES OR ANY DAMAGES WHATSOEVER RESULTING FROM LOSS OF USE, DATA OR PROFITS, WHETHER IN AN ACTION OF CONTRACT, NEGLIGENCE OR OTHER TORTIOUS ACTION, ARISING OUT OF OR IN CONNECTION WITH THE USE OR PERFORMANCE OF THIS SOFTWARE.


----------------

<<<<<<< HEAD
** aws-sdk@2.1517.0 - https://www.npmjs.com/package/aws-sdk/v/2.1517.0 | Apache-2.0
=======
** aws-sdk@2.1548.0 - https://www.npmjs.com/package/aws-sdk/v/2.1548.0 | Apache-2.0
>>>>>>> c979d6bd
AWS SDK for JavaScript
Copyright 2012-2017 Amazon.com, Inc. or its affiliates. All Rights Reserved.

This product includes software developed at
Amazon Web Services, Inc. (http://aws.amazon.com/).


----------------

** balanced-match@1.0.2 - https://www.npmjs.com/package/balanced-match/v/1.0.2 | MIT

----------------

** basic-ftp@5.0.4 - https://www.npmjs.com/package/basic-ftp/v/5.0.4 | MIT
Copyright (c) 2019 Patrick Juchli

Permission is hereby granted, free of charge, to any person obtaining a copy
of this software and associated documentation files (the "Software"), to deal
in the Software without restriction, including without limitation the rights
to use, copy, modify, merge, publish, distribute, sublicense, and/or sell
copies of the Software, and to permit persons to whom the Software is
furnished to do so, subject to the following conditions:

The above copyright notice and this permission notice shall be included in all
copies or substantial portions of the Software.

THE SOFTWARE IS PROVIDED "AS IS", WITHOUT WARRANTY OF ANY KIND, EXPRESS OR
IMPLIED, INCLUDING BUT NOT LIMITED TO THE WARRANTIES OF MERCHANTABILITY,
FITNESS FOR A PARTICULAR PURPOSE AND NONINFRINGEMENT. IN NO EVENT SHALL THE
AUTHORS OR COPYRIGHT HOLDERS BE LIABLE FOR ANY CLAIM, DAMAGES OR OTHER
LIABILITY, WHETHER IN AN ACTION OF CONTRACT, TORT OR OTHERWISE, ARISING FROM,
OUT OF OR IN CONNECTION WITH THE SOFTWARE OR THE USE OR OTHER DEALINGS IN THE
SOFTWARE.

----------------

** binary-extensions@2.2.0 - https://www.npmjs.com/package/binary-extensions/v/2.2.0 | MIT
MIT License

Copyright (c) 2019 Sindre Sorhus <sindresorhus@gmail.com> (https://sindresorhus.com), Paul Miller (https://paulmillr.com)

Permission is hereby granted, free of charge, to any person obtaining a copy of this software and associated documentation files (the "Software"), to deal in the Software without restriction, including without limitation the rights to use, copy, modify, merge, publish, distribute, sublicense, and/or sell copies of the Software, and to permit persons to whom the Software is furnished to do so, subject to the following conditions:

The above copyright notice and this permission notice shall be included in all copies or substantial portions of the Software.

THE SOFTWARE IS PROVIDED "AS IS", WITHOUT WARRANTY OF ANY KIND, EXPRESS OR IMPLIED, INCLUDING BUT NOT LIMITED TO THE WARRANTIES OF MERCHANTABILITY, FITNESS FOR A PARTICULAR PURPOSE AND NONINFRINGEMENT. IN NO EVENT SHALL THE AUTHORS OR COPYRIGHT HOLDERS BE LIABLE FOR ANY CLAIM, DAMAGES OR OTHER LIABILITY, WHETHER IN AN ACTION OF CONTRACT, TORT OR OTHERWISE, ARISING FROM, OUT OF OR IN CONNECTION WITH THE SOFTWARE OR THE USE OR OTHER DEALINGS IN THE SOFTWARE.


----------------

** bl@4.1.0 - https://www.npmjs.com/package/bl/v/4.1.0 | MIT

----------------

** brace-expansion@1.1.11 - https://www.npmjs.com/package/brace-expansion/v/1.1.11 | MIT
MIT License

Copyright (c) 2013 Julian Gruber <julian@juliangruber.com>

Permission is hereby granted, free of charge, to any person obtaining a copy
of this software and associated documentation files (the "Software"), to deal
in the Software without restriction, including without limitation the rights
to use, copy, modify, merge, publish, distribute, sublicense, and/or sell
copies of the Software, and to permit persons to whom the Software is
furnished to do so, subject to the following conditions:

The above copyright notice and this permission notice shall be included in all
copies or substantial portions of the Software.

THE SOFTWARE IS PROVIDED "AS IS", WITHOUT WARRANTY OF ANY KIND, EXPRESS OR
IMPLIED, INCLUDING BUT NOT LIMITED TO THE WARRANTIES OF MERCHANTABILITY,
FITNESS FOR A PARTICULAR PURPOSE AND NONINFRINGEMENT. IN NO EVENT SHALL THE
AUTHORS OR COPYRIGHT HOLDERS BE LIABLE FOR ANY CLAIM, DAMAGES OR OTHER
LIABILITY, WHETHER IN AN ACTION OF CONTRACT, TORT OR OTHERWISE, ARISING FROM,
OUT OF OR IN CONNECTION WITH THE SOFTWARE OR THE USE OR OTHER DEALINGS IN THE
SOFTWARE.


----------------

** brace-expansion@2.0.1 - https://www.npmjs.com/package/brace-expansion/v/2.0.1 | MIT
MIT License

Copyright (c) 2013 Julian Gruber <julian@juliangruber.com>

Permission is hereby granted, free of charge, to any person obtaining a copy
of this software and associated documentation files (the "Software"), to deal
in the Software without restriction, including without limitation the rights
to use, copy, modify, merge, publish, distribute, sublicense, and/or sell
copies of the Software, and to permit persons to whom the Software is
furnished to do so, subject to the following conditions:

The above copyright notice and this permission notice shall be included in all
copies or substantial portions of the Software.

THE SOFTWARE IS PROVIDED "AS IS", WITHOUT WARRANTY OF ANY KIND, EXPRESS OR
IMPLIED, INCLUDING BUT NOT LIMITED TO THE WARRANTIES OF MERCHANTABILITY,
FITNESS FOR A PARTICULAR PURPOSE AND NONINFRINGEMENT. IN NO EVENT SHALL THE
AUTHORS OR COPYRIGHT HOLDERS BE LIABLE FOR ANY CLAIM, DAMAGES OR OTHER
LIABILITY, WHETHER IN AN ACTION OF CONTRACT, TORT OR OTHERWISE, ARISING FROM,
OUT OF OR IN CONNECTION WITH THE SOFTWARE OR THE USE OR OTHER DEALINGS IN THE
SOFTWARE.


----------------

** braces@3.0.2 - https://www.npmjs.com/package/braces/v/3.0.2 | MIT
The MIT License (MIT)

Copyright (c) 2014-2018, Jon Schlinkert.

Permission is hereby granted, free of charge, to any person obtaining a copy
of this software and associated documentation files (the "Software"), to deal
in the Software without restriction, including without limitation the rights
to use, copy, modify, merge, publish, distribute, sublicense, and/or sell
copies of the Software, and to permit persons to whom the Software is
furnished to do so, subject to the following conditions:

The above copyright notice and this permission notice shall be included in
all copies or substantial portions of the Software.

THE SOFTWARE IS PROVIDED "AS IS", WITHOUT WARRANTY OF ANY KIND, EXPRESS OR
IMPLIED, INCLUDING BUT NOT LIMITED TO THE WARRANTIES OF MERCHANTABILITY,
FITNESS FOR A PARTICULAR PURPOSE AND NONINFRINGEMENT. IN NO EVENT SHALL THE
AUTHORS OR COPYRIGHT HOLDERS BE LIABLE FOR ANY CLAIM, DAMAGES OR OTHER
LIABILITY, WHETHER IN AN ACTION OF CONTRACT, TORT OR OTHERWISE, ARISING FROM,
OUT OF OR IN CONNECTION WITH THE SOFTWARE OR THE USE OR OTHER DEALINGS IN
THE SOFTWARE.


----------------

** buffer-crc32@0.2.13 - https://www.npmjs.com/package/buffer-crc32/v/0.2.13 | MIT
The MIT License

Copyright (c) 2013 Brian J. Brennan

Permission is hereby granted, free of charge, to any person obtaining a copy 
of this software and associated documentation files (the "Software"), to deal in 
the Software without restriction, including without limitation the rights to use, 
copy, modify, merge, publish, distribute, sublicense, and/or sell copies of the 
Software, and to permit persons to whom the Software is furnished to do so, 
subject to the following conditions:

The above copyright notice and this permission notice shall be included in all 
copies or substantial portions of the Software.

THE SOFTWARE IS PROVIDED "AS IS", WITHOUT WARRANTY OF ANY KIND, EXPRESS OR IMPLIED, 
INCLUDING BUT NOT LIMITED TO THE WARRANTIES OF MERCHANTABILITY, FITNESS FOR A PARTICULAR 
PURPOSE AND NONINFRINGEMENT. IN NO EVENT SHALL THE AUTHORS OR COPYRIGHT HOLDERS BE LIABLE
FOR ANY CLAIM, DAMAGES OR OTHER LIABILITY, WHETHER IN AN ACTION OF CONTRACT, TORT OR OTHERWISE,
ARISING FROM, OUT OF OR IN CONNECTION WITH THE SOFTWARE OR THE USE OR OTHER DEALINGS IN THE SOFTWARE.


----------------

** buffer-from@1.1.2 - https://www.npmjs.com/package/buffer-from/v/1.1.2 | MIT
MIT License

Copyright (c) 2016, 2018 Linus Unnebäck

Permission is hereby granted, free of charge, to any person obtaining a copy
of this software and associated documentation files (the "Software"), to deal
in the Software without restriction, including without limitation the rights
to use, copy, modify, merge, publish, distribute, sublicense, and/or sell
copies of the Software, and to permit persons to whom the Software is
furnished to do so, subject to the following conditions:

The above copyright notice and this permission notice shall be included in all
copies or substantial portions of the Software.

THE SOFTWARE IS PROVIDED "AS IS", WITHOUT WARRANTY OF ANY KIND, EXPRESS OR
IMPLIED, INCLUDING BUT NOT LIMITED TO THE WARRANTIES OF MERCHANTABILITY,
FITNESS FOR A PARTICULAR PURPOSE AND NONINFRINGEMENT. IN NO EVENT SHALL THE
AUTHORS OR COPYRIGHT HOLDERS BE LIABLE FOR ANY CLAIM, DAMAGES OR OTHER
LIABILITY, WHETHER IN AN ACTION OF CONTRACT, TORT OR OTHERWISE, ARISING FROM,
OUT OF OR IN CONNECTION WITH THE SOFTWARE OR THE USE OR OTHER DEALINGS IN THE
SOFTWARE.


----------------

** camelcase@6.3.0 - https://www.npmjs.com/package/camelcase/v/6.3.0 | MIT
MIT License

Copyright (c) Sindre Sorhus <sindresorhus@gmail.com> (https://sindresorhus.com)

Permission is hereby granted, free of charge, to any person obtaining a copy of this software and associated documentation files (the "Software"), to deal in the Software without restriction, including without limitation the rights to use, copy, modify, merge, publish, distribute, sublicense, and/or sell copies of the Software, and to permit persons to whom the Software is furnished to do so, subject to the following conditions:

The above copyright notice and this permission notice shall be included in all copies or substantial portions of the Software.

THE SOFTWARE IS PROVIDED "AS IS", WITHOUT WARRANTY OF ANY KIND, EXPRESS OR IMPLIED, INCLUDING BUT NOT LIMITED TO THE WARRANTIES OF MERCHANTABILITY, FITNESS FOR A PARTICULAR PURPOSE AND NONINFRINGEMENT. IN NO EVENT SHALL THE AUTHORS OR COPYRIGHT HOLDERS BE LIABLE FOR ANY CLAIM, DAMAGES OR OTHER LIABILITY, WHETHER IN AN ACTION OF CONTRACT, TORT OR OTHERWISE, ARISING FROM, OUT OF OR IN CONNECTION WITH THE SOFTWARE OR THE USE OR OTHER DEALINGS IN THE SOFTWARE.


----------------

<<<<<<< HEAD
** cdk-from-cfn@0.91.0 - https://www.npmjs.com/package/cdk-from-cfn/v/0.91.0 | MIT OR Apache-2.0
=======
** cdk-from-cfn@0.125.0 - https://www.npmjs.com/package/cdk-from-cfn/v/0.125.0 | MIT OR Apache-2.0
>>>>>>> c979d6bd

----------------

** chalk@4.1.2 - https://www.npmjs.com/package/chalk/v/4.1.2 | MIT
MIT License

Copyright (c) Sindre Sorhus <sindresorhus@gmail.com> (sindresorhus.com)

Permission is hereby granted, free of charge, to any person obtaining a copy of this software and associated documentation files (the "Software"), to deal in the Software without restriction, including without limitation the rights to use, copy, modify, merge, publish, distribute, sublicense, and/or sell copies of the Software, and to permit persons to whom the Software is furnished to do so, subject to the following conditions:

The above copyright notice and this permission notice shall be included in all copies or substantial portions of the Software.

THE SOFTWARE IS PROVIDED "AS IS", WITHOUT WARRANTY OF ANY KIND, EXPRESS OR IMPLIED, INCLUDING BUT NOT LIMITED TO THE WARRANTIES OF MERCHANTABILITY, FITNESS FOR A PARTICULAR PURPOSE AND NONINFRINGEMENT. IN NO EVENT SHALL THE AUTHORS OR COPYRIGHT HOLDERS BE LIABLE FOR ANY CLAIM, DAMAGES OR OTHER LIABILITY, WHETHER IN AN ACTION OF CONTRACT, TORT OR OTHERWISE, ARISING FROM, OUT OF OR IN CONNECTION WITH THE SOFTWARE OR THE USE OR OTHER DEALINGS IN THE SOFTWARE.


----------------

** chokidar@3.5.3 - https://www.npmjs.com/package/chokidar/v/3.5.3 | MIT
The MIT License (MIT)

Copyright (c) 2012-2019 Paul Miller (https://paulmillr.com), Elan Shanker

Permission is hereby granted, free of charge, to any person obtaining a copy
of this software and associated documentation files (the “Software”), to deal
in the Software without restriction, including without limitation the rights
to use, copy, modify, merge, publish, distribute, sublicense, and/or sell
copies of the Software, and to permit persons to whom the Software is
furnished to do so, subject to the following conditions:

The above copyright notice and this permission notice shall be included in
all copies or substantial portions of the Software.

THE SOFTWARE IS PROVIDED “AS IS”, WITHOUT WARRANTY OF ANY KIND, EXPRESS OR
IMPLIED, INCLUDING BUT NOT LIMITED TO THE WARRANTIES OF MERCHANTABILITY,
FITNESS FOR A PARTICULAR PURPOSE AND NONINFRINGEMENT. IN NO EVENT SHALL THE
AUTHORS OR COPYRIGHT HOLDERS BE LIABLE FOR ANY CLAIM, DAMAGES OR OTHER
LIABILITY, WHETHER IN AN ACTION OF CONTRACT, TORT OR OTHERWISE, ARISING FROM,
OUT OF OR IN CONNECTION WITH THE SOFTWARE OR THE USE OR OTHER DEALINGS IN
THE SOFTWARE.


----------------

** cliui@7.0.4 - https://www.npmjs.com/package/cliui/v/7.0.4 | ISC
Copyright (c) 2015, Contributors

Permission to use, copy, modify, and/or distribute this software
for any purpose with or without fee is hereby granted, provided
that the above copyright notice and this permission notice
appear in all copies.

THE SOFTWARE IS PROVIDED "AS IS" AND THE AUTHOR DISCLAIMS ALL WARRANTIES
WITH REGARD TO THIS SOFTWARE INCLUDING ALL IMPLIED WARRANTIES
OF MERCHANTABILITY AND FITNESS. IN NO EVENT SHALL THE AUTHOR BE
LIABLE FOR ANY SPECIAL, DIRECT, INDIRECT, OR CONSEQUENTIAL DAMAGES
OR ANY DAMAGES WHATSOEVER RESULTING FROM LOSS OF USE, DATA OR PROFITS,
WHETHER IN AN ACTION OF CONTRACT, NEGLIGENCE OR OTHER TORTIOUS ACTION,
ARISING OUT OF OR IN CONNECTION WITH THE USE OR PERFORMANCE OF THIS SOFTWARE.


----------------

** color-convert@2.0.1 - https://www.npmjs.com/package/color-convert/v/2.0.1 | MIT
Copyright (c) 2011-2016 Heather Arthur <fayearthur@gmail.com>

Permission is hereby granted, free of charge, to any person obtaining
a copy of this software and associated documentation files (the
"Software"), to deal in the Software without restriction, including
without limitation the rights to use, copy, modify, merge, publish,
distribute, sublicense, and/or sell copies of the Software, and to
permit persons to whom the Software is furnished to do so, subject to
the following conditions:

The above copyright notice and this permission notice shall be
included in all copies or substantial portions of the Software.

THE SOFTWARE IS PROVIDED "AS IS", WITHOUT WARRANTY OF ANY KIND,
EXPRESS OR IMPLIED, INCLUDING BUT NOT LIMITED TO THE WARRANTIES OF
MERCHANTABILITY, FITNESS FOR A PARTICULAR PURPOSE AND
NONINFRINGEMENT. IN NO EVENT SHALL THE AUTHORS OR COPYRIGHT HOLDERS BE
LIABLE FOR ANY CLAIM, DAMAGES OR OTHER LIABILITY, WHETHER IN AN ACTION
OF CONTRACT, TORT OR OTHERWISE, ARISING FROM, OUT OF OR IN CONNECTION
WITH THE SOFTWARE OR THE USE OR OTHER DEALINGS IN THE SOFTWARE.



----------------

** color-name@1.1.4 - https://www.npmjs.com/package/color-name/v/1.1.4 | MIT
The MIT License (MIT)
Copyright (c) 2015 Dmitry Ivanov

Permission is hereby granted, free of charge, to any person obtaining a copy of this software and associated documentation files (the "Software"), to deal in the Software without restriction, including without limitation the rights to use, copy, modify, merge, publish, distribute, sublicense, and/or sell copies of the Software, and to permit persons to whom the Software is furnished to do so, subject to the following conditions:

The above copyright notice and this permission notice shall be included in all copies or substantial portions of the Software.

THE SOFTWARE IS PROVIDED "AS IS", WITHOUT WARRANTY OF ANY KIND, EXPRESS OR IMPLIED, INCLUDING BUT NOT LIMITED TO THE WARRANTIES OF MERCHANTABILITY, FITNESS FOR A PARTICULAR PURPOSE AND NONINFRINGEMENT. IN NO EVENT SHALL THE AUTHORS OR COPYRIGHT HOLDERS BE LIABLE FOR ANY CLAIM, DAMAGES OR OTHER LIABILITY, WHETHER IN AN ACTION OF CONTRACT, TORT OR OTHERWISE, ARISING FROM, OUT OF OR IN CONNECTION WITH THE SOFTWARE OR THE USE OR OTHER DEALINGS IN THE SOFTWARE.

----------------

** compress-commons@4.1.2 - https://www.npmjs.com/package/compress-commons/v/4.1.2 | MIT
Copyright (c) 2014 Chris Talkington, contributors.

Permission is hereby granted, free of charge, to any person
obtaining a copy of this software and associated documentation
files (the "Software"), to deal in the Software without
restriction, including without limitation the rights to use,
copy, modify, merge, publish, distribute, sublicense, and/or sell
copies of the Software, and to permit persons to whom the
Software is furnished to do so, subject to the following
conditions:

The above copyright notice and this permission notice shall be
included in all copies or substantial portions of the Software.

THE SOFTWARE IS PROVIDED "AS IS", WITHOUT WARRANTY OF ANY KIND,
EXPRESS OR IMPLIED, INCLUDING BUT NOT LIMITED TO THE WARRANTIES
OF MERCHANTABILITY, FITNESS FOR A PARTICULAR PURPOSE AND
NONINFRINGEMENT. IN NO EVENT SHALL THE AUTHORS OR COPYRIGHT
HOLDERS BE LIABLE FOR ANY CLAIM, DAMAGES OR OTHER LIABILITY,
WHETHER IN AN ACTION OF CONTRACT, TORT OR OTHERWISE, ARISING
FROM, OUT OF OR IN CONNECTION WITH THE SOFTWARE OR THE USE OR
OTHER DEALINGS IN THE SOFTWARE.

----------------

** concat-map@0.0.1 - https://www.npmjs.com/package/concat-map/v/0.0.1 | MIT
This software is released under the MIT license:

Permission is hereby granted, free of charge, to any person obtaining a copy of
this software and associated documentation files (the "Software"), to deal in
the Software without restriction, including without limitation the rights to
use, copy, modify, merge, publish, distribute, sublicense, and/or sell copies of
the Software, and to permit persons to whom the Software is furnished to do so,
subject to the following conditions:

The above copyright notice and this permission notice shall be included in all
copies or substantial portions of the Software.

THE SOFTWARE IS PROVIDED "AS IS", WITHOUT WARRANTY OF ANY KIND, EXPRESS OR
IMPLIED, INCLUDING BUT NOT LIMITED TO THE WARRANTIES OF MERCHANTABILITY, FITNESS
FOR A PARTICULAR PURPOSE AND NONINFRINGEMENT. IN NO EVENT SHALL THE AUTHORS OR
COPYRIGHT HOLDERS BE LIABLE FOR ANY CLAIM, DAMAGES OR OTHER LIABILITY, WHETHER
IN AN ACTION OF CONTRACT, TORT OR OTHERWISE, ARISING FROM, OUT OF OR IN
CONNECTION WITH THE SOFTWARE OR THE USE OR OTHER DEALINGS IN THE SOFTWARE.


----------------

** core-util-is@1.0.3 - https://www.npmjs.com/package/core-util-is/v/1.0.3 | MIT
Copyright Node.js contributors. All rights reserved.

Permission is hereby granted, free of charge, to any person obtaining a copy
of this software and associated documentation files (the "Software"), to
deal in the Software without restriction, including without limitation the
rights to use, copy, modify, merge, publish, distribute, sublicense, and/or
sell copies of the Software, and to permit persons to whom the Software is
furnished to do so, subject to the following conditions:

The above copyright notice and this permission notice shall be included in
all copies or substantial portions of the Software.

THE SOFTWARE IS PROVIDED "AS IS", WITHOUT WARRANTY OF ANY KIND, EXPRESS OR
IMPLIED, INCLUDING BUT NOT LIMITED TO THE WARRANTIES OF MERCHANTABILITY,
FITNESS FOR A PARTICULAR PURPOSE AND NONINFRINGEMENT. IN NO EVENT SHALL THE
AUTHORS OR COPYRIGHT HOLDERS BE LIABLE FOR ANY CLAIM, DAMAGES OR OTHER
LIABILITY, WHETHER IN AN ACTION OF CONTRACT, TORT OR OTHERWISE, ARISING
FROM, OUT OF OR IN CONNECTION WITH THE SOFTWARE OR THE USE OR OTHER DEALINGS
IN THE SOFTWARE.


----------------

** crc-32@1.2.2 - https://www.npmjs.com/package/crc-32/v/1.2.2 | Apache-2.0
                                 Apache License
                           Version 2.0, January 2004
                        http://www.apache.org/licenses/

   TERMS AND CONDITIONS FOR USE, REPRODUCTION, AND DISTRIBUTION

   1. Definitions.

      "License" shall mean the terms and conditions for use, reproduction,
      and distribution as defined by Sections 1 through 9 of this document.

      "Licensor" shall mean the copyright owner or entity authorized by
      the copyright owner that is granting the License.

      "Legal Entity" shall mean the union of the acting entity and all
      other entities that control, are controlled by, or are under common
      control with that entity. For the purposes of this definition,
      "control" means (i) the power, direct or indirect, to cause the
      direction or management of such entity, whether by contract or
      otherwise, or (ii) ownership of fifty percent (50%) or more of the
      outstanding shares, or (iii) beneficial ownership of such entity.

      "You" (or "Your") shall mean an individual or Legal Entity
      exercising permissions granted by this License.

      "Source" form shall mean the preferred form for making modifications,
      including but not limited to software source code, documentation
      source, and configuration files.

      "Object" form shall mean any form resulting from mechanical
      transformation or translation of a Source form, including but
      not limited to compiled object code, generated documentation,
      and conversions to other media types.

      "Work" shall mean the work of authorship, whether in Source or
      Object form, made available under the License, as indicated by a
      copyright notice that is included in or attached to the work
      (an example is provided in the Appendix below).

      "Derivative Works" shall mean any work, whether in Source or Object
      form, that is based on (or derived from) the Work and for which the
      editorial revisions, annotations, elaborations, or other modifications
      represent, as a whole, an original work of authorship. For the purposes
      of this License, Derivative Works shall not include works that remain
      separable from, or merely link (or bind by name) to the interfaces of,
      the Work and Derivative Works thereof.

      "Contribution" shall mean any work of authorship, including
      the original version of the Work and any modifications or additions
      to that Work or Derivative Works thereof, that is intentionally
      submitted to Licensor for inclusion in the Work by the copyright owner
      or by an individual or Legal Entity authorized to submit on behalf of
      the copyright owner. For the purposes of this definition, "submitted"
      means any form of electronic, verbal, or written communication sent
      to the Licensor or its representatives, including but not limited to
      communication on electronic mailing lists, source code control systems,
      and issue tracking systems that are managed by, or on behalf of, the
      Licensor for the purpose of discussing and improving the Work, but
      excluding communication that is conspicuously marked or otherwise
      designated in writing by the copyright owner as "Not a Contribution."

      "Contributor" shall mean Licensor and any individual or Legal Entity
      on behalf of whom a Contribution has been received by Licensor and
      subsequently incorporated within the Work.

   2. Grant of Copyright License. Subject to the terms and conditions of
      this License, each Contributor hereby grants to You a perpetual,
      worldwide, non-exclusive, no-charge, royalty-free, irrevocable
      copyright license to reproduce, prepare Derivative Works of,
      publicly display, publicly perform, sublicense, and distribute the
      Work and such Derivative Works in Source or Object form.

   3. Grant of Patent License. Subject to the terms and conditions of
      this License, each Contributor hereby grants to You a perpetual,
      worldwide, non-exclusive, no-charge, royalty-free, irrevocable
      (except as stated in this section) patent license to make, have made,
      use, offer to sell, sell, import, and otherwise transfer the Work,
      where such license applies only to those patent claims licensable
      by such Contributor that are necessarily infringed by their
      Contribution(s) alone or by combination of their Contribution(s)
      with the Work to which such Contribution(s) was submitted. If You
      institute patent litigation against any entity (including a
      cross-claim or counterclaim in a lawsuit) alleging that the Work
      or a Contribution incorporated within the Work constitutes direct
      or contributory patent infringement, then any patent licenses
      granted to You under this License for that Work shall terminate
      as of the date such litigation is filed.

   4. Redistribution. You may reproduce and distribute copies of the
      Work or Derivative Works thereof in any medium, with or without
      modifications, and in Source or Object form, provided that You
      meet the following conditions:

      (a) You must give any other recipients of the Work or
          Derivative Works a copy of this License; and

      (b) You must cause any modified files to carry prominent notices
          stating that You changed the files; and

      (c) You must retain, in the Source form of any Derivative Works
          that You distribute, all copyright, patent, trademark, and
          attribution notices from the Source form of the Work,
          excluding those notices that do not pertain to any part of
          the Derivative Works; and

      (d) If the Work includes a "NOTICE" text file as part of its
          distribution, then any Derivative Works that You distribute must
          include a readable copy of the attribution notices contained
          within such NOTICE file, excluding those notices that do not
          pertain to any part of the Derivative Works, in at least one
          of the following places: within a NOTICE text file distributed
          as part of the Derivative Works; within the Source form or
          documentation, if provided along with the Derivative Works; or,
          within a display generated by the Derivative Works, if and
          wherever such third-party notices normally appear. The contents
          of the NOTICE file are for informational purposes only and
          do not modify the License. You may add Your own attribution
          notices within Derivative Works that You distribute, alongside
          or as an addendum to the NOTICE text from the Work, provided
          that such additional attribution notices cannot be construed
          as modifying the License.

      You may add Your own copyright statement to Your modifications and
      may provide additional or different license terms and conditions
      for use, reproduction, or distribution of Your modifications, or
      for any such Derivative Works as a whole, provided Your use,
      reproduction, and distribution of the Work otherwise complies with
      the conditions stated in this License.

   5. Submission of Contributions. Unless You explicitly state otherwise,
      any Contribution intentionally submitted for inclusion in the Work
      by You to the Licensor shall be under the terms and conditions of
      this License, without any additional terms or conditions.
      Notwithstanding the above, nothing herein shall supersede or modify
      the terms of any separate license agreement you may have executed
      with Licensor regarding such Contributions.

   6. Trademarks. This License does not grant permission to use the trade
      names, trademarks, service marks, or product names of the Licensor,
      except as required for reasonable and customary use in describing the
      origin of the Work and reproducing the content of the NOTICE file.

   7. Disclaimer of Warranty. Unless required by applicable law or
      agreed to in writing, Licensor provides the Work (and each
      Contributor provides its Contributions) on an "AS IS" BASIS,
      WITHOUT WARRANTIES OR CONDITIONS OF ANY KIND, either express or
      implied, including, without limitation, any warranties or conditions
      of TITLE, NON-INFRINGEMENT, MERCHANTABILITY, or FITNESS FOR A
      PARTICULAR PURPOSE. You are solely responsible for determining the
      appropriateness of using or redistributing the Work and assume any
      risks associated with Your exercise of permissions under this License.

   8. Limitation of Liability. In no event and under no legal theory,
      whether in tort (including negligence), contract, or otherwise,
      unless required by applicable law (such as deliberate and grossly
      negligent acts) or agreed to in writing, shall any Contributor be
      liable to You for damages, including any direct, indirect, special,
      incidental, or consequential damages of any character arising as a
      result of this License or out of the use or inability to use the
      Work (including but not limited to damages for loss of goodwill,
      work stoppage, computer failure or malfunction, or any and all
      other commercial damages or losses), even if such Contributor
      has been advised of the possibility of such damages.

   9. Accepting Warranty or Additional Liability. While redistributing
      the Work or Derivative Works thereof, You may choose to offer,
      and charge a fee for, acceptance of support, warranty, indemnity,
      or other liability obligations and/or rights consistent with this
      License. However, in accepting such obligations, You may act only
      on Your own behalf and on Your sole responsibility, not on behalf
      of any other Contributor, and only if You agree to indemnify,
      defend, and hold each Contributor harmless for any liability
      incurred by, or claims asserted against, such Contributor by reason
      of your accepting any such warranty or additional liability.

   END OF TERMS AND CONDITIONS

   APPENDIX: How to apply the Apache License to your work.

      To apply the Apache License to your work, attach the following
      boilerplate notice, with the fields enclosed by brackets "{}"
      replaced with your own identifying information. (Don't include
      the brackets!)  The text should be enclosed in the appropriate
      comment syntax for the file format. We also recommend that a
      file or class name and description of purpose be included on the
      same "printed page" as the copyright notice for easier
      identification within third-party archives.

   Copyright (C) 2014-present   SheetJS LLC

   Licensed under the Apache License, Version 2.0 (the "License");
   you may not use this file except in compliance with the License.
   You may obtain a copy of the License at

       http://www.apache.org/licenses/LICENSE-2.0

   Unless required by applicable law or agreed to in writing, software
   distributed under the License is distributed on an "AS IS" BASIS,
   WITHOUT WARRANTIES OR CONDITIONS OF ANY KIND, either express or implied.
   See the License for the specific language governing permissions and
   limitations under the License.


----------------

** crc32-stream@4.0.3 - https://www.npmjs.com/package/crc32-stream/v/4.0.3 | MIT
Copyright (c) 2014 Chris Talkington, contributors.

Permission is hereby granted, free of charge, to any person
obtaining a copy of this software and associated documentation
files (the "Software"), to deal in the Software without
restriction, including without limitation the rights to use,
copy, modify, merge, publish, distribute, sublicense, and/or sell
copies of the Software, and to permit persons to whom the
Software is furnished to do so, subject to the following
conditions:

The above copyright notice and this permission notice shall be
included in all copies or substantial portions of the Software.

THE SOFTWARE IS PROVIDED "AS IS", WITHOUT WARRANTY OF ANY KIND,
EXPRESS OR IMPLIED, INCLUDING BUT NOT LIMITED TO THE WARRANTIES
OF MERCHANTABILITY, FITNESS FOR A PARTICULAR PURPOSE AND
NONINFRINGEMENT. IN NO EVENT SHALL THE AUTHORS OR COPYRIGHT
HOLDERS BE LIABLE FOR ANY CLAIM, DAMAGES OR OTHER LIABILITY,
WHETHER IN AN ACTION OF CONTRACT, TORT OR OTHERWISE, ARISING
FROM, OUT OF OR IN CONNECTION WITH THE SOFTWARE OR THE USE OR
OTHER DEALINGS IN THE SOFTWARE.

----------------

** data-uri-to-buffer@6.0.1 - https://www.npmjs.com/package/data-uri-to-buffer/v/6.0.1 | MIT
(The MIT License)

Copyright (c) 2014 Nathan Rajlich <nathan@tootallnate.net>

Permission is hereby granted, free of charge, to any person obtaining
a copy of this software and associated documentation files (the
'Software'), to deal in the Software without restriction, including
without limitation the rights to use, copy, modify, merge, publish,
distribute, sublicense, and/or sell copies of the Software, and to
permit persons to whom the Software is furnished to do so, subject to
the following conditions:

The above copyright notice and this permission notice shall be
included in all copies or substantial portions of the Software.

THE SOFTWARE IS PROVIDED 'AS IS', WITHOUT WARRANTY OF ANY KIND,
EXPRESS OR IMPLIED, INCLUDING BUT NOT LIMITED TO THE WARRANTIES OF
MERCHANTABILITY, FITNESS FOR A PARTICULAR PURPOSE AND NONINFRINGEMENT.
IN NO EVENT SHALL THE AUTHORS OR COPYRIGHT HOLDERS BE LIABLE FOR ANY
CLAIM, DAMAGES OR OTHER LIABILITY, WHETHER IN AN ACTION OF CONTRACT,
TORT OR OTHERWISE, ARISING FROM, OUT OF OR IN CONNECTION WITH THE
SOFTWARE OR THE USE OR OTHER DEALINGS IN THE SOFTWARE.

----------------

** debug@4.3.4 - https://www.npmjs.com/package/debug/v/4.3.4 | MIT
(The MIT License)

Copyright (c) 2014-2017 TJ Holowaychuk <tj@vision-media.ca>
Copyright (c) 2018-2021 Josh Junon

Permission is hereby granted, free of charge, to any person obtaining a copy of this software
and associated documentation files (the 'Software'), to deal in the Software without restriction,
including without limitation the rights to use, copy, modify, merge, publish, distribute, sublicense,
and/or sell copies of the Software, and to permit persons to whom the Software is furnished to do so,
subject to the following conditions:

The above copyright notice and this permission notice shall be included in all copies or substantial
portions of the Software.

THE SOFTWARE IS PROVIDED 'AS IS', WITHOUT WARRANTY OF ANY KIND, EXPRESS OR IMPLIED, INCLUDING BUT NOT
LIMITED TO THE WARRANTIES OF MERCHANTABILITY, FITNESS FOR A PARTICULAR PURPOSE AND NONINFRINGEMENT.
IN NO EVENT SHALL THE AUTHORS OR COPYRIGHT HOLDERS BE LIABLE FOR ANY CLAIM, DAMAGES OR OTHER LIABILITY,
WHETHER IN AN ACTION OF CONTRACT, TORT OR OTHERWISE, ARISING FROM, OUT OF OR IN CONNECTION WITH THE
SOFTWARE OR THE USE OR OTHER DEALINGS IN THE SOFTWARE.



----------------

** decamelize@5.0.1 - https://www.npmjs.com/package/decamelize/v/5.0.1 | MIT
MIT License

Copyright (c) Sindre Sorhus <sindresorhus@gmail.com> (sindresorhus.com)

Permission is hereby granted, free of charge, to any person obtaining a copy of this software and associated documentation files (the "Software"), to deal in the Software without restriction, including without limitation the rights to use, copy, modify, merge, publish, distribute, sublicense, and/or sell copies of the Software, and to permit persons to whom the Software is furnished to do so, subject to the following conditions:

The above copyright notice and this permission notice shall be included in all copies or substantial portions of the Software.

THE SOFTWARE IS PROVIDED "AS IS", WITHOUT WARRANTY OF ANY KIND, EXPRESS OR IMPLIED, INCLUDING BUT NOT LIMITED TO THE WARRANTIES OF MERCHANTABILITY, FITNESS FOR A PARTICULAR PURPOSE AND NONINFRINGEMENT. IN NO EVENT SHALL THE AUTHORS OR COPYRIGHT HOLDERS BE LIABLE FOR ANY CLAIM, DAMAGES OR OTHER LIABILITY, WHETHER IN AN ACTION OF CONTRACT, TORT OR OTHERWISE, ARISING FROM, OUT OF OR IN CONNECTION WITH THE SOFTWARE OR THE USE OR OTHER DEALINGS IN THE SOFTWARE.


----------------

** degenerator@5.0.1 - https://www.npmjs.com/package/degenerator/v/5.0.1 | MIT

----------------

** diff@5.1.0 - https://www.npmjs.com/package/diff/v/5.1.0 | BSD-3-Clause
Software License Agreement (BSD License)

Copyright (c) 2009-2015, Kevin Decker <kpdecker@gmail.com>

All rights reserved.

Redistribution and use of this software in source and binary forms, with or without modification,
are permitted provided that the following conditions are met:

* Redistributions of source code must retain the above
  copyright notice, this list of conditions and the
  following disclaimer.

* Redistributions in binary form must reproduce the above
  copyright notice, this list of conditions and the
  following disclaimer in the documentation and/or other
  materials provided with the distribution.

* Neither the name of Kevin Decker nor the names of its
  contributors may be used to endorse or promote products
  derived from this software without specific prior
  written permission.

THIS SOFTWARE IS PROVIDED BY THE COPYRIGHT HOLDERS AND CONTRIBUTORS "AS IS" AND ANY EXPRESS OR
IMPLIED WARRANTIES, INCLUDING, BUT NOT LIMITED TO, THE IMPLIED WARRANTIES OF MERCHANTABILITY AND
FITNESS FOR A PARTICULAR PURPOSE ARE DISCLAIMED. IN NO EVENT SHALL THE COPYRIGHT OWNER OR
CONTRIBUTORS BE LIABLE FOR ANY DIRECT, INDIRECT, INCIDENTAL, SPECIAL, EXEMPLARY, OR CONSEQUENTIAL
DAMAGES (INCLUDING, BUT NOT LIMITED TO, PROCUREMENT OF SUBSTITUTE GOODS OR SERVICES; LOSS OF USE,
DATA, OR PROFITS; OR BUSINESS INTERRUPTION) HOWEVER CAUSED AND ON ANY THEORY OF LIABILITY, WHETHER
IN CONTRACT, STRICT LIABILITY, OR TORT (INCLUDING NEGLIGENCE OR OTHERWISE) ARISING IN ANY WAY OUT
OF THE USE OF THIS SOFTWARE, EVEN IF ADVISED OF THE POSSIBILITY OF SUCH DAMAGE.

----------------

** emoji-regex@8.0.0 - https://www.npmjs.com/package/emoji-regex/v/8.0.0 | MIT
Copyright Mathias Bynens <https://mathiasbynens.be/>

Permission is hereby granted, free of charge, to any person obtaining
a copy of this software and associated documentation files (the
"Software"), to deal in the Software without restriction, including
without limitation the rights to use, copy, modify, merge, publish,
distribute, sublicense, and/or sell copies of the Software, and to
permit persons to whom the Software is furnished to do so, subject to
the following conditions:

The above copyright notice and this permission notice shall be
included in all copies or substantial portions of the Software.

THE SOFTWARE IS PROVIDED "AS IS", WITHOUT WARRANTY OF ANY KIND,
EXPRESS OR IMPLIED, INCLUDING BUT NOT LIMITED TO THE WARRANTIES OF
MERCHANTABILITY, FITNESS FOR A PARTICULAR PURPOSE AND
NONINFRINGEMENT. IN NO EVENT SHALL THE AUTHORS OR COPYRIGHT HOLDERS BE
LIABLE FOR ANY CLAIM, DAMAGES OR OTHER LIABILITY, WHETHER IN AN ACTION
OF CONTRACT, TORT OR OTHERWISE, ARISING FROM, OUT OF OR IN CONNECTION
WITH THE SOFTWARE OR THE USE OR OTHER DEALINGS IN THE SOFTWARE.


----------------

** end-of-stream@1.4.4 - https://www.npmjs.com/package/end-of-stream/v/1.4.4 | MIT
The MIT License (MIT)

Copyright (c) 2014 Mathias Buus

Permission is hereby granted, free of charge, to any person obtaining a copy
of this software and associated documentation files (the "Software"), to deal
in the Software without restriction, including without limitation the rights
to use, copy, modify, merge, publish, distribute, sublicense, and/or sell
copies of the Software, and to permit persons to whom the Software is
furnished to do so, subject to the following conditions:

The above copyright notice and this permission notice shall be included in
all copies or substantial portions of the Software.

THE SOFTWARE IS PROVIDED "AS IS", WITHOUT WARRANTY OF ANY KIND, EXPRESS OR
IMPLIED, INCLUDING BUT NOT LIMITED TO THE WARRANTIES OF MERCHANTABILITY,
FITNESS FOR A PARTICULAR PURPOSE AND NONINFRINGEMENT. IN NO EVENT SHALL THE
AUTHORS OR COPYRIGHT HOLDERS BE LIABLE FOR ANY CLAIM, DAMAGES OR OTHER
LIABILITY, WHETHER IN AN ACTION OF CONTRACT, TORT OR OTHERWISE, ARISING FROM,
OUT OF OR IN CONNECTION WITH THE SOFTWARE OR THE USE OR OTHER DEALINGS IN
THE SOFTWARE.

----------------

** escalade@3.1.1 - https://www.npmjs.com/package/escalade/v/3.1.1 | MIT
MIT License

Copyright (c) Luke Edwards <luke.edwards05@gmail.com> (lukeed.com)

Permission is hereby granted, free of charge, to any person obtaining a copy of this software and associated documentation files (the "Software"), to deal in the Software without restriction, including without limitation the rights to use, copy, modify, merge, publish, distribute, sublicense, and/or sell copies of the Software, and to permit persons to whom the Software is furnished to do so, subject to the following conditions:

The above copyright notice and this permission notice shall be included in all copies or substantial portions of the Software.

THE SOFTWARE IS PROVIDED "AS IS", WITHOUT WARRANTY OF ANY KIND, EXPRESS OR IMPLIED, INCLUDING BUT NOT LIMITED TO THE WARRANTIES OF MERCHANTABILITY, FITNESS FOR A PARTICULAR PURPOSE AND NONINFRINGEMENT. IN NO EVENT SHALL THE AUTHORS OR COPYRIGHT HOLDERS BE LIABLE FOR ANY CLAIM, DAMAGES OR OTHER LIABILITY, WHETHER IN AN ACTION OF CONTRACT, TORT OR OTHERWISE, ARISING FROM, OUT OF OR IN CONNECTION WITH THE SOFTWARE OR THE USE OR OTHER DEALINGS IN THE SOFTWARE.


----------------

** escodegen@2.1.0 - https://www.npmjs.com/package/escodegen/v/2.1.0 | BSD-2-Clause
Copyright (C) 2012 Yusuke Suzuki (twitter: @Constellation) and other contributors.

Redistribution and use in source and binary forms, with or without
modification, are permitted provided that the following conditions are met:

  * Redistributions of source code must retain the above copyright
    notice, this list of conditions and the following disclaimer.
  * Redistributions in binary form must reproduce the above copyright
    notice, this list of conditions and the following disclaimer in the
    documentation and/or other materials provided with the distribution.

THIS SOFTWARE IS PROVIDED BY THE COPYRIGHT HOLDERS AND CONTRIBUTORS "AS IS"
AND ANY EXPRESS OR IMPLIED WARRANTIES, INCLUDING, BUT NOT LIMITED TO, THE
IMPLIED WARRANTIES OF MERCHANTABILITY AND FITNESS FOR A PARTICULAR PURPOSE
ARE DISCLAIMED. IN NO EVENT SHALL <COPYRIGHT HOLDER> BE LIABLE FOR ANY
DIRECT, INDIRECT, INCIDENTAL, SPECIAL, EXEMPLARY, OR CONSEQUENTIAL DAMAGES
(INCLUDING, BUT NOT LIMITED TO, PROCUREMENT OF SUBSTITUTE GOODS OR SERVICES;
LOSS OF USE, DATA, OR PROFITS; OR BUSINESS INTERRUPTION) HOWEVER CAUSED AND
ON ANY THEORY OF LIABILITY, WHETHER IN CONTRACT, STRICT LIABILITY, OR TORT
(INCLUDING NEGLIGENCE OR OTHERWISE) ARISING IN ANY WAY OUT OF THE USE OF
THIS SOFTWARE, EVEN IF ADVISED OF THE POSSIBILITY OF SUCH DAMAGE.


----------------

** esprima@4.0.1 - https://www.npmjs.com/package/esprima/v/4.0.1 | BSD-2-Clause
Copyright JS Foundation and other contributors, https://js.foundation/

Redistribution and use in source and binary forms, with or without
modification, are permitted provided that the following conditions are met:

  * Redistributions of source code must retain the above copyright
    notice, this list of conditions and the following disclaimer.
  * Redistributions in binary form must reproduce the above copyright
    notice, this list of conditions and the following disclaimer in the
    documentation and/or other materials provided with the distribution.

THIS SOFTWARE IS PROVIDED BY THE COPYRIGHT HOLDERS AND CONTRIBUTORS "AS IS"
AND ANY EXPRESS OR IMPLIED WARRANTIES, INCLUDING, BUT NOT LIMITED TO, THE
IMPLIED WARRANTIES OF MERCHANTABILITY AND FITNESS FOR A PARTICULAR PURPOSE
ARE DISCLAIMED. IN NO EVENT SHALL <COPYRIGHT HOLDER> BE LIABLE FOR ANY
DIRECT, INDIRECT, INCIDENTAL, SPECIAL, EXEMPLARY, OR CONSEQUENTIAL DAMAGES
(INCLUDING, BUT NOT LIMITED TO, PROCUREMENT OF SUBSTITUTE GOODS OR SERVICES;
LOSS OF USE, DATA, OR PROFITS; OR BUSINESS INTERRUPTION) HOWEVER CAUSED AND
ON ANY THEORY OF LIABILITY, WHETHER IN CONTRACT, STRICT LIABILITY, OR TORT
(INCLUDING NEGLIGENCE OR OTHERWISE) ARISING IN ANY WAY OUT OF THE USE OF
THIS SOFTWARE, EVEN IF ADVISED OF THE POSSIBILITY OF SUCH DAMAGE.


----------------

** estraverse@5.3.0 - https://www.npmjs.com/package/estraverse/v/5.3.0 | BSD-2-Clause
Redistribution and use in source and binary forms, with or without
modification, are permitted provided that the following conditions are met:

  * Redistributions of source code must retain the above copyright
    notice, this list of conditions and the following disclaimer.
  * Redistributions in binary form must reproduce the above copyright
    notice, this list of conditions and the following disclaimer in the
    documentation and/or other materials provided with the distribution.

THIS SOFTWARE IS PROVIDED BY THE COPYRIGHT HOLDERS AND CONTRIBUTORS "AS IS"
AND ANY EXPRESS OR IMPLIED WARRANTIES, INCLUDING, BUT NOT LIMITED TO, THE
IMPLIED WARRANTIES OF MERCHANTABILITY AND FITNESS FOR A PARTICULAR PURPOSE
ARE DISCLAIMED. IN NO EVENT SHALL <COPYRIGHT HOLDER> BE LIABLE FOR ANY
DIRECT, INDIRECT, INCIDENTAL, SPECIAL, EXEMPLARY, OR CONSEQUENTIAL DAMAGES
(INCLUDING, BUT NOT LIMITED TO, PROCUREMENT OF SUBSTITUTE GOODS OR SERVICES;
LOSS OF USE, DATA, OR PROFITS; OR BUSINESS INTERRUPTION) HOWEVER CAUSED AND
ON ANY THEORY OF LIABILITY, WHETHER IN CONTRACT, STRICT LIABILITY, OR TORT
(INCLUDING NEGLIGENCE OR OTHERWISE) ARISING IN ANY WAY OUT OF THE USE OF
THIS SOFTWARE, EVEN IF ADVISED OF THE POSSIBILITY OF SUCH DAMAGE.


----------------

** esutils@2.0.3 - https://www.npmjs.com/package/esutils/v/2.0.3 | BSD-2-Clause
Redistribution and use in source and binary forms, with or without
modification, are permitted provided that the following conditions are met:

  * Redistributions of source code must retain the above copyright
    notice, this list of conditions and the following disclaimer.
  * Redistributions in binary form must reproduce the above copyright
    notice, this list of conditions and the following disclaimer in the
    documentation and/or other materials provided with the distribution.

THIS SOFTWARE IS PROVIDED BY THE COPYRIGHT HOLDERS AND CONTRIBUTORS "AS IS"
AND ANY EXPRESS OR IMPLIED WARRANTIES, INCLUDING, BUT NOT LIMITED TO, THE
IMPLIED WARRANTIES OF MERCHANTABILITY AND FITNESS FOR A PARTICULAR PURPOSE
ARE DISCLAIMED. IN NO EVENT SHALL <COPYRIGHT HOLDER> BE LIABLE FOR ANY
DIRECT, INDIRECT, INCIDENTAL, SPECIAL, EXEMPLARY, OR CONSEQUENTIAL DAMAGES
(INCLUDING, BUT NOT LIMITED TO, PROCUREMENT OF SUBSTITUTE GOODS OR SERVICES;
LOSS OF USE, DATA, OR PROFITS; OR BUSINESS INTERRUPTION) HOWEVER CAUSED AND
ON ANY THEORY OF LIABILITY, WHETHER IN CONTRACT, STRICT LIABILITY, OR TORT
(INCLUDING NEGLIGENCE OR OTHERWISE) ARISING IN ANY WAY OUT OF THE USE OF
THIS SOFTWARE, EVEN IF ADVISED OF THE POSSIBILITY OF SUCH DAMAGE.


----------------

** fast-deep-equal@3.1.3 - https://www.npmjs.com/package/fast-deep-equal/v/3.1.3 | MIT
MIT License

Copyright (c) 2017 Evgeny Poberezkin

Permission is hereby granted, free of charge, to any person obtaining a copy
of this software and associated documentation files (the "Software"), to deal
in the Software without restriction, including without limitation the rights
to use, copy, modify, merge, publish, distribute, sublicense, and/or sell
copies of the Software, and to permit persons to whom the Software is
furnished to do so, subject to the following conditions:

The above copyright notice and this permission notice shall be included in all
copies or substantial portions of the Software.

THE SOFTWARE IS PROVIDED "AS IS", WITHOUT WARRANTY OF ANY KIND, EXPRESS OR
IMPLIED, INCLUDING BUT NOT LIMITED TO THE WARRANTIES OF MERCHANTABILITY,
FITNESS FOR A PARTICULAR PURPOSE AND NONINFRINGEMENT. IN NO EVENT SHALL THE
AUTHORS OR COPYRIGHT HOLDERS BE LIABLE FOR ANY CLAIM, DAMAGES OR OTHER
LIABILITY, WHETHER IN AN ACTION OF CONTRACT, TORT OR OTHERWISE, ARISING FROM,
OUT OF OR IN CONNECTION WITH THE SOFTWARE OR THE USE OR OTHER DEALINGS IN THE
SOFTWARE.


----------------

** fill-range@7.0.1 - https://www.npmjs.com/package/fill-range/v/7.0.1 | MIT
The MIT License (MIT)

Copyright (c) 2014-present, Jon Schlinkert.

Permission is hereby granted, free of charge, to any person obtaining a copy
of this software and associated documentation files (the "Software"), to deal
in the Software without restriction, including without limitation the rights
to use, copy, modify, merge, publish, distribute, sublicense, and/or sell
copies of the Software, and to permit persons to whom the Software is
furnished to do so, subject to the following conditions:

The above copyright notice and this permission notice shall be included in
all copies or substantial portions of the Software.

THE SOFTWARE IS PROVIDED "AS IS", WITHOUT WARRANTY OF ANY KIND, EXPRESS OR
IMPLIED, INCLUDING BUT NOT LIMITED TO THE WARRANTIES OF MERCHANTABILITY,
FITNESS FOR A PARTICULAR PURPOSE AND NONINFRINGEMENT. IN NO EVENT SHALL THE
AUTHORS OR COPYRIGHT HOLDERS BE LIABLE FOR ANY CLAIM, DAMAGES OR OTHER
LIABILITY, WHETHER IN AN ACTION OF CONTRACT, TORT OR OTHERWISE, ARISING FROM,
OUT OF OR IN CONNECTION WITH THE SOFTWARE OR THE USE OR OTHER DEALINGS IN
THE SOFTWARE.


----------------

** fs-constants@1.0.0 - https://www.npmjs.com/package/fs-constants/v/1.0.0 | MIT
The MIT License (MIT)

Copyright (c) 2018 Mathias Buus

Permission is hereby granted, free of charge, to any person obtaining a copy
of this software and associated documentation files (the "Software"), to deal
in the Software without restriction, including without limitation the rights
to use, copy, modify, merge, publish, distribute, sublicense, and/or sell
copies of the Software, and to permit persons to whom the Software is
furnished to do so, subject to the following conditions:

The above copyright notice and this permission notice shall be included in
all copies or substantial portions of the Software.

THE SOFTWARE IS PROVIDED "AS IS", WITHOUT WARRANTY OF ANY KIND, EXPRESS OR
IMPLIED, INCLUDING BUT NOT LIMITED TO THE WARRANTIES OF MERCHANTABILITY,
FITNESS FOR A PARTICULAR PURPOSE AND NONINFRINGEMENT. IN NO EVENT SHALL THE
AUTHORS OR COPYRIGHT HOLDERS BE LIABLE FOR ANY CLAIM, DAMAGES OR OTHER
LIABILITY, WHETHER IN AN ACTION OF CONTRACT, TORT OR OTHERWISE, ARISING FROM,
OUT OF OR IN CONNECTION WITH THE SOFTWARE OR THE USE OR OTHER DEALINGS IN
THE SOFTWARE.


----------------

** fs-extra@8.1.0 - https://www.npmjs.com/package/fs-extra/v/8.1.0 | MIT
(The MIT License)

Copyright (c) 2011-2017 JP Richardson

Permission is hereby granted, free of charge, to any person obtaining a copy of this software and associated documentation files
(the 'Software'), to deal in the Software without restriction, including without limitation the rights to use, copy, modify,
 merge, publish, distribute, sublicense, and/or sell copies of the Software, and to permit persons to whom the Software is
 furnished to do so, subject to the following conditions:

The above copyright notice and this permission notice shall be included in all copies or substantial portions of the Software.

THE SOFTWARE IS PROVIDED 'AS IS', WITHOUT WARRANTY OF ANY KIND, EXPRESS OR IMPLIED, INCLUDING BUT NOT LIMITED TO THE
WARRANTIES OF MERCHANTABILITY, FITNESS FOR A PARTICULAR PURPOSE AND NONINFRINGEMENT. IN NO EVENT SHALL THE AUTHORS
OR COPYRIGHT HOLDERS BE LIABLE FOR ANY CLAIM, DAMAGES OR OTHER LIABILITY, WHETHER IN AN ACTION OF CONTRACT, TORT OR OTHERWISE,
 ARISING FROM, OUT OF OR IN CONNECTION WITH THE SOFTWARE OR THE USE OR OTHER DEALINGS IN THE SOFTWARE.


----------------

** fs-extra@9.1.0 - https://www.npmjs.com/package/fs-extra/v/9.1.0 | MIT
(The MIT License)

Copyright (c) 2011-2017 JP Richardson

Permission is hereby granted, free of charge, to any person obtaining a copy of this software and associated documentation files
(the 'Software'), to deal in the Software without restriction, including without limitation the rights to use, copy, modify,
 merge, publish, distribute, sublicense, and/or sell copies of the Software, and to permit persons to whom the Software is
 furnished to do so, subject to the following conditions:

The above copyright notice and this permission notice shall be included in all copies or substantial portions of the Software.

THE SOFTWARE IS PROVIDED 'AS IS', WITHOUT WARRANTY OF ANY KIND, EXPRESS OR IMPLIED, INCLUDING BUT NOT LIMITED TO THE
WARRANTIES OF MERCHANTABILITY, FITNESS FOR A PARTICULAR PURPOSE AND NONINFRINGEMENT. IN NO EVENT SHALL THE AUTHORS
OR COPYRIGHT HOLDERS BE LIABLE FOR ANY CLAIM, DAMAGES OR OTHER LIABILITY, WHETHER IN AN ACTION OF CONTRACT, TORT OR OTHERWISE,
 ARISING FROM, OUT OF OR IN CONNECTION WITH THE SOFTWARE OR THE USE OR OTHER DEALINGS IN THE SOFTWARE.


----------------

** fs.realpath@1.0.0 - https://www.npmjs.com/package/fs.realpath/v/1.0.0 | ISC
The ISC License

Copyright (c) Isaac Z. Schlueter and Contributors

Permission to use, copy, modify, and/or distribute this software for any
purpose with or without fee is hereby granted, provided that the above
copyright notice and this permission notice appear in all copies.

THE SOFTWARE IS PROVIDED "AS IS" AND THE AUTHOR DISCLAIMS ALL WARRANTIES
WITH REGARD TO THIS SOFTWARE INCLUDING ALL IMPLIED WARRANTIES OF
MERCHANTABILITY AND FITNESS. IN NO EVENT SHALL THE AUTHOR BE LIABLE FOR
ANY SPECIAL, DIRECT, INDIRECT, OR CONSEQUENTIAL DAMAGES OR ANY DAMAGES
WHATSOEVER RESULTING FROM LOSS OF USE, DATA OR PROFITS, WHETHER IN AN
ACTION OF CONTRACT, NEGLIGENCE OR OTHER TORTIOUS ACTION, ARISING OUT OF OR
IN CONNECTION WITH THE USE OR PERFORMANCE OF THIS SOFTWARE.

----

This library bundles a version of the `fs.realpath` and `fs.realpathSync`
methods from Node.js v0.10 under the terms of the Node.js MIT license.

Node's license follows, also included at the header of `old.js` which contains
the licensed code:

  Copyright Joyent, Inc. and other Node contributors.

  Permission is hereby granted, free of charge, to any person obtaining a
  copy of this software and associated documentation files (the "Software"),
  to deal in the Software without restriction, including without limitation
  the rights to use, copy, modify, merge, publish, distribute, sublicense,
  and/or sell copies of the Software, and to permit persons to whom the
  Software is furnished to do so, subject to the following conditions:

  The above copyright notice and this permission notice shall be included in
  all copies or substantial portions of the Software.

  THE SOFTWARE IS PROVIDED "AS IS", WITHOUT WARRANTY OF ANY KIND, EXPRESS OR
  IMPLIED, INCLUDING BUT NOT LIMITED TO THE WARRANTIES OF MERCHANTABILITY,
  FITNESS FOR A PARTICULAR PURPOSE AND NONINFRINGEMENT. IN NO EVENT SHALL THE
  AUTHORS OR COPYRIGHT HOLDERS BE LIABLE FOR ANY CLAIM, DAMAGES OR OTHER
  LIABILITY, WHETHER IN AN ACTION OF CONTRACT, TORT OR OTHERWISE, ARISING
  FROM, OUT OF OR IN CONNECTION WITH THE SOFTWARE OR THE USE OR OTHER
  DEALINGS IN THE SOFTWARE.


----------------

** get-caller-file@2.0.5 - https://www.npmjs.com/package/get-caller-file/v/2.0.5 | ISC

----------------

** get-uri@6.0.2 - https://www.npmjs.com/package/get-uri/v/6.0.2 | MIT
(The MIT License)

Copyright (c) 2014 Nathan Rajlich <nathan@tootallnate.net>

Permission is hereby granted, free of charge, to any person obtaining
a copy of this software and associated documentation files (the
'Software'), to deal in the Software without restriction, including
without limitation the rights to use, copy, modify, merge, publish,
distribute, sublicense, and/or sell copies of the Software, and to
permit persons to whom the Software is furnished to do so, subject to
the following conditions:

The above copyright notice and this permission notice shall be
included in all copies or substantial portions of the Software.

THE SOFTWARE IS PROVIDED 'AS IS', WITHOUT WARRANTY OF ANY KIND,
EXPRESS OR IMPLIED, INCLUDING BUT NOT LIMITED TO THE WARRANTIES OF
MERCHANTABILITY, FITNESS FOR A PARTICULAR PURPOSE AND NONINFRINGEMENT.
IN NO EVENT SHALL THE AUTHORS OR COPYRIGHT HOLDERS BE LIABLE FOR ANY
CLAIM, DAMAGES OR OTHER LIABILITY, WHETHER IN AN ACTION OF CONTRACT,
TORT OR OTHERWISE, ARISING FROM, OUT OF OR IN CONNECTION WITH THE
SOFTWARE OR THE USE OR OTHER DEALINGS IN THE SOFTWARE.

----------------

** glob-parent@5.1.2 - https://www.npmjs.com/package/glob-parent/v/5.1.2 | ISC
The ISC License

Copyright (c) 2015, 2019 Elan Shanker

Permission to use, copy, modify, and/or distribute this software for any
purpose with or without fee is hereby granted, provided that the above
copyright notice and this permission notice appear in all copies.

THE SOFTWARE IS PROVIDED "AS IS" AND THE AUTHOR DISCLAIMS ALL WARRANTIES
WITH REGARD TO THIS SOFTWARE INCLUDING ALL IMPLIED WARRANTIES OF
MERCHANTABILITY AND FITNESS. IN NO EVENT SHALL THE AUTHOR BE LIABLE FOR
ANY SPECIAL, DIRECT, INDIRECT, OR CONSEQUENTIAL DAMAGES OR ANY DAMAGES
WHATSOEVER RESULTING FROM LOSS OF USE, DATA OR PROFITS, WHETHER IN AN
ACTION OF CONTRACT, NEGLIGENCE OR OTHER TORTIOUS ACTION, ARISING OUT OF OR
IN CONNECTION WITH THE USE OR PERFORMANCE OF THIS SOFTWARE.


----------------

** glob@7.2.3 - https://www.npmjs.com/package/glob/v/7.2.3 | ISC
The ISC License

Copyright (c) Isaac Z. Schlueter and Contributors

Permission to use, copy, modify, and/or distribute this software for any
purpose with or without fee is hereby granted, provided that the above
copyright notice and this permission notice appear in all copies.

THE SOFTWARE IS PROVIDED "AS IS" AND THE AUTHOR DISCLAIMS ALL WARRANTIES
WITH REGARD TO THIS SOFTWARE INCLUDING ALL IMPLIED WARRANTIES OF
MERCHANTABILITY AND FITNESS. IN NO EVENT SHALL THE AUTHOR BE LIABLE FOR
ANY SPECIAL, DIRECT, INDIRECT, OR CONSEQUENTIAL DAMAGES OR ANY DAMAGES
WHATSOEVER RESULTING FROM LOSS OF USE, DATA OR PROFITS, WHETHER IN AN
ACTION OF CONTRACT, NEGLIGENCE OR OTHER TORTIOUS ACTION, ARISING OUT OF OR
IN CONNECTION WITH THE USE OR PERFORMANCE OF THIS SOFTWARE.

## Glob Logo

Glob's logo created by Tanya Brassie <http://tanyabrassie.com/>, licensed
under a Creative Commons Attribution-ShareAlike 4.0 International License
https://creativecommons.org/licenses/by-sa/4.0/


----------------

** graceful-fs@4.2.11 - https://www.npmjs.com/package/graceful-fs/v/4.2.11 | ISC
The ISC License

Copyright (c) 2011-2022 Isaac Z. Schlueter, Ben Noordhuis, and Contributors

Permission to use, copy, modify, and/or distribute this software for any
purpose with or without fee is hereby granted, provided that the above
copyright notice and this permission notice appear in all copies.

THE SOFTWARE IS PROVIDED "AS IS" AND THE AUTHOR DISCLAIMS ALL WARRANTIES
WITH REGARD TO THIS SOFTWARE INCLUDING ALL IMPLIED WARRANTIES OF
MERCHANTABILITY AND FITNESS. IN NO EVENT SHALL THE AUTHOR BE LIABLE FOR
ANY SPECIAL, DIRECT, INDIRECT, OR CONSEQUENTIAL DAMAGES OR ANY DAMAGES
WHATSOEVER RESULTING FROM LOSS OF USE, DATA OR PROFITS, WHETHER IN AN
ACTION OF CONTRACT, NEGLIGENCE OR OTHER TORTIOUS ACTION, ARISING OUT OF OR
IN CONNECTION WITH THE USE OR PERFORMANCE OF THIS SOFTWARE.


----------------

** has-flag@4.0.0 - https://www.npmjs.com/package/has-flag/v/4.0.0 | MIT
MIT License

Copyright (c) Sindre Sorhus <sindresorhus@gmail.com> (sindresorhus.com)

Permission is hereby granted, free of charge, to any person obtaining a copy of this software and associated documentation files (the "Software"), to deal in the Software without restriction, including without limitation the rights to use, copy, modify, merge, publish, distribute, sublicense, and/or sell copies of the Software, and to permit persons to whom the Software is furnished to do so, subject to the following conditions:

The above copyright notice and this permission notice shall be included in all copies or substantial portions of the Software.

THE SOFTWARE IS PROVIDED "AS IS", WITHOUT WARRANTY OF ANY KIND, EXPRESS OR IMPLIED, INCLUDING BUT NOT LIMITED TO THE WARRANTIES OF MERCHANTABILITY, FITNESS FOR A PARTICULAR PURPOSE AND NONINFRINGEMENT. IN NO EVENT SHALL THE AUTHORS OR COPYRIGHT HOLDERS BE LIABLE FOR ANY CLAIM, DAMAGES OR OTHER LIABILITY, WHETHER IN AN ACTION OF CONTRACT, TORT OR OTHERWISE, ARISING FROM, OUT OF OR IN CONNECTION WITH THE SOFTWARE OR THE USE OR OTHER DEALINGS IN THE SOFTWARE.


----------------

** http-proxy-agent@7.0.0 - https://www.npmjs.com/package/http-proxy-agent/v/7.0.0 | MIT
License
-------

(The MIT License)

Copyright (c) 2013 Nathan Rajlich &lt;nathan@tootallnate.net&gt;

Permission is hereby granted, free of charge, to any person obtaining
a copy of this software and associated documentation files (the
'Software'), to deal in the Software without restriction, including
without limitation the rights to use, copy, modify, merge, publish,
distribute, sublicense, and/or sell copies of the Software, and to
permit persons to whom the Software is furnished to do so, subject to
the following conditions:

The above copyright notice and this permission notice shall be
included in all copies or substantial portions of the Software.

THE SOFTWARE IS PROVIDED 'AS IS', WITHOUT WARRANTY OF ANY KIND,
EXPRESS OR IMPLIED, INCLUDING BUT NOT LIMITED TO THE WARRANTIES OF
MERCHANTABILITY, FITNESS FOR A PARTICULAR PURPOSE AND NONINFRINGEMENT.
IN NO EVENT SHALL THE AUTHORS OR COPYRIGHT HOLDERS BE LIABLE FOR ANY
CLAIM, DAMAGES OR OTHER LIABILITY, WHETHER IN AN ACTION OF CONTRACT,
TORT OR OTHERWISE, ARISING FROM, OUT OF OR IN CONNECTION WITH THE
SOFTWARE OR THE USE OR OTHER DEALINGS IN THE SOFTWARE.


----------------

** https-proxy-agent@7.0.2 - https://www.npmjs.com/package/https-proxy-agent/v/7.0.2 | MIT

----------------

** inflight@1.0.6 - https://www.npmjs.com/package/inflight/v/1.0.6 | ISC
The ISC License

Copyright (c) Isaac Z. Schlueter

Permission to use, copy, modify, and/or distribute this software for any
purpose with or without fee is hereby granted, provided that the above
copyright notice and this permission notice appear in all copies.

THE SOFTWARE IS PROVIDED "AS IS" AND THE AUTHOR DISCLAIMS ALL WARRANTIES
WITH REGARD TO THIS SOFTWARE INCLUDING ALL IMPLIED WARRANTIES OF
MERCHANTABILITY AND FITNESS. IN NO EVENT SHALL THE AUTHOR BE LIABLE FOR
ANY SPECIAL, DIRECT, INDIRECT, OR CONSEQUENTIAL DAMAGES OR ANY DAMAGES
WHATSOEVER RESULTING FROM LOSS OF USE, DATA OR PROFITS, WHETHER IN AN
ACTION OF CONTRACT, NEGLIGENCE OR OTHER TORTIOUS ACTION, ARISING OUT OF OR
IN CONNECTION WITH THE USE OR PERFORMANCE OF THIS SOFTWARE.


----------------

** inherits@2.0.4 - https://www.npmjs.com/package/inherits/v/2.0.4 | ISC
The ISC License

Copyright (c) Isaac Z. Schlueter

Permission to use, copy, modify, and/or distribute this software for any
purpose with or without fee is hereby granted, provided that the above
copyright notice and this permission notice appear in all copies.

THE SOFTWARE IS PROVIDED "AS IS" AND THE AUTHOR DISCLAIMS ALL WARRANTIES WITH
REGARD TO THIS SOFTWARE INCLUDING ALL IMPLIED WARRANTIES OF MERCHANTABILITY AND
FITNESS. IN NO EVENT SHALL THE AUTHOR BE LIABLE FOR ANY SPECIAL, DIRECT,
INDIRECT, OR CONSEQUENTIAL DAMAGES OR ANY DAMAGES WHATSOEVER RESULTING FROM
LOSS OF USE, DATA OR PROFITS, WHETHER IN AN ACTION OF CONTRACT, NEGLIGENCE OR
OTHER TORTIOUS ACTION, ARISING OUT OF OR IN CONNECTION WITH THE USE OR
PERFORMANCE OF THIS SOFTWARE.



----------------

** ip@1.1.8 - https://www.npmjs.com/package/ip/v/1.1.8 | MIT

----------------

** ip@2.0.0 - https://www.npmjs.com/package/ip/v/2.0.0 | MIT

----------------

** is-binary-path@2.1.0 - https://www.npmjs.com/package/is-binary-path/v/2.1.0 | MIT
MIT License

Copyright (c) 2019 Sindre Sorhus <sindresorhus@gmail.com> (https://sindresorhus.com), Paul Miller (https://paulmillr.com)

Permission is hereby granted, free of charge, to any person obtaining a copy of this software and associated documentation files (the "Software"), to deal in the Software without restriction, including without limitation the rights to use, copy, modify, merge, publish, distribute, sublicense, and/or sell copies of the Software, and to permit persons to whom the Software is furnished to do so, subject to the following conditions:

The above copyright notice and this permission notice shall be included in all copies or substantial portions of the Software.

THE SOFTWARE IS PROVIDED "AS IS", WITHOUT WARRANTY OF ANY KIND, EXPRESS OR IMPLIED, INCLUDING BUT NOT LIMITED TO THE WARRANTIES OF MERCHANTABILITY, FITNESS FOR A PARTICULAR PURPOSE AND NONINFRINGEMENT. IN NO EVENT SHALL THE AUTHORS OR COPYRIGHT HOLDERS BE LIABLE FOR ANY CLAIM, DAMAGES OR OTHER LIABILITY, WHETHER IN AN ACTION OF CONTRACT, TORT OR OTHERWISE, ARISING FROM, OUT OF OR IN CONNECTION WITH THE SOFTWARE OR THE USE OR OTHER DEALINGS IN THE SOFTWARE.


----------------

** is-extglob@2.1.1 - https://www.npmjs.com/package/is-extglob/v/2.1.1 | MIT
The MIT License (MIT)

Copyright (c) 2014-2016, Jon Schlinkert

Permission is hereby granted, free of charge, to any person obtaining a copy
of this software and associated documentation files (the "Software"), to deal
in the Software without restriction, including without limitation the rights
to use, copy, modify, merge, publish, distribute, sublicense, and/or sell
copies of the Software, and to permit persons to whom the Software is
furnished to do so, subject to the following conditions:

The above copyright notice and this permission notice shall be included in
all copies or substantial portions of the Software.

THE SOFTWARE IS PROVIDED "AS IS", WITHOUT WARRANTY OF ANY KIND, EXPRESS OR
IMPLIED, INCLUDING BUT NOT LIMITED TO THE WARRANTIES OF MERCHANTABILITY,
FITNESS FOR A PARTICULAR PURPOSE AND NONINFRINGEMENT. IN NO EVENT SHALL THE
AUTHORS OR COPYRIGHT HOLDERS BE LIABLE FOR ANY CLAIM, DAMAGES OR OTHER
LIABILITY, WHETHER IN AN ACTION OF CONTRACT, TORT OR OTHERWISE, ARISING FROM,
OUT OF OR IN CONNECTION WITH THE SOFTWARE OR THE USE OR OTHER DEALINGS IN
THE SOFTWARE.


----------------

** is-fullwidth-code-point@3.0.0 - https://www.npmjs.com/package/is-fullwidth-code-point/v/3.0.0 | MIT
MIT License

Copyright (c) Sindre Sorhus <sindresorhus@gmail.com> (sindresorhus.com)

Permission is hereby granted, free of charge, to any person obtaining a copy of this software and associated documentation files (the "Software"), to deal in the Software without restriction, including without limitation the rights to use, copy, modify, merge, publish, distribute, sublicense, and/or sell copies of the Software, and to permit persons to whom the Software is furnished to do so, subject to the following conditions:

The above copyright notice and this permission notice shall be included in all copies or substantial portions of the Software.

THE SOFTWARE IS PROVIDED "AS IS", WITHOUT WARRANTY OF ANY KIND, EXPRESS OR IMPLIED, INCLUDING BUT NOT LIMITED TO THE WARRANTIES OF MERCHANTABILITY, FITNESS FOR A PARTICULAR PURPOSE AND NONINFRINGEMENT. IN NO EVENT SHALL THE AUTHORS OR COPYRIGHT HOLDERS BE LIABLE FOR ANY CLAIM, DAMAGES OR OTHER LIABILITY, WHETHER IN AN ACTION OF CONTRACT, TORT OR OTHERWISE, ARISING FROM, OUT OF OR IN CONNECTION WITH THE SOFTWARE OR THE USE OR OTHER DEALINGS IN THE SOFTWARE.


----------------

** is-glob@4.0.3 - https://www.npmjs.com/package/is-glob/v/4.0.3 | MIT
The MIT License (MIT)

Copyright (c) 2014-2017, Jon Schlinkert.

Permission is hereby granted, free of charge, to any person obtaining a copy
of this software and associated documentation files (the "Software"), to deal
in the Software without restriction, including without limitation the rights
to use, copy, modify, merge, publish, distribute, sublicense, and/or sell
copies of the Software, and to permit persons to whom the Software is
furnished to do so, subject to the following conditions:

The above copyright notice and this permission notice shall be included in
all copies or substantial portions of the Software.

THE SOFTWARE IS PROVIDED "AS IS", WITHOUT WARRANTY OF ANY KIND, EXPRESS OR
IMPLIED, INCLUDING BUT NOT LIMITED TO THE WARRANTIES OF MERCHANTABILITY,
FITNESS FOR A PARTICULAR PURPOSE AND NONINFRINGEMENT. IN NO EVENT SHALL THE
AUTHORS OR COPYRIGHT HOLDERS BE LIABLE FOR ANY CLAIM, DAMAGES OR OTHER
LIABILITY, WHETHER IN AN ACTION OF CONTRACT, TORT OR OTHERWISE, ARISING FROM,
OUT OF OR IN CONNECTION WITH THE SOFTWARE OR THE USE OR OTHER DEALINGS IN
THE SOFTWARE.


----------------

** is-number@7.0.0 - https://www.npmjs.com/package/is-number/v/7.0.0 | MIT
The MIT License (MIT)

Copyright (c) 2014-present, Jon Schlinkert.

Permission is hereby granted, free of charge, to any person obtaining a copy
of this software and associated documentation files (the "Software"), to deal
in the Software without restriction, including without limitation the rights
to use, copy, modify, merge, publish, distribute, sublicense, and/or sell
copies of the Software, and to permit persons to whom the Software is
furnished to do so, subject to the following conditions:

The above copyright notice and this permission notice shall be included in
all copies or substantial portions of the Software.

THE SOFTWARE IS PROVIDED "AS IS", WITHOUT WARRANTY OF ANY KIND, EXPRESS OR
IMPLIED, INCLUDING BUT NOT LIMITED TO THE WARRANTIES OF MERCHANTABILITY,
FITNESS FOR A PARTICULAR PURPOSE AND NONINFRINGEMENT. IN NO EVENT SHALL THE
AUTHORS OR COPYRIGHT HOLDERS BE LIABLE FOR ANY CLAIM, DAMAGES OR OTHER
LIABILITY, WHETHER IN AN ACTION OF CONTRACT, TORT OR OTHERWISE, ARISING FROM,
OUT OF OR IN CONNECTION WITH THE SOFTWARE OR THE USE OR OTHER DEALINGS IN
THE SOFTWARE.


----------------

** isarray@1.0.0 - https://www.npmjs.com/package/isarray/v/1.0.0 | MIT

----------------

** jmespath@0.16.0 - https://www.npmjs.com/package/jmespath/v/0.16.0 | Apache-2.0
Copyright 2014 James Saryerwinnie

Licensed under the Apache License, Version 2.0 (the "License");
you may not use this file except in compliance with the License.
You may obtain a copy of the License at

    http://www.apache.org/licenses/LICENSE-2.0

Unless required by applicable law or agreed to in writing, software
distributed under the License is distributed on an "AS IS" BASIS,
WITHOUT WARRANTIES OR CONDITIONS OF ANY KIND, either express or implied.
See the License for the specific language governing permissions and
limitations under the License.


----------------

** jsonfile@4.0.0 - https://www.npmjs.com/package/jsonfile/v/4.0.0 | MIT
(The MIT License)

Copyright (c) 2012-2015, JP Richardson <jprichardson@gmail.com>

Permission is hereby granted, free of charge, to any person obtaining a copy of this software and associated documentation files
(the 'Software'), to deal in the Software without restriction, including without limitation the rights to use, copy, modify,
 merge, publish, distribute, sublicense, and/or sell copies of the Software, and to permit persons to whom the Software is
 furnished to do so, subject to the following conditions:

The above copyright notice and this permission notice shall be included in all copies or substantial portions of the Software.

THE SOFTWARE IS PROVIDED 'AS IS', WITHOUT WARRANTY OF ANY KIND, EXPRESS OR IMPLIED, INCLUDING BUT NOT LIMITED TO THE
WARRANTIES OF MERCHANTABILITY, FITNESS FOR A PARTICULAR PURPOSE AND NONINFRINGEMENT. IN NO EVENT SHALL THE AUTHORS
OR COPYRIGHT HOLDERS BE LIABLE FOR ANY CLAIM, DAMAGES OR OTHER LIABILITY, WHETHER IN AN ACTION OF CONTRACT, TORT OR OTHERWISE,
 ARISING FROM, OUT OF OR IN CONNECTION WITH THE SOFTWARE OR THE USE OR OTHER DEALINGS IN THE SOFTWARE.


----------------

** jsonfile@6.1.0 - https://www.npmjs.com/package/jsonfile/v/6.1.0 | MIT
(The MIT License)

Copyright (c) 2012-2015, JP Richardson <jprichardson@gmail.com>

Permission is hereby granted, free of charge, to any person obtaining a copy of this software and associated documentation files
(the 'Software'), to deal in the Software without restriction, including without limitation the rights to use, copy, modify,
 merge, publish, distribute, sublicense, and/or sell copies of the Software, and to permit persons to whom the Software is
 furnished to do so, subject to the following conditions:

The above copyright notice and this permission notice shall be included in all copies or substantial portions of the Software.

THE SOFTWARE IS PROVIDED 'AS IS', WITHOUT WARRANTY OF ANY KIND, EXPRESS OR IMPLIED, INCLUDING BUT NOT LIMITED TO THE
WARRANTIES OF MERCHANTABILITY, FITNESS FOR A PARTICULAR PURPOSE AND NONINFRINGEMENT. IN NO EVENT SHALL THE AUTHORS
OR COPYRIGHT HOLDERS BE LIABLE FOR ANY CLAIM, DAMAGES OR OTHER LIABILITY, WHETHER IN AN ACTION OF CONTRACT, TORT OR OTHERWISE,
 ARISING FROM, OUT OF OR IN CONNECTION WITH THE SOFTWARE OR THE USE OR OTHER DEALINGS IN THE SOFTWARE.


----------------

** jsonschema@1.4.1 - https://www.npmjs.com/package/jsonschema/v/1.4.1 | MIT
jsonschema is licensed under MIT license.

Copyright (C) 2012-2015 Tom de Grunt <tom@degrunt.nl>

Permission is hereby granted, free of charge, to any person obtaining a copy of
this software and associated documentation files (the "Software"), to deal in
the Software without restriction, including without limitation the rights to
use, copy, modify, merge, publish, distribute, sublicense, and/or sell copies
of the Software, and to permit persons to whom the Software is furnished to do
so, subject to the following conditions:

The above copyright notice and this permission notice shall be included in all
copies or substantial portions of the Software.

THE SOFTWARE IS PROVIDED "AS IS", WITHOUT WARRANTY OF ANY KIND, EXPRESS OR
IMPLIED, INCLUDING BUT NOT LIMITED TO THE WARRANTIES OF MERCHANTABILITY,
FITNESS FOR A PARTICULAR PURPOSE AND NONINFRINGEMENT. IN NO EVENT SHALL THE
AUTHORS OR COPYRIGHT HOLDERS BE LIABLE FOR ANY CLAIM, DAMAGES OR OTHER
LIABILITY, WHETHER IN AN ACTION OF CONTRACT, TORT OR OTHERWISE, ARISING FROM,
OUT OF OR IN CONNECTION WITH THE SOFTWARE OR THE USE OR OTHER DEALINGS IN THE
SOFTWARE.


----------------

** lazystream@1.0.1 - https://www.npmjs.com/package/lazystream/v/1.0.1 | MIT
Copyright (c) 2013 J. Pommerening, contributors.

Permission is hereby granted, free of charge, to any person
obtaining a copy of this software and associated documentation
files (the "Software"), to deal in the Software without
restriction, including without limitation the rights to use,
copy, modify, merge, publish, distribute, sublicense, and/or sell
copies of the Software, and to permit persons to whom the
Software is furnished to do so, subject to the following
conditions:

The above copyright notice and this permission notice shall be
included in all copies or substantial portions of the Software.

THE SOFTWARE IS PROVIDED "AS IS", WITHOUT WARRANTY OF ANY KIND,
EXPRESS OR IMPLIED, INCLUDING BUT NOT LIMITED TO THE WARRANTIES
OF MERCHANTABILITY, FITNESS FOR A PARTICULAR PURPOSE AND
NONINFRINGEMENT. IN NO EVENT SHALL THE AUTHORS OR COPYRIGHT
HOLDERS BE LIABLE FOR ANY CLAIM, DAMAGES OR OTHER LIABILITY,
WHETHER IN AN ACTION OF CONTRACT, TORT OR OTHERWISE, ARISING
FROM, OUT OF OR IN CONNECTION WITH THE SOFTWARE OR THE USE OR
OTHER DEALINGS IN THE SOFTWARE.



----------------

** lodash.defaults@4.2.0 - https://www.npmjs.com/package/lodash.defaults/v/4.2.0 | MIT
Copyright jQuery Foundation and other contributors <https://jquery.org/>

Based on Underscore.js, copyright Jeremy Ashkenas,
DocumentCloud and Investigative Reporters & Editors <http://underscorejs.org/>

This software consists of voluntary contributions made by many
individuals. For exact contribution history, see the revision history
available at https://github.com/lodash/lodash

The following license applies to all parts of this software except as
documented below:

====

Permission is hereby granted, free of charge, to any person obtaining
a copy of this software and associated documentation files (the
"Software"), to deal in the Software without restriction, including
without limitation the rights to use, copy, modify, merge, publish,
distribute, sublicense, and/or sell copies of the Software, and to
permit persons to whom the Software is furnished to do so, subject to
the following conditions:

The above copyright notice and this permission notice shall be
included in all copies or substantial portions of the Software.

THE SOFTWARE IS PROVIDED "AS IS", WITHOUT WARRANTY OF ANY KIND,
EXPRESS OR IMPLIED, INCLUDING BUT NOT LIMITED TO THE WARRANTIES OF
MERCHANTABILITY, FITNESS FOR A PARTICULAR PURPOSE AND
NONINFRINGEMENT. IN NO EVENT SHALL THE AUTHORS OR COPYRIGHT HOLDERS BE
LIABLE FOR ANY CLAIM, DAMAGES OR OTHER LIABILITY, WHETHER IN AN ACTION
OF CONTRACT, TORT OR OTHERWISE, ARISING FROM, OUT OF OR IN CONNECTION
WITH THE SOFTWARE OR THE USE OR OTHER DEALINGS IN THE SOFTWARE.

====

Copyright and related rights for sample code are waived via CC0. Sample
code is defined as all source code displayed within the prose of the
documentation.

CC0: http://creativecommons.org/publicdomain/zero/1.0/

====

Files located in the node_modules and vendor directories are externally
maintained libraries used by this software which have their own
licenses; we recommend you read them, as their terms may differ from the
terms above.


----------------

** lodash.difference@4.5.0 - https://www.npmjs.com/package/lodash.difference/v/4.5.0 | MIT
Copyright jQuery Foundation and other contributors <https://jquery.org/>

Based on Underscore.js, copyright Jeremy Ashkenas,
DocumentCloud and Investigative Reporters & Editors <http://underscorejs.org/>

This software consists of voluntary contributions made by many
individuals. For exact contribution history, see the revision history
available at https://github.com/lodash/lodash

The following license applies to all parts of this software except as
documented below:

====

Permission is hereby granted, free of charge, to any person obtaining
a copy of this software and associated documentation files (the
"Software"), to deal in the Software without restriction, including
without limitation the rights to use, copy, modify, merge, publish,
distribute, sublicense, and/or sell copies of the Software, and to
permit persons to whom the Software is furnished to do so, subject to
the following conditions:

The above copyright notice and this permission notice shall be
included in all copies or substantial portions of the Software.

THE SOFTWARE IS PROVIDED "AS IS", WITHOUT WARRANTY OF ANY KIND,
EXPRESS OR IMPLIED, INCLUDING BUT NOT LIMITED TO THE WARRANTIES OF
MERCHANTABILITY, FITNESS FOR A PARTICULAR PURPOSE AND
NONINFRINGEMENT. IN NO EVENT SHALL THE AUTHORS OR COPYRIGHT HOLDERS BE
LIABLE FOR ANY CLAIM, DAMAGES OR OTHER LIABILITY, WHETHER IN AN ACTION
OF CONTRACT, TORT OR OTHERWISE, ARISING FROM, OUT OF OR IN CONNECTION
WITH THE SOFTWARE OR THE USE OR OTHER DEALINGS IN THE SOFTWARE.

====

Copyright and related rights for sample code are waived via CC0. Sample
code is defined as all source code displayed within the prose of the
documentation.

CC0: http://creativecommons.org/publicdomain/zero/1.0/

====

Files located in the node_modules and vendor directories are externally
maintained libraries used by this software which have their own
licenses; we recommend you read them, as their terms may differ from the
terms above.


----------------

** lodash.flatten@4.4.0 - https://www.npmjs.com/package/lodash.flatten/v/4.4.0 | MIT
Copyright jQuery Foundation and other contributors <https://jquery.org/>

Based on Underscore.js, copyright Jeremy Ashkenas,
DocumentCloud and Investigative Reporters & Editors <http://underscorejs.org/>

This software consists of voluntary contributions made by many
individuals. For exact contribution history, see the revision history
available at https://github.com/lodash/lodash

The following license applies to all parts of this software except as
documented below:

====

Permission is hereby granted, free of charge, to any person obtaining
a copy of this software and associated documentation files (the
"Software"), to deal in the Software without restriction, including
without limitation the rights to use, copy, modify, merge, publish,
distribute, sublicense, and/or sell copies of the Software, and to
permit persons to whom the Software is furnished to do so, subject to
the following conditions:

The above copyright notice and this permission notice shall be
included in all copies or substantial portions of the Software.

THE SOFTWARE IS PROVIDED "AS IS", WITHOUT WARRANTY OF ANY KIND,
EXPRESS OR IMPLIED, INCLUDING BUT NOT LIMITED TO THE WARRANTIES OF
MERCHANTABILITY, FITNESS FOR A PARTICULAR PURPOSE AND
NONINFRINGEMENT. IN NO EVENT SHALL THE AUTHORS OR COPYRIGHT HOLDERS BE
LIABLE FOR ANY CLAIM, DAMAGES OR OTHER LIABILITY, WHETHER IN AN ACTION
OF CONTRACT, TORT OR OTHERWISE, ARISING FROM, OUT OF OR IN CONNECTION
WITH THE SOFTWARE OR THE USE OR OTHER DEALINGS IN THE SOFTWARE.

====

Copyright and related rights for sample code are waived via CC0. Sample
code is defined as all source code displayed within the prose of the
documentation.

CC0: http://creativecommons.org/publicdomain/zero/1.0/

====

Files located in the node_modules and vendor directories are externally
maintained libraries used by this software which have their own
licenses; we recommend you read them, as their terms may differ from the
terms above.


----------------

** lodash.isplainobject@4.0.6 - https://www.npmjs.com/package/lodash.isplainobject/v/4.0.6 | MIT
Copyright jQuery Foundation and other contributors <https://jquery.org/>

Based on Underscore.js, copyright Jeremy Ashkenas,
DocumentCloud and Investigative Reporters & Editors <http://underscorejs.org/>

This software consists of voluntary contributions made by many
individuals. For exact contribution history, see the revision history
available at https://github.com/lodash/lodash

The following license applies to all parts of this software except as
documented below:

====

Permission is hereby granted, free of charge, to any person obtaining
a copy of this software and associated documentation files (the
"Software"), to deal in the Software without restriction, including
without limitation the rights to use, copy, modify, merge, publish,
distribute, sublicense, and/or sell copies of the Software, and to
permit persons to whom the Software is furnished to do so, subject to
the following conditions:

The above copyright notice and this permission notice shall be
included in all copies or substantial portions of the Software.

THE SOFTWARE IS PROVIDED "AS IS", WITHOUT WARRANTY OF ANY KIND,
EXPRESS OR IMPLIED, INCLUDING BUT NOT LIMITED TO THE WARRANTIES OF
MERCHANTABILITY, FITNESS FOR A PARTICULAR PURPOSE AND
NONINFRINGEMENT. IN NO EVENT SHALL THE AUTHORS OR COPYRIGHT HOLDERS BE
LIABLE FOR ANY CLAIM, DAMAGES OR OTHER LIABILITY, WHETHER IN AN ACTION
OF CONTRACT, TORT OR OTHERWISE, ARISING FROM, OUT OF OR IN CONNECTION
WITH THE SOFTWARE OR THE USE OR OTHER DEALINGS IN THE SOFTWARE.

====

Copyright and related rights for sample code are waived via CC0. Sample
code is defined as all source code displayed within the prose of the
documentation.

CC0: http://creativecommons.org/publicdomain/zero/1.0/

====

Files located in the node_modules and vendor directories are externally
maintained libraries used by this software which have their own
licenses; we recommend you read them, as their terms may differ from the
terms above.


----------------

** lodash.truncate@4.4.2 - https://www.npmjs.com/package/lodash.truncate/v/4.4.2 | MIT
Copyright jQuery Foundation and other contributors <https://jquery.org/>

Based on Underscore.js, copyright Jeremy Ashkenas,
DocumentCloud and Investigative Reporters & Editors <http://underscorejs.org/>

This software consists of voluntary contributions made by many
individuals. For exact contribution history, see the revision history
available at https://github.com/lodash/lodash

The following license applies to all parts of this software except as
documented below:

====

Permission is hereby granted, free of charge, to any person obtaining
a copy of this software and associated documentation files (the
"Software"), to deal in the Software without restriction, including
without limitation the rights to use, copy, modify, merge, publish,
distribute, sublicense, and/or sell copies of the Software, and to
permit persons to whom the Software is furnished to do so, subject to
the following conditions:

The above copyright notice and this permission notice shall be
included in all copies or substantial portions of the Software.

THE SOFTWARE IS PROVIDED "AS IS", WITHOUT WARRANTY OF ANY KIND,
EXPRESS OR IMPLIED, INCLUDING BUT NOT LIMITED TO THE WARRANTIES OF
MERCHANTABILITY, FITNESS FOR A PARTICULAR PURPOSE AND
NONINFRINGEMENT. IN NO EVENT SHALL THE AUTHORS OR COPYRIGHT HOLDERS BE
LIABLE FOR ANY CLAIM, DAMAGES OR OTHER LIABILITY, WHETHER IN AN ACTION
OF CONTRACT, TORT OR OTHERWISE, ARISING FROM, OUT OF OR IN CONNECTION
WITH THE SOFTWARE OR THE USE OR OTHER DEALINGS IN THE SOFTWARE.

====

Copyright and related rights for sample code are waived via CC0. Sample
code is defined as all source code displayed within the prose of the
documentation.

CC0: http://creativecommons.org/publicdomain/zero/1.0/

====

Files located in the node_modules and vendor directories are externally
maintained libraries used by this software which have their own
licenses; we recommend you read them, as their terms may differ from the
terms above.


----------------

** lodash.union@4.6.0 - https://www.npmjs.com/package/lodash.union/v/4.6.0 | MIT
Copyright jQuery Foundation and other contributors <https://jquery.org/>

Based on Underscore.js, copyright Jeremy Ashkenas,
DocumentCloud and Investigative Reporters & Editors <http://underscorejs.org/>

This software consists of voluntary contributions made by many
individuals. For exact contribution history, see the revision history
available at https://github.com/lodash/lodash

The following license applies to all parts of this software except as
documented below:

====

Permission is hereby granted, free of charge, to any person obtaining
a copy of this software and associated documentation files (the
"Software"), to deal in the Software without restriction, including
without limitation the rights to use, copy, modify, merge, publish,
distribute, sublicense, and/or sell copies of the Software, and to
permit persons to whom the Software is furnished to do so, subject to
the following conditions:

The above copyright notice and this permission notice shall be
included in all copies or substantial portions of the Software.

THE SOFTWARE IS PROVIDED "AS IS", WITHOUT WARRANTY OF ANY KIND,
EXPRESS OR IMPLIED, INCLUDING BUT NOT LIMITED TO THE WARRANTIES OF
MERCHANTABILITY, FITNESS FOR A PARTICULAR PURPOSE AND
NONINFRINGEMENT. IN NO EVENT SHALL THE AUTHORS OR COPYRIGHT HOLDERS BE
LIABLE FOR ANY CLAIM, DAMAGES OR OTHER LIABILITY, WHETHER IN AN ACTION
OF CONTRACT, TORT OR OTHERWISE, ARISING FROM, OUT OF OR IN CONNECTION
WITH THE SOFTWARE OR THE USE OR OTHER DEALINGS IN THE SOFTWARE.

====

Copyright and related rights for sample code are waived via CC0. Sample
code is defined as all source code displayed within the prose of the
documentation.

CC0: http://creativecommons.org/publicdomain/zero/1.0/

====

Files located in the node_modules and vendor directories are externally
maintained libraries used by this software which have their own
licenses; we recommend you read them, as their terms may differ from the
terms above.


----------------

** lru-cache@6.0.0 - https://www.npmjs.com/package/lru-cache/v/6.0.0 | ISC
The ISC License

Copyright (c) Isaac Z. Schlueter and Contributors

Permission to use, copy, modify, and/or distribute this software for any
purpose with or without fee is hereby granted, provided that the above
copyright notice and this permission notice appear in all copies.

THE SOFTWARE IS PROVIDED "AS IS" AND THE AUTHOR DISCLAIMS ALL WARRANTIES
WITH REGARD TO THIS SOFTWARE INCLUDING ALL IMPLIED WARRANTIES OF
MERCHANTABILITY AND FITNESS. IN NO EVENT SHALL THE AUTHOR BE LIABLE FOR
ANY SPECIAL, DIRECT, INDIRECT, OR CONSEQUENTIAL DAMAGES OR ANY DAMAGES
WHATSOEVER RESULTING FROM LOSS OF USE, DATA OR PROFITS, WHETHER IN AN
ACTION OF CONTRACT, NEGLIGENCE OR OTHER TORTIOUS ACTION, ARISING OUT OF OR
IN CONNECTION WITH THE USE OR PERFORMANCE OF THIS SOFTWARE.


----------------

** lru-cache@7.18.3 - https://www.npmjs.com/package/lru-cache/v/7.18.3 | ISC
The ISC License

Copyright (c) 2010-2023 Isaac Z. Schlueter and Contributors

Permission to use, copy, modify, and/or distribute this software for any
purpose with or without fee is hereby granted, provided that the above
copyright notice and this permission notice appear in all copies.

THE SOFTWARE IS PROVIDED "AS IS" AND THE AUTHOR DISCLAIMS ALL WARRANTIES
WITH REGARD TO THIS SOFTWARE INCLUDING ALL IMPLIED WARRANTIES OF
MERCHANTABILITY AND FITNESS. IN NO EVENT SHALL THE AUTHOR BE LIABLE FOR
ANY SPECIAL, DIRECT, INDIRECT, OR CONSEQUENTIAL DAMAGES OR ANY DAMAGES
WHATSOEVER RESULTING FROM LOSS OF USE, DATA OR PROFITS, WHETHER IN AN
ACTION OF CONTRACT, NEGLIGENCE OR OTHER TORTIOUS ACTION, ARISING OUT OF OR
IN CONNECTION WITH THE USE OR PERFORMANCE OF THIS SOFTWARE.


----------------

** mime@2.6.0 - https://www.npmjs.com/package/mime/v/2.6.0 | MIT
The MIT License (MIT)

Copyright (c) 2010 Benjamin Thomas, Robert Kieffer

Permission is hereby granted, free of charge, to any person obtaining a copy
of this software and associated documentation files (the "Software"), to deal
in the Software without restriction, including without limitation the rights
to use, copy, modify, merge, publish, distribute, sublicense, and/or sell
copies of the Software, and to permit persons to whom the Software is
furnished to do so, subject to the following conditions:

The above copyright notice and this permission notice shall be included in
all copies or substantial portions of the Software.

THE SOFTWARE IS PROVIDED "AS IS", WITHOUT WARRANTY OF ANY KIND, EXPRESS OR
IMPLIED, INCLUDING BUT NOT LIMITED TO THE WARRANTIES OF MERCHANTABILITY,
FITNESS FOR A PARTICULAR PURPOSE AND NONINFRINGEMENT. IN NO EVENT SHALL THE
AUTHORS OR COPYRIGHT HOLDERS BE LIABLE FOR ANY CLAIM, DAMAGES OR OTHER
LIABILITY, WHETHER IN AN ACTION OF CONTRACT, TORT OR OTHERWISE, ARISING FROM,
OUT OF OR IN CONNECTION WITH THE SOFTWARE OR THE USE OR OTHER DEALINGS IN
THE SOFTWARE.


----------------

** minimatch@3.1.2 - https://www.npmjs.com/package/minimatch/v/3.1.2 | ISC
The ISC License

Copyright (c) Isaac Z. Schlueter and Contributors

Permission to use, copy, modify, and/or distribute this software for any
purpose with or without fee is hereby granted, provided that the above
copyright notice and this permission notice appear in all copies.

THE SOFTWARE IS PROVIDED "AS IS" AND THE AUTHOR DISCLAIMS ALL WARRANTIES
WITH REGARD TO THIS SOFTWARE INCLUDING ALL IMPLIED WARRANTIES OF
MERCHANTABILITY AND FITNESS. IN NO EVENT SHALL THE AUTHOR BE LIABLE FOR
ANY SPECIAL, DIRECT, INDIRECT, OR CONSEQUENTIAL DAMAGES OR ANY DAMAGES
WHATSOEVER RESULTING FROM LOSS OF USE, DATA OR PROFITS, WHETHER IN AN
ACTION OF CONTRACT, NEGLIGENCE OR OTHER TORTIOUS ACTION, ARISING OUT OF OR
IN CONNECTION WITH THE USE OR PERFORMANCE OF THIS SOFTWARE.


----------------

** minimatch@5.1.6 - https://www.npmjs.com/package/minimatch/v/5.1.6 | ISC
The ISC License

Copyright (c) 2011-2023 Isaac Z. Schlueter and Contributors

Permission to use, copy, modify, and/or distribute this software for any
purpose with or without fee is hereby granted, provided that the above
copyright notice and this permission notice appear in all copies.

THE SOFTWARE IS PROVIDED "AS IS" AND THE AUTHOR DISCLAIMS ALL WARRANTIES
WITH REGARD TO THIS SOFTWARE INCLUDING ALL IMPLIED WARRANTIES OF
MERCHANTABILITY AND FITNESS. IN NO EVENT SHALL THE AUTHOR BE LIABLE FOR
ANY SPECIAL, DIRECT, INDIRECT, OR CONSEQUENTIAL DAMAGES OR ANY DAMAGES
WHATSOEVER RESULTING FROM LOSS OF USE, DATA OR PROFITS, WHETHER IN AN
ACTION OF CONTRACT, NEGLIGENCE OR OTHER TORTIOUS ACTION, ARISING OUT OF OR
IN CONNECTION WITH THE USE OR PERFORMANCE OF THIS SOFTWARE.


----------------

** ms@2.1.2 - https://www.npmjs.com/package/ms/v/2.1.2 | MIT

----------------

** mute-stream@0.0.8 - https://www.npmjs.com/package/mute-stream/v/0.0.8 | ISC
The ISC License

Copyright (c) Isaac Z. Schlueter and Contributors

Permission to use, copy, modify, and/or distribute this software for any
purpose with or without fee is hereby granted, provided that the above
copyright notice and this permission notice appear in all copies.

THE SOFTWARE IS PROVIDED "AS IS" AND THE AUTHOR DISCLAIMS ALL WARRANTIES
WITH REGARD TO THIS SOFTWARE INCLUDING ALL IMPLIED WARRANTIES OF
MERCHANTABILITY AND FITNESS. IN NO EVENT SHALL THE AUTHOR BE LIABLE FOR
ANY SPECIAL, DIRECT, INDIRECT, OR CONSEQUENTIAL DAMAGES OR ANY DAMAGES
WHATSOEVER RESULTING FROM LOSS OF USE, DATA OR PROFITS, WHETHER IN AN
ACTION OF CONTRACT, NEGLIGENCE OR OTHER TORTIOUS ACTION, ARISING OUT OF OR
IN CONNECTION WITH THE USE OR PERFORMANCE OF THIS SOFTWARE.


----------------

** netmask@2.0.2 - https://www.npmjs.com/package/netmask/v/2.0.2 | MIT

----------------

** normalize-path@3.0.0 - https://www.npmjs.com/package/normalize-path/v/3.0.0 | MIT
The MIT License (MIT)

Copyright (c) 2014-2018, Jon Schlinkert.

Permission is hereby granted, free of charge, to any person obtaining a copy
of this software and associated documentation files (the "Software"), to deal
in the Software without restriction, including without limitation the rights
to use, copy, modify, merge, publish, distribute, sublicense, and/or sell
copies of the Software, and to permit persons to whom the Software is
furnished to do so, subject to the following conditions:

The above copyright notice and this permission notice shall be included in
all copies or substantial portions of the Software.

THE SOFTWARE IS PROVIDED "AS IS", WITHOUT WARRANTY OF ANY KIND, EXPRESS OR
IMPLIED, INCLUDING BUT NOT LIMITED TO THE WARRANTIES OF MERCHANTABILITY,
FITNESS FOR A PARTICULAR PURPOSE AND NONINFRINGEMENT. IN NO EVENT SHALL THE
AUTHORS OR COPYRIGHT HOLDERS BE LIABLE FOR ANY CLAIM, DAMAGES OR OTHER
LIABILITY, WHETHER IN AN ACTION OF CONTRACT, TORT OR OTHERWISE, ARISING FROM,
OUT OF OR IN CONNECTION WITH THE SOFTWARE OR THE USE OR OTHER DEALINGS IN
THE SOFTWARE.


----------------

** once@1.4.0 - https://www.npmjs.com/package/once/v/1.4.0 | ISC
The ISC License

Copyright (c) Isaac Z. Schlueter and Contributors

Permission to use, copy, modify, and/or distribute this software for any
purpose with or without fee is hereby granted, provided that the above
copyright notice and this permission notice appear in all copies.

THE SOFTWARE IS PROVIDED "AS IS" AND THE AUTHOR DISCLAIMS ALL WARRANTIES
WITH REGARD TO THIS SOFTWARE INCLUDING ALL IMPLIED WARRANTIES OF
MERCHANTABILITY AND FITNESS. IN NO EVENT SHALL THE AUTHOR BE LIABLE FOR
ANY SPECIAL, DIRECT, INDIRECT, OR CONSEQUENTIAL DAMAGES OR ANY DAMAGES
WHATSOEVER RESULTING FROM LOSS OF USE, DATA OR PROFITS, WHETHER IN AN
ACTION OF CONTRACT, NEGLIGENCE OR OTHER TORTIOUS ACTION, ARISING OUT OF OR
IN CONNECTION WITH THE USE OR PERFORMANCE OF THIS SOFTWARE.


----------------

** pac-proxy-agent@7.0.1 - https://www.npmjs.com/package/pac-proxy-agent/v/7.0.1 | MIT

----------------

** pac-resolver@7.0.0 - https://www.npmjs.com/package/pac-resolver/v/7.0.0 | MIT

----------------

** path-is-absolute@1.0.1 - https://www.npmjs.com/package/path-is-absolute/v/1.0.1 | MIT
The MIT License (MIT)

Copyright (c) Sindre Sorhus <sindresorhus@gmail.com> (sindresorhus.com)

Permission is hereby granted, free of charge, to any person obtaining a copy
of this software and associated documentation files (the "Software"), to deal
in the Software without restriction, including without limitation the rights
to use, copy, modify, merge, publish, distribute, sublicense, and/or sell
copies of the Software, and to permit persons to whom the Software is
furnished to do so, subject to the following conditions:

The above copyright notice and this permission notice shall be included in
all copies or substantial portions of the Software.

THE SOFTWARE IS PROVIDED "AS IS", WITHOUT WARRANTY OF ANY KIND, EXPRESS OR
IMPLIED, INCLUDING BUT NOT LIMITED TO THE WARRANTIES OF MERCHANTABILITY,
FITNESS FOR A PARTICULAR PURPOSE AND NONINFRINGEMENT. IN NO EVENT SHALL THE
AUTHORS OR COPYRIGHT HOLDERS BE LIABLE FOR ANY CLAIM, DAMAGES OR OTHER
LIABILITY, WHETHER IN AN ACTION OF CONTRACT, TORT OR OTHERWISE, ARISING FROM,
OUT OF OR IN CONNECTION WITH THE SOFTWARE OR THE USE OR OTHER DEALINGS IN
THE SOFTWARE.


----------------

** picomatch@2.3.1 - https://www.npmjs.com/package/picomatch/v/2.3.1 | MIT
The MIT License (MIT)

Copyright (c) 2017-present, Jon Schlinkert.

Permission is hereby granted, free of charge, to any person obtaining a copy
of this software and associated documentation files (the "Software"), to deal
in the Software without restriction, including without limitation the rights
to use, copy, modify, merge, publish, distribute, sublicense, and/or sell
copies of the Software, and to permit persons to whom the Software is
furnished to do so, subject to the following conditions:

The above copyright notice and this permission notice shall be included in
all copies or substantial portions of the Software.

THE SOFTWARE IS PROVIDED "AS IS", WITHOUT WARRANTY OF ANY KIND, EXPRESS OR
IMPLIED, INCLUDING BUT NOT LIMITED TO THE WARRANTIES OF MERCHANTABILITY,
FITNESS FOR A PARTICULAR PURPOSE AND NONINFRINGEMENT. IN NO EVENT SHALL THE
AUTHORS OR COPYRIGHT HOLDERS BE LIABLE FOR ANY CLAIM, DAMAGES OR OTHER
LIABILITY, WHETHER IN AN ACTION OF CONTRACT, TORT OR OTHERWISE, ARISING FROM,
OUT OF OR IN CONNECTION WITH THE SOFTWARE OR THE USE OR OTHER DEALINGS IN
THE SOFTWARE.


----------------

** process-nextick-args@2.0.1 - https://www.npmjs.com/package/process-nextick-args/v/2.0.1 | MIT

----------------

** promptly@3.2.0 - https://www.npmjs.com/package/promptly/v/3.2.0 | MIT
The MIT License (MIT)

Copyright (c) 2018 Made With MOXY Lda <hello@moxy.studio>

Permission is hereby granted, free of charge, to any person obtaining a copy
of this software and associated documentation files (the "Software"), to deal
in the Software without restriction, including without limitation the rights
to use, copy, modify, merge, publish, distribute, sublicense, and/or sell
copies of the Software, and to permit persons to whom the Software is
furnished to do so, subject to the following conditions:

The above copyright notice and this permission notice shall be included in
all copies or substantial portions of the Software.

THE SOFTWARE IS PROVIDED "AS IS", WITHOUT WARRANTY OF ANY KIND, EXPRESS OR
IMPLIED, INCLUDING BUT NOT LIMITED TO THE WARRANTIES OF MERCHANTABILITY,
FITNESS FOR A PARTICULAR PURPOSE AND NONINFRINGEMENT. IN NO EVENT SHALL THE
AUTHORS OR COPYRIGHT HOLDERS BE LIABLE FOR ANY CLAIM, DAMAGES OR OTHER
LIABILITY, WHETHER IN AN ACTION OF CONTRACT, TORT OR OTHERWISE, ARISING FROM,
OUT OF OR IN CONNECTION WITH THE SOFTWARE OR THE USE OR OTHER DEALINGS IN
THE SOFTWARE.


----------------

** proxy-agent@6.3.1 - https://www.npmjs.com/package/proxy-agent/v/6.3.1 | MIT

----------------

** proxy-from-env@1.1.0 - https://www.npmjs.com/package/proxy-from-env/v/1.1.0 | MIT
The MIT License

Copyright (C) 2016-2018 Rob Wu <rob@robwu.nl>

Permission is hereby granted, free of charge, to any person obtaining a copy of
this software and associated documentation files (the "Software"), to deal in
the Software without restriction, including without limitation the rights to
use, copy, modify, merge, publish, distribute, sublicense, and/or sell copies
of the Software, and to permit persons to whom the Software is furnished to do
so, subject to the following conditions:

The above copyright notice and this permission notice shall be included in all
copies or substantial portions of the Software.

THE SOFTWARE IS PROVIDED "AS IS", WITHOUT WARRANTY OF ANY KIND, EXPRESS OR
IMPLIED, INCLUDING BUT NOT LIMITED TO THE WARRANTIES OF MERCHANTABILITY, FITNESS
FOR A PARTICULAR PURPOSE AND NONINFRINGEMENT. IN NO EVENT SHALL THE AUTHORS OR
COPYRIGHT HOLDERS BE LIABLE FOR ANY CLAIM, DAMAGES OR OTHER LIABILITY, WHETHER
IN AN ACTION OF CONTRACT, TORT OR OTHERWISE, ARISING FROM, OUT OF OR IN
CONNECTION WITH THE SOFTWARE OR THE USE OR OTHER DEALINGS IN THE SOFTWARE.


----------------

** read@1.0.7 - https://www.npmjs.com/package/read/v/1.0.7 | ISC
The ISC License

Copyright (c) Isaac Z. Schlueter and Contributors

Permission to use, copy, modify, and/or distribute this software for any
purpose with or without fee is hereby granted, provided that the above
copyright notice and this permission notice appear in all copies.

THE SOFTWARE IS PROVIDED "AS IS" AND THE AUTHOR DISCLAIMS ALL WARRANTIES
WITH REGARD TO THIS SOFTWARE INCLUDING ALL IMPLIED WARRANTIES OF
MERCHANTABILITY AND FITNESS. IN NO EVENT SHALL THE AUTHOR BE LIABLE FOR
ANY SPECIAL, DIRECT, INDIRECT, OR CONSEQUENTIAL DAMAGES OR ANY DAMAGES
WHATSOEVER RESULTING FROM LOSS OF USE, DATA OR PROFITS, WHETHER IN AN
ACTION OF CONTRACT, NEGLIGENCE OR OTHER TORTIOUS ACTION, ARISING OUT OF OR
IN CONNECTION WITH THE USE OR PERFORMANCE OF THIS SOFTWARE.


----------------

** readable-stream@2.3.8 - https://www.npmjs.com/package/readable-stream/v/2.3.8 | MIT
Node.js is licensed for use as follows:

"""
Copyright Node.js contributors. All rights reserved.

Permission is hereby granted, free of charge, to any person obtaining a copy
of this software and associated documentation files (the "Software"), to
deal in the Software without restriction, including without limitation the
rights to use, copy, modify, merge, publish, distribute, sublicense, and/or
sell copies of the Software, and to permit persons to whom the Software is
furnished to do so, subject to the following conditions:

The above copyright notice and this permission notice shall be included in
all copies or substantial portions of the Software.

THE SOFTWARE IS PROVIDED "AS IS", WITHOUT WARRANTY OF ANY KIND, EXPRESS OR
IMPLIED, INCLUDING BUT NOT LIMITED TO THE WARRANTIES OF MERCHANTABILITY,
FITNESS FOR A PARTICULAR PURPOSE AND NONINFRINGEMENT. IN NO EVENT SHALL THE
AUTHORS OR COPYRIGHT HOLDERS BE LIABLE FOR ANY CLAIM, DAMAGES OR OTHER
LIABILITY, WHETHER IN AN ACTION OF CONTRACT, TORT OR OTHERWISE, ARISING
FROM, OUT OF OR IN CONNECTION WITH THE SOFTWARE OR THE USE OR OTHER DEALINGS
IN THE SOFTWARE.
"""

This license applies to parts of Node.js originating from the
https://github.com/joyent/node repository:

"""
Copyright Joyent, Inc. and other Node contributors. All rights reserved.
Permission is hereby granted, free of charge, to any person obtaining a copy
of this software and associated documentation files (the "Software"), to
deal in the Software without restriction, including without limitation the
rights to use, copy, modify, merge, publish, distribute, sublicense, and/or
sell copies of the Software, and to permit persons to whom the Software is
furnished to do so, subject to the following conditions:

The above copyright notice and this permission notice shall be included in
all copies or substantial portions of the Software.

THE SOFTWARE IS PROVIDED "AS IS", WITHOUT WARRANTY OF ANY KIND, EXPRESS OR
IMPLIED, INCLUDING BUT NOT LIMITED TO THE WARRANTIES OF MERCHANTABILITY,
FITNESS FOR A PARTICULAR PURPOSE AND NONINFRINGEMENT. IN NO EVENT SHALL THE
AUTHORS OR COPYRIGHT HOLDERS BE LIABLE FOR ANY CLAIM, DAMAGES OR OTHER
LIABILITY, WHETHER IN AN ACTION OF CONTRACT, TORT OR OTHERWISE, ARISING
FROM, OUT OF OR IN CONNECTION WITH THE SOFTWARE OR THE USE OR OTHER DEALINGS
IN THE SOFTWARE.
"""


----------------

** readable-stream@3.6.2 - https://www.npmjs.com/package/readable-stream/v/3.6.2 | MIT
Node.js is licensed for use as follows:

"""
Copyright Node.js contributors. All rights reserved.

Permission is hereby granted, free of charge, to any person obtaining a copy
of this software and associated documentation files (the "Software"), to
deal in the Software without restriction, including without limitation the
rights to use, copy, modify, merge, publish, distribute, sublicense, and/or
sell copies of the Software, and to permit persons to whom the Software is
furnished to do so, subject to the following conditions:

The above copyright notice and this permission notice shall be included in
all copies or substantial portions of the Software.

THE SOFTWARE IS PROVIDED "AS IS", WITHOUT WARRANTY OF ANY KIND, EXPRESS OR
IMPLIED, INCLUDING BUT NOT LIMITED TO THE WARRANTIES OF MERCHANTABILITY,
FITNESS FOR A PARTICULAR PURPOSE AND NONINFRINGEMENT. IN NO EVENT SHALL THE
AUTHORS OR COPYRIGHT HOLDERS BE LIABLE FOR ANY CLAIM, DAMAGES OR OTHER
LIABILITY, WHETHER IN AN ACTION OF CONTRACT, TORT OR OTHERWISE, ARISING
FROM, OUT OF OR IN CONNECTION WITH THE SOFTWARE OR THE USE OR OTHER DEALINGS
IN THE SOFTWARE.
"""

This license applies to parts of Node.js originating from the
https://github.com/joyent/node repository:

"""
Copyright Joyent, Inc. and other Node contributors. All rights reserved.
Permission is hereby granted, free of charge, to any person obtaining a copy
of this software and associated documentation files (the "Software"), to
deal in the Software without restriction, including without limitation the
rights to use, copy, modify, merge, publish, distribute, sublicense, and/or
sell copies of the Software, and to permit persons to whom the Software is
furnished to do so, subject to the following conditions:

The above copyright notice and this permission notice shall be included in
all copies or substantial portions of the Software.

THE SOFTWARE IS PROVIDED "AS IS", WITHOUT WARRANTY OF ANY KIND, EXPRESS OR
IMPLIED, INCLUDING BUT NOT LIMITED TO THE WARRANTIES OF MERCHANTABILITY,
FITNESS FOR A PARTICULAR PURPOSE AND NONINFRINGEMENT. IN NO EVENT SHALL THE
AUTHORS OR COPYRIGHT HOLDERS BE LIABLE FOR ANY CLAIM, DAMAGES OR OTHER
LIABILITY, WHETHER IN AN ACTION OF CONTRACT, TORT OR OTHERWISE, ARISING
FROM, OUT OF OR IN CONNECTION WITH THE SOFTWARE OR THE USE OR OTHER DEALINGS
IN THE SOFTWARE.
"""


----------------

** readdir-glob@1.1.3 - https://www.npmjs.com/package/readdir-glob/v/1.1.3 | Apache-2.0
                                 Apache License
                           Version 2.0, January 2004
                        http://www.apache.org/licenses/

   TERMS AND CONDITIONS FOR USE, REPRODUCTION, AND DISTRIBUTION

   1. Definitions.

      "License" shall mean the terms and conditions for use, reproduction,
      and distribution as defined by Sections 1 through 9 of this document.

      "Licensor" shall mean the copyright owner or entity authorized by
      the copyright owner that is granting the License.

      "Legal Entity" shall mean the union of the acting entity and all
      other entities that control, are controlled by, or are under common
      control with that entity. For the purposes of this definition,
      "control" means (i) the power, direct or indirect, to cause the
      direction or management of such entity, whether by contract or
      otherwise, or (ii) ownership of fifty percent (50%) or more of the
      outstanding shares, or (iii) beneficial ownership of such entity.

      "You" (or "Your") shall mean an individual or Legal Entity
      exercising permissions granted by this License.

      "Source" form shall mean the preferred form for making modifications,
      including but not limited to software source code, documentation
      source, and configuration files.

      "Object" form shall mean any form resulting from mechanical
      transformation or translation of a Source form, including but
      not limited to compiled object code, generated documentation,
      and conversions to other media types.

      "Work" shall mean the work of authorship, whether in Source or
      Object form, made available under the License, as indicated by a
      copyright notice that is included in or attached to the work
      (an example is provided in the Appendix below).

      "Derivative Works" shall mean any work, whether in Source or Object
      form, that is based on (or derived from) the Work and for which the
      editorial revisions, annotations, elaborations, or other modifications
      represent, as a whole, an original work of authorship. For the purposes
      of this License, Derivative Works shall not include works that remain
      separable from, or merely link (or bind by name) to the interfaces of,
      the Work and Derivative Works thereof.

      "Contribution" shall mean any work of authorship, including
      the original version of the Work and any modifications or additions
      to that Work or Derivative Works thereof, that is intentionally
      submitted to Licensor for inclusion in the Work by the copyright owner
      or by an individual or Legal Entity authorized to submit on behalf of
      the copyright owner. For the purposes of this definition, "submitted"
      means any form of electronic, verbal, or written communication sent
      to the Licensor or its representatives, including but not limited to
      communication on electronic mailing lists, source code control systems,
      and issue tracking systems that are managed by, or on behalf of, the
      Licensor for the purpose of discussing and improving the Work, but
      excluding communication that is conspicuously marked or otherwise
      designated in writing by the copyright owner as "Not a Contribution."

      "Contributor" shall mean Licensor and any individual or Legal Entity
      on behalf of whom a Contribution has been received by Licensor and
      subsequently incorporated within the Work.

   2. Grant of Copyright License. Subject to the terms and conditions of
      this License, each Contributor hereby grants to You a perpetual,
      worldwide, non-exclusive, no-charge, royalty-free, irrevocable
      copyright license to reproduce, prepare Derivative Works of,
      publicly display, publicly perform, sublicense, and distribute the
      Work and such Derivative Works in Source or Object form.

   3. Grant of Patent License. Subject to the terms and conditions of
      this License, each Contributor hereby grants to You a perpetual,
      worldwide, non-exclusive, no-charge, royalty-free, irrevocable
      (except as stated in this section) patent license to make, have made,
      use, offer to sell, sell, import, and otherwise transfer the Work,
      where such license applies only to those patent claims licensable
      by such Contributor that are necessarily infringed by their
      Contribution(s) alone or by combination of their Contribution(s)
      with the Work to which such Contribution(s) was submitted. If You
      institute patent litigation against any entity (including a
      cross-claim or counterclaim in a lawsuit) alleging that the Work
      or a Contribution incorporated within the Work constitutes direct
      or contributory patent infringement, then any patent licenses
      granted to You under this License for that Work shall terminate
      as of the date such litigation is filed.

   4. Redistribution. You may reproduce and distribute copies of the
      Work or Derivative Works thereof in any medium, with or without
      modifications, and in Source or Object form, provided that You
      meet the following conditions:

      (a) You must give any other recipients of the Work or
          Derivative Works a copy of this License; and

      (b) You must cause any modified files to carry prominent notices
          stating that You changed the files; and

      (c) You must retain, in the Source form of any Derivative Works
          that You distribute, all copyright, patent, trademark, and
          attribution notices from the Source form of the Work,
          excluding those notices that do not pertain to any part of
          the Derivative Works; and

      (d) If the Work includes a "NOTICE" text file as part of its
          distribution, then any Derivative Works that You distribute must
          include a readable copy of the attribution notices contained
          within such NOTICE file, excluding those notices that do not
          pertain to any part of the Derivative Works, in at least one
          of the following places: within a NOTICE text file distributed
          as part of the Derivative Works; within the Source form or
          documentation, if provided along with the Derivative Works; or,
          within a display generated by the Derivative Works, if and
          wherever such third-party notices normally appear. The contents
          of the NOTICE file are for informational purposes only and
          do not modify the License. You may add Your own attribution
          notices within Derivative Works that You distribute, alongside
          or as an addendum to the NOTICE text from the Work, provided
          that such additional attribution notices cannot be construed
          as modifying the License.

      You may add Your own copyright statement to Your modifications and
      may provide additional or different license terms and conditions
      for use, reproduction, or distribution of Your modifications, or
      for any such Derivative Works as a whole, provided Your use,
      reproduction, and distribution of the Work otherwise complies with
      the conditions stated in this License.

   5. Submission of Contributions. Unless You explicitly state otherwise,
      any Contribution intentionally submitted for inclusion in the Work
      by You to the Licensor shall be under the terms and conditions of
      this License, without any additional terms or conditions.
      Notwithstanding the above, nothing herein shall supersede or modify
      the terms of any separate license agreement you may have executed
      with Licensor regarding such Contributions.

   6. Trademarks. This License does not grant permission to use the trade
      names, trademarks, service marks, or product names of the Licensor,
      except as required for reasonable and customary use in describing the
      origin of the Work and reproducing the content of the NOTICE file.

   7. Disclaimer of Warranty. Unless required by applicable law or
      agreed to in writing, Licensor provides the Work (and each
      Contributor provides its Contributions) on an "AS IS" BASIS,
      WITHOUT WARRANTIES OR CONDITIONS OF ANY KIND, either express or
      implied, including, without limitation, any warranties or conditions
      of TITLE, NON-INFRINGEMENT, MERCHANTABILITY, or FITNESS FOR A
      PARTICULAR PURPOSE. You are solely responsible for determining the
      appropriateness of using or redistributing the Work and assume any
      risks associated with Your exercise of permissions under this License.

   8. Limitation of Liability. In no event and under no legal theory,
      whether in tort (including negligence), contract, or otherwise,
      unless required by applicable law (such as deliberate and grossly
      negligent acts) or agreed to in writing, shall any Contributor be
      liable to You for damages, including any direct, indirect, special,
      incidental, or consequential damages of any character arising as a
      result of this License or out of the use or inability to use the
      Work (including but not limited to damages for loss of goodwill,
      work stoppage, computer failure or malfunction, or any and all
      other commercial damages or losses), even if such Contributor
      has been advised of the possibility of such damages.

   9. Accepting Warranty or Additional Liability. While redistributing
      the Work or Derivative Works thereof, You may choose to offer,
      and charge a fee for, acceptance of support, warranty, indemnity,
      or other liability obligations and/or rights consistent with this
      License. However, in accepting such obligations, You may act only
      on Your own behalf and on Your sole responsibility, not on behalf
      of any other Contributor, and only if You agree to indemnify,
      defend, and hold each Contributor harmless for any liability
      incurred by, or claims asserted against, such Contributor by reason
      of your accepting any such warranty or additional liability.

   END OF TERMS AND CONDITIONS

   APPENDIX: How to apply the Apache License to your work.

      To apply the Apache License to your work, attach the following
      boilerplate notice, with the fields enclosed by brackets "[]"
      replaced with your own identifying information. (Don't include
      the brackets!)  The text should be enclosed in the appropriate
      comment syntax for the file format. We also recommend that a
      file or class name and description of purpose be included on the
      same "printed page" as the copyright notice for easier
      identification within third-party archives.

   Copyright 2020 Yann Armelin

   Licensed under the Apache License, Version 2.0 (the "License");
   you may not use this file except in compliance with the License.
   You may obtain a copy of the License at

       http://www.apache.org/licenses/LICENSE-2.0

   Unless required by applicable law or agreed to in writing, software
   distributed under the License is distributed on an "AS IS" BASIS,
   WITHOUT WARRANTIES OR CONDITIONS OF ANY KIND, either express or implied.
   See the License for the specific language governing permissions and
   limitations under the License.

----------------

** readdirp@3.6.0 - https://www.npmjs.com/package/readdirp/v/3.6.0 | MIT
MIT License

Copyright (c) 2012-2019 Thorsten Lorenz, Paul Miller (https://paulmillr.com)

Permission is hereby granted, free of charge, to any person obtaining a copy
of this software and associated documentation files (the "Software"), to deal
in the Software without restriction, including without limitation the rights
to use, copy, modify, merge, publish, distribute, sublicense, and/or sell
copies of the Software, and to permit persons to whom the Software is
furnished to do so, subject to the following conditions:

The above copyright notice and this permission notice shall be included in all
copies or substantial portions of the Software.

THE SOFTWARE IS PROVIDED "AS IS", WITHOUT WARRANTY OF ANY KIND, EXPRESS OR
IMPLIED, INCLUDING BUT NOT LIMITED TO THE WARRANTIES OF MERCHANTABILITY,
FITNESS FOR A PARTICULAR PURPOSE AND NONINFRINGEMENT. IN NO EVENT SHALL THE
AUTHORS OR COPYRIGHT HOLDERS BE LIABLE FOR ANY CLAIM, DAMAGES OR OTHER
LIABILITY, WHETHER IN AN ACTION OF CONTRACT, TORT OR OTHERWISE, ARISING FROM,
OUT OF OR IN CONNECTION WITH THE SOFTWARE OR THE USE OR OTHER DEALINGS IN THE
SOFTWARE.


----------------

** require-directory@2.1.1 - https://www.npmjs.com/package/require-directory/v/2.1.1 | MIT
The MIT License (MIT)

Copyright (c) 2011 Troy Goode <troygoode@gmail.com>

Permission is hereby granted, free of charge, to any person obtaining a
copy of this software and associated documentation files (the
"Software"), to deal in the Software without restriction, including
without limitation the rights to use, copy, modify, merge, publish,
distribute, sublicense, and/or sell copies of the Software, and to
permit persons to whom the Software is furnished to do so, subject to
the following conditions:

The above copyright notice and this permission notice shall be included
in all copies or substantial portions of the Software.

THE SOFTWARE IS PROVIDED "AS IS", WITHOUT WARRANTY OF ANY KIND, EXPRESS
OR IMPLIED, INCLUDING BUT NOT LIMITED TO THE WARRANTIES OF
MERCHANTABILITY, FITNESS FOR A PARTICULAR PURPOSE AND NONINFRINGEMENT.
IN NO EVENT SHALL THE AUTHORS OR COPYRIGHT HOLDERS BE LIABLE FOR ANY
CLAIM, DAMAGES OR OTHER LIABILITY, WHETHER IN AN ACTION OF CONTRACT,
TORT OR OTHERWISE, ARISING FROM, OUT OF OR IN CONNECTION WITH THE
SOFTWARE OR THE USE OR OTHER DEALINGS IN THE SOFTWARE.


----------------

** safe-buffer@5.1.2 - https://www.npmjs.com/package/safe-buffer/v/5.1.2 | MIT
The MIT License (MIT)

Copyright (c) Feross Aboukhadijeh

Permission is hereby granted, free of charge, to any person obtaining a copy
of this software and associated documentation files (the "Software"), to deal
in the Software without restriction, including without limitation the rights
to use, copy, modify, merge, publish, distribute, sublicense, and/or sell
copies of the Software, and to permit persons to whom the Software is
furnished to do so, subject to the following conditions:

The above copyright notice and this permission notice shall be included in
all copies or substantial portions of the Software.

THE SOFTWARE IS PROVIDED "AS IS", WITHOUT WARRANTY OF ANY KIND, EXPRESS OR
IMPLIED, INCLUDING BUT NOT LIMITED TO THE WARRANTIES OF MERCHANTABILITY,
FITNESS FOR A PARTICULAR PURPOSE AND NONINFRINGEMENT. IN NO EVENT SHALL THE
AUTHORS OR COPYRIGHT HOLDERS BE LIABLE FOR ANY CLAIM, DAMAGES OR OTHER
LIABILITY, WHETHER IN AN ACTION OF CONTRACT, TORT OR OTHERWISE, ARISING FROM,
OUT OF OR IN CONNECTION WITH THE SOFTWARE OR THE USE OR OTHER DEALINGS IN
THE SOFTWARE.


----------------

** safe-buffer@5.2.1 - https://www.npmjs.com/package/safe-buffer/v/5.2.1 | MIT
The MIT License (MIT)

Copyright (c) Feross Aboukhadijeh

Permission is hereby granted, free of charge, to any person obtaining a copy
of this software and associated documentation files (the "Software"), to deal
in the Software without restriction, including without limitation the rights
to use, copy, modify, merge, publish, distribute, sublicense, and/or sell
copies of the Software, and to permit persons to whom the Software is
furnished to do so, subject to the following conditions:

The above copyright notice and this permission notice shall be included in
all copies or substantial portions of the Software.

THE SOFTWARE IS PROVIDED "AS IS", WITHOUT WARRANTY OF ANY KIND, EXPRESS OR
IMPLIED, INCLUDING BUT NOT LIMITED TO THE WARRANTIES OF MERCHANTABILITY,
FITNESS FOR A PARTICULAR PURPOSE AND NONINFRINGEMENT. IN NO EVENT SHALL THE
AUTHORS OR COPYRIGHT HOLDERS BE LIABLE FOR ANY CLAIM, DAMAGES OR OTHER
LIABILITY, WHETHER IN AN ACTION OF CONTRACT, TORT OR OTHERWISE, ARISING FROM,
OUT OF OR IN CONNECTION WITH THE SOFTWARE OR THE USE OR OTHER DEALINGS IN
THE SOFTWARE.


----------------

** sax@1.3.0 - https://www.npmjs.com/package/sax/v/1.3.0 | ISC
The ISC License

Copyright (c) 2010-2022 Isaac Z. Schlueter and Contributors

Permission to use, copy, modify, and/or distribute this software for any
purpose with or without fee is hereby granted, provided that the above
copyright notice and this permission notice appear in all copies.

THE SOFTWARE IS PROVIDED "AS IS" AND THE AUTHOR DISCLAIMS ALL WARRANTIES
WITH REGARD TO THIS SOFTWARE INCLUDING ALL IMPLIED WARRANTIES OF
MERCHANTABILITY AND FITNESS. IN NO EVENT SHALL THE AUTHOR BE LIABLE FOR
ANY SPECIAL, DIRECT, INDIRECT, OR CONSEQUENTIAL DAMAGES OR ANY DAMAGES
WHATSOEVER RESULTING FROM LOSS OF USE, DATA OR PROFITS, WHETHER IN AN
ACTION OF CONTRACT, NEGLIGENCE OR OTHER TORTIOUS ACTION, ARISING OUT OF OR
IN CONNECTION WITH THE USE OR PERFORMANCE OF THIS SOFTWARE.

====

`String.fromCodePoint` by Mathias Bynens used according to terms of MIT
License, as follows:

Copyright (c) 2010-2022 Mathias Bynens <https://mathiasbynens.be/>

    Permission is hereby granted, free of charge, to any person obtaining
    a copy of this software and associated documentation files (the
    "Software"), to deal in the Software without restriction, including
    without limitation the rights to use, copy, modify, merge, publish,
    distribute, sublicense, and/or sell copies of the Software, and to
    permit persons to whom the Software is furnished to do so, subject to
    the following conditions:

    The above copyright notice and this permission notice shall be
    included in all copies or substantial portions of the Software.

    THE SOFTWARE IS PROVIDED "AS IS", WITHOUT WARRANTY OF ANY KIND,
    EXPRESS OR IMPLIED, INCLUDING BUT NOT LIMITED TO THE WARRANTIES OF
    MERCHANTABILITY, FITNESS FOR A PARTICULAR PURPOSE AND
    NONINFRINGEMENT. IN NO EVENT SHALL THE AUTHORS OR COPYRIGHT HOLDERS BE
    LIABLE FOR ANY CLAIM, DAMAGES OR OTHER LIABILITY, WHETHER IN AN ACTION
    OF CONTRACT, TORT OR OTHERWISE, ARISING FROM, OUT OF OR IN CONNECTION
    WITH THE SOFTWARE OR THE USE OR OTHER DEALINGS IN THE SOFTWARE.


----------------

** semver@7.5.4 - https://www.npmjs.com/package/semver/v/7.5.4 | ISC
The ISC License

Copyright (c) Isaac Z. Schlueter and Contributors

Permission to use, copy, modify, and/or distribute this software for any
purpose with or without fee is hereby granted, provided that the above
copyright notice and this permission notice appear in all copies.

THE SOFTWARE IS PROVIDED "AS IS" AND THE AUTHOR DISCLAIMS ALL WARRANTIES
WITH REGARD TO THIS SOFTWARE INCLUDING ALL IMPLIED WARRANTIES OF
MERCHANTABILITY AND FITNESS. IN NO EVENT SHALL THE AUTHOR BE LIABLE FOR
ANY SPECIAL, DIRECT, INDIRECT, OR CONSEQUENTIAL DAMAGES OR ANY DAMAGES
WHATSOEVER RESULTING FROM LOSS OF USE, DATA OR PROFITS, WHETHER IN AN
ACTION OF CONTRACT, NEGLIGENCE OR OTHER TORTIOUS ACTION, ARISING OUT OF OR
IN CONNECTION WITH THE USE OR PERFORMANCE OF THIS SOFTWARE.


----------------

** slice-ansi@4.0.0 - https://www.npmjs.com/package/slice-ansi/v/4.0.0 | MIT
MIT License

Copyright (c) DC <threedeecee@gmail.com>
Copyright (c) Sindre Sorhus <sindresorhus@gmail.com> (https://sindresorhus.com)

Permission is hereby granted, free of charge, to any person obtaining a copy of this software and associated documentation files (the "Software"), to deal in the Software without restriction, including without limitation the rights to use, copy, modify, merge, publish, distribute, sublicense, and/or sell copies of the Software, and to permit persons to whom the Software is furnished to do so, subject to the following conditions:

The above copyright notice and this permission notice shall be included in all copies or substantial portions of the Software.

THE SOFTWARE IS PROVIDED "AS IS", WITHOUT WARRANTY OF ANY KIND, EXPRESS OR IMPLIED, INCLUDING BUT NOT LIMITED TO THE WARRANTIES OF MERCHANTABILITY, FITNESS FOR A PARTICULAR PURPOSE AND NONINFRINGEMENT. IN NO EVENT SHALL THE AUTHORS OR COPYRIGHT HOLDERS BE LIABLE FOR ANY CLAIM, DAMAGES OR OTHER LIABILITY, WHETHER IN AN ACTION OF CONTRACT, TORT OR OTHERWISE, ARISING FROM, OUT OF OR IN CONNECTION WITH THE SOFTWARE OR THE USE OR OTHER DEALINGS IN THE SOFTWARE.


----------------

** smart-buffer@4.2.0 - https://www.npmjs.com/package/smart-buffer/v/4.2.0 | MIT
The MIT License (MIT)

Copyright (c) 2013-2017 Josh Glazebrook

Permission is hereby granted, free of charge, to any person obtaining a copy of
this software and associated documentation files (the "Software"), to deal in
the Software without restriction, including without limitation the rights to
use, copy, modify, merge, publish, distribute, sublicense, and/or sell copies of
the Software, and to permit persons to whom the Software is furnished to do so,
subject to the following conditions:

The above copyright notice and this permission notice shall be included in all
copies or substantial portions of the Software.

THE SOFTWARE IS PROVIDED "AS IS", WITHOUT WARRANTY OF ANY KIND, EXPRESS OR
IMPLIED, INCLUDING BUT NOT LIMITED TO THE WARRANTIES OF MERCHANTABILITY, FITNESS
FOR A PARTICULAR PURPOSE AND NONINFRINGEMENT. IN NO EVENT SHALL THE AUTHORS OR
COPYRIGHT HOLDERS BE LIABLE FOR ANY CLAIM, DAMAGES OR OTHER LIABILITY, WHETHER
IN AN ACTION OF CONTRACT, TORT OR OTHERWISE, ARISING FROM, OUT OF OR IN
CONNECTION WITH THE SOFTWARE OR THE USE OR OTHER DEALINGS IN THE SOFTWARE.


----------------

** socks-proxy-agent@8.0.2 - https://www.npmjs.com/package/socks-proxy-agent/v/8.0.2 | MIT

----------------

** socks@2.7.1 - https://www.npmjs.com/package/socks/v/2.7.1 | MIT
The MIT License (MIT)

Copyright (c) 2013 Josh Glazebrook

Permission is hereby granted, free of charge, to any person obtaining a copy of
this software and associated documentation files (the "Software"), to deal in
the Software without restriction, including without limitation the rights to
use, copy, modify, merge, publish, distribute, sublicense, and/or sell copies of
the Software, and to permit persons to whom the Software is furnished to do so,
subject to the following conditions:

The above copyright notice and this permission notice shall be included in all
copies or substantial portions of the Software.

THE SOFTWARE IS PROVIDED "AS IS", WITHOUT WARRANTY OF ANY KIND, EXPRESS OR
IMPLIED, INCLUDING BUT NOT LIMITED TO THE WARRANTIES OF MERCHANTABILITY, FITNESS
FOR A PARTICULAR PURPOSE AND NONINFRINGEMENT. IN NO EVENT SHALL THE AUTHORS OR
COPYRIGHT HOLDERS BE LIABLE FOR ANY CLAIM, DAMAGES OR OTHER LIABILITY, WHETHER
IN AN ACTION OF CONTRACT, TORT OR OTHERWISE, ARISING FROM, OUT OF OR IN
CONNECTION WITH THE SOFTWARE OR THE USE OR OTHER DEALINGS IN THE SOFTWARE.


----------------

** source-map-support@0.5.21 - https://www.npmjs.com/package/source-map-support/v/0.5.21 | MIT

----------------

** source-map@0.6.1 - https://www.npmjs.com/package/source-map/v/0.6.1 | BSD-3-Clause

Copyright (c) 2009-2011, Mozilla Foundation and contributors
All rights reserved.

Redistribution and use in source and binary forms, with or without
modification, are permitted provided that the following conditions are met:

* Redistributions of source code must retain the above copyright notice, this
  list of conditions and the following disclaimer.

* Redistributions in binary form must reproduce the above copyright notice,
  this list of conditions and the following disclaimer in the documentation
  and/or other materials provided with the distribution.

* Neither the names of the Mozilla Foundation nor the names of project
  contributors may be used to endorse or promote products derived from this
  software without specific prior written permission.

THIS SOFTWARE IS PROVIDED BY THE COPYRIGHT HOLDERS AND CONTRIBUTORS "AS IS" AND
ANY EXPRESS OR IMPLIED WARRANTIES, INCLUDING, BUT NOT LIMITED TO, THE IMPLIED
WARRANTIES OF MERCHANTABILITY AND FITNESS FOR A PARTICULAR PURPOSE ARE
DISCLAIMED. IN NO EVENT SHALL THE COPYRIGHT HOLDER OR CONTRIBUTORS BE LIABLE
FOR ANY DIRECT, INDIRECT, INCIDENTAL, SPECIAL, EXEMPLARY, OR CONSEQUENTIAL
DAMAGES (INCLUDING, BUT NOT LIMITED TO, PROCUREMENT OF SUBSTITUTE GOODS OR
SERVICES; LOSS OF USE, DATA, OR PROFITS; OR BUSINESS INTERRUPTION) HOWEVER
CAUSED AND ON ANY THEORY OF LIABILITY, WHETHER IN CONTRACT, STRICT LIABILITY,
OR TORT (INCLUDING NEGLIGENCE OR OTHERWISE) ARISING IN ANY WAY OUT OF THE USE
OF THIS SOFTWARE, EVEN IF ADVISED OF THE POSSIBILITY OF SUCH DAMAGE.


----------------

** string_decoder@1.1.1 - https://www.npmjs.com/package/string_decoder/v/1.1.1 | MIT
Node.js is licensed for use as follows:

"""
Copyright Node.js contributors. All rights reserved.

Permission is hereby granted, free of charge, to any person obtaining a copy
of this software and associated documentation files (the "Software"), to
deal in the Software without restriction, including without limitation the
rights to use, copy, modify, merge, publish, distribute, sublicense, and/or
sell copies of the Software, and to permit persons to whom the Software is
furnished to do so, subject to the following conditions:

The above copyright notice and this permission notice shall be included in
all copies or substantial portions of the Software.

THE SOFTWARE IS PROVIDED "AS IS", WITHOUT WARRANTY OF ANY KIND, EXPRESS OR
IMPLIED, INCLUDING BUT NOT LIMITED TO THE WARRANTIES OF MERCHANTABILITY,
FITNESS FOR A PARTICULAR PURPOSE AND NONINFRINGEMENT. IN NO EVENT SHALL THE
AUTHORS OR COPYRIGHT HOLDERS BE LIABLE FOR ANY CLAIM, DAMAGES OR OTHER
LIABILITY, WHETHER IN AN ACTION OF CONTRACT, TORT OR OTHERWISE, ARISING
FROM, OUT OF OR IN CONNECTION WITH THE SOFTWARE OR THE USE OR OTHER DEALINGS
IN THE SOFTWARE.
"""

This license applies to parts of Node.js originating from the
https://github.com/joyent/node repository:

"""
Copyright Joyent, Inc. and other Node contributors. All rights reserved.
Permission is hereby granted, free of charge, to any person obtaining a copy
of this software and associated documentation files (the "Software"), to
deal in the Software without restriction, including without limitation the
rights to use, copy, modify, merge, publish, distribute, sublicense, and/or
sell copies of the Software, and to permit persons to whom the Software is
furnished to do so, subject to the following conditions:

The above copyright notice and this permission notice shall be included in
all copies or substantial portions of the Software.

THE SOFTWARE IS PROVIDED "AS IS", WITHOUT WARRANTY OF ANY KIND, EXPRESS OR
IMPLIED, INCLUDING BUT NOT LIMITED TO THE WARRANTIES OF MERCHANTABILITY,
FITNESS FOR A PARTICULAR PURPOSE AND NONINFRINGEMENT. IN NO EVENT SHALL THE
AUTHORS OR COPYRIGHT HOLDERS BE LIABLE FOR ANY CLAIM, DAMAGES OR OTHER
LIABILITY, WHETHER IN AN ACTION OF CONTRACT, TORT OR OTHERWISE, ARISING
FROM, OUT OF OR IN CONNECTION WITH THE SOFTWARE OR THE USE OR OTHER DEALINGS
IN THE SOFTWARE.
"""



----------------

** string_decoder@1.3.0 - https://www.npmjs.com/package/string_decoder/v/1.3.0 | MIT
Node.js is licensed for use as follows:

"""
Copyright Node.js contributors. All rights reserved.

Permission is hereby granted, free of charge, to any person obtaining a copy
of this software and associated documentation files (the "Software"), to
deal in the Software without restriction, including without limitation the
rights to use, copy, modify, merge, publish, distribute, sublicense, and/or
sell copies of the Software, and to permit persons to whom the Software is
furnished to do so, subject to the following conditions:

The above copyright notice and this permission notice shall be included in
all copies or substantial portions of the Software.

THE SOFTWARE IS PROVIDED "AS IS", WITHOUT WARRANTY OF ANY KIND, EXPRESS OR
IMPLIED, INCLUDING BUT NOT LIMITED TO THE WARRANTIES OF MERCHANTABILITY,
FITNESS FOR A PARTICULAR PURPOSE AND NONINFRINGEMENT. IN NO EVENT SHALL THE
AUTHORS OR COPYRIGHT HOLDERS BE LIABLE FOR ANY CLAIM, DAMAGES OR OTHER
LIABILITY, WHETHER IN AN ACTION OF CONTRACT, TORT OR OTHERWISE, ARISING
FROM, OUT OF OR IN CONNECTION WITH THE SOFTWARE OR THE USE OR OTHER DEALINGS
IN THE SOFTWARE.
"""

This license applies to parts of Node.js originating from the
https://github.com/joyent/node repository:

"""
Copyright Joyent, Inc. and other Node contributors. All rights reserved.
Permission is hereby granted, free of charge, to any person obtaining a copy
of this software and associated documentation files (the "Software"), to
deal in the Software without restriction, including without limitation the
rights to use, copy, modify, merge, publish, distribute, sublicense, and/or
sell copies of the Software, and to permit persons to whom the Software is
furnished to do so, subject to the following conditions:

The above copyright notice and this permission notice shall be included in
all copies or substantial portions of the Software.

THE SOFTWARE IS PROVIDED "AS IS", WITHOUT WARRANTY OF ANY KIND, EXPRESS OR
IMPLIED, INCLUDING BUT NOT LIMITED TO THE WARRANTIES OF MERCHANTABILITY,
FITNESS FOR A PARTICULAR PURPOSE AND NONINFRINGEMENT. IN NO EVENT SHALL THE
AUTHORS OR COPYRIGHT HOLDERS BE LIABLE FOR ANY CLAIM, DAMAGES OR OTHER
LIABILITY, WHETHER IN AN ACTION OF CONTRACT, TORT OR OTHERWISE, ARISING
FROM, OUT OF OR IN CONNECTION WITH THE SOFTWARE OR THE USE OR OTHER DEALINGS
IN THE SOFTWARE.
"""



----------------

** string-width@4.2.3 - https://www.npmjs.com/package/string-width/v/4.2.3 | MIT
MIT License

Copyright (c) Sindre Sorhus <sindresorhus@gmail.com> (sindresorhus.com)

Permission is hereby granted, free of charge, to any person obtaining a copy of this software and associated documentation files (the "Software"), to deal in the Software without restriction, including without limitation the rights to use, copy, modify, merge, publish, distribute, sublicense, and/or sell copies of the Software, and to permit persons to whom the Software is furnished to do so, subject to the following conditions:

The above copyright notice and this permission notice shall be included in all copies or substantial portions of the Software.

THE SOFTWARE IS PROVIDED "AS IS", WITHOUT WARRANTY OF ANY KIND, EXPRESS OR IMPLIED, INCLUDING BUT NOT LIMITED TO THE WARRANTIES OF MERCHANTABILITY, FITNESS FOR A PARTICULAR PURPOSE AND NONINFRINGEMENT. IN NO EVENT SHALL THE AUTHORS OR COPYRIGHT HOLDERS BE LIABLE FOR ANY CLAIM, DAMAGES OR OTHER LIABILITY, WHETHER IN AN ACTION OF CONTRACT, TORT OR OTHERWISE, ARISING FROM, OUT OF OR IN CONNECTION WITH THE SOFTWARE OR THE USE OR OTHER DEALINGS IN THE SOFTWARE.


----------------

** strip-ansi@6.0.1 - https://www.npmjs.com/package/strip-ansi/v/6.0.1 | MIT
MIT License

Copyright (c) Sindre Sorhus <sindresorhus@gmail.com> (sindresorhus.com)

Permission is hereby granted, free of charge, to any person obtaining a copy of this software and associated documentation files (the "Software"), to deal in the Software without restriction, including without limitation the rights to use, copy, modify, merge, publish, distribute, sublicense, and/or sell copies of the Software, and to permit persons to whom the Software is furnished to do so, subject to the following conditions:

The above copyright notice and this permission notice shall be included in all copies or substantial portions of the Software.

THE SOFTWARE IS PROVIDED "AS IS", WITHOUT WARRANTY OF ANY KIND, EXPRESS OR IMPLIED, INCLUDING BUT NOT LIMITED TO THE WARRANTIES OF MERCHANTABILITY, FITNESS FOR A PARTICULAR PURPOSE AND NONINFRINGEMENT. IN NO EVENT SHALL THE AUTHORS OR COPYRIGHT HOLDERS BE LIABLE FOR ANY CLAIM, DAMAGES OR OTHER LIABILITY, WHETHER IN AN ACTION OF CONTRACT, TORT OR OTHERWISE, ARISING FROM, OUT OF OR IN CONNECTION WITH THE SOFTWARE OR THE USE OR OTHER DEALINGS IN THE SOFTWARE.


----------------

** supports-color@7.2.0 - https://www.npmjs.com/package/supports-color/v/7.2.0 | MIT
MIT License

Copyright (c) Sindre Sorhus <sindresorhus@gmail.com> (sindresorhus.com)

Permission is hereby granted, free of charge, to any person obtaining a copy of this software and associated documentation files (the "Software"), to deal in the Software without restriction, including without limitation the rights to use, copy, modify, merge, publish, distribute, sublicense, and/or sell copies of the Software, and to permit persons to whom the Software is furnished to do so, subject to the following conditions:

The above copyright notice and this permission notice shall be included in all copies or substantial portions of the Software.

THE SOFTWARE IS PROVIDED "AS IS", WITHOUT WARRANTY OF ANY KIND, EXPRESS OR IMPLIED, INCLUDING BUT NOT LIMITED TO THE WARRANTIES OF MERCHANTABILITY, FITNESS FOR A PARTICULAR PURPOSE AND NONINFRINGEMENT. IN NO EVENT SHALL THE AUTHORS OR COPYRIGHT HOLDERS BE LIABLE FOR ANY CLAIM, DAMAGES OR OTHER LIABILITY, WHETHER IN AN ACTION OF CONTRACT, TORT OR OTHERWISE, ARISING FROM, OUT OF OR IN CONNECTION WITH THE SOFTWARE OR THE USE OR OTHER DEALINGS IN THE SOFTWARE.


----------------

** table@6.8.1 - https://www.npmjs.com/package/table/v/6.8.1 | BSD-3-Clause
Copyright (c) 2018, Gajus Kuizinas (http://gajus.com/)
All rights reserved.

Redistribution and use in source and binary forms, with or without
modification, are permitted provided that the following conditions are met:
    * Redistributions of source code must retain the above copyright
      notice, this list of conditions and the following disclaimer.
    * Redistributions in binary form must reproduce the above copyright
      notice, this list of conditions and the following disclaimer in the
      documentation and/or other materials provided with the distribution.
    * Neither the name of the Gajus Kuizinas (http://gajus.com/) nor the
      names of its contributors may be used to endorse or promote products
      derived from this software without specific prior written permission.

THIS SOFTWARE IS PROVIDED BY THE COPYRIGHT HOLDERS AND CONTRIBUTORS "AS IS" AND
ANY EXPRESS OR IMPLIED WARRANTIES, INCLUDING, BUT NOT LIMITED TO, THE IMPLIED
WARRANTIES OF MERCHANTABILITY AND FITNESS FOR A PARTICULAR PURPOSE ARE
DISCLAIMED. IN NO EVENT SHALL ANUARY BE LIABLE FOR ANY
DIRECT, INDIRECT, INCIDENTAL, SPECIAL, EXEMPLARY, OR CONSEQUENTIAL DAMAGES
(INCLUDING, BUT NOT LIMITED TO, PROCUREMENT OF SUBSTITUTE GOODS OR SERVICES;
LOSS OF USE, DATA, OR PROFITS; OR BUSINESS INTERRUPTION) HOWEVER CAUSED AND
ON ANY THEORY OF LIABILITY, WHETHER IN CONTRACT, STRICT LIABILITY, OR TORT
(INCLUDING NEGLIGENCE OR OTHERWISE) ARISING IN ANY WAY OUT OF THE USE OF THIS
SOFTWARE, EVEN IF ADVISED OF THE POSSIBILITY OF SUCH DAMAGE.


----------------

** tar-stream@2.2.0 - https://www.npmjs.com/package/tar-stream/v/2.2.0 | MIT
The MIT License (MIT)

Copyright (c) 2014 Mathias Buus

Permission is hereby granted, free of charge, to any person obtaining a copy
of this software and associated documentation files (the "Software"), to deal
in the Software without restriction, including without limitation the rights
to use, copy, modify, merge, publish, distribute, sublicense, and/or sell
copies of the Software, and to permit persons to whom the Software is
furnished to do so, subject to the following conditions:

The above copyright notice and this permission notice shall be included in
all copies or substantial portions of the Software.

THE SOFTWARE IS PROVIDED "AS IS", WITHOUT WARRANTY OF ANY KIND, EXPRESS OR
IMPLIED, INCLUDING BUT NOT LIMITED TO THE WARRANTIES OF MERCHANTABILITY,
FITNESS FOR A PARTICULAR PURPOSE AND NONINFRINGEMENT. IN NO EVENT SHALL THE
AUTHORS OR COPYRIGHT HOLDERS BE LIABLE FOR ANY CLAIM, DAMAGES OR OTHER
LIABILITY, WHETHER IN AN ACTION OF CONTRACT, TORT OR OTHERWISE, ARISING FROM,
OUT OF OR IN CONNECTION WITH THE SOFTWARE OR THE USE OR OTHER DEALINGS IN
THE SOFTWARE.

----------------

** to-regex-range@5.0.1 - https://www.npmjs.com/package/to-regex-range/v/5.0.1 | MIT
The MIT License (MIT)

Copyright (c) 2015-present, Jon Schlinkert.

Permission is hereby granted, free of charge, to any person obtaining a copy
of this software and associated documentation files (the "Software"), to deal
in the Software without restriction, including without limitation the rights
to use, copy, modify, merge, publish, distribute, sublicense, and/or sell
copies of the Software, and to permit persons to whom the Software is
furnished to do so, subject to the following conditions:

The above copyright notice and this permission notice shall be included in
all copies or substantial portions of the Software.

THE SOFTWARE IS PROVIDED "AS IS", WITHOUT WARRANTY OF ANY KIND, EXPRESS OR
IMPLIED, INCLUDING BUT NOT LIMITED TO THE WARRANTIES OF MERCHANTABILITY,
FITNESS FOR A PARTICULAR PURPOSE AND NONINFRINGEMENT. IN NO EVENT SHALL THE
AUTHORS OR COPYRIGHT HOLDERS BE LIABLE FOR ANY CLAIM, DAMAGES OR OTHER
LIABILITY, WHETHER IN AN ACTION OF CONTRACT, TORT OR OTHERWISE, ARISING FROM,
OUT OF OR IN CONNECTION WITH THE SOFTWARE OR THE USE OR OTHER DEALINGS IN
THE SOFTWARE.


----------------

** tslib@2.6.2 - https://www.npmjs.com/package/tslib/v/2.6.2 | 0BSD
Copyright (c) Microsoft Corporation.

Permission to use, copy, modify, and/or distribute this software for any
purpose with or without fee is hereby granted.

THE SOFTWARE IS PROVIDED "AS IS" AND THE AUTHOR DISCLAIMS ALL WARRANTIES WITH
REGARD TO THIS SOFTWARE INCLUDING ALL IMPLIED WARRANTIES OF MERCHANTABILITY
AND FITNESS. IN NO EVENT SHALL THE AUTHOR BE LIABLE FOR ANY SPECIAL, DIRECT,
INDIRECT, OR CONSEQUENTIAL DAMAGES OR ANY DAMAGES WHATSOEVER RESULTING FROM
LOSS OF USE, DATA OR PROFITS, WHETHER IN AN ACTION OF CONTRACT, NEGLIGENCE OR
OTHER TORTIOUS ACTION, ARISING OUT OF OR IN CONNECTION WITH THE USE OR
PERFORMANCE OF THIS SOFTWARE.

----------------

** universalify@0.1.2 - https://www.npmjs.com/package/universalify/v/0.1.2 | MIT
(The MIT License)

Copyright (c) 2017, Ryan Zimmerman <opensrc@ryanzim.com>

Permission is hereby granted, free of charge, to any person obtaining a copy of
this software and associated documentation files (the 'Software'), to deal in
the Software without restriction, including without limitation the rights to
use, copy, modify, merge, publish, distribute, sublicense, and/or sell copies of
the Software, and to permit persons to whom the Software is furnished to do so,
subject to the following conditions:

The above copyright notice and this permission notice shall be included in all
copies or substantial portions of the Software.

THE SOFTWARE IS PROVIDED 'AS IS', WITHOUT WARRANTY OF ANY KIND, EXPRESS OR
IMPLIED, INCLUDING BUT NOT LIMITED TO THE WARRANTIES OF MERCHANTABILITY, FITNESS
FOR A PARTICULAR PURPOSE AND NONINFRINGEMENT. IN NO EVENT SHALL THE AUTHORS OR
COPYRIGHT HOLDERS BE LIABLE FOR ANY CLAIM, DAMAGES OR OTHER LIABILITY, WHETHER
IN AN ACTION OF CONTRACT, TORT OR OTHERWISE, ARISING FROM, OUT OF OR IN
CONNECTION WITH THE SOFTWARE OR THE USE OR OTHER DEALINGS IN THE SOFTWARE.


----------------

** universalify@2.0.1 - https://www.npmjs.com/package/universalify/v/2.0.1 | MIT
(The MIT License)

Copyright (c) 2017, Ryan Zimmerman <opensrc@ryanzim.com>

Permission is hereby granted, free of charge, to any person obtaining a copy of
this software and associated documentation files (the 'Software'), to deal in
the Software without restriction, including without limitation the rights to
use, copy, modify, merge, publish, distribute, sublicense, and/or sell copies of
the Software, and to permit persons to whom the Software is furnished to do so,
subject to the following conditions:

The above copyright notice and this permission notice shall be included in all
copies or substantial portions of the Software.

THE SOFTWARE IS PROVIDED 'AS IS', WITHOUT WARRANTY OF ANY KIND, EXPRESS OR
IMPLIED, INCLUDING BUT NOT LIMITED TO THE WARRANTIES OF MERCHANTABILITY, FITNESS
FOR A PARTICULAR PURPOSE AND NONINFRINGEMENT. IN NO EVENT SHALL THE AUTHORS OR
COPYRIGHT HOLDERS BE LIABLE FOR ANY CLAIM, DAMAGES OR OTHER LIABILITY, WHETHER
IN AN ACTION OF CONTRACT, TORT OR OTHERWISE, ARISING FROM, OUT OF OR IN
CONNECTION WITH THE SOFTWARE OR THE USE OR OTHER DEALINGS IN THE SOFTWARE.


----------------

** util-deprecate@1.0.2 - https://www.npmjs.com/package/util-deprecate/v/1.0.2 | MIT
(The MIT License)

Copyright (c) 2014 Nathan Rajlich <nathan@tootallnate.net>

Permission is hereby granted, free of charge, to any person
obtaining a copy of this software and associated documentation
files (the "Software"), to deal in the Software without
restriction, including without limitation the rights to use,
copy, modify, merge, publish, distribute, sublicense, and/or sell
copies of the Software, and to permit persons to whom the
Software is furnished to do so, subject to the following
conditions:

The above copyright notice and this permission notice shall be
included in all copies or substantial portions of the Software.

THE SOFTWARE IS PROVIDED "AS IS", WITHOUT WARRANTY OF ANY KIND,
EXPRESS OR IMPLIED, INCLUDING BUT NOT LIMITED TO THE WARRANTIES
OF MERCHANTABILITY, FITNESS FOR A PARTICULAR PURPOSE AND
NONINFRINGEMENT. IN NO EVENT SHALL THE AUTHORS OR COPYRIGHT
HOLDERS BE LIABLE FOR ANY CLAIM, DAMAGES OR OTHER LIABILITY,
WHETHER IN AN ACTION OF CONTRACT, TORT OR OTHERWISE, ARISING
FROM, OUT OF OR IN CONNECTION WITH THE SOFTWARE OR THE USE OR
OTHER DEALINGS IN THE SOFTWARE.


----------------

** uuid@8.0.0 - https://www.npmjs.com/package/uuid/v/8.0.0 | MIT

----------------

** uuid@8.3.2 - https://www.npmjs.com/package/uuid/v/8.3.2 | MIT

----------------

** wrap-ansi@7.0.0 - https://www.npmjs.com/package/wrap-ansi/v/7.0.0 | MIT
MIT License

Copyright (c) Sindre Sorhus <sindresorhus@gmail.com> (https://sindresorhus.com)

Permission is hereby granted, free of charge, to any person obtaining a copy of this software and associated documentation files (the "Software"), to deal in the Software without restriction, including without limitation the rights to use, copy, modify, merge, publish, distribute, sublicense, and/or sell copies of the Software, and to permit persons to whom the Software is furnished to do so, subject to the following conditions:

The above copyright notice and this permission notice shall be included in all copies or substantial portions of the Software.

THE SOFTWARE IS PROVIDED "AS IS", WITHOUT WARRANTY OF ANY KIND, EXPRESS OR IMPLIED, INCLUDING BUT NOT LIMITED TO THE WARRANTIES OF MERCHANTABILITY, FITNESS FOR A PARTICULAR PURPOSE AND NONINFRINGEMENT. IN NO EVENT SHALL THE AUTHORS OR COPYRIGHT HOLDERS BE LIABLE FOR ANY CLAIM, DAMAGES OR OTHER LIABILITY, WHETHER IN AN ACTION OF CONTRACT, TORT OR OTHERWISE, ARISING FROM, OUT OF OR IN CONNECTION WITH THE SOFTWARE OR THE USE OR OTHER DEALINGS IN THE SOFTWARE.


----------------

** wrappy@1.0.2 - https://www.npmjs.com/package/wrappy/v/1.0.2 | ISC
The ISC License

Copyright (c) Isaac Z. Schlueter and Contributors

Permission to use, copy, modify, and/or distribute this software for any
purpose with or without fee is hereby granted, provided that the above
copyright notice and this permission notice appear in all copies.

THE SOFTWARE IS PROVIDED "AS IS" AND THE AUTHOR DISCLAIMS ALL WARRANTIES
WITH REGARD TO THIS SOFTWARE INCLUDING ALL IMPLIED WARRANTIES OF
MERCHANTABILITY AND FITNESS. IN NO EVENT SHALL THE AUTHOR BE LIABLE FOR
ANY SPECIAL, DIRECT, INDIRECT, OR CONSEQUENTIAL DAMAGES OR ANY DAMAGES
WHATSOEVER RESULTING FROM LOSS OF USE, DATA OR PROFITS, WHETHER IN AN
ACTION OF CONTRACT, NEGLIGENCE OR OTHER TORTIOUS ACTION, ARISING OUT OF OR
IN CONNECTION WITH THE USE OR PERFORMANCE OF THIS SOFTWARE.


----------------

** xml2js@0.6.2 - https://www.npmjs.com/package/xml2js/v/0.6.2 | MIT
Copyright 2010, 2011, 2012, 2013. All rights reserved.

Permission is hereby granted, free of charge, to any person obtaining a copy
of this software and associated documentation files (the "Software"), to
deal in the Software without restriction, including without limitation the
rights to use, copy, modify, merge, publish, distribute, sublicense, and/or
sell copies of the Software, and to permit persons to whom the Software is
furnished to do so, subject to the following conditions:

The above copyright notice and this permission notice shall be included in
all copies or substantial portions of the Software.

THE SOFTWARE IS PROVIDED "AS IS", WITHOUT WARRANTY OF ANY KIND, EXPRESS OR
IMPLIED, INCLUDING BUT NOT LIMITED TO THE WARRANTIES OF MERCHANTABILITY,
FITNESS FOR A PARTICULAR PURPOSE AND NONINFRINGEMENT. IN NO EVENT SHALL THE
AUTHORS OR COPYRIGHT HOLDERS BE LIABLE FOR ANY CLAIM, DAMAGES OR OTHER
LIABILITY, WHETHER IN AN ACTION OF CONTRACT, TORT OR OTHERWISE, ARISING
FROM, OUT OF OR IN CONNECTION WITH THE SOFTWARE OR THE USE OR OTHER DEALINGS
IN THE SOFTWARE.


----------------

** xmlbuilder@11.0.1 - https://www.npmjs.com/package/xmlbuilder/v/11.0.1 | MIT
The MIT License (MIT)

Copyright (c) 2013 Ozgur Ozcitak

Permission is hereby granted, free of charge, to any person obtaining a copy
of this software and associated documentation files (the "Software"), to deal
in the Software without restriction, including without limitation the rights
to use, copy, modify, merge, publish, distribute, sublicense, and/or sell
copies of the Software, and to permit persons to whom the Software is
furnished to do so, subject to the following conditions:

The above copyright notice and this permission notice shall be included in
all copies or substantial portions of the Software.

THE SOFTWARE IS PROVIDED "AS IS", WITHOUT WARRANTY OF ANY KIND, EXPRESS OR
IMPLIED, INCLUDING BUT NOT LIMITED TO THE WARRANTIES OF MERCHANTABILITY,
FITNESS FOR A PARTICULAR PURPOSE AND NONINFRINGEMENT. IN NO EVENT SHALL THE
AUTHORS OR COPYRIGHT HOLDERS BE LIABLE FOR ANY CLAIM, DAMAGES OR OTHER
LIABILITY, WHETHER IN AN ACTION OF CONTRACT, TORT OR OTHERWISE, ARISING FROM,
OUT OF OR IN CONNECTION WITH THE SOFTWARE OR THE USE OR OTHER DEALINGS IN
THE SOFTWARE.


----------------

** y18n@5.0.8 - https://www.npmjs.com/package/y18n/v/5.0.8 | ISC
Copyright (c) 2015, Contributors

Permission to use, copy, modify, and/or distribute this software for any purpose
with or without fee is hereby granted, provided that the above copyright notice
and this permission notice appear in all copies.

THE SOFTWARE IS PROVIDED "AS IS" AND THE AUTHOR DISCLAIMS ALL WARRANTIES WITH
REGARD TO THIS SOFTWARE INCLUDING ALL IMPLIED WARRANTIES OF MERCHANTABILITY AND
FITNESS. IN NO EVENT SHALL THE AUTHOR BE LIABLE FOR ANY SPECIAL, DIRECT,
INDIRECT, OR CONSEQUENTIAL DAMAGES OR ANY DAMAGES WHATSOEVER RESULTING FROM LOSS
OF USE, DATA OR PROFITS, WHETHER IN AN ACTION OF CONTRACT, NEGLIGENCE OR OTHER
TORTIOUS ACTION, ARISING OUT OF OR IN CONNECTION WITH THE USE OR PERFORMANCE OF
THIS SOFTWARE.


----------------

** yallist@4.0.0 - https://www.npmjs.com/package/yallist/v/4.0.0 | ISC
The ISC License

Copyright (c) Isaac Z. Schlueter and Contributors

Permission to use, copy, modify, and/or distribute this software for any
purpose with or without fee is hereby granted, provided that the above
copyright notice and this permission notice appear in all copies.

THE SOFTWARE IS PROVIDED "AS IS" AND THE AUTHOR DISCLAIMS ALL WARRANTIES
WITH REGARD TO THIS SOFTWARE INCLUDING ALL IMPLIED WARRANTIES OF
MERCHANTABILITY AND FITNESS. IN NO EVENT SHALL THE AUTHOR BE LIABLE FOR
ANY SPECIAL, DIRECT, INDIRECT, OR CONSEQUENTIAL DAMAGES OR ANY DAMAGES
WHATSOEVER RESULTING FROM LOSS OF USE, DATA OR PROFITS, WHETHER IN AN
ACTION OF CONTRACT, NEGLIGENCE OR OTHER TORTIOUS ACTION, ARISING OUT OF OR
IN CONNECTION WITH THE USE OR PERFORMANCE OF THIS SOFTWARE.


----------------

** yaml@1.10.2 - https://www.npmjs.com/package/yaml/v/1.10.2 | ISC
Copyright 2018 Eemeli Aro <eemeli@gmail.com>

Permission to use, copy, modify, and/or distribute this software for any purpose
with or without fee is hereby granted, provided that the above copyright notice
and this permission notice appear in all copies.

THE SOFTWARE IS PROVIDED "AS IS" AND THE AUTHOR DISCLAIMS ALL WARRANTIES WITH
REGARD TO THIS SOFTWARE INCLUDING ALL IMPLIED WARRANTIES OF MERCHANTABILITY AND
FITNESS. IN NO EVENT SHALL THE AUTHOR BE LIABLE FOR ANY SPECIAL, DIRECT,
INDIRECT, OR CONSEQUENTIAL DAMAGES OR ANY DAMAGES WHATSOEVER RESULTING FROM LOSS
OF USE, DATA OR PROFITS, WHETHER IN AN ACTION OF CONTRACT, NEGLIGENCE OR OTHER
TORTIOUS ACTION, ARISING OUT OF OR IN CONNECTION WITH THE USE OR PERFORMANCE OF
THIS SOFTWARE.


----------------

** yargs-parser@20.2.9 - https://www.npmjs.com/package/yargs-parser/v/20.2.9 | ISC
Copyright (c) 2016, Contributors

Permission to use, copy, modify, and/or distribute this software
for any purpose with or without fee is hereby granted, provided
that the above copyright notice and this permission notice
appear in all copies.

THE SOFTWARE IS PROVIDED "AS IS" AND THE AUTHOR DISCLAIMS ALL WARRANTIES
WITH REGARD TO THIS SOFTWARE INCLUDING ALL IMPLIED WARRANTIES
OF MERCHANTABILITY AND FITNESS. IN NO EVENT SHALL THE AUTHOR BE
LIABLE FOR ANY SPECIAL, DIRECT, INDIRECT, OR CONSEQUENTIAL DAMAGES
OR ANY DAMAGES WHATSOEVER RESULTING FROM LOSS OF USE, DATA OR PROFITS,
WHETHER IN AN ACTION OF CONTRACT, NEGLIGENCE OR OTHER TORTIOUS ACTION,
ARISING OUT OF OR IN CONNECTION WITH THE USE OR PERFORMANCE OF THIS SOFTWARE.


----------------

** yargs@16.2.0 - https://www.npmjs.com/package/yargs/v/16.2.0 | MIT
MIT License

Copyright 2010 James Halliday (mail@substack.net); Modified work Copyright 2014 Contributors (ben@npmjs.com)

Permission is hereby granted, free of charge, to any person obtaining a copy
of this software and associated documentation files (the "Software"), to deal
in the Software without restriction, including without limitation the rights
to use, copy, modify, merge, publish, distribute, sublicense, and/or sell
copies of the Software, and to permit persons to whom the Software is
furnished to do so, subject to the following conditions:

The above copyright notice and this permission notice shall be included in
all copies or substantial portions of the Software.

THE SOFTWARE IS PROVIDED "AS IS", WITHOUT WARRANTY OF ANY KIND, EXPRESS OR
IMPLIED, INCLUDING BUT NOT LIMITED TO THE WARRANTIES OF MERCHANTABILITY,
FITNESS FOR A PARTICULAR PURPOSE AND NONINFRINGEMENT. IN NO EVENT SHALL THE
AUTHORS OR COPYRIGHT HOLDERS BE LIABLE FOR ANY CLAIM, DAMAGES OR OTHER
LIABILITY, WHETHER IN AN ACTION OF CONTRACT, TORT OR OTHERWISE, ARISING FROM,
OUT OF OR IN CONNECTION WITH THE SOFTWARE OR THE USE OR OTHER DEALINGS IN
THE SOFTWARE.


----------------

** zip-stream@4.1.1 - https://www.npmjs.com/package/zip-stream/v/4.1.1 | MIT
Copyright (c) 2014 Chris Talkington, contributors.

Permission is hereby granted, free of charge, to any person
obtaining a copy of this software and associated documentation
files (the "Software"), to deal in the Software without
restriction, including without limitation the rights to use,
copy, modify, merge, publish, distribute, sublicense, and/or sell
copies of the Software, and to permit persons to whom the
Software is furnished to do so, subject to the following
conditions:

The above copyright notice and this permission notice shall be
included in all copies or substantial portions of the Software.

THE SOFTWARE IS PROVIDED "AS IS", WITHOUT WARRANTY OF ANY KIND,
EXPRESS OR IMPLIED, INCLUDING BUT NOT LIMITED TO THE WARRANTIES
OF MERCHANTABILITY, FITNESS FOR A PARTICULAR PURPOSE AND
NONINFRINGEMENT. IN NO EVENT SHALL THE AUTHORS OR COPYRIGHT
HOLDERS BE LIABLE FOR ANY CLAIM, DAMAGES OR OTHER LIABILITY,
WHETHER IN AN ACTION OF CONTRACT, TORT OR OTHERWISE, ARISING
FROM, OUT OF OR IN CONNECTION WITH THE SOFTWARE OR THE USE OR
OTHER DEALINGS IN THE SOFTWARE.

----------------<|MERGE_RESOLUTION|>--- conflicted
+++ resolved
@@ -207,11 +207,7 @@
 
 ----------------
 
-<<<<<<< HEAD
-** @jsii/check-node@1.93.0 - https://www.npmjs.com/package/@jsii/check-node/v/1.93.0 | Apache-2.0
-=======
 ** @jsii/check-node@1.94.0 - https://www.npmjs.com/package/@jsii/check-node/v/1.94.0 | Apache-2.0
->>>>>>> c979d6bd
 jsii
 Copyright 2018 Amazon.com, Inc. or its affiliates. All Rights Reserved.
 
@@ -475,11 +471,7 @@
 
 ----------------
 
-<<<<<<< HEAD
-** aws-sdk@2.1517.0 - https://www.npmjs.com/package/aws-sdk/v/2.1517.0 | Apache-2.0
-=======
 ** aws-sdk@2.1548.0 - https://www.npmjs.com/package/aws-sdk/v/2.1548.0 | Apache-2.0
->>>>>>> c979d6bd
 AWS SDK for JavaScript
 Copyright 2012-2017 Amazon.com, Inc. or its affiliates. All Rights Reserved.
 
@@ -676,11 +668,7 @@
 
 ----------------
 
-<<<<<<< HEAD
-** cdk-from-cfn@0.91.0 - https://www.npmjs.com/package/cdk-from-cfn/v/0.91.0 | MIT OR Apache-2.0
-=======
 ** cdk-from-cfn@0.125.0 - https://www.npmjs.com/package/cdk-from-cfn/v/0.125.0 | MIT OR Apache-2.0
->>>>>>> c979d6bd
 
 ----------------
 
