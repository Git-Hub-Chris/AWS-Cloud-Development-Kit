import '@aws-cdk/assert-internal/jest';
import * as path from 'path';
import { MatchStyle, objectLike } from '@aws-cdk/assert-internal';
import * as cloudfront from '@aws-cdk/aws-cloudfront';
import * as ec2 from '@aws-cdk/aws-ec2';
import * as iam from '@aws-cdk/aws-iam';
import * as s3 from '@aws-cdk/aws-s3';
import { testDeprecated, testFutureBehavior } from '@aws-cdk/cdk-build-tools';
import * as cdk from '@aws-cdk/core';
import * as cxapi from '@aws-cdk/cx-api';
import * as s3deploy from '../lib';

/* eslint-disable max-len */

const s3GrantWriteCtx = { [cxapi.S3_GRANT_WRITE_WITHOUT_ACL]: true };

test('deploy from local directory asset', () => {
  // GIVEN
  const stack = new cdk.Stack();
  const bucket = new s3.Bucket(stack, 'Dest');

  // WHEN
  new s3deploy.BucketDeployment(stack, 'Deploy', {
    sources: [s3deploy.Source.asset(path.join(__dirname, 'my-website'))],
    destinationBucket: bucket,
  });

  // THEN
  expect(stack).toHaveResource('Custom::CDKBucketDeployment', {
    ServiceToken: {
      'Fn::GetAtt': [
        'CustomCDKBucketDeployment8693BB64968944B69AAFB0CC9EB8756C81C01536',
        'Arn',
      ],
    },
    SourceBucketNames: [{
      Ref: 'AssetParametersfc4481abf279255619ff7418faa5d24456fef3432ea0da59c95542578ff0222eS3Bucket9CD8B20A',
    }],
    SourceObjectKeys: [{
      'Fn::Join': [
        '',
        [
          {
            'Fn::Select': [
              0,
              {
                'Fn::Split': [
                  '||',
                  {
                    Ref: 'AssetParametersfc4481abf279255619ff7418faa5d24456fef3432ea0da59c95542578ff0222eS3VersionKeyA58D380C',
                  },
                ],
              },
            ],
          },
          {
            'Fn::Select': [
              1,
              {
                'Fn::Split': [
                  '||',
                  {
                    Ref: 'AssetParametersfc4481abf279255619ff7418faa5d24456fef3432ea0da59c95542578ff0222eS3VersionKeyA58D380C',
                  },
                ],
              },
            ],
          },
        ],
      ],
    }],
    DestinationBucketName: {
      Ref: 'DestC383B82A',
    },
  });
});

test('deploy from local directory assets', () => {
  // GIVEN
  const stack = new cdk.Stack();
  const bucket = new s3.Bucket(stack, 'Dest');

  // WHEN
  new s3deploy.BucketDeployment(stack, 'Deploy', {
    sources: [
      s3deploy.Source.asset(path.join(__dirname, 'my-website')),
      s3deploy.Source.asset(path.join(__dirname, 'my-website-second')),
    ],
    destinationBucket: bucket,
  });

  // THEN
  expect(stack).toHaveResource('Custom::CDKBucketDeployment', {
    ServiceToken: {
      'Fn::GetAtt': [
        'CustomCDKBucketDeployment8693BB64968944B69AAFB0CC9EB8756C81C01536',
        'Arn',
      ],
    },
    SourceBucketNames: [
      {
        Ref: 'AssetParametersfc4481abf279255619ff7418faa5d24456fef3432ea0da59c95542578ff0222eS3Bucket9CD8B20A',
      },
      {
        Ref: 'AssetParametersa94977ede0211fd3b45efa33d6d8d1d7bbe0c5a96d977139d8b16abfa96fe9cbS3Bucket99793559',
      },
    ],
    SourceObjectKeys: [
      {
        'Fn::Join': [
          '',
          [
            {
              'Fn::Select': [
                0,
                {
                  'Fn::Split': [
                    '||',
                    {
                      Ref: 'AssetParametersfc4481abf279255619ff7418faa5d24456fef3432ea0da59c95542578ff0222eS3VersionKeyA58D380C',
                    },
                  ],
                },
              ],
            },
            {
              'Fn::Select': [
                1,
                {
                  'Fn::Split': [
                    '||',
                    {
                      Ref: 'AssetParametersfc4481abf279255619ff7418faa5d24456fef3432ea0da59c95542578ff0222eS3VersionKeyA58D380C',
                    },
                  ],
                },
              ],
            },
          ],
        ],
      },
      {
        'Fn::Join': [
          '',
          [
            {
              'Fn::Select': [
                0,
                {
                  'Fn::Split': [
                    '||',
                    {
                      Ref: 'AssetParametersa94977ede0211fd3b45efa33d6d8d1d7bbe0c5a96d977139d8b16abfa96fe9cbS3VersionKeyD9ACE665',
                    },
                  ],
                },
              ],
            },
            {
              'Fn::Select': [
                1,
                {
                  'Fn::Split': [
                    '||',
                    {
                      Ref: 'AssetParametersa94977ede0211fd3b45efa33d6d8d1d7bbe0c5a96d977139d8b16abfa96fe9cbS3VersionKeyD9ACE665',
                    },
                  ],
                },
              ],
            },
          ],
        ],
      },
    ],
    DestinationBucketName: {
      Ref: 'DestC383B82A',
    },
  });
});

test('fails if local asset is a non-zip file', () => {
  // GIVEN
  const stack = new cdk.Stack();
  const bucket = new s3.Bucket(stack, 'Dest');

  // THEN
  expect(() => new s3deploy.BucketDeployment(stack, 'Deploy', {
    sources: [s3deploy.Source.asset(path.join(__dirname, 'my-website', 'index.html'))],
    destinationBucket: bucket,
  })).toThrow(/Asset path must be either a \.zip file or a directory/);
});

test('deploy from a local .zip file', () => {
  // GIVEN
  const stack = new cdk.Stack();
  const bucket = new s3.Bucket(stack, 'Dest');

  // WHEN
  new s3deploy.BucketDeployment(stack, 'Deploy', {
    sources: [s3deploy.Source.asset(path.join(__dirname, 'my-website.zip'))],
    destinationBucket: bucket,
  });

});

test('deploy from a local .zip file when efs is enabled', () => {
  // GIVEN
  const stack = new cdk.Stack();
  const bucket = new s3.Bucket(stack, 'Dest');

  // WHEN
  new s3deploy.BucketDeployment(stack, 'Deploy', {
    sources: [s3deploy.Source.asset(path.join(__dirname, 'my-website.zip'))],
    destinationBucket: bucket,
    useEfs: true,
    vpc: new ec2.Vpc(stack, 'Vpc'),
  });

  //THEN
  expect(stack).toHaveResource('AWS::Lambda::Function', {
    Environment: {
      Variables: {
        MOUNT_PATH: '/mnt/lambda',
      },
    },
    FileSystemConfigs: [
      {
        Arn: {
          'Fn::Join': [
            '',
            [
              'arn:',
              {
                Ref: 'AWS::Partition',
              },
              ':elasticfilesystem:',
              {
                Ref: 'AWS::Region',
              },
              ':',
              {
                Ref: 'AWS::AccountId',
              },
              ':access-point/',
              {
                Ref: 'BucketDeploymentEFSVPCc8fd940acb9a3f95ad0e87fb4c3a2482b1900ba175AccessPoint557A73A5',
              },
            ],
          ],
        },
        LocalMountPath: '/mnt/lambda',
      },
    ],
    Layers: [
      {
        Ref: 'DeployAwsCliLayer8445CB38',
      },
    ],
    VpcConfig: {
      SecurityGroupIds: [
        {
          'Fn::GetAtt': [
            'CustomCDKBucketDeployment8693BB64968944B69AAFB0CC9EB8756Cc8fd940acb9a3f95ad0e87fb4c3a2482b1900ba175SecurityGroup3E7AAF58',
            'GroupId',
          ],
        },
      ],
      SubnetIds: [
        {
          Ref: 'VpcPrivateSubnet1Subnet536B997A',
        },
        {
          Ref: 'VpcPrivateSubnet2Subnet3788AAA1',
        },
      ],
    },
  });

  expect(stack).toCountResources('AWS::Logs::LogGroup', 1);
});

testDeprecated('honors passed asset options', () => {
  // The 'exclude' property is deprecated and not deprecated in AssetOptions interface.
  // The interface through a complex set of inheritance chain has a 'exclude' prop that is deprecated
  // and another 'exclude' prop that is not deprecated.
  // Using 'testDeprecated' block here since there's no way to work around this craziness.
  // When the deprecated property is removed from source, this block can be dropped.

  // GIVEN
  const stack = new cdk.Stack();
  const bucket = new s3.Bucket(stack, 'Dest');

  // WHEN
  new s3deploy.BucketDeployment(stack, 'Deploy', {
    sources: [s3deploy.Source.asset(path.join(__dirname, 'my-website'), {
      exclude: ['*', '!index.html'],
    })],
    destinationBucket: bucket,
  });

  // THEN
  expect(stack).toHaveResource('Custom::CDKBucketDeployment', {
    ServiceToken: {
      'Fn::GetAtt': [
        'CustomCDKBucketDeployment8693BB64968944B69AAFB0CC9EB8756C81C01536',
        'Arn',
      ],
    },
    SourceBucketNames: [{
      Ref: 'AssetParametersa4d0f1d9c73aa029fd432ca3e640d46745f490023a241d0127f3351773a8938eS3Bucket02009982',
    }],
    SourceObjectKeys: [{
      'Fn::Join': [
        '',
        [
          {
            'Fn::Select': [
              0,
              {
                'Fn::Split': [
                  '||',
                  {
                    Ref: 'AssetParametersa4d0f1d9c73aa029fd432ca3e640d46745f490023a241d0127f3351773a8938eS3VersionKey07726F25',
                  },
                ],
              },
            ],
          },
          {
            'Fn::Select': [
              1,
              {
                'Fn::Split': [
                  '||',
                  {
                    Ref: 'AssetParametersa4d0f1d9c73aa029fd432ca3e640d46745f490023a241d0127f3351773a8938eS3VersionKey07726F25',
                  },
                ],
              },
            ],
          },
        ],
      ],
    }],
    DestinationBucketName: {
      Ref: 'DestC383B82A',
    },
  });
});

test('retainOnDelete can be used to retain files when resource is deleted', () => {
  // GIVEN
  const stack = new cdk.Stack();
  const bucket = new s3.Bucket(stack, 'Dest');

  // WHEN
  new s3deploy.BucketDeployment(stack, 'Deploy', {
    sources: [s3deploy.Source.asset(path.join(__dirname, 'my-website.zip'))],
    destinationBucket: bucket,
    retainOnDelete: true,
  });

  // THEN
  expect(stack).toHaveResource('Custom::CDKBucketDeployment', {
    RetainOnDelete: true,
  });
});

test('user metadata is correctly transformed', () => {
  // GIVEN
  const stack = new cdk.Stack();
  const bucket = new s3.Bucket(stack, 'Dest');

  // WHEN
  new s3deploy.BucketDeployment(stack, 'Deploy', {
    sources: [s3deploy.Source.asset(path.join(__dirname, 'my-website.zip'))],
    destinationBucket: bucket,
    metadata: {
      A: '1',
      B: '2',
    },
  });

  // THEN
  expect(stack).toHaveResource('Custom::CDKBucketDeployment', {
    UserMetadata: { a: '1', b: '2' },
  });
});

test('system metadata is correctly transformed', () => {
  // GIVEN
  const stack = new cdk.Stack();
  const bucket = new s3.Bucket(stack, 'Dest');
  const expiration = cdk.Expiration.after(cdk.Duration.hours(12));

  // WHEN
  new s3deploy.BucketDeployment(stack, 'Deploy', {
    sources: [s3deploy.Source.asset(path.join(__dirname, 'my-website.zip'))],
    destinationBucket: bucket,
    contentType: 'text/html',
    contentLanguage: 'en',
    storageClass: s3deploy.StorageClass.INTELLIGENT_TIERING,
    contentDisposition: 'inline',
    serverSideEncryption: s3deploy.ServerSideEncryption.AWS_KMS,
    serverSideEncryptionAwsKmsKeyId: 'mykey',
    serverSideEncryptionCustomerAlgorithm: 'rot13',
    websiteRedirectLocation: 'example',
    cacheControl: [s3deploy.CacheControl.setPublic(), s3deploy.CacheControl.maxAge(cdk.Duration.hours(1))],
    expires: expiration,
    accessControl: s3.BucketAccessControl.BUCKET_OWNER_FULL_CONTROL,
  });

  // THEN
  expect(stack).toHaveResource('Custom::CDKBucketDeployment', {
    SystemMetadata: {
      'content-type': 'text/html',
      'content-language': 'en',
      'content-disposition': 'inline',
      'storage-class': 'INTELLIGENT_TIERING',
      'sse': 'aws:kms',
      'sse-kms-key-id': 'mykey',
      'cache-control': 'public, max-age=3600',
      'expires': expiration.date.toUTCString(),
      'sse-c-copy-source': 'rot13',
      'website-redirect': 'example',
      'acl': 'bucket-owner-full-control',
    },
  });
});

// type checking structure that forces to update it if BucketAccessControl changes
// see `--acl` here: https://docs.aws.amazon.com/cli/latest/reference/s3/sync.html
const accessControlMap: Record<s3.BucketAccessControl, string> = {
  [s3.BucketAccessControl.PRIVATE]: 'private',
  [s3.BucketAccessControl.PUBLIC_READ]: 'public-read',
  [s3.BucketAccessControl.PUBLIC_READ_WRITE]: 'public-read-write',
  [s3.BucketAccessControl.AUTHENTICATED_READ]: 'authenticated-read',
  [s3.BucketAccessControl.AWS_EXEC_READ]: 'aws-exec-read',
  [s3.BucketAccessControl.BUCKET_OWNER_READ]: 'bucket-owner-read',
  [s3.BucketAccessControl.BUCKET_OWNER_FULL_CONTROL]: 'bucket-owner-full-control',
  [s3.BucketAccessControl.LOG_DELIVERY_WRITE]: 'log-delivery-write',
};

test.each(Object.entries(accessControlMap) as [s3.BucketAccessControl, string][])(
  'system metadata acl %s is correctly transformed',
  (accessControl, systemMetadataKeyword) => {
    // GIVEN
    const stack = new cdk.Stack();
    const bucket = new s3.Bucket(stack, 'Dest');

    // WHEN
    new s3deploy.BucketDeployment(stack, 'Deploy', {
      sources: [s3deploy.Source.asset(path.join(__dirname, 'my-website.zip'))],
      destinationBucket: bucket,
      accessControl: accessControl,
    });

    // THEN
    expect(stack).toHaveResource('Custom::CDKBucketDeployment', {
      SystemMetadata: {
        acl: systemMetadataKeyword,
      },
    });
  },
);

test('expires type has correct values', () => {
  expect(cdk.Expiration.atDate(new Date('Sun, 26 Jan 2020 00:53:20 GMT')).date.toUTCString()).toEqual('Sun, 26 Jan 2020 00:53:20 GMT');
  expect(cdk.Expiration.atTimestamp(1580000000000).date.toUTCString()).toEqual('Sun, 26 Jan 2020 00:53:20 GMT');
  expect(Math.abs(new Date(cdk.Expiration.after(cdk.Duration.minutes(10)).date.toUTCString()).getTime() - (Date.now() + 600000)) < 15000).toBeTruthy();
  expect(cdk.Expiration.fromString('Tue, 04 Feb 2020 08:45:33 GMT').date.toUTCString()).toEqual('Tue, 04 Feb 2020 08:45:33 GMT');
});

test('cache control type has correct values', () => {
  expect(s3deploy.CacheControl.mustRevalidate().value).toEqual('must-revalidate');
  expect(s3deploy.CacheControl.noCache().value).toEqual('no-cache');
  expect(s3deploy.CacheControl.noTransform().value).toEqual('no-transform');
  expect(s3deploy.CacheControl.setPublic().value).toEqual('public');
  expect(s3deploy.CacheControl.setPrivate().value).toEqual('private');
  expect(s3deploy.CacheControl.proxyRevalidate().value).toEqual('proxy-revalidate');
  expect(s3deploy.CacheControl.maxAge(cdk.Duration.minutes(1)).value).toEqual('max-age=60');
  expect(s3deploy.CacheControl.sMaxAge(cdk.Duration.minutes(1)).value).toEqual('s-maxage=60');
  expect(s3deploy.CacheControl.fromString('only-if-cached').value).toEqual('only-if-cached');
});

test('storage class type has correct values', () => {
  expect(s3deploy.StorageClass.STANDARD).toEqual('STANDARD');
  expect(s3deploy.StorageClass.REDUCED_REDUNDANCY).toEqual('REDUCED_REDUNDANCY');
  expect(s3deploy.StorageClass.STANDARD_IA).toEqual('STANDARD_IA');
  expect(s3deploy.StorageClass.ONEZONE_IA).toEqual('ONEZONE_IA');
  expect(s3deploy.StorageClass.INTELLIGENT_TIERING).toEqual('INTELLIGENT_TIERING');
  expect(s3deploy.StorageClass.GLACIER).toEqual('GLACIER');
  expect(s3deploy.StorageClass.DEEP_ARCHIVE).toEqual('DEEP_ARCHIVE');
});

test('server side encryption type has correct values', () => {
  expect(s3deploy.ServerSideEncryption.AES_256).toEqual('AES256');
  expect(s3deploy.ServerSideEncryption.AWS_KMS).toEqual('aws:kms');
});

test('distribution can be used to provide a CloudFront distribution for invalidation', () => {
  // GIVEN
  const stack = new cdk.Stack();
  const bucket = new s3.Bucket(stack, 'Dest');
  const distribution = new cloudfront.CloudFrontWebDistribution(stack, 'Distribution', {
    originConfigs: [
      {
        s3OriginSource: {
          s3BucketSource: bucket,
        },
        behaviors: [{ isDefaultBehavior: true }],
      },
    ],
  });

  // WHEN
  new s3deploy.BucketDeployment(stack, 'Deploy', {
    sources: [s3deploy.Source.asset(path.join(__dirname, 'my-website.zip'))],
    destinationBucket: bucket,
    distribution,
    distributionPaths: ['/images/*'],
  });

  expect(stack).toHaveResource('Custom::CDKBucketDeployment', {
    DistributionId: {
      Ref: 'DistributionCFDistribution882A7313',
    },
    DistributionPaths: ['/images/*'],
  });
});

test('invalidation can happen without distributionPaths provided', () => {
  // GIVEN
  const stack = new cdk.Stack();
  const bucket = new s3.Bucket(stack, 'Dest');
  const distribution = new cloudfront.CloudFrontWebDistribution(stack, 'Distribution', {
    originConfigs: [
      {
        s3OriginSource: {
          s3BucketSource: bucket,
        },
        behaviors: [{ isDefaultBehavior: true }],
      },
    ],
  });

  // WHEN
  new s3deploy.BucketDeployment(stack, 'Deploy', {
    sources: [s3deploy.Source.asset(path.join(__dirname, 'my-website.zip'))],
    destinationBucket: bucket,
    distribution,
  });

  expect(stack).toHaveResource('Custom::CDKBucketDeployment', {
    DistributionId: {
      Ref: 'DistributionCFDistribution882A7313',
    },
  });

});

test('fails if distribution paths provided but not distribution ID', () => {
  // GIVEN
  const stack = new cdk.Stack();
  const bucket = new s3.Bucket(stack, 'Dest');

  // THEN
  expect(() => new s3deploy.BucketDeployment(stack, 'Deploy', {
    sources: [s3deploy.Source.asset(path.join(__dirname, 'my-website', 'index.html'))],
    destinationBucket: bucket,
    distributionPaths: ['/images/*'],
  })).toThrow(/Distribution must be specified if distribution paths are specified/);

});

test('fails if distribution paths don\'t start with "/"', () => {
  // GIVEN
  const stack = new cdk.Stack();
  const bucket = new s3.Bucket(stack, 'Dest');
  const distribution = new cloudfront.CloudFrontWebDistribution(stack, 'Distribution', {
    originConfigs: [
      {
        s3OriginSource: {
          s3BucketSource: bucket,
        },
        behaviors: [{ isDefaultBehavior: true }],
      },
    ],
  });

  // THEN
  expect(() => new s3deploy.BucketDeployment(stack, 'Deploy', {
    sources: [s3deploy.Source.asset(path.join(__dirname, 'my-website.zip'))],
    destinationBucket: bucket,
    distribution,
    distributionPaths: ['images/*'],
  })).toThrow(/Distribution paths must start with "\/"/);
});

testFutureBehavior('lambda execution role gets permissions to read from the source bucket and read/write in destination', s3GrantWriteCtx, cdk.App, (app) => {
  // GIVEN
  const stack = new cdk.Stack(app);
  const source = new s3.Bucket(stack, 'Source');
  const bucket = new s3.Bucket(stack, 'Dest');

  // WHEN
  new s3deploy.BucketDeployment(stack, 'Deploy', {
    sources: [s3deploy.Source.bucket(source, 'file.zip')],
    destinationBucket: bucket,
  });

  // THEN
  expect(stack).toHaveResource('AWS::IAM::Policy', {
    PolicyDocument: {
      Statement: [
        {
          Action: [
            's3:GetObject*',
            's3:GetBucket*',
            's3:List*',
          ],
          Effect: 'Allow',
          Resource: [
            {
              'Fn::GetAtt': [
                'Source71E471F1',
                'Arn',
              ],
            },
            {
              'Fn::Join': [
                '',
                [
                  {
                    'Fn::GetAtt': [
                      'Source71E471F1',
                      'Arn',
                    ],
                  },
                  '/*',
                ],
              ],
            },
          ],
        },
        {
          Action: [
            's3:GetObject*',
            's3:GetBucket*',
            's3:List*',
            's3:DeleteObject*',
            's3:PutObject',
            's3:Abort*',
          ],
          Effect: 'Allow',
          Resource: [
            {
              'Fn::GetAtt': [
                'DestC383B82A',
                'Arn',
              ],
            },
            {
              'Fn::Join': [
                '',
                [
                  {
                    'Fn::GetAtt': [
                      'DestC383B82A',
                      'Arn',
                    ],
                  },
                  '/*',
                ],
              ],
            },
          ],
        },
      ],
      Version: '2012-10-17',
    },
    PolicyName: 'CustomCDKBucketDeployment8693BB64968944B69AAFB0CC9EB8756CServiceRoleDefaultPolicy88902FDF',
    Roles: [
      {
        Ref: 'CustomCDKBucketDeployment8693BB64968944B69AAFB0CC9EB8756CServiceRole89A01265',
      },
    ],
  });
});

test('memoryLimit can be used to specify the memory limit for the deployment resource handler', () => {
  // GIVEN
  const stack = new cdk.Stack();
  const bucket = new s3.Bucket(stack, 'Dest');

  // WHEN

  // we define 3 deployments with 2 different memory configurations

  new s3deploy.BucketDeployment(stack, 'Deploy256-1', {
    sources: [s3deploy.Source.asset(path.join(__dirname, 'my-website'))],
    destinationBucket: bucket,
    memoryLimit: 256,
  });

  new s3deploy.BucketDeployment(stack, 'Deploy256-2', {
    sources: [s3deploy.Source.asset(path.join(__dirname, 'my-website'))],
    destinationBucket: bucket,
    memoryLimit: 256,
  });

  new s3deploy.BucketDeployment(stack, 'Deploy1024', {
    sources: [s3deploy.Source.asset(path.join(__dirname, 'my-website'))],
    destinationBucket: bucket,
    memoryLimit: 1024,
  });

  // THEN

  // we expect to find only two handlers, one for each configuration

  expect(stack).toCountResources('AWS::Lambda::Function', 2);
  expect(stack).toHaveResource('AWS::Lambda::Function', { MemorySize: 256 });
  expect(stack).toHaveResource('AWS::Lambda::Function', { MemorySize: 1024 });

  expect(stack).toCountResources('AWS::Logs::LogGroup', 3);
});

test('deployment allows custom role to be supplied', () => {

  // GIVEN
  const stack = new cdk.Stack();
  const bucket = new s3.Bucket(stack, 'Dest');
  const existingRole = new iam.Role(stack, 'Role', {
    assumedBy: new iam.ServicePrincipal('lambda.amazon.com'),
  });

  // WHEN
  new s3deploy.BucketDeployment(stack, 'DeployWithRole', {
    sources: [s3deploy.Source.asset(path.join(__dirname, 'my-website'))],
    destinationBucket: bucket,
    role: existingRole,
  });

  // THEN
  expect(stack).toCountResources('AWS::IAM::Role', 1);
  expect(stack).toCountResources('AWS::Lambda::Function', 1);
  expect(stack).toHaveResource('AWS::Lambda::Function', {
    Role: {
      'Fn::GetAtt': [
        'Role1ABCC5F0',
        'Arn',
      ],
    },
  });

  expect(stack).toCountResources('AWS::Logs::LogGroup', 1);
});

test('deploy without deleting missing files from destination', () => {

  // GIVEN
  const stack = new cdk.Stack();
  const bucket = new s3.Bucket(stack, 'Dest');

  // WHEN
  new s3deploy.BucketDeployment(stack, 'Deploy', {
    sources: [s3deploy.Source.asset(path.join(__dirname, 'my-website'))],
    destinationBucket: bucket,
    prune: false,
  });

  expect(stack).toHaveResourceLike('Custom::CDKBucketDeployment', {
    Prune: false,
  });
});

test('deploy with excluded files from destination', () => {
  // GIVEN
  const stack = new cdk.Stack();
  const bucket = new s3.Bucket(stack, 'Dest');

  // WHEN
  new s3deploy.BucketDeployment(stack, 'Deploy', {
    sources: [s3deploy.Source.asset(path.join(__dirname, 'my-website'))],
    destinationBucket: bucket,
    exclude: ['sample.js'],
  });

  expect(stack).toHaveResourceLike('Custom::CDKBucketDeployment', {
    Exclude: ['sample.js'],
  });
});

test('deploy with included files from destination', () => {

  // GIVEN
  const stack = new cdk.Stack();
  const bucket = new s3.Bucket(stack, 'Dest');

  // WHEN
  new s3deploy.BucketDeployment(stack, 'Deploy', {
    sources: [s3deploy.Source.asset(path.join(__dirname, 'my-website'))],
    destinationBucket: bucket,
    include: ['sample.js'],
  });

  expect(stack).toHaveResourceLike('Custom::CDKBucketDeployment', {
    Include: ['sample.js'],
  });
});

test('deploy with excluded and included files from destination', () => {

  // GIVEN
  const stack = new cdk.Stack();
  const bucket = new s3.Bucket(stack, 'Dest');

  // WHEN
  new s3deploy.BucketDeployment(stack, 'Deploy', {
    sources: [s3deploy.Source.asset(path.join(__dirname, 'my-website'))],
    destinationBucket: bucket,
    exclude: ['sample/*'],
    include: ['sample/include.json'],
  });

  expect(stack).toHaveResourceLike('Custom::CDKBucketDeployment', {
    Exclude: ['sample/*'],
    Include: ['sample/include.json'],
  });
});

test('deploy with multiple exclude and include filters', () => {

  // GIVEN
  const stack = new cdk.Stack();
  const bucket = new s3.Bucket(stack, 'Dest');

  // WHEN
  new s3deploy.BucketDeployment(stack, 'Deploy', {
    sources: [s3deploy.Source.asset(path.join(__dirname, 'my-website'))],
    destinationBucket: bucket,
    exclude: ['sample/*', 'another/*'],
    include: ['sample/include.json', 'another/include.json'],
  });

  expect(stack).toHaveResourceLike('Custom::CDKBucketDeployment', {
    Exclude: ['sample/*', 'another/*'],
    Include: ['sample/include.json', 'another/include.json'],
  });
});

test('deployment allows vpc to be implicitly supplied to lambda', () => {

  // GIVEN
  const stack = new cdk.Stack();
  const bucket = new s3.Bucket(stack, 'Dest');
  const vpc: ec2.IVpc = new ec2.Vpc(stack, 'SomeVpc1', {});

  // WHEN
  new s3deploy.BucketDeployment(stack, 'DeployWithVpc1', {
    sources: [s3deploy.Source.asset(path.join(__dirname, 'my-website'))],
    destinationBucket: bucket,
    vpc,
  });

  // THEN
  expect(stack).toHaveResource('AWS::Lambda::Function', {
    VpcConfig: {
      SecurityGroupIds: [
        {
          'Fn::GetAtt': [
            'CustomCDKBucketDeployment8693BB64968944B69AAFB0CC9EB8756Cc81cec990a9a5d64a5922e5708ad8067eeb95c53d1SecurityGroup881B9147',
            'GroupId',
          ],
        },
      ],
      SubnetIds: [
        {
          Ref: 'SomeVpc1PrivateSubnet1SubnetCBA5DD76',
        },
        {
          Ref: 'SomeVpc1PrivateSubnet2SubnetD4B3A566',
        },
      ],
    },
  });

  expect(stack).toCountResources('AWS::Logs::LogGroup', 1);
});

test('deployment allows vpc and subnets to be implicitly supplied to lambda', () => {

  // GIVEN
  const stack = new cdk.Stack();
  const bucket = new s3.Bucket(stack, 'Dest');
  const vpc: ec2.IVpc = new ec2.Vpc(stack, 'SomeVpc2', {});
  new ec2.PrivateSubnet(stack, 'SomeSubnet', {
    vpcId: vpc.vpcId,
    availabilityZone: vpc.availabilityZones[0],
    cidrBlock: vpc.vpcCidrBlock,
  });

  // WHEN
  new s3deploy.BucketDeployment(stack, 'DeployWithVpc2', {
    sources: [s3deploy.Source.asset(path.join(__dirname, 'my-website'))],
    destinationBucket: bucket,
    vpc,
    vpcSubnets: {
      availabilityZones: [vpc.availabilityZones[0]],
    },
  });

  // THEN
  expect(stack).toHaveResource('AWS::Lambda::Function', {
    VpcConfig: {
      SecurityGroupIds: [
        {
          'Fn::GetAtt': [
            'CustomCDKBucketDeployment8693BB64968944B69AAFB0CC9EB8756Cc8a39596cb8641929fcf6a288bc9db5ab7b0f656adSecurityGroup11274779',
            'GroupId',
          ],
        },
      ],
      SubnetIds: [
        {
          Ref: 'SomeVpc2PrivateSubnet1SubnetB1DC76FF',
        },
      ],
    },
  });
<<<<<<< HEAD

  expect(stack).toCountResources('AWS::Logs::LogGroup', 1);
=======
});

test('resource id includes memory and vpc', () => {

  // GIVEN
  const stack = new cdk.Stack();
  const bucket = new s3.Bucket(stack, 'Dest');
  const vpc: ec2.IVpc = new ec2.Vpc(stack, 'SomeVpc2', {});

  // WHEN
  new s3deploy.BucketDeployment(stack, 'DeployWithVpc2', {
    sources: [s3deploy.Source.asset(path.join(__dirname, 'my-website'))],
    destinationBucket: bucket,
    vpc,
    memoryLimit: 256,
  });

  // THEN
  expect(stack).toMatchTemplate({
    Resources: objectLike({
      DeployWithVpc2CustomResource256MiBc8a39596cb8641929fcf6a288bc9db5ab7b0f656ad3C5F6E78: objectLike({
        Type: 'Custom::CDKBucketDeployment',
      }),
    }),
  }, MatchStyle.SUPERSET);
});

test('bucket includes custom resource owner tag', () => {

  // GIVEN
  const stack = new cdk.Stack();
  const bucket = new s3.Bucket(stack, 'Dest');
  const vpc: ec2.IVpc = new ec2.Vpc(stack, 'SomeVpc2', {});

  // WHEN
  new s3deploy.BucketDeployment(stack, 'DeployWithVpc2', {
    sources: [s3deploy.Source.asset(path.join(__dirname, 'my-website'))],
    destinationBucket: bucket,
    destinationKeyPrefix: '/a/b/c',
    vpc,
    memoryLimit: 256,
  });

  // THEN
  expect(stack).toHaveResource('AWS::S3::Bucket', {
    Tags: [{
      Key: 'aws-cdk:cr-owned:/a/b/c:971e1fa8',
      Value: 'true',
    }],
  });
});

test('throws if destinationKeyPrefix is too long', () => {

  // GIVEN
  const stack = new cdk.Stack();
  const bucket = new s3.Bucket(stack, 'Dest');

  // WHEN
  expect(() => new s3deploy.BucketDeployment(stack, 'DeployWithVpc2', {
    sources: [s3deploy.Source.asset(path.join(__dirname, 'my-website'))],
    destinationBucket: bucket,
    destinationKeyPrefix: '/this/is/a/random/key/prefix/that/is/a/lot/of/characters/do/we/think/that/it/will/ever/be/this/long??????',
    memoryLimit: 256,
  })).toThrow(/The BucketDeployment construct requires that/);

});

test('bucket has multiple deployments', () => {

  // GIVEN
  const stack = new cdk.Stack();
  const bucket = new s3.Bucket(stack, 'Dest');
  const vpc: ec2.IVpc = new ec2.Vpc(stack, 'SomeVpc2', {});

  // WHEN
  new s3deploy.BucketDeployment(stack, 'DeployWithVpc2', {
    sources: [s3deploy.Source.asset(path.join(__dirname, 'my-website'))],
    destinationBucket: bucket,
    destinationKeyPrefix: '/a/b/c',
    vpc,
    memoryLimit: 256,
  });

  new s3deploy.BucketDeployment(stack, 'DeployWithVpc2Exclude', {
    sources: [s3deploy.Source.asset(path.join(__dirname, 'my-website'), {
      exclude: ['index.html'],
    })],
    destinationBucket: bucket,
    destinationKeyPrefix: '/a/b/c',
    vpc,
    memoryLimit: 256,
  });

  new s3deploy.BucketDeployment(stack, 'DeployWithVpc3', {
    sources: [s3deploy.Source.asset(path.join(__dirname, 'my-website'))],
    destinationBucket: bucket,
    destinationKeyPrefix: '/x/z',
  });

  // THEN
  expect(stack).toHaveResource('AWS::S3::Bucket', {
    Tags: [
      {
        Key: 'aws-cdk:cr-owned:/a/b/c:6da0a4ab',
        Value: 'true',
      },
      {
        Key: 'aws-cdk:cr-owned:/a/b/c:971e1fa8',
        Value: 'true',
      },
      {
        Key: 'aws-cdk:cr-owned:/x/z:2db04622',
        Value: 'true',
      },
    ],
  });
>>>>>>> a75d5fd4
});<|MERGE_RESOLUTION|>--- conflicted
+++ resolved
@@ -930,10 +930,8 @@
       ],
     },
   });
-<<<<<<< HEAD
 
   expect(stack).toCountResources('AWS::Logs::LogGroup', 1);
-=======
 });
 
 test('resource id includes memory and vpc', () => {
@@ -1051,5 +1049,4 @@
       },
     ],
   });
->>>>>>> a75d5fd4
 });