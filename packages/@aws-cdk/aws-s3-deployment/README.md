# AWS S3 Deployment Construct Library
<!--BEGIN STABILITY BANNER-->

---

![cdk-constructs: Stable](https://img.shields.io/badge/cdk--constructs-stable-success.svg?style=for-the-badge)

---

<!--END STABILITY BANNER-->

This library allows populating an S3 bucket with the contents of .zip files
from other S3 buckets or from local disk.

The following example defines a publicly accessible S3 bucket with web hosting
enabled and populates it from a local directory on disk.

```ts
const websiteBucket = new s3.Bucket(this, 'WebsiteBucket', {
  websiteIndexDocument: 'index.html',
  publicReadAccess: true,
});

new s3deploy.BucketDeployment(this, 'DeployWebsite', {
  sources: [s3deploy.Source.asset('./website-dist')],
  destinationBucket: websiteBucket,
  destinationKeyPrefix: 'web/static', // optional prefix in destination bucket
});
```

This is what happens under the hood:

1. When this stack is deployed (either via `cdk deploy` or via CI/CD), the
   contents of the local `website-dist` directory will be archived and uploaded
   to an intermediary assets bucket. If there is more than one source, they will
   be individually uploaded.
2. The `BucketDeployment` construct synthesizes a custom CloudFormation resource
   of type `Custom::CDKBucketDeployment` into the template. The source bucket/key
   is set to point to the assets bucket.
3. The custom resource downloads the .zip archive, extracts it and issues `aws
   s3 sync --delete` against the destination bucket (in this case
   `websiteBucket`). If there is more than one source, the sources will be
   downloaded and merged pre-deployment at this step.

<<<<<<< HEAD
If you are referencing the filled bucket in another construct that depends on
the files already be there, be sure to use `deployment.deployedBucket`. This
will ensure the bucket deployment has finished before the resource that uses
the bucket is created:

```ts
const deployment = new s3deploy.BucketDeployment(this, 'DeployWebsite', {
  // ...
  destinationBucket: websiteBucket,
});

new ConstructThatReadsFromTheBucket(this, 'Consumer', {
  // Use 'deployment.deployedBucket' instead of 'websiteBucket' here
  bucket: deployment.deployedBucket,
});
```

=======
>>>>>>> f8d8fe4e
## Supported sources

The following source types are supported for bucket deployments:

- Local .zip file: `s3deploy.Source.asset('/path/to/local/file.zip')`
- Local directory: `s3deploy.Source.asset('/path/to/local/directory')`
- Another bucket: `s3deploy.Source.bucket(bucket, zipObjectKey)`
<<<<<<< HEAD
=======
- String data: `s3deploy.Source.data('object-key.txt', 'hello, world!')`
  (supports [deploy-time values](#data-with-deploy-time-values))
- JSON data: `s3deploy.Source.jsonData('object-key.json', { json: 'object' })`
  (supports [deploy-time values](#data-with-deploy-time-values))
>>>>>>> f8d8fe4e

To create a source from a single file, you can pass `AssetOptions` to exclude
all but a single file:

- Single file: `s3deploy.Source.asset('/path/to/local/directory', { exclude: ['**', '!onlyThisFile.txt'] })`

**IMPORTANT** The `aws-s3-deployment` module is only intended to be used with
zip files from trusted sources. Directories bundled by the CDK CLI (by using
`Source.asset()` on a directory) are safe. If you are using `Source.asset()` or
`Source.bucket()` to reference an existing zip file, make sure you trust the
file you are referencing. Zips from untrusted sources might be able to execute
arbitrary code in the Lambda Function used by this module, and use its permissions
to read or write unexpected files in the S3 bucket.

## Retain on Delete

By default, the contents of the destination bucket will **not** be deleted when the
`BucketDeployment` resource is removed from the stack or when the destination is
changed. You can use the option `retainOnDelete: false` to disable this behavior,
in which case the contents will be deleted.

Configuring this has a few implications you should be aware of:

- **Logical ID Changes**

  Changing the logical ID of the `BucketDeployment` construct, without changing the destination
  (for example due to refactoring, or intentional ID change) **will result in the deletion of the objects**.
  This is because CloudFormation will first create the new resource, which will have no affect,
  followed by a deletion of the old resource, which will cause a deletion of the objects,
  since the destination hasn't changed, and `retainOnDelete` is `false`.

- **Destination Changes**

  When the destination bucket or prefix is changed, all files in the previous destination will **first** be
  deleted and then uploaded to the new destination location. This could have availability implications
  on your users.

### General Recommendations

#### Shared Bucket

If the destination bucket **is not** dedicated to the specific `BucketDeployment` construct (i.e shared by other entities),
we recommend to always configure the `destinationKeyPrefix` property. This will prevent the deployment from
accidentally deleting data that wasn't uploaded by it.

#### Dedicated Bucket

If the destination bucket **is** dedicated, it might be reasonable to skip the prefix configuration,
in which case, we recommend to remove `retainOnDelete: false`, and instead, configure the
[`autoDeleteObjects`](https://docs.aws.amazon.com/cdk/api/latest/docs/aws-s3-readme.html#bucket-deletion)
property on the destination bucket. This will avoid the logical ID problem mentioned above.

## Prune

By default, files in the destination bucket that don't exist in the source will be deleted
when the `BucketDeployment` resource is created or updated. You can use the option `prune: false` to disable
this behavior, in which case the files will not be deleted.

```ts
declare const destinationBucket: s3.Bucket;
new s3deploy.BucketDeployment(this, 'DeployMeWithoutDeletingFilesOnDestination', {
  sources: [s3deploy.Source.asset(path.join(__dirname, 'my-website'))],
  destinationBucket,
  prune: false,
});
```

This option also enables you to specify multiple bucket deployments for the same destination bucket & prefix,
each with its own characteristics. For example, you can set different cache-control headers
based on file extensions:

```ts
declare const destinationBucket: s3.Bucket;
new s3deploy.BucketDeployment(this, 'BucketDeployment', {
  sources: [s3deploy.Source.asset('./website', { exclude: ['index.html'] })],
  destinationBucket,
  cacheControl: [s3deploy.CacheControl.fromString('max-age=31536000,public,immutable')],
  prune: false,
});

new s3deploy.BucketDeployment(this, 'HTMLBucketDeployment', {
  sources: [s3deploy.Source.asset('./website', { exclude: ['*', '!index.html'] })],
  destinationBucket,
  cacheControl: [s3deploy.CacheControl.fromString('max-age=0,no-cache,no-store,must-revalidate')],
  prune: false,
});
```

## Exclude and Include Filters

There are two points at which filters are evaluated in a deployment: asset bundling and the actual deployment. If you simply want to exclude files in the asset bundling process, you should leverage the `exclude` property of `AssetOptions` when defining your source:

```ts
declare const destinationBucket: s3.Bucket;
new s3deploy.BucketDeployment(this, 'HTMLBucketDeployment', {
  sources: [s3deploy.Source.asset('./website', { exclude: ['*', '!index.html'] })],
  destinationBucket,
});
```

If you want to specify filters to be used in the deployment process, you can use the `exclude` and `include` filters on `BucketDeployment`.  If excluded, these files will not be deployed to the destination bucket. In addition, if the file already exists in the destination bucket, it will not be deleted if you are using the `prune` option:

```ts
declare const destinationBucket: s3.Bucket;
new s3deploy.BucketDeployment(this, 'DeployButExcludeSpecificFiles', {
  sources: [s3deploy.Source.asset(path.join(__dirname, 'my-website'))],
  destinationBucket,
  exclude: ['*.txt'],
});
```

These filters follow the same format that is used for the AWS CLI.  See the CLI documentation for information on [Using Include and Exclude Filters](https://docs.aws.amazon.com/cli/latest/reference/s3/index.html#use-of-exclude-and-include-filters).

## Objects metadata

You can specify metadata to be set on all the objects in your deployment.
There are 2 types of metadata in S3: system-defined metadata and user-defined metadata.
System-defined metadata have a special purpose, for example cache-control defines how long to keep an object cached.
User-defined metadata are not used by S3 and keys always begin with `x-amz-meta-` (this prefix is added automatically).

System defined metadata keys include the following:

- cache-control (`--cache-control` in `aws s3 sync`)
- content-disposition (`--content-disposition` in `aws s3 sync`)
- content-encoding (`--content-encoding` in `aws s3 sync`)
- content-language (`--content-language` in `aws s3 sync`)
- content-type (`--content-type` in `aws s3 sync`)
- expires (`--expires` in `aws s3 sync`)
- x-amz-storage-class (`--storage-class` in `aws s3 sync`)
- x-amz-website-redirect-location (`--website-redirect` in `aws s3 sync`)
- x-amz-server-side-encryption (`--sse` in `aws s3 sync`)
- x-amz-server-side-encryption-aws-kms-key-id (`--sse-kms-key-id` in `aws s3 sync`)
- x-amz-server-side-encryption-customer-algorithm (`--sse-c-copy-source` in `aws s3 sync`)
- x-amz-acl (`--acl` in `aws s3 sync`)

You can find more information about system defined metadata keys in
[S3 PutObject documentation](https://docs.aws.amazon.com/AmazonS3/latest/API/API_PutObject.html)
and [`aws s3 sync` documentation](https://docs.aws.amazon.com/cli/latest/reference/s3/sync.html).

```ts
const websiteBucket = new s3.Bucket(this, 'WebsiteBucket', {
  websiteIndexDocument: 'index.html',
  publicReadAccess: true,
});

new s3deploy.BucketDeployment(this, 'DeployWebsite', {
  sources: [s3deploy.Source.asset('./website-dist')],
  destinationBucket: websiteBucket,
  destinationKeyPrefix: 'web/static', // optional prefix in destination bucket
  metadata: { A: "1", b: "2" }, // user-defined metadata

  // system-defined metadata
  contentType: "text/html",
  contentLanguage: "en",
  storageClass: s3deploy.StorageClass.INTELLIGENT_TIERING,
  serverSideEncryption: s3deploy.ServerSideEncryption.AES_256,
  cacheControl: [
    s3deploy.CacheControl.setPublic(),
    s3deploy.CacheControl.maxAge(Duration.hours(1)),
  ],
  accessControl: s3.BucketAccessControl.BUCKET_OWNER_FULL_CONTROL,
});
```

## CloudFront Invalidation

You can provide a CloudFront distribution and optional paths to invalidate after the bucket deployment finishes.

```ts
import * as cloudfront from '@aws-cdk/aws-cloudfront';
import * as origins from '@aws-cdk/aws-cloudfront-origins';

const bucket = new s3.Bucket(this, 'Destination');

// Handles buckets whether or not they are configured for website hosting.
const distribution = new cloudfront.Distribution(this, 'Distribution', {
  defaultBehavior: { origin: new origins.S3Origin(bucket) },
});

new s3deploy.BucketDeployment(this, 'DeployWithInvalidation', {
  sources: [s3deploy.Source.asset('./website-dist')],
  destinationBucket: bucket,
  distribution,
  distributionPaths: ['/images/*.png'],
});
```

## Memory Limit

The default memory limit for the deployment resource is 128MiB. If you need to
copy larger files, you can use the `memoryLimit` configuration to specify the
size of the AWS Lambda resource handler.

> NOTE: a new AWS Lambda handler will be created in your stack for each memory
> limit configuration.

## EFS Support

If your workflow needs more disk space than default (512 MB) disk space, you may attach an EFS storage to underlying
lambda function. To Enable EFS support set `efs` and `vpc` props for BucketDeployment.

Check sample usage below.
Please note that creating VPC inline may cause stack deletion failures. It is shown as below for simplicity.
To avoid such condition, keep your network infra (VPC) in a separate stack and pass as props.

```ts
declare const destinationBucket: s3.Bucket;
declare const vpc: ec2.Vpc;

new s3deploy.BucketDeployment(this, 'DeployMeWithEfsStorage', {
  sources: [s3deploy.Source.asset(path.join(__dirname, 'my-website'))],
  destinationBucket,
  destinationKeyPrefix: 'efs/',
  useEfs: true,
  vpc,
  retainOnDelete: false,
});
```

## Data with deploy-time values

The content passed to `Source.data()` or `Source.jsonData()` can include
references that will get resolved only during deployment.

For example:

```ts
import * as sns from '@aws-cdk/aws-sns';

declare const destinationBucket: s3.Bucket;
declare const topic: sns.Topic;

const appConfig = {
  topic_arn: topic.topicArn,
  base_url: 'https://my-endpoint',
};

new s3deploy.BucketDeployment(this, 'BucketDeployment', {
  sources: [s3deploy.Source.jsonData('config.json', appConfig)],
  destinationBucket,
});
```

The value in `topic.topicArn` is a deploy-time value. It only gets resolved
during deployment by placing a marker in the generated source file and
substituting it when its deployed to the destination with the actual value.

## Notes

- This library uses an AWS CloudFormation custom resource which is about 10MiB in
  size. The code of this resource is bundled with this library.
- AWS Lambda execution time is limited to 15min. This limits the amount of data
  which can be deployed into the bucket by this timeout.
- When the `BucketDeployment` is removed from the stack, the contents are retained
  in the destination bucket ([#952](https://github.com/aws/aws-cdk/issues/952)).
- If you are using `s3deploy.Source.bucket()` to take the file source from
  another bucket: the deployed files will only be updated if the key (file name)
  of the file in the source  bucket changes. Mutating the file in place will not
  be good enough: the custom resource will simply not run if the properties don't
  change.
  - If you use assets (`s3deploy.Source.asset()`) you don't need to worry
    about this: the asset system will make sure that if the files have changed,
    the file name is unique and the deployment will run.

## Development

The custom resource is implemented in Python 3.6 in order to be able to leverage
the AWS CLI for "aws s3 sync". The code is under [`lib/lambda`](https://github.com/aws/aws-cdk/tree/master/packages/%40aws-cdk/aws-s3-deployment/lib/lambda) and
unit tests are under [`test/lambda`](https://github.com/aws/aws-cdk/tree/master/packages/%40aws-cdk/aws-s3-deployment/test/lambda).

This package requires Python 3.6 during build time in order to create the custom
resource Lambda bundle and test it. It also relies on a few bash scripts, so
might be tricky to build on Windows.

## Roadmap

- [ ] Support "blue/green" deployments ([#954](https://github.com/aws/aws-cdk/issues/954))<|MERGE_RESOLUTION|>--- conflicted
+++ resolved
@@ -42,7 +42,6 @@
    `websiteBucket`). If there is more than one source, the sources will be
    downloaded and merged pre-deployment at this step.
 
-<<<<<<< HEAD
 If you are referencing the filled bucket in another construct that depends on
 the files already be there, be sure to use `deployment.deployedBucket`. This
 will ensure the bucket deployment has finished before the resource that uses
@@ -60,8 +59,6 @@
 });
 ```
 
-=======
->>>>>>> f8d8fe4e
 ## Supported sources
 
 The following source types are supported for bucket deployments:
@@ -69,13 +66,10 @@
 - Local .zip file: `s3deploy.Source.asset('/path/to/local/file.zip')`
 - Local directory: `s3deploy.Source.asset('/path/to/local/directory')`
 - Another bucket: `s3deploy.Source.bucket(bucket, zipObjectKey)`
-<<<<<<< HEAD
-=======
 - String data: `s3deploy.Source.data('object-key.txt', 'hello, world!')`
   (supports [deploy-time values](#data-with-deploy-time-values))
 - JSON data: `s3deploy.Source.jsonData('object-key.json', { json: 'object' })`
   (supports [deploy-time values](#data-with-deploy-time-values))
->>>>>>> f8d8fe4e
 
 To create a source from a single file, you can pass `AssetOptions` to exclude
 all but a single file:
