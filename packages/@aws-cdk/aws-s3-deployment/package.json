--- conflicted
+++ resolved
@@ -82,26 +82,8 @@
     "pkglint": "^1.0.0"
   },
   "dependencies": {
-<<<<<<< HEAD
-    "@aws-cdk/aws-cloudformation": "^0.39.0",
-    "@aws-cdk/aws-cloudfront": "^0.39.0",
-    "@aws-cdk/aws-iam": "^0.39.0",
-    "@aws-cdk/aws-lambda": "^0.39.0",
-    "@aws-cdk/aws-s3": "^0.39.0",
-    "@aws-cdk/aws-s3-assets": "^0.39.0",
-    "@aws-cdk/core": "^0.39.0"
-  },
-  "homepage": "https://github.com/awslabs/aws-cdk",
-  "peerDependencies": {
-    "@aws-cdk/aws-cloudformation": "^0.39.0",
-    "@aws-cdk/aws-cloudfront": "^0.39.0",
-    "@aws-cdk/aws-iam": "^0.39.0",
-    "@aws-cdk/aws-lambda": "^0.39.0",
-    "@aws-cdk/aws-s3": "^0.39.0",
-    "@aws-cdk/aws-s3-assets": "^0.39.0",
-    "@aws-cdk/core": "^0.39.0"
-=======
     "@aws-cdk/aws-cloudformation": "^1.0.0",
+    "@aws-cdk/aws-cloudfront": "^1.0.0",
     "@aws-cdk/aws-iam": "^1.0.0",
     "@aws-cdk/aws-lambda": "^1.0.0",
     "@aws-cdk/aws-s3": "^1.0.0",
@@ -111,12 +93,12 @@
   "homepage": "https://github.com/awslabs/aws-cdk",
   "peerDependencies": {
     "@aws-cdk/aws-cloudformation": "^1.0.0",
+    "@aws-cdk/aws-cloudfront": "^1.0.0",
     "@aws-cdk/aws-iam": "^1.0.0",
     "@aws-cdk/aws-lambda": "^1.0.0",
     "@aws-cdk/aws-s3": "^1.0.0",
     "@aws-cdk/aws-s3-assets": "^1.0.0",
     "@aws-cdk/core": "^1.0.0"
->>>>>>> b0963bd5
   },
   "engines": {
     "node": ">= 8.10.0"
