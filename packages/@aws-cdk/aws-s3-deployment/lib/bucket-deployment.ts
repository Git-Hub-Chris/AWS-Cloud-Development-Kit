<<<<<<< HEAD
import cloudformation = require("@aws-cdk/aws-cloudformation");
import cloudfront = require("@aws-cdk/aws-cloudfront");
import iam = require("@aws-cdk/aws-iam");
import lambda = require("@aws-cdk/aws-lambda");
import s3 = require("@aws-cdk/aws-s3");
import cdk = require("@aws-cdk/core");
import { Token } from "@aws-cdk/core";
import path = require("path");
import { ISource, SourceConfig } from "./source";

const handlerCodeBundle = path.join(__dirname, "..", "lambda", "bundle.zip");

export type CacheControlDirective =
  | "must-revalidate"
  | "no-cache"
  | "no-store"
  | "no-transform"
  | "public"
  | "private"
  | "proxy-revalidate"
  | { "max-age": cdk.Duration }
  | { "s-max-age": cdk.Duration }
  | string;
export interface SystemDefinedObjectsMetadata {
  "cache-control"?: CacheControlDirective[];
  "content-disposition"?: string;
  "content-encoding"?: string;
  "content-language"?: string;
  "content-type"?: string;
  expires?: string | Date;
};

export interface UserDefinedObjectsMetadata {
  /**
   * Arbitrary metadata key-values
   * Keys must begin with `x-amzn-meta-` (will be added automatically if not provided)
   */
  [key: string]: string;
};

export interface ObjectsMetadata {
  /**
   * System-defined objects metadata
   */
  system?: SystemDefinedObjectsMetadata;
  /**
   * User-defined objects metadata
   */
  user?: UserDefinedObjectsMetadata;
};

function mapUserMetadata(metadata: UserDefinedObjectsMetadata) {
  const mapKey = (key: string) =>
    key.toLowerCase().startsWith("x-amzn-meta-")
      ? key.toLowerCase()
      : `x-amzn-meta-${key.toLowerCase()}`;

  return Object.keys(metadata).reduce((o, key) => ({ ...o, [mapKey(key)]: metadata[key] }), {});
}

function mapSystemMetadata(metadata: SystemDefinedObjectsMetadata) {
  function mapCacheControlDirective(value: CacheControlDirective) {
    if (typeof value === "string") return value;
    if ("max-age" in value) return `max-age=${value["max-age"].toSeconds()}`;
    if ("s-max-age" in value) return `s-max-age=${value["s-max-age"].toSeconds()}`;
    throw new Error(`Unsupported cache-control directive ${value}`);
  }

  const res: { [key: string]: string } = {};
  if (metadata["cache-control"]) {
    res["cache-control"] = metadata["cache-control"].map(mapCacheControlDirective).join(", ");
  }

  if (metadata["expires"]) {
    const val = metadata["expires"];
    res["expires"] = typeof val === "string" ? val : val.toUTCString();
  }

  if (metadata["content-disposition"]) res["content-disposition"] = metadata["content-disposition"];
  if (metadata["content-encoding"]) res["content-encoding"] = metadata["content-encoding"];
  if (metadata["content-language"]) res["content-language"] = metadata["content-language"];
  if (metadata["content-type"]) res["content-type"] = metadata["content-type"];

  return res;
}
=======
import cloudformation = require('@aws-cdk/aws-cloudformation');
import cloudfront = require('@aws-cdk/aws-cloudfront');
import iam = require('@aws-cdk/aws-iam');
import lambda = require('@aws-cdk/aws-lambda');
import s3 = require('@aws-cdk/aws-s3');
import cdk = require('@aws-cdk/core');
import { Token } from '@aws-cdk/core';
import crypto = require('crypto');
import fs = require('fs');
import path = require('path');
import { ISource, SourceConfig } from './source';

const handlerCodeBundle = path.join(__dirname, '..', 'lambda', 'bundle.zip');
const handlerSourceDirectory = path.join(__dirname, '..', 'lambda', 'src');
>>>>>>> c4a881e4

export interface BucketDeploymentProps {
  /**
   * The sources from which to deploy the contents of this bucket.
   */
  readonly sources: ISource[];

  /**
   * The S3 bucket to sync the contents of the zip file to.
   */
  readonly destinationBucket: s3.IBucket;

  /**
   * Key prefix in the destination bucket.
   *
   * @default "/" (unzip to root of the destination bucket)
   */
  readonly destinationKeyPrefix?: string;

  /**
   * If this is set to "false", the destination files will be deleted when the
   * resource is deleted or the destination is updated.
   *
   * NOTICE: if this is set to "false" and destination bucket/prefix is updated,
   * all files in the previous destination will first be deleted and then
   * uploaded to the new destination location. This could have availablity
   * implications on your users.
   *
   * @default true - when resource is deleted/updated, files are retained
   */
  readonly retainOnDelete?: boolean;

  /**
   * A map of object metadata to set on all objects in the deployment
   *
   * @default - No object metadata is set
   */
  readonly objectsMetadata?: ObjectsMetadata;

  /**
   * The CloudFront distribution using the destination bucket as an origin.
   * Files in the distribution's edge caches will be invalidated after
   * files are uploaded to the destination bucket.
   *
   * @default - No invalidation occurs
   */
  readonly distribution?: cloudfront.IDistribution;

  /**
   * The file paths to invalidate in the CloudFront distribution.
   *
   * @default - All files under the destination bucket key prefix will be invalidated.
   */
  readonly distributionPaths?: string[];

  /**
   * The amount of memory (in MiB) to allocate to the AWS Lambda function which
   * replicates the files from the CDK bucket to the destination bucket.
   *
   * If you are deploying large files, you will need to increase this number
   * accordingly.
   *
   * @default 128
   */
  readonly memoryLimit?: number;
}

export class BucketDeployment extends cdk.Construct {
  constructor(scope: cdk.Construct, id: string, props: BucketDeploymentProps) {
    super(scope, id);

    if (props.distributionPaths && !props.distribution) {
      throw new Error("Distribution must be specified if distribution paths are specified");
    }

    const sourceHash = calcSourceHash(handlerSourceDirectory);
    // tslint:disable-next-line: no-console
    console.error({sourceHash});

    const handler = new lambda.SingletonFunction(this, 'CustomResourceHandler', {
      uuid: this.renderSingletonUuid(props.memoryLimit),
      code: lambda.Code.fromAsset(handlerCodeBundle, { sourceHash }),
      runtime: lambda.Runtime.PYTHON_3_6,
      handler: 'index.handler',
      lambdaPurpose: 'Custom::CDKBucketDeployment',
      timeout: cdk.Duration.minutes(15),
      memorySize: props.memoryLimit
    });

    const sources: SourceConfig[] = props.sources.map((source: ISource) => source.bind(this));
    sources.forEach(source => source.bucket.grantRead(handler));

    props.destinationBucket.grantReadWrite(handler);
    if (props.distribution) {
      handler.addToRolePolicy(new iam.PolicyStatement({
        effect: iam.Effect.ALLOW,
        actions: ['cloudfront:GetInvalidation', 'cloudfront:CreateInvalidation'],
        resources: ['*'],
      }));
    }

    new cloudformation.CustomResource(this, 'CustomResource', {
      provider: cloudformation.CustomResourceProvider.lambda(handler),
      resourceType: 'Custom::CDKBucketDeployment',
      properties: {
        SourceBucketNames: sources.map(source => source.bucket.bucketName),
        SourceObjectKeys: sources.map(source => source.zipObjectKey),
        DestinationBucketName: props.destinationBucket.bucketName,
        DestinationBucketKeyPrefix: props.destinationKeyPrefix,
        RetainOnDelete: props.retainOnDelete,
        ObjectsMetadata: props.objectsMetadata ? {
          user: props.objectsMetadata.user ? mapUserMetadata(props.objectsMetadata.user) : undefined,
          system: props.objectsMetadata.system ? mapSystemMetadata(props.objectsMetadata.system) : undefined
        } : undefined,
        DistributionId: props.distribution ? props.distribution.distributionId : undefined,
        DistributionPaths: props.distributionPaths
      }
    });
  }

  private renderSingletonUuid(memoryLimit?: number) {
    let uuid = '8693BB64-9689-44B6-9AAF-B0CC9EB8756C';

    // if user specify a custom memory limit, define another singleton handler
    // with this configuration. otherwise, it won't be possible to use multiple
    // configurations since we have a singleton.
    if (memoryLimit) {
      if (Token.isUnresolved(memoryLimit)) {
        throw new Error(`Can't use tokens when specifying "memoryLimit" since we use it to identify the singleton custom resource handler`);
      }

      uuid += `-${memoryLimit.toString()}MiB`;
    }

    return uuid;
  }
}

/**
 * We need a custom source hash calculation since the bundle.zip file
 * contains python dependencies installed during build and results in a
 * non-deterministic behavior.
 *
 * So we just take the `src/` directory of our custom resoruce code.
 */
function calcSourceHash(srcDir: string): string {
  const sha = crypto.createHash('sha256');
  for (const file of fs.readdirSync(srcDir)) {
    const data = fs.readFileSync(path.join(srcDir, file));
    sha.update(`<file name=${file}>`);
    sha.update(data);
    sha.update('</file>');
  }

  return sha.digest('hex');
}<|MERGE_RESOLUTION|>--- conflicted
+++ resolved
@@ -1,4 +1,3 @@
-<<<<<<< HEAD
 import cloudformation = require("@aws-cdk/aws-cloudformation");
 import cloudfront = require("@aws-cdk/aws-cloudfront");
 import iam = require("@aws-cdk/aws-iam");
@@ -6,10 +5,12 @@
 import s3 = require("@aws-cdk/aws-s3");
 import cdk = require("@aws-cdk/core");
 import { Token } from "@aws-cdk/core";
+import crypto = require('crypto');
 import path = require("path");
 import { ISource, SourceConfig } from "./source";
 
 const handlerCodeBundle = path.join(__dirname, "..", "lambda", "bundle.zip");
+const handlerSourceDirectory = path.join(__dirname, '..', 'lambda', 'src');
 
 export type CacheControlDirective =
   | "must-revalidate"
@@ -84,22 +85,6 @@
 
   return res;
 }
-=======
-import cloudformation = require('@aws-cdk/aws-cloudformation');
-import cloudfront = require('@aws-cdk/aws-cloudfront');
-import iam = require('@aws-cdk/aws-iam');
-import lambda = require('@aws-cdk/aws-lambda');
-import s3 = require('@aws-cdk/aws-s3');
-import cdk = require('@aws-cdk/core');
-import { Token } from '@aws-cdk/core';
-import crypto = require('crypto');
-import fs = require('fs');
-import path = require('path');
-import { ISource, SourceConfig } from './source';
-
-const handlerCodeBundle = path.join(__dirname, '..', 'lambda', 'bundle.zip');
-const handlerSourceDirectory = path.join(__dirname, '..', 'lambda', 'src');
->>>>>>> c4a881e4
 
 export interface BucketDeploymentProps {
   /**
