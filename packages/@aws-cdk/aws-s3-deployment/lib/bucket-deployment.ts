import * as path from 'path';
import * as cloudfront from '@aws-cdk/aws-cloudfront';
import * as ec2 from '@aws-cdk/aws-ec2';
import * as efs from '@aws-cdk/aws-efs';
import * as iam from '@aws-cdk/aws-iam';
import * as lambda from '@aws-cdk/aws-lambda';
import * as logs from '@aws-cdk/aws-logs';
import * as s3 from '@aws-cdk/aws-s3';
import * as cdk from '@aws-cdk/core';
import { AwsCliLayer } from '@aws-cdk/lambda-layer-awscli';
import { kebab as toKebabCase } from 'case';
import { Construct } from 'constructs';
import { ISource, SourceConfig } from './source';

// keep this import separate from other imports to reduce chance for merge conflicts with v2-main
// eslint-disable-next-line no-duplicate-imports, import/order
import { Token } from '@aws-cdk/core';

// keep this import separate from other imports to reduce chance for merge conflicts with v2-main
// eslint-disable-next-line no-duplicate-imports, import/order
import { Construct as CoreConstruct } from '@aws-cdk/core';

// tag key has a limit of 128 characters
const CUSTOM_RESOURCE_OWNER_TAG = 'aws-cdk:cr-owned';
/**
 * Properties for `BucketDeployment`.
 */
export interface BucketDeploymentProps {
  /**
   * The sources from which to deploy the contents of this bucket.
   */
  readonly sources: ISource[];

  /**
   * The S3 bucket to sync the contents of the zip file to.
   */
  readonly destinationBucket: s3.IBucket;

  /**
   * Key prefix in the destination bucket.
   *
   * Must be <=104 characters
   *
   * @default "/" (unzip to root of the destination bucket)
   */
  readonly destinationKeyPrefix?: string;

  /**
   * If this is set, matching files or objects will be excluded from the deployment's sync
   * command. This can be used to exclude a file from being pruned in the destination bucket.
   *
   * If you want to just exclude files from the deployment package (which excludes these files
   * evaluated when invalidating the asset), you should leverage the `exclude` property of
   * `AssetOptions` when defining your source.
   *
   * @default - No exclude filters are used
   * @see https://docs.aws.amazon.com/cli/latest/reference/s3/index.html#use-of-exclude-and-include-filters
   */
  readonly exclude?: string[]

  /**
   * If this is set, matching files or objects will be included with the deployment's sync
   * command. Since all files from the deployment package are included by default, this property
   * is usually leveraged alongside an `exclude` filter.
   *
   * @default - No include filters are used and all files are included with the sync command
   * @see https://docs.aws.amazon.com/cli/latest/reference/s3/index.html#use-of-exclude-and-include-filters
   */
  readonly include?: string[]

  /**
   * If this is set to false, files in the destination bucket that
   * do not exist in the asset, will NOT be deleted during deployment (create/update).
   *
   * @see https://docs.aws.amazon.com/cli/latest/reference/s3/sync.html
   *
   * @default true
   */
  readonly prune?: boolean

  /**
   * If this is set to "false", the destination files will be deleted when the
   * resource is deleted or the destination is updated.
   *
   * NOTICE: Configuring this to "false" might have operational implications. Please
   * visit to the package documentation referred below to make sure you fully understand those implications.
   *
   * @see https://github.com/aws/aws-cdk/tree/master/packages/%40aws-cdk/aws-s3-deployment#retain-on-delete
   * @default true - when resource is deleted/updated, files are retained
   */
  readonly retainOnDelete?: boolean;

  /**
   * The CloudFront distribution using the destination bucket as an origin.
   * Files in the distribution's edge caches will be invalidated after
   * files are uploaded to the destination bucket.
   *
   * @default - No invalidation occurs
   */
  readonly distribution?: cloudfront.IDistribution;

  /**
   * The file paths to invalidate in the CloudFront distribution.
   *
   * @default - All files under the destination bucket key prefix will be invalidated.
   */
  readonly distributionPaths?: string[];


  /**
   * The number of days that the lambda function's log events are kept in CloudWatch Logs.
   *
   * @default logs.RetentionDays.INFINITE
   */
  readonly logRetention?: logs.RetentionDays;

  /**
   * The amount of memory (in MiB) to allocate to the AWS Lambda function which
   * replicates the files from the CDK bucket to the destination bucket.
   *
   * If you are deploying large files, you will need to increase this number
   * accordingly.
   *
   * @default 128
   */
  readonly memoryLimit?: number;

  /**
   *  Mount an EFS file system. Enable this if your assets are large and you encounter disk space errors.
   *  Enabling this option will require a VPC to be specified.
   *
   * @default - No EFS. Lambda has access only to 512MB of disk space.
   */
  readonly useEfs?: boolean

  /**
   * Execution role associated with this function
   *
   * @default - A role is automatically created
   */
  readonly role?: iam.IRole;

  /**
   * User-defined object metadata to be set on all objects in the deployment
   * @default - No user metadata is set
   * @see https://docs.aws.amazon.com/AmazonS3/latest/dev/UsingMetadata.html#UserMetadata
   */
  readonly metadata?: UserDefinedObjectMetadata;

  /**
   * System-defined cache-control metadata to be set on all objects in the deployment.
   * @default - Not set.
   * @see https://docs.aws.amazon.com/AmazonS3/latest/dev/UsingMetadata.html#SysMetadata
   */
  readonly cacheControl?: CacheControl[];
  /**
   * System-defined cache-disposition metadata to be set on all objects in the deployment.
   * @default - Not set.
   * @see https://docs.aws.amazon.com/AmazonS3/latest/dev/UsingMetadata.html#SysMetadata
   */
  readonly contentDisposition?: string;
  /**
   * System-defined content-encoding metadata to be set on all objects in the deployment.
   * @default - Not set.
   * @see https://docs.aws.amazon.com/AmazonS3/latest/dev/UsingMetadata.html#SysMetadata
   */
  readonly contentEncoding?: string;
  /**
   * System-defined content-language metadata to be set on all objects in the deployment.
   * @default - Not set.
   * @see https://docs.aws.amazon.com/AmazonS3/latest/dev/UsingMetadata.html#SysMetadata
   */
  readonly contentLanguage?: string;
  /**
   * System-defined content-type metadata to be set on all objects in the deployment.
   * @default - Not set.
   * @see https://docs.aws.amazon.com/AmazonS3/latest/dev/UsingMetadata.html#SysMetadata
   */
  readonly contentType?: string;
  /**
   * System-defined expires metadata to be set on all objects in the deployment.
   * @default - The objects in the distribution will not expire.
   * @see https://docs.aws.amazon.com/AmazonS3/latest/dev/UsingMetadata.html#SysMetadata
   */
  readonly expires?: cdk.Expiration;
  /**
   * System-defined x-amz-server-side-encryption metadata to be set on all objects in the deployment.
   * @default - Server side encryption is not used.
   * @see https://docs.aws.amazon.com/AmazonS3/latest/dev/UsingMetadata.html#SysMetadata
   */
  readonly serverSideEncryption?: ServerSideEncryption;
  /**
   * System-defined x-amz-storage-class metadata to be set on all objects in the deployment.
   * @default - Default storage-class for the bucket is used.
   * @see https://docs.aws.amazon.com/AmazonS3/latest/dev/UsingMetadata.html#SysMetadata
   */
  readonly storageClass?: StorageClass;
  /**
   * System-defined x-amz-website-redirect-location metadata to be set on all objects in the deployment.
   * @default - No website redirection.
   * @see https://docs.aws.amazon.com/AmazonS3/latest/dev/UsingMetadata.html#SysMetadata
   */
  readonly websiteRedirectLocation?: string;
  /**
   * System-defined x-amz-server-side-encryption-aws-kms-key-id metadata to be set on all objects in the deployment.
   * @default - Not set.
   * @see https://docs.aws.amazon.com/AmazonS3/latest/dev/UsingMetadata.html#SysMetadata
   */
  readonly serverSideEncryptionAwsKmsKeyId?: string;
  /**
   * System-defined x-amz-server-side-encryption-customer-algorithm metadata to be set on all objects in the deployment.
   * Warning: This is not a useful parameter until this bug is fixed: https://github.com/aws/aws-cdk/issues/6080
   * @default - Not set.
   * @see https://docs.aws.amazon.com/AmazonS3/latest/dev/ServerSideEncryptionCustomerKeys.html#sse-c-how-to-programmatically-intro
   */
  readonly serverSideEncryptionCustomerAlgorithm?: string;
  /**
   * System-defined x-amz-acl metadata to be set on all objects in the deployment.
   * @default - Not set.
   * @see https://docs.aws.amazon.com/AmazonS3/latest/userguide/acl-overview.html#canned-acl
   */
  readonly accessControl?: s3.BucketAccessControl;

  /**
   * The VPC network to place the deployment lambda handler in.
   * This is required if `useEfs` is set.
   *
   * @default None
   */
  readonly vpc?: ec2.IVpc;

  /**
   * Where in the VPC to place the deployment lambda handler.
   * Only used if 'vpc' is supplied.
   *
   * @default - the Vpc default strategy if not specified
   */
  readonly vpcSubnets?: ec2.SubnetSelection;
}

/**
 * `BucketDeployment` populates an S3 bucket with the contents of .zip files from
 * other S3 buckets or from local disk
 */
export class BucketDeployment extends CoreConstruct {
  /**
   * The bucket after the deployment
   *
   * If you want to reference the destination bucket in another construct and make sure the
   * bucket deployment has happened before the next operation is started, pass the other construct
   * a reference to `deployment.deployedBucket`.
   *
   * Doing this replaces calling `otherResource.node.addDependency(deployment)`.
   */
  public readonly deployedBucket: s3.IBucket;

  constructor(scope: Construct, id: string, props: BucketDeploymentProps) {
    super(scope, id);

    if (props.distributionPaths) {
      if (!props.distribution) {
        throw new Error('Distribution must be specified if distribution paths are specified');
      }
      if (!cdk.Token.isUnresolved(props.distributionPaths)) {
        if (!props.distributionPaths.every(distributionPath => cdk.Token.isUnresolved(distributionPath) || distributionPath.startsWith('/'))) {
          throw new Error('Distribution paths must start with "/"');
        }
      }
    }

    if (props.useEfs && !props.vpc) {
      throw new Error('Vpc must be specified if useEfs is set');
    }

    const accessPointPath = '/lambda';
    let accessPoint;
    if (props.useEfs && props.vpc) {
      const accessMode = '0777';
      const fileSystem = this.getOrCreateEfsFileSystem(scope, {
        vpc: props.vpc,
        removalPolicy: cdk.RemovalPolicy.DESTROY,
      });
      accessPoint = fileSystem.addAccessPoint('AccessPoint', {
        path: accessPointPath,
        createAcl: {
          ownerUid: '1001',
          ownerGid: '1001',
          permissions: accessMode,
        },
        posixUser: {
          uid: '1001',
          gid: '1001',
        },
      });
      accessPoint.node.addDependency(fileSystem.mountTargetsAvailable);
    }

    // Making VPC dependent on BucketDeployment so that CFN stack deletion is smooth.
    // Refer comments on https://github.com/aws/aws-cdk/pull/15220 for more details.
    if (props.vpc) {
      this.node.addDependency(props.vpc);
    }

    const mountPath = `/mnt${accessPointPath}`;
    const handler = new lambda.SingletonFunction(this, 'CustomResourceHandler', {
      uuid: this.renderSingletonUuid(props.memoryLimit, props.vpc),
      code: lambda.Code.fromAsset(path.join(__dirname, 'lambda')),
      layers: [new AwsCliLayer(this, 'AwsCliLayer')],
      runtime: lambda.Runtime.PYTHON_3_7,
      environment: props.useEfs ? {
        MOUNT_PATH: mountPath,
      } : undefined,
      handler: 'index.handler',
      lambdaPurpose: 'Custom::CDKBucketDeployment',
      timeout: cdk.Duration.minutes(15),
      role: props.role,
      memorySize: props.memoryLimit,
      vpc: props.vpc,
      vpcSubnets: props.vpcSubnets,
      filesystem: accessPoint ? lambda.FileSystem.fromEfsAccessPoint(
        accessPoint,
        mountPath,
      ) : undefined,
      logRetention: props.logRetention,
    });

    const handlerRole = handler.role;
    if (!handlerRole) { throw new Error('lambda.SingletonFunction should have created a Role'); }

    const sources: SourceConfig[] = props.sources.map((source: ISource) => source.bind(this, { handlerRole }));

    props.destinationBucket.grantReadWrite(handler);
    if (props.distribution) {
      handler.addToRolePolicy(new iam.PolicyStatement({
        effect: iam.Effect.ALLOW,
        actions: ['cloudfront:GetInvalidation', 'cloudfront:CreateInvalidation'],
        resources: ['*'],
      }));
    }

<<<<<<< HEAD
    const deployment = new cdk.CustomResource(this, 'CustomResource', {
=======
    // to avoid redundant stack updates, only include "SourceMarkers" if one of
    // the sources actually has markers.
    const hasMarkers = sources.some(source => source.markers);

    const crUniqueId = `CustomResource${this.renderUniqueId(props.memoryLimit, props.vpc)}`;
    const cr = new cdk.CustomResource(this, crUniqueId, {
>>>>>>> f8d8fe4e
      serviceToken: handler.functionArn,
      resourceType: 'Custom::CDKBucketDeployment',
      properties: {
        SourceBucketNames: sources.map(source => source.bucket.bucketName),
        SourceObjectKeys: sources.map(source => source.zipObjectKey),
        SourceMarkers: hasMarkers ? sources.map(source => source.markers ?? {}) : undefined,
        DestinationBucketName: props.destinationBucket.bucketName,
        DestinationBucketKeyPrefix: props.destinationKeyPrefix,
        RetainOnDelete: props.retainOnDelete,
        Prune: props.prune ?? true,
        Exclude: props.exclude,
        Include: props.include,
        UserMetadata: props.metadata ? mapUserMetadata(props.metadata) : undefined,
        SystemMetadata: mapSystemMetadata(props),
        DistributionId: props.distribution?.distributionId,
        DistributionPaths: props.distributionPaths,
        // Passing through the ARN sequences dependencees on the deployment
        DestinationBucketArn: props.destinationBucket.bucketArn,
      },
    });

<<<<<<< HEAD
    this.deployedBucket = s3.Bucket.fromBucketArn(this, 'DestinationBucket', Token.asString(deployment.getAtt('DestinationBucketArn')));
=======
    let prefix: string = props.destinationKeyPrefix ?
      `:${props.destinationKeyPrefix}` :
      '';
    prefix += `:${cr.node.addr.substr(-8)}`;
    const tagKey = CUSTOM_RESOURCE_OWNER_TAG + prefix;

    // destinationKeyPrefix can be 104 characters before we hit
    // the tag key limit of 128
    // '/this/is/a/random/key/prefix/that/is/a/lot/of/characters/do/we/think/that/it/will/ever/be/this/long?????'
    // better to throw an error here than wait for CloudFormation to fail
    if (tagKey.length > 128) {
      throw new Error('The BucketDeployment construct requires that the "destinationKeyPrefix" be <=104 characters');
    }

    /*
     * This will add a tag to the deployment bucket in the format of
     * `aws-cdk:cr-owned:{keyPrefix}:{uniqueHash}`
     *
     * For example:
     * {
     *   Key: 'aws-cdk:cr-owned:deploy/here/:240D17B3',
     *   Value: 'true',
     * }
     *
     * This will allow for scenarios where there is a single S3 Bucket that has multiple
     * BucketDeployment resources deploying to it. Each bucket + keyPrefix can be "owned" by
     * 1 or more BucketDeployment resources. Since there are some scenarios where multiple BucketDeployment
     * resources can deploy to the same bucket and key prefix (e.g. using include/exclude) we
     * also append part of the id to make the key unique.
     *
     * As long as a bucket + keyPrefix is "owned" by a BucketDeployment resource, another CR
     * cannot delete data. There are a couple of scenarios where this comes into play.
     *
     * 1. If the LogicalResourceId of the CustomResource changes (e.g. the crUniqueId changes)
     * CloudFormation will first issue a 'Create' to create the new CustomResource and will
     * update the Tag on the bucket. CloudFormation will then issue a 'Delete' on the old CustomResource
     * and since the new CR "owns" the Bucket+keyPrefix it will not delete the contents of the bucket
     *
     * 2. If the BucketDeployment resource is deleted _and_ it is the only CR for that bucket+keyPrefix
     * then CloudFormation will first remove the tag from the bucket and then issue a "Delete" to the
     * CR. Since there are no tags indicating that this bucket+keyPrefix is "owned" then it will delete
     * the contents.
     *
     * 3. If the BucketDeployment resource is deleted _and_ it is *not* the only CR for that bucket:keyPrefix
     * then CloudFormation will first remove the tag from the bucket and then issue a "Delete" to the CR.
     * Since there are other CRs that also "own" that bucket+keyPrefix there will still be a tag on the bucket
     * and the contents will not be removed.
     *
     * 4. If the BucketDeployment resource _and_ the S3 Bucket are both removed, then CloudFormation will first
     * issue a "Delete" to the CR and since there is a tag on the bucket the contents will not be removed. If you
     * want the contents of the bucket to be removed on bucket deletion, then `autoDeleteObjects` property should
     * be set to true on the Bucket.
     */
    cdk.Tags.of(props.destinationBucket).add(tagKey, 'true');

>>>>>>> f8d8fe4e
  }

  private renderUniqueId(memoryLimit?: number, vpc?: ec2.IVpc) {
    let uuid = '';

    // if user specify a custom memory limit, define another singleton handler
    // with this configuration. otherwise, it won't be possible to use multiple
    // configurations since we have a singleton.
    if (memoryLimit) {
      if (cdk.Token.isUnresolved(memoryLimit)) {
        throw new Error('Can\'t use tokens when specifying "memoryLimit" since we use it to identify the singleton custom resource handler');
      }

      uuid += `-${memoryLimit.toString()}MiB`;
    }

    // if user specify to use VPC, define another singleton handler
    // with this configuration. otherwise, it won't be possible to use multiple
    // configurations since we have a singleton.
    // A VPC is a must if EFS storage is used and that's why we are only using VPC in uuid.
    if (vpc) {
      uuid += `-${vpc.node.addr}`;
    }

    return uuid;
  }

  private renderSingletonUuid(memoryLimit?: number, vpc?: ec2.IVpc) {
    let uuid = '8693BB64-9689-44B6-9AAF-B0CC9EB8756C';

    uuid += this.renderUniqueId(memoryLimit, vpc);

    return uuid;
  }

  /**
   * Function to get/create a stack singleton instance of EFS FileSystem per vpc.
   *
   * @param scope Construct
   * @param fileSystemProps EFS FileSystemProps
   */
  private getOrCreateEfsFileSystem(scope: Construct, fileSystemProps: efs.FileSystemProps): efs.FileSystem {
    const stack = cdk.Stack.of(scope);
    const uuid = `BucketDeploymentEFS-VPC-${fileSystemProps.vpc.node.addr}`;
    return stack.node.tryFindChild(uuid) as efs.FileSystem ?? new efs.FileSystem(scope, uuid, fileSystemProps);
  }
}

/**
 * Metadata
 */

function mapUserMetadata(metadata: UserDefinedObjectMetadata) {
  const mapKey = (key: string) => key.toLowerCase();

  return Object.keys(metadata).reduce((o, key) => ({ ...o, [mapKey(key)]: metadata[key] }), {});
}

function mapSystemMetadata(metadata: BucketDeploymentProps) {
  const res: { [key: string]: string } = {};

  if (metadata.cacheControl) { res['cache-control'] = metadata.cacheControl.map(c => c.value).join(', '); }
  if (metadata.expires) { res.expires = metadata.expires.date.toUTCString(); }
  if (metadata.contentDisposition) { res['content-disposition'] = metadata.contentDisposition; }
  if (metadata.contentEncoding) { res['content-encoding'] = metadata.contentEncoding; }
  if (metadata.contentLanguage) { res['content-language'] = metadata.contentLanguage; }
  if (metadata.contentType) { res['content-type'] = metadata.contentType; }
  if (metadata.serverSideEncryption) { res.sse = metadata.serverSideEncryption; }
  if (metadata.storageClass) { res['storage-class'] = metadata.storageClass; }
  if (metadata.websiteRedirectLocation) { res['website-redirect'] = metadata.websiteRedirectLocation; }
  if (metadata.serverSideEncryptionAwsKmsKeyId) { res['sse-kms-key-id'] = metadata.serverSideEncryptionAwsKmsKeyId; }
  if (metadata.serverSideEncryptionCustomerAlgorithm) { res['sse-c-copy-source'] = metadata.serverSideEncryptionCustomerAlgorithm; }
  if (metadata.accessControl) { res.acl = toKebabCase(metadata.accessControl.toString()); }

  return Object.keys(res).length === 0 ? undefined : res;
}

/**
 * Used for HTTP cache-control header, which influences downstream caches.
 * @see https://docs.aws.amazon.com/AmazonS3/latest/dev/UsingMetadata.html#SysMetadata
 */
export class CacheControl {

  /**
   * Sets 'must-revalidate'.
   */
  public static mustRevalidate() { return new CacheControl('must-revalidate'); }

  /**
   * Sets 'no-cache'.
   */
  public static noCache() { return new CacheControl('no-cache'); }

  /**
   * Sets 'no-transform'.
   */
  public static noTransform() { return new CacheControl('no-transform'); }

  /**
   * Sets 'public'.
   */
  public static setPublic() { return new CacheControl('public'); }

  /**
   * Sets 'private'.
   */
  public static setPrivate() { return new CacheControl('private'); }

  /**
   * Sets 'proxy-revalidate'.
   */
  public static proxyRevalidate() { return new CacheControl('proxy-revalidate'); }

  /**
   * Sets 'max-age=<duration-in-seconds>'.
   */
  public static maxAge(t: cdk.Duration) { return new CacheControl(`max-age=${t.toSeconds()}`); }

  /**
   * Sets 's-maxage=<duration-in-seconds>'.
   */
  public static sMaxAge(t: cdk.Duration) { return new CacheControl(`s-maxage=${t.toSeconds()}`); }

  /**
   * Constructs a custom cache control key from the literal value.
   */
  public static fromString(s: string) { return new CacheControl(s); }

  private constructor(
    /**
     * The raw cache control setting.
     */
    public readonly value: any,
  ) { }
}

/**
 * Indicates whether server-side encryption is enabled for the object, and whether that encryption is
 * from the AWS Key Management Service (AWS KMS) or from Amazon S3 managed encryption (SSE-S3).
 * @see https://docs.aws.amazon.com/AmazonS3/latest/dev/UsingMetadata.html#SysMetadata
 */
export enum ServerSideEncryption {

  /**
   * 'AES256'
   */
  AES_256 = 'AES256',

  /**
   * 'aws:kms'
   */
  AWS_KMS = 'aws:kms'
}

/**
 * Storage class used for storing the object.
 * @see https://docs.aws.amazon.com/AmazonS3/latest/dev/UsingMetadata.html#SysMetadata
 */
export enum StorageClass {

  /**
   * 'STANDARD'
   */
  STANDARD = 'STANDARD',

  /**
   * 'REDUCED_REDUNDANCY'
   */
  REDUCED_REDUNDANCY = 'REDUCED_REDUNDANCY',

  /**
   * 'STANDARD_IA'
   */
  STANDARD_IA = 'STANDARD_IA',

  /**
   * 'ONEZONE_IA'
   */
  ONEZONE_IA = 'ONEZONE_IA',

  /**
   * 'INTELLIGENT_TIERING'
   */
  INTELLIGENT_TIERING = 'INTELLIGENT_TIERING',

  /**
   * 'GLACIER'
   */
  GLACIER = 'GLACIER',

  /**
   * 'DEEP_ARCHIVE'
   */
  DEEP_ARCHIVE = 'DEEP_ARCHIVE'
}

/**
 * Used for HTTP expires header, which influences downstream caches. Does NOT influence deletion of the object.
 * @see https://docs.aws.amazon.com/AmazonS3/latest/dev/UsingMetadata.html#SysMetadata
 *
 * @deprecated use core.Expiration
 */
export class Expires {
  /**
   * Expire at the specified date
   * @param d date to expire at
   */
  public static atDate(d: Date) { return new Expires(d.toUTCString()); }

  /**
   * Expire at the specified timestamp
   * @param t timestamp in unix milliseconds
   */
  public static atTimestamp(t: number) { return Expires.atDate(new Date(t)); }

  /**
   * Expire once the specified duration has passed since deployment time
   * @param t the duration to wait before expiring
   */
  public static after(t: cdk.Duration) { return Expires.atDate(new Date(Date.now() + t.toMilliseconds())); }

  /**
   * Create an expiration date from a raw date string.
   */
  public static fromString(s: string) { return new Expires(s); }

  private constructor(
    /**
     * The raw expiration date expression.
     */
    public readonly value: any,
  ) { }
}

/**
 * Custom user defined metadata.
 */
export interface UserDefinedObjectMetadata {
  /**
   * Arbitrary metadata key-values
   * The `x-amz-meta-` prefix will automatically be added to keys.
   * @see https://docs.aws.amazon.com/AmazonS3/latest/dev/UsingMetadata.html#UserMetadata
   */
  readonly [key: string]: string;
}<|MERGE_RESOLUTION|>--- conflicted
+++ resolved
@@ -243,16 +243,9 @@
  * other S3 buckets or from local disk
  */
 export class BucketDeployment extends CoreConstruct {
-  /**
-   * The bucket after the deployment
-   *
-   * If you want to reference the destination bucket in another construct and make sure the
-   * bucket deployment has happened before the next operation is started, pass the other construct
-   * a reference to `deployment.deployedBucket`.
-   *
-   * Doing this replaces calling `otherResource.node.addDependency(deployment)`.
-   */
-  public readonly deployedBucket: s3.IBucket;
+  private readonly cr: cdk.CustomResource;
+  private _deployedBucket?: s3.IBucket;
+  private requestDestinationArn: boolean = false;
 
   constructor(scope: Construct, id: string, props: BucketDeploymentProps) {
     super(scope, id);
@@ -338,16 +331,12 @@
       }));
     }
 
-<<<<<<< HEAD
-    const deployment = new cdk.CustomResource(this, 'CustomResource', {
-=======
     // to avoid redundant stack updates, only include "SourceMarkers" if one of
     // the sources actually has markers.
     const hasMarkers = sources.some(source => source.markers);
 
     const crUniqueId = `CustomResource${this.renderUniqueId(props.memoryLimit, props.vpc)}`;
-    const cr = new cdk.CustomResource(this, crUniqueId, {
->>>>>>> f8d8fe4e
+    this.cr = new cdk.CustomResource(this, crUniqueId, {
       serviceToken: handler.functionArn,
       resourceType: 'Custom::CDKBucketDeployment',
       properties: {
@@ -365,17 +354,14 @@
         DistributionId: props.distribution?.distributionId,
         DistributionPaths: props.distributionPaths,
         // Passing through the ARN sequences dependencees on the deployment
-        DestinationBucketArn: props.destinationBucket.bucketArn,
+        DestinationBucketArn: cdk.Lazy.stringValue({ produce: () => this.requestDestinationArn ? props.destinationBucket.bucketArn : undefined }),
       },
     });
 
-<<<<<<< HEAD
-    this.deployedBucket = s3.Bucket.fromBucketArn(this, 'DestinationBucket', Token.asString(deployment.getAtt('DestinationBucketArn')));
-=======
     let prefix: string = props.destinationKeyPrefix ?
       `:${props.destinationKeyPrefix}` :
       '';
-    prefix += `:${cr.node.addr.substr(-8)}`;
+    prefix += `:${this.cr.node.addr.substr(-8)}`;
     const tagKey = CUSTOM_RESOURCE_OWNER_TAG + prefix;
 
     // destinationKeyPrefix can be 104 characters before we hit
@@ -427,7 +413,21 @@
      */
     cdk.Tags.of(props.destinationBucket).add(tagKey, 'true');
 
->>>>>>> f8d8fe4e
+  }
+
+  /**
+   * The bucket after the deployment
+   *
+   * If you want to reference the destination bucket in another construct and make sure the
+   * bucket deployment has happened before the next operation is started, pass the other construct
+   * a reference to `deployment.deployedBucket`.
+   *
+   * Doing this replaces calling `otherResource.node.addDependency(deployment)`.
+   */
+  public get deployedBucket(): s3.IBucket {
+    this.requestDestinationArn = true;
+    this._deployedBucket = this._deployedBucket ?? s3.Bucket.fromBucketArn(this, 'DestinationBucket', Token.asString(this.cr.getAtt('DestinationBucketArn')));
+    return this._deployedBucket;
   }
 
   private renderUniqueId(memoryLimit?: number, vpc?: ec2.IVpc) {
