--- conflicted
+++ resolved
@@ -76,14 +76,9 @@
     "cdk-build-tools": "0.0.0",
     "cdk-integ-tools": "0.0.0",
     "cfn2ts": "0.0.0",
-<<<<<<< HEAD
-    "jest": "^26.6.2",
+    "jest": "^26.6.3",
     "pkglint": "0.0.0",
     "@aws-cdk/aws-stepfunctions": "0.0.0"
-=======
-    "jest": "^26.6.3",
-    "pkglint": "0.0.0"
->>>>>>> bc605616
   },
   "dependencies": {
     "@aws-cdk/aws-cognito": "0.0.0",
