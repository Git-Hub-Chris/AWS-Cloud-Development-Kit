--- conflicted
+++ resolved
@@ -1,18 +1,9 @@
 import { readFileSync } from 'fs';
 import { IUserPool } from '@aws-cdk/aws-cognito';
-<<<<<<< HEAD
-import { ITable } from '@aws-cdk/aws-dynamodb';
-import { Grant, IGrantable, ManagedPolicy, Role, ServicePrincipal } from '@aws-cdk/aws-iam';
-import { IFunction } from '@aws-cdk/aws-lambda';
-import { Construct, Duration, IResolvable, Stack } from '@aws-cdk/core';
-import { CfnApiKey, CfnGraphQLApi, CfnGraphQLSchema } from './appsync.generated';
-import { DynamoDbDataSource, HttpDataSource, LambdaDataSource, NoneDataSource } from './data-source';
-=======
 import { ManagedPolicy, Role, ServicePrincipal, Grant, IGrantable } from '@aws-cdk/aws-iam';
 import { CfnResource, Construct, Duration, IResolvable, Stack } from '@aws-cdk/core';
 import { CfnApiKey,  CfnGraphQLApi,  CfnGraphQLSchema } from './appsync.generated';
 import { IGraphqlApi, GraphqlApiBase } from './graphqlapi-base';
->>>>>>> 6f1782fa
 import { ObjectType, ObjectTypeProps } from './schema-types';
 
 /**
