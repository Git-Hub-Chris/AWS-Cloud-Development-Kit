--- conflicted
+++ resolved
@@ -5,11 +5,8 @@
 import { IGraphqlApi, GraphqlApiBase } from './graphqlapi-base';
 import { Schema } from './schema';
 import { IIntermediateType } from './schema-base';
-<<<<<<< HEAD
 import { ResolvableField } from './schema-field';
-import { InterfaceType, IntermediateTypeProps, ObjectType, ObjectTypeProps } from './schema-intermediate';
-=======
->>>>>>> 6f4f5f69
+import { ObjectType } from './schema-intermediate';
 
 /**
  * enum with all possible values for AppSync authorization type
@@ -593,31 +590,6 @@
   public addType(type: IIntermediateType): IIntermediateType {
     return this.schema.addType(type);
   }
-<<<<<<< HEAD
-
-  /**
-   * Add an object type to the schema
-   *
-   * @param name the name of the object type
-   * @param props the definition
-   *
-   * @experimental
-   */
-  public addObjectType(name: string, props: ObjectTypeProps): ObjectType {
-    return this.schema.addObjectType(name, props);
-  }
-
-  /**
-   * Add an interface type to the schema
-   *
-   * @param name the name of the object type
-   * @param props the definition
-   *
-   * @experimental
-   */
-  public addInterfaceType(name: string, props: IntermediateTypeProps): InterfaceType {
-    return this.schema.addInterfaceType(name, props);
-  }
 
   /**
    * Set the Schema's queries to a given Object Type
@@ -642,6 +614,4 @@
   public addQuery(fieldName: string, field: ResolvableField): ObjectType {
     return this.schema.addQuery(fieldName, field);
   }
-=======
->>>>>>> 6f4f5f69
 }