--- conflicted
+++ resolved
@@ -5,10 +5,6 @@
 import { IGraphqlApi, GraphqlApiBase } from './graphqlapi-base';
 import { Schema } from './schema';
 import { IIntermediateType } from './schema-base';
-<<<<<<< HEAD
-import { InterfaceType, IntermediateTypeProps, ObjectType, ObjectTypeProps } from './schema-intermediate';
-=======
->>>>>>> 8d71fa1a
 
 /**
  * enum with all possible values for AppSync authorization type
@@ -580,7 +576,6 @@
    */
   public addToSchema(addition: string, delimiter?: string): void {
     this.schema.addToSchema(addition, delimiter);
-<<<<<<< HEAD
   }
 
   /**
@@ -590,37 +585,7 @@
    *
    * @experimental
    */
-  public addType(type: IIntermediateType): Schema {
-    return this.schema.addType(type);
-=======
->>>>>>> 8d71fa1a
-  }
-
-  /**
-   * Add type to the schema
-   *
-   * @param type the intermediate type to add to the schema
-   *
-   * @experimental
-   */
-<<<<<<< HEAD
-  public addObjectType(name: string, props: ObjectTypeProps): ObjectType {
-    return this.schema.addObjectType(name, props);
-  }
-
-  /**
-   * Add an interface type to the schema
-   *
-   * @param name the name of the object type
-   * @param props the definition
-   *
-   * @experimental
-   */
-  public addInterfaceType(name: string, props: IntermediateTypeProps): InterfaceType {
-    return this.schema.addInterfaceType(name, props);
-=======
   public addType(type: IIntermediateType): IIntermediateType {
     return this.schema.addType(type);
->>>>>>> 8d71fa1a
   }
 }