import { readFileSync } from 'fs';
import { IUserPool } from '@aws-cdk/aws-cognito';
import { ManagedPolicy, Role, ServicePrincipal, Grant, IGrantable } from '@aws-cdk/aws-iam';
import { CfnResource, Construct, Duration, Expiration, IResolvable, Stack } from '@aws-cdk/core';
import { CfnApiKey, CfnGraphQLApi, CfnGraphQLSchema } from './appsync.generated';
import { IGraphqlApi, GraphqlApiBase } from './graphqlapi-base';
import { ObjectType, ObjectTypeProps } from './schema-intermediate';

/**
 * enum with all possible values for AppSync authorization type
 */
export enum AuthorizationType {
  /**
   * API Key authorization type
   */
  API_KEY = 'API_KEY',
  /**
   * AWS IAM authorization type. Can be used with Cognito Identity Pool federated credentials
   */
  IAM = 'AWS_IAM',
  /**
   * Cognito User Pool authorization type
   */
  USER_POOL = 'AMAZON_COGNITO_USER_POOLS',
  /**
   * OpenID Connect authorization type
   */
  OIDC = 'OPENID_CONNECT',
}

/**
 * Interface to specify default or additional authorization(s)
 */
export interface AuthorizationMode {
  /**
   * One of possible four values AppSync supports
   *
   * @see https://docs.aws.amazon.com/appsync/latest/devguide/security.html
   *
   * @default - `AuthorizationType.API_KEY`
   */
  readonly authorizationType: AuthorizationType;
  /**
   * If authorizationType is `AuthorizationType.USER_POOL`, this option is required.
   * @default - none
   */
  readonly userPoolConfig?: UserPoolConfig;
  /**
   * If authorizationType is `AuthorizationType.API_KEY`, this option can be configured.
   * @default - name: 'DefaultAPIKey' | description: 'Default API Key created by CDK'
   */
  readonly apiKeyConfig?: ApiKeyConfig;
  /**
   * If authorizationType is `AuthorizationType.OIDC`, this option is required.
   * @default - none
   */
  readonly openIdConnectConfig?: OpenIdConnectConfig;
}

/**
 * enum with all possible values for Cognito user-pool default actions
 */
export enum UserPoolDefaultAction {
  /**
   * ALLOW access to API
   */
  ALLOW = 'ALLOW',
  /**
   * DENY access to API
   */
  DENY = 'DENY',
}

/**
 * Configuration for Cognito user-pools in AppSync
 */
export interface UserPoolConfig {
  /**
   * The Cognito user pool to use as identity source
   */
  readonly userPool: IUserPool;
  /**
   * the optional app id regex
   *
   * @default -  None
   */
  readonly appIdClientRegex?: string;
  /**
   * Default auth action
   *
   * @default ALLOW
   */
  readonly defaultAction?: UserPoolDefaultAction;
}

/**
 * Configuration for API Key authorization in AppSync
 */
export interface ApiKeyConfig {
  /**
   * Unique name of the API Key
   * @default - 'DefaultAPIKey'
   */
  readonly name?: string;
  /**
   * Description of API key
   * @default - 'Default API Key created by CDK'
   */
  readonly description?: string;

  /**
   * The time from creation time after which the API key expires.
   * It must be a minimum of 1 day and a maximum of 365 days from date of creation.
   * Rounded down to the nearest hour.
   *
   * @default - 7 days rounded down to nearest hour
   */
  readonly expires?: Expiration;
}

/**
 * Configuration for OpenID Connect authorization in AppSync
 */
export interface OpenIdConnectConfig {
  /**
   * The number of milliseconds an OIDC token is valid after being authenticated by OIDC provider.
   * `auth_time` claim in OIDC token is required for this validation to work.
   * @default - no validation
   */
  readonly tokenExpiryFromAuth?: number;
  /**
   * The number of milliseconds an OIDC token is valid after being issued to a user.
   * This validation uses `iat` claim of OIDC token.
   * @default - no validation
   */
  readonly tokenExpiryFromIssue?: number;
  /**
   * The client identifier of the Relying party at the OpenID identity provider.
   * A regular expression can be specified so AppSync can validate against multiple client identifiers at a time.
   * @example - 'ABCD|CDEF' where ABCD and CDEF are two different clientId
   * @default - * (All)
   */
  readonly clientId?: string;
  /**
   * The issuer for the OIDC configuration. The issuer returned by discovery must exactly match the value of `iss` in the OIDC token.
   */
  readonly oidcProvider: string;
}

/**
 * Configuration of the API authorization modes.
 */
export interface AuthorizationConfig {
  /**
   * Optional authorization configuration
   *
   * @default - API Key authorization
   */
  readonly defaultAuthorization?: AuthorizationMode;

  /**
   * Additional authorization modes
   *
   * @default - No other modes
   */
  readonly additionalAuthorizationModes?: AuthorizationMode[];
}

/**
 * log-level for fields in AppSync
 */
export enum FieldLogLevel {
  /**
   * No logging
   */
  NONE = 'NONE',
  /**
   * Error logging
   */
  ERROR = 'ERROR',
  /**
   * All logging
   */
  ALL = 'ALL',
}

/**
 * Logging configuration for AppSync
 */
export interface LogConfig {
  /**
   * exclude verbose content
   *
   * @default false
   */
  readonly excludeVerboseContent?: boolean | IResolvable;
  /**
   * log level for fields
   *
   * @default - Use AppSync default
   */
  readonly fieldLogLevel?: FieldLogLevel;
}

/**
 * Enum containing the different modes of schema definition
 */
export enum SchemaDefinition {
  /**
   * Define schema through functions like addType, addQuery, etc.
   */
  CODE = 'CODE',

  /**
   * Define schema in a file, i.e. schema.graphql
   */
  FILE = 'FILE',
}

/**
 * Properties for an AppSync GraphQL API
 */
export interface GraphQLApiProps {
  /**
   * the name of the GraphQL API
   */
  readonly name: string;

  /**
   * Optional authorization configuration
   *
   * @default - API Key authorization
   */
  readonly authorizationConfig?: AuthorizationConfig;

  /**
   * Logging configuration for this api
   *
   * @default - None
   */
  readonly logConfig?: LogConfig;

  /**
   * GraphQL schema definition. Specify how you want to define your schema.
   *
   * SchemaDefinition.CODE allows schema definition through CDK
   * SchemaDefinition.FILE allows schema definition through schema.graphql file
   *
   * @experimental
   */
  readonly schemaDefinition: SchemaDefinition;
  /**
   * File containing the GraphQL schema definition. You have to specify a definition or a file containing one.
   *
   * @default - Use schemaDefinition
   */
  readonly schemaDefinitionFile?: string;
  /**
   * A flag indicating whether or not X-Ray tracing is enabled for the GraphQL API.
   *
   * @default - false
   */
  readonly xrayEnabled?: boolean;

}

/**
 * A class used to generate resource arns for AppSync
 */
export class IamResource {
  /**
   * Generate the resource names given custom arns
   *
   * @param arns The custom arns that need to be permissioned
   *
   * Example: custom('/types/Query/fields/getExample')
   */
  public static custom(...arns: string[]): IamResource {
    if (arns.length === 0) {
      throw new Error('At least 1 custom ARN must be provided.');
    }
    return new IamResource(arns);
  }

  /**
   * Generate the resource names given a type and fields
   *
   * @param type The type that needs to be allowed
   * @param fields The fields that need to be allowed, if empty grant permissions to ALL fields
   *
   * Example: ofType('Query', 'GetExample')
   */
  public static ofType(type: string, ...fields: string[]): IamResource {
    const arns = fields.length ? fields.map((field) => `types/${type}/fields/${field}`) : [`types/${type}/*`];
    return new IamResource(arns);
  }

  /**
   * Generate the resource names that accepts all types: `*`
   */
  public static all(): IamResource {
    return new IamResource(['*']);
  }

  private arns: string[];

  private constructor(arns: string[]) {
    this.arns = arns;
  }

  /**
   * Return the Resource ARN
   *
   * @param api The GraphQL API to give permissions
   */
  public resourceArns(api: GraphQLApi): string[] {
    return this.arns.map((arn) => Stack.of(api).formatArn({
      service: 'appsync',
      resource: `apis/${api.apiId}`,
      sep: '/',
      resourceName: `${arn}`,
    }));
  }
}

/**
 * Attributes for GraphQL imports
 */
export interface GraphqlApiAttributes {
  /**
   * an unique AWS AppSync GraphQL API identifier
   * i.e. 'lxz775lwdrgcndgz3nurvac7oa'
   */
  readonly graphqlApiId: string,

  /**
   * the arn for the GraphQL Api
   * @default - autogenerated arn
   */
  readonly graphqlApiArn?: string,
}

/**
 * An AppSync GraphQL API
 *
 * @resource AWS::AppSync::GraphQLApi
 */
export class GraphQLApi extends GraphqlApiBase {
  /**
   * Import a GraphQL API through this function
   *
   * @param scope scope
   * @param id id
   * @param attrs GraphQL API Attributes of an API
   */
  public static fromGraphqlApiAttributes(scope: Construct, id: string, attrs: GraphqlApiAttributes): IGraphqlApi {
    const arn = attrs.graphqlApiArn ?? Stack.of(scope).formatArn({
      service: 'appsync',
      resource: `apis/${attrs.graphqlApiId}`,
    });
    class Import extends GraphqlApiBase {
      public readonly apiId = attrs.graphqlApiId;
      public readonly arn = arn;
      constructor (s: Construct, i: string) {
        super(s, i);
      }
    }
    return new Import(scope, id);
  }

  /**
   * an unique AWS AppSync GraphQL API identifier
   * i.e. 'lxz775lwdrgcndgz3nurvac7oa'
   */
  public readonly apiId: string;

  /**
   * the ARN of the API
   */
  public readonly arn: string;

  /**
   * the URL of the endpoint created by AppSync
   *
   * @attribute
   */
  public readonly graphQlUrl: string;

  /**
   * the name of the API
   */
  public readonly name: string;

  /**
   * underlying CFN schema resource
   */
  public readonly schema: CfnGraphQLSchema;

  /**
   * the configured API key, if present
   *
   * @default - no api key
   */
  public readonly apiKey?: string;

  private schemaMode: SchemaDefinition;
  private api: CfnGraphQLApi;
  private _apiKey?: CfnApiKey;

  constructor(scope: Construct, id: string, props: GraphQLApiProps) {
    super(scope, id);

    this.validateAuthorizationProps(props);
    const defaultAuthorizationType =
      props.authorizationConfig?.defaultAuthorization?.authorizationType ??
      AuthorizationType.API_KEY;

    let apiLogsRole;
    if (props.logConfig) {
      apiLogsRole = new Role(this, 'ApiLogsRole', {
        assumedBy: new ServicePrincipal('appsync'),
      });
      apiLogsRole.addManagedPolicy(
        ManagedPolicy.fromAwsManagedPolicyName(
          'service-role/AWSAppSyncPushToCloudWatchLogs',
        ),
      );
    }

    this.api = new CfnGraphQLApi(this, 'Resource', {
      name: props.name,
      authenticationType: defaultAuthorizationType,
      ...(props.logConfig && {
        logConfig: {
          cloudWatchLogsRoleArn: apiLogsRole ? apiLogsRole.roleArn : undefined,
          excludeVerboseContent: props.logConfig.excludeVerboseContent,
          fieldLogLevel: props.logConfig.fieldLogLevel
            ? props.logConfig.fieldLogLevel.toString()
            : undefined,
        },
      }),
      openIdConnectConfig:
        props.authorizationConfig?.defaultAuthorization?.authorizationType ===
        AuthorizationType.OIDC
          ? this.formatOpenIdConnectConfig(
            props.authorizationConfig.defaultAuthorization
              .openIdConnectConfig!,
          )
          : undefined,
      userPoolConfig:
        props.authorizationConfig?.defaultAuthorization?.authorizationType ===
        AuthorizationType.USER_POOL
          ? this.formatUserPoolConfig(
            props.authorizationConfig.defaultAuthorization.userPoolConfig!,
          )
          : undefined,
      additionalAuthenticationProviders: this.formatAdditionalAuthenticationProviders(props),
      xrayEnabled: props.xrayEnabled,
    });

    this.apiId = this.api.attrApiId;
    this.arn = this.api.attrArn;
    this.graphQlUrl = this.api.attrGraphQlUrl;
    this.name = this.api.name;
    this.schemaMode = props.schemaDefinition;
    this.schema = this.defineSchema(props.schemaDefinitionFile);

    if (defaultAuthorizationType === AuthorizationType.API_KEY ||
      props.authorizationConfig?.additionalAuthorizationModes?.some(
        (authMode) => authMode.authorizationType === AuthorizationType.API_KEY)
    ) {
      // create a variable for apiKeyConfig if one has been specified by the user
      // first check is for default authorization
      // second check is for additional authorization modes
      const apiKeyConfig = props.authorizationConfig?.defaultAuthorization?.apiKeyConfig ??
        props.authorizationConfig?.additionalAuthorizationModes?.
          find((mode: AuthorizationMode) => {
            return mode.authorizationType === AuthorizationType.API_KEY && mode.apiKeyConfig;
          })?.apiKeyConfig;
      this._apiKey = this.createAPIKey(apiKeyConfig);
      this._apiKey.addDependsOn(this.schema);
      this.apiKey = this._apiKey.attrApiKey;
    }
  }

  /**
   * Adds an IAM policy statement associated with this GraphQLApi to an IAM
   * principal's policy.
   *
   * @param grantee The principal
   * @param resources The set of resources to allow (i.e. ...:[region]:[accountId]:apis/GraphQLId/...)
   * @param actions The actions that should be granted to the principal (i.e. appsync:graphql )
   */
  public grant(grantee: IGrantable, resources: IamResource, ...actions: string[]): Grant {
    return Grant.addToPrincipal({
      grantee,
      actions,
      resourceArns: resources.resourceArns(this),
      scope: this,
    });
  }

  /**
   * Adds an IAM policy statement for Mutation access to this GraphQLApi to an IAM
   * principal's policy.
   *
   * @param grantee The principal
   * @param fields The fields to grant access to that are Mutations (leave blank for all)
   */
  public grantMutation(grantee: IGrantable, ...fields: string[]): Grant {
    return this.grant(grantee, IamResource.ofType('Mutation', ...fields), 'appsync:GraphQL');
  }

  /**
   * Adds an IAM policy statement for Query access to this GraphQLApi to an IAM
   * principal's policy.
   *
   * @param grantee The principal
   * @param fields The fields to grant access to that are Queries (leave blank for all)
   */
  public grantQuery(grantee: IGrantable, ...fields: string[]): Grant {
    return this.grant(grantee, IamResource.ofType('Query', ...fields), 'appsync:GraphQL');
  }

  /**
   * Adds an IAM policy statement for Subscription access to this GraphQLApi to an IAM
   * principal's policy.
   *
   * @param grantee The principal
   * @param fields The fields to grant access to that are Subscriptions (leave blank for all)
   */
  public grantSubscription(grantee: IGrantable, ...fields: string[]): Grant {
    return this.grant(grantee, IamResource.ofType('Subscription', ...fields), 'appsync:GraphQL');
  }

  private validateAuthorizationProps(props: GraphQLApiProps) {
    const defaultMode = props.authorizationConfig?.defaultAuthorization ?? {
      authorizationType: AuthorizationType.API_KEY,
    };
    const additionalModes = props.authorizationConfig?.additionalAuthorizationModes ?? [];
    const allModes = [defaultMode, ...additionalModes];

    allModes.map((mode) => {
      if (mode.authorizationType === AuthorizationType.OIDC && !mode.openIdConnectConfig) {
        throw new Error('Missing default OIDC Configuration');
      }
      if (mode.authorizationType === AuthorizationType.USER_POOL && !mode.userPoolConfig) {
        throw new Error('Missing default OIDC Configuration');
      }
    });

    if (allModes.filter((mode) => mode.authorizationType === AuthorizationType.API_KEY).length > 1) {
      throw new Error('You can\'t duplicate API_KEY configuration. See https://docs.aws.amazon.com/appsync/latest/devguide/security.html');
    }

    if (allModes.filter((mode) => mode.authorizationType === AuthorizationType.IAM).length > 1) {
      throw new Error('You can\'t duplicate IAM configuration. See https://docs.aws.amazon.com/appsync/latest/devguide/security.html');
    }
  }

  /**
   * Add schema dependency to a given construct
   *
   * @param construct the dependee
   */
  public addSchemaDependency(construct: CfnResource): boolean {
    construct.addDependsOn(this.schema);
    return true;
  }

  private formatOpenIdConnectConfig(
    config: OpenIdConnectConfig,
  ): CfnGraphQLApi.OpenIDConnectConfigProperty {
    return {
      authTtl: config.tokenExpiryFromAuth,
      clientId: config.clientId,
      iatTtl: config.tokenExpiryFromIssue,
      issuer: config.oidcProvider,
    };
  }

  private formatUserPoolConfig(
    config: UserPoolConfig,
  ): CfnGraphQLApi.UserPoolConfigProperty {
    return {
      userPoolId: config.userPool.userPoolId,
      awsRegion: config.userPool.stack.region,
      appIdClientRegex: config.appIdClientRegex,
      defaultAction: config.defaultAction || 'ALLOW',
    };
  }

<<<<<<< HEAD
  private createAPIKey(config: ApiKeyConfig): string {
    if (config.expires?.isBefore(Duration.days(1)) || config.expires?.isAfter(Duration.days(365))) {
      throw Error('API key expiration must be between 1 and 365 days.');
    }
    const expires = config.expires ? config.expires.asEpoch() : undefined;
    const key = new CfnApiKey(this, `${config.name || 'DefaultAPIKey'}ApiKey`, {
=======
  private createAPIKey(config?: ApiKeyConfig) {
    let expires: number | undefined;
    if (config?.expires) {
      expires = new Date(config.expires).valueOf();
      const days = (d: number) =>
        Date.now() + Duration.days(d).toMilliseconds();
      if (expires < days(1) || expires > days(365)) {
        throw Error('API key expiration must be between 1 and 365 days.');
      }
      expires = Math.round(expires / 1000);
    }
    return new CfnApiKey(this, `${config?.name || 'Default'}ApiKey`, {
>>>>>>> 371e8da8
      expires,
      description: config?.description,
      apiId: this.apiId,
    });
  }

  private formatAdditionalAuthorizationModes(
    authModes: AuthorizationMode[],
  ): CfnGraphQLApi.AdditionalAuthenticationProviderProperty[] {
    return authModes.reduce<
    CfnGraphQLApi.AdditionalAuthenticationProviderProperty[]
    >(
      (acc, authMode) => [
        ...acc,
        {
          authenticationType: authMode.authorizationType,
          userPoolConfig:
            authMode.authorizationType === AuthorizationType.USER_POOL
              ? this.formatUserPoolConfig(authMode.userPoolConfig!)
              : undefined,
          openIdConnectConfig:
            authMode.authorizationType === AuthorizationType.OIDC
              ? this.formatOpenIdConnectConfig(authMode.openIdConnectConfig!)
              : undefined,
        },
      ],
      [],
    );
  }

  private formatAdditionalAuthenticationProviders(props: GraphQLApiProps): CfnGraphQLApi.AdditionalAuthenticationProviderProperty[] | undefined {
    const authModes = props.authorizationConfig?.additionalAuthorizationModes;
    return authModes ? this.formatAdditionalAuthorizationModes(authModes) : undefined;
  }

  /**
   * Define schema based on props configuration
   * @param file the file name/s3 location of Schema
   */
  private defineSchema(file?: string): CfnGraphQLSchema {
    let definition;

    if ( this.schemaMode === SchemaDefinition.FILE && !file) {
      throw new Error('schemaDefinitionFile must be configured if using FILE definition mode.');
    } else if ( this.schemaMode === SchemaDefinition.FILE && file ) {
      definition = readFileSync(file).toString('UTF-8');
    } else if ( this.schemaMode === SchemaDefinition.CODE && !file ) {
      definition = '';
    } else if ( this.schemaMode === SchemaDefinition.CODE && file) {
      throw new Error('definition mode CODE is incompatible with file definition. Change mode to FILE/S3 or unconfigure schemaDefinitionFile');
    }

    return new CfnGraphQLSchema(this, 'Schema', {
      apiId: this.apiId,
      definition,
    });
  }

  /**
   * Escape hatch to append to Schema as desired. Will always result
   * in a newline.
   *
   * @param addition the addition to add to schema
   * @param delimiter the delimiter between schema and addition
   * @default - ''
   *
   * @experimental
   */
  public appendToSchema(addition: string, delimiter?: string): void {
    if ( this.schemaMode != SchemaDefinition.CODE ) {
      throw new Error('API cannot append to schema because schema definition mode is not configured as CODE.');
    }
    const sep = delimiter ?? '';
    this.schema.definition = `${this.schema.definition}${sep}${addition}\n`;
  }

  /**
   * Add an object type to the schema
   *
   * @param name the name of the object type
   * @param props the definition
   *
   * @experimental
   */
  public addType(name: string, props: ObjectTypeProps): ObjectType {
    if ( this.schemaMode != SchemaDefinition.CODE ) {
      throw new Error('API cannot add type because schema definition mode is not configured as CODE.');
    };
    const type = new ObjectType(name, {
      definition: props.definition,
      directives: props.directives,
    });
    this.appendToSchema(type.toString());
    return type;
  }
}<|MERGE_RESOLUTION|>--- conflicted
+++ resolved
@@ -590,27 +590,12 @@
     };
   }
 
-<<<<<<< HEAD
-  private createAPIKey(config: ApiKeyConfig): string {
-    if (config.expires?.isBefore(Duration.days(1)) || config.expires?.isAfter(Duration.days(365))) {
+  private createAPIKey(config?: ApiKeyConfig) {
+    if (config?.expires?.isBefore(Duration.days(1)) || config?.expires?.isAfter(Duration.days(365))) {
       throw Error('API key expiration must be between 1 and 365 days.');
     }
-    const expires = config.expires ? config.expires.asEpoch() : undefined;
-    const key = new CfnApiKey(this, `${config.name || 'DefaultAPIKey'}ApiKey`, {
-=======
-  private createAPIKey(config?: ApiKeyConfig) {
-    let expires: number | undefined;
-    if (config?.expires) {
-      expires = new Date(config.expires).valueOf();
-      const days = (d: number) =>
-        Date.now() + Duration.days(d).toMilliseconds();
-      if (expires < days(1) || expires > days(365)) {
-        throw Error('API key expiration must be between 1 and 365 days.');
-      }
-      expires = Math.round(expires / 1000);
-    }
+    const expires = config?.expires ? config?.expires.asEpoch() : undefined;
     return new CfnApiKey(this, `${config?.name || 'Default'}ApiKey`, {
->>>>>>> 371e8da8
       expires,
       description: config?.description,
       apiId: this.apiId,
