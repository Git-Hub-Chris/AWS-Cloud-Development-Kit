<<<<<<< HEAD
import { Resolver } from './resolver';
import { Directive, IField, IIntermediateType } from './schema-base';
import { BaseTypeOptions, GraphqlType, ResolvableFieldOptions } from './schema-field';
=======
import { BaseGraphqlTypeOptions, GraphqlType } from './schema-field';

/**
 * Directives for types
 *
 * i.e. @aws_iam or @aws_subscribe
 *
 * @experimental
 */
export class Directive {
  /**
   * Add the @aws_iam directive
   */
  public static iam(): Directive {
    return new Directive('@aws_iam');
  }

  /**
   * Add a custom directive
   *
   * @param statement - the directive statement to append
   * Note: doesn't guarantee functionality
   */
  public static custom(statement: string): Directive {
    return new Directive(statement);
  }

  /**
   * the directive statement
   */
  public readonly statement: string;

  private constructor(statement: string) { this.statement = statement; }
}
>>>>>>> 371e8da8

/**
 * Properties for configuring an Intermediate Type
 *
 * @param definition - the variables and types that define this type
 * i.e. { string: GraphqlType, string: GraphqlType }
 *
 * @experimental
 */
export interface IntermediateTypeProps {
  /**
   * the attributes of this type
   */
  readonly definition: { [key: string]: IField };
}

/**
 * Interface Types are abstract types that includes a certain set of fields
 * that other types must include if they implement the interface.
 *
 * @experimental
 */
export class InterfaceType implements IIntermediateType {
  /**
   * the name of this type
   */
  public readonly name: string;
  /**
   * the attributes of this type
   */
  public readonly definition: { [key: string]: IField };

  public constructor(name: string, props: IntermediateTypeProps) {
    this.name = name;
    this.definition = props.definition;
  }

  /**
   * Create an GraphQL Type representing this Intermediate Type
   *
   * @param options the options to configure this attribute
   * - isList
   * - isRequired
   * - isRequiredList
   */
<<<<<<< HEAD
  public attribute(options?: BaseTypeOptions): GraphqlType{
=======
  public attribute(options?: BaseGraphqlTypeOptions): GraphqlType {
>>>>>>> 371e8da8
    return GraphqlType.intermediate({
      isList: options?.isList,
      isRequired: options?.isRequired,
      isRequiredList: options?.isRequiredList,
      intermediateType: this,
    });
  }

  /**
   * Generate the string of this object type
   */
  public toString(): string {
    let schemaAddition = `interface ${this.name} {\n`;
    Object.keys(this.definition).forEach( (key) => {
      const attribute = this.definition[key];
      const args = attribute.argsToString();
      schemaAddition = `${schemaAddition}  ${key}${args}: ${attribute.toString()}\n`;
    });
    return `${schemaAddition}}`;
  }

  /**
   * Add a field to this Object Type
   *
   * @param fieldName - The name of the field
   * @param field - the field to add
   */
  public addField(fieldName: string, field: IField): void {
    this.definition[fieldName] = field;
  }
}

/**
 * Properties for configuring an Object Type
 *
 * @param definition - the variables and types that define this type
 * i.e. { string: GraphqlType, string: GraphqlType }
 * @param interfaceTypes - the interfaces that this object type implements
 * @param directives - the directives for this object type
 *
 * @experimental
 */
export interface ObjectTypeProps extends IntermediateTypeProps {
  /**
   * The Interface Types this Object Type implements
   *
   * @default - no interface types
   */
  readonly interfaceTypes?: InterfaceType[];
  /**
   * the directives for this object type
   *
   * @default - no directives
   */
  readonly directives?: Directive[];
}

/**
 * Object Types are types declared by you.
 *
 * @experimental
 */
export class ObjectType extends InterfaceType implements IIntermediateType {
  /**
   * The Interface Types this Object Type implements
   *
   * @default - no interface types
   */
  public readonly interfaceTypes?: InterfaceType[];
  /**
   * the directives for this object type
   *
   * @default - no directives
   */
  public readonly directives?: Directive[];
  /**
   * The resolvers linked to this data source
   */
  public resolvers?: Resolver[];

  public constructor(name: string, props: ObjectTypeProps) {
    const options = {
      definition: props.interfaceTypes?.reduce((def, interfaceType) => {
        return Object.assign({}, def, interfaceType.definition);
      }, props.definition) ?? props.definition,
    };
    super(name, options);
    this.interfaceTypes = props.interfaceTypes;
    this.directives = props.directives;
    this.resolvers = [];

    Object.keys(this.definition).forEach((fieldName) => {
      const field = this.definition[fieldName];
      this.generateResolver(fieldName, field.fieldOptions);
    });
  }

  /**
   * Add a field to this Object Type
   *
   * @param fieldName - The name of the field
   * @param field - the resolvable field to add
   */
  public addField(fieldName: string, field: IField): void {
    this.generateResolver(fieldName, field.fieldOptions);
    this.definition[fieldName] = field;
  }

  /**
   * Generate the string of this object type
   */
  public toString(): string {
    let title = this.name;
    if (this.interfaceTypes && this.interfaceTypes.length) {
      title = `${title} implements`;
      this.interfaceTypes.map((interfaceType) => {
        title = `${title} ${interfaceType.name},`;
      });
      title = title.slice(0, -1);
    }
    const directives = this.generateDirectives(this.directives);
    let schemaAddition = `type ${title} ${directives}{\n`;
    Object.keys(this.definition).forEach( (key) => {
      const attribute = this.definition[key];
      const args = attribute.argsToString();
      schemaAddition = `${schemaAddition}  ${key}${args}: ${attribute.toString()}\n`;
    });
    return `${schemaAddition}}`;
  }

  /**
   * Utility function to generate directives
   *
   * @param directives the directives of a given type
   * @param delimiter the separator betweeen directives
   * @default - ' '
   */
  private generateDirectives(directives?: Directive[], delimiter?: string): string {
    let schemaAddition = '';
    if (!directives) { return schemaAddition; }
    directives.map((directive) => {
      schemaAddition = `${schemaAddition}${directive.statement}${delimiter ?? ' '}`;
    });
    return schemaAddition;
  }

  /**
   * Generate the resolvers linked to this Object Type
   */
  protected generateResolver(fieldName: string, options?: ResolvableFieldOptions): void {
    if (options?.dataSource){
      if(!this.resolvers){ this.resolvers = []; }
      this.resolvers.push(options.dataSource.createResolver({
        typeName: this.name,
        fieldName: fieldName,
        requestMappingTemplate: options.requestMappingTemplate,
        responseMappingTemplate: options.responseMappingTemplate,
      }));
    }
  }
}<|MERGE_RESOLUTION|>--- conflicted
+++ resolved
@@ -1,43 +1,6 @@
-<<<<<<< HEAD
 import { Resolver } from './resolver';
 import { Directive, IField, IIntermediateType } from './schema-base';
 import { BaseTypeOptions, GraphqlType, ResolvableFieldOptions } from './schema-field';
-=======
-import { BaseGraphqlTypeOptions, GraphqlType } from './schema-field';
-
-/**
- * Directives for types
- *
- * i.e. @aws_iam or @aws_subscribe
- *
- * @experimental
- */
-export class Directive {
-  /**
-   * Add the @aws_iam directive
-   */
-  public static iam(): Directive {
-    return new Directive('@aws_iam');
-  }
-
-  /**
-   * Add a custom directive
-   *
-   * @param statement - the directive statement to append
-   * Note: doesn't guarantee functionality
-   */
-  public static custom(statement: string): Directive {
-    return new Directive(statement);
-  }
-
-  /**
-   * the directive statement
-   */
-  public readonly statement: string;
-
-  private constructor(statement: string) { this.statement = statement; }
-}
->>>>>>> 371e8da8
 
 /**
  * Properties for configuring an Intermediate Type
@@ -83,11 +46,7 @@
    * - isRequired
    * - isRequiredList
    */
-<<<<<<< HEAD
-  public attribute(options?: BaseTypeOptions): GraphqlType{
-=======
-  public attribute(options?: BaseGraphqlTypeOptions): GraphqlType {
->>>>>>> 371e8da8
+  public attribute(options?: BaseTypeOptions): GraphqlType {
     return GraphqlType.intermediate({
       isList: options?.isList,
       isRequired: options?.isRequired,
@@ -238,8 +197,8 @@
    * Generate the resolvers linked to this Object Type
    */
   protected generateResolver(fieldName: string, options?: ResolvableFieldOptions): void {
-    if (options?.dataSource){
-      if(!this.resolvers){ this.resolvers = []; }
+    if (options?.dataSource) {
+      if (!this.resolvers) { this.resolvers = []; }
       this.resolvers.push(options.dataSource.createResolver({
         typeName: this.name,
         fieldName: fieldName,
