--- conflicted
+++ resolved
@@ -196,45 +196,42 @@
         test: t.string,
       },
     });
-    test.addField('resolve', new appsync.Field({
+    test.addField({
+      fieldName: 'resolve',
+      field: new appsync.Field({
+        returnType: t.string,
+        directives: [appsync.Directive.apiKey()],
+      }),
+    });
+
+    api.addType(test);
+    const out = 'type Test {\n  test: String\n  resolve: String\n  @aws_api_key\n}\n';
+
+    // THEN
+    expect(stack).toHaveResourceLike('AWS::AppSync::GraphQLSchema', {
+      Definition: `${out}`,
+    });
+  });
+
+  test('Object Type can generate ResolvableFields with Directives', () => {
+    // WHEN
+    const test = new appsync.ObjectType('Test', {
+      definition: {
+        test: t.string,
+      },
+    });
+    const field = new appsync.ResolvableField({
       returnType: t.string,
       directives: [appsync.Directive.apiKey()],
-    }));
-
-    api.addType(test);
-    const out = 'type Test {\n  test: String\n  resolve: String\n  @aws_api_key\n}\n';
-
-    // THEN
-    expect(stack).toHaveResourceLike('AWS::AppSync::GraphQLSchema', {
-      Definition: `${out}`,
-    });
-  });
-
-  test('Object Type can generate ResolvableFields with Directives', () => {
-    // WHEN
-    const test = new appsync.ObjectType('Test', {
-      definition: {
-        test: t.string,
-      },
-    });
-    test.addField('resolve', new appsync.ResolvableField({
-      returnType: t.string,
-      directives: [appsync.Directive.apiKey()],
-      dataSource: api.addNoneDataSource('none'),
-<<<<<<< HEAD
-    }));
-=======
+      dataSource: api.addNoneDataSource('none'),
       args: {
-        arg: garbage.attribute(),
+        arg: t.string,
       },
     });
     test.addField({ fieldName: 'resolve', field });
-    // test.addField('resolve', field);
-    test.addField({ fieldName: 'dynamic', field: garbage.attribute() });
->>>>>>> 884e1851
-
-    api.addType(test);
-    const out = 'type Test {\n  test: String\n  resolve: String\n  @aws_api_key\n}\n';
+
+    api.addType(test);
+    const out = 'type Test {\n  test: String\n  resolve(arg: String): String\n  @aws_api_key\n}\n';
 
     // THEN
     expect(stack).toHaveResourceLike('AWS::AppSync::GraphQLSchema', {
