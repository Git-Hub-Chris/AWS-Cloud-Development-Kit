{
  "Resources": {
    "PoolD3F588B8": {
      "Type": "AWS::Cognito::UserPool",
      "Properties": {
        "AccountRecoverySetting": {
          "RecoveryMechanisms": [
            {
              "Name": "verified_phone_number",
              "Priority": 1
            },
            {
              "Name": "verified_email",
              "Priority": 2
            }
          ]
        },
        "AdminCreateUserConfig": {
          "AllowAdminCreateUserOnly": true
        },
        "EmailVerificationMessage": "The verification code to your new account is {####}",
        "EmailVerificationSubject": "Verify your new account",
        "SmsVerificationMessage": "The verification code to your new account is {####}",
        "UserPoolName": "myPool",
        "VerificationMessageTemplate": {
          "DefaultEmailOption": "CONFIRM_WITH_CODE",
          "EmailMessage": "The verification code to your new account is {####}",
          "EmailSubject": "Verify your new account",
          "SmsMessage": "The verification code to your new account is {####}"
        }
      }
    },
    "ApiF70053CD": {
      "Type": "AWS::AppSync::GraphQLApi",
      "Properties": {
        "AuthenticationType": "AMAZON_COGNITO_USER_POOLS",
        "Name": "demoapi",
        "AdditionalAuthenticationProviders": [
          {
            "AuthenticationType": "API_KEY"
          }
        ],
        "UserPoolConfig": {
          "AwsRegion": {
            "Ref": "AWS::Region"
          },
          "DefaultAction": "ALLOW",
          "UserPoolId": {
            "Ref": "PoolD3F588B8"
          }
        }
      }
    },
    "ApiSchema510EECD7": {
      "Type": "AWS::AppSync::GraphQLSchema",
      "Properties": {
        "ApiId": {
          "Fn::GetAtt": [
            "ApiF70053CD",
            "ApiId"
          ]
        },
        "Definition": "type ServiceVersion @aws_api_key {\n  version: String!\n}\n\ntype Customer @aws_api_key {\n  id: String!\n  name: String!\n}\n\ninput SaveCustomerInput {\n  name: String!\n}\n\ntype Order @aws_api_key {\n  customer: String!\n  order: String!\n}\n\ntype Payment @aws_api_key {\n  id: String!\n  amount: String!\n}\n\ninput PaymentInput {\n  amount: String!\n}\n\ntype Query @aws_api_key {\n  getServiceVersion: ServiceVersion\n  getCustomers: [Customer]\n  getCustomer(id: String): Customer\n  getCustomerOrdersEq(customer: String): Order\n  getCustomerOrdersLt(customer: String): Order\n  getCustomerOrdersLe(customer: String): Order\n  getCustomerOrdersGt(customer: String): Order\n  getCustomerOrdersGe(customer: String): Order\n  getCustomerOrdersFilter(customer: String, order: String): Order\n  getCustomerOrdersBetween(customer: String, order1: String, order2: String): Order\n  getOrderCustomersEq(order: String): [Customer]\n  getOrderCustomersLt(order: String): [Customer]\n  getOrderCustomersLe(order: String): [Customer]\n  getOrderCustomersGt(order: String): [Customer]\n  getOrderCustomersGe(order: String): [Customer]\n  getOrderCustomersFilter(order: String, customer: String): [Customer]\n  getOrderCustomersBetween(order: String, customer1: String, customer2: String): [Customer]\n  getPayment(id: String): Payment\n}\n\ninput FirstOrderInput {\n  product: String!\n  quantity: Int!\n}\n\ntype Mutation @aws_api_key {\n  addCustomer(customer: SaveCustomerInput!): Customer\n  saveCustomer(id: String!, customer: SaveCustomerInput!): Customer\n  removeCustomer(id: String!): Customer\n  saveCustomerWithFirstOrder(customer: SaveCustomerInput!, order: FirstOrderInput!, referral: String): Order\n  savePayment(payment: PaymentInput!): Payment\n  doPostOnAws: String!\n}\n"
      }
    },
    "ApiDefaultApiKeyF991C37B": {
      "Type": "AWS::AppSync::ApiKey",
      "Properties": {
        "ApiId": {
          "Fn::GetAtt": [
            "ApiF70053CD",
            "ApiId"
          ]
        }
      },
      "DependsOn": [
        "ApiSchema510EECD7"
      ]
    },
    "Apinone1F55F3F3": {
      "Type": "AWS::AppSync::DataSource",
      "Properties": {
        "ApiId": {
          "Fn::GetAtt": [
            "ApiF70053CD",
            "ApiId"
          ]
        },
        "Name": "None",
        "Type": "NONE"
      }
    },
    "ApiQuerygetServiceVersionResolver269A74C1": {
      "Type": "AWS::AppSync::Resolver",
      "Properties": {
        "ApiId": {
          "Fn::GetAtt": [
            "ApiF70053CD",
            "ApiId"
          ]
        },
        "FieldName": "getServiceVersion",
        "TypeName": "Query",
        "DataSourceName": "None",
        "Kind": "UNIT",
        "RequestMappingTemplate": "{\"version\":\"2017-02-28\"}",
        "ResponseMappingTemplate": "{\"version\":\"v1\"}"
      },
      "DependsOn": [
        "Apinone1F55F3F3",
        "ApiSchema510EECD7"
      ]
    },
    "ApicustomerDsServiceRole76CAD539": {
      "Type": "AWS::IAM::Role",
      "Properties": {
        "AssumeRolePolicyDocument": {
          "Statement": [
            {
              "Action": "sts:AssumeRole",
              "Effect": "Allow",
              "Principal": {
                "Service": "appsync.amazonaws.com"
              }
            }
          ],
          "Version": "2012-10-17"
        }
      }
    },
    "ApicustomerDsServiceRoleDefaultPolicyF8E72AE7": {
      "Type": "AWS::IAM::Policy",
      "Properties": {
        "PolicyDocument": {
          "Statement": [
            {
              "Action": [
                "dynamodb:BatchGetItem",
                "dynamodb:GetRecords",
                "dynamodb:GetShardIterator",
                "dynamodb:Query",
                "dynamodb:GetItem",
                "dynamodb:Scan",
                "dynamodb:BatchWriteItem",
                "dynamodb:PutItem",
                "dynamodb:UpdateItem",
                "dynamodb:DeleteItem"
              ],
              "Effect": "Allow",
              "Resource": [
                {
                  "Fn::GetAtt": [
                    "CustomerTable260DCC08",
                    "Arn"
                  ]
                },
                {
                  "Ref": "AWS::NoValue"
                }
              ]
            }
          ],
          "Version": "2012-10-17"
        },
        "PolicyName": "ApicustomerDsServiceRoleDefaultPolicyF8E72AE7",
        "Roles": [
          {
            "Ref": "ApicustomerDsServiceRole76CAD539"
          }
        ]
      }
    },
    "ApicustomerDsFE73DAC5": {
      "Type": "AWS::AppSync::DataSource",
      "Properties": {
        "ApiId": {
          "Fn::GetAtt": [
            "ApiF70053CD",
            "ApiId"
          ]
        },
        "Name": "Customer",
        "Type": "AMAZON_DYNAMODB",
        "DynamoDBConfig": {
          "AwsRegion": {
            "Ref": "AWS::Region"
          },
          "TableName": {
            "Ref": "CustomerTable260DCC08"
          }
        },
        "ServiceRoleArn": {
          "Fn::GetAtt": [
            "ApicustomerDsServiceRole76CAD539",
            "Arn"
          ]
        }
      }
    },
    "ApiorderDsServiceRoleCC2040C0": {
      "Type": "AWS::IAM::Role",
      "Properties": {
        "AssumeRolePolicyDocument": {
          "Statement": [
            {
              "Action": "sts:AssumeRole",
              "Effect": "Allow",
              "Principal": {
                "Service": "appsync.amazonaws.com"
              }
            }
          ],
          "Version": "2012-10-17"
        }
      }
    },
    "ApiorderDsServiceRoleDefaultPolicy3315FCF4": {
      "Type": "AWS::IAM::Policy",
      "Properties": {
        "PolicyDocument": {
          "Statement": [
            {
              "Action": [
                "dynamodb:BatchGetItem",
                "dynamodb:GetRecords",
                "dynamodb:GetShardIterator",
                "dynamodb:Query",
                "dynamodb:GetItem",
                "dynamodb:Scan",
                "dynamodb:BatchWriteItem",
                "dynamodb:PutItem",
                "dynamodb:UpdateItem",
                "dynamodb:DeleteItem"
              ],
              "Effect": "Allow",
              "Resource": [
                {
                  "Fn::GetAtt": [
                    "OrderTable416EB896",
                    "Arn"
                  ]
                },
                {
                  "Ref": "AWS::NoValue"
                }
              ]
            }
          ],
          "Version": "2012-10-17"
        },
        "PolicyName": "ApiorderDsServiceRoleDefaultPolicy3315FCF4",
        "Roles": [
          {
            "Ref": "ApiorderDsServiceRoleCC2040C0"
          }
        ]
      }
    },
    "ApiorderDsB50C8AAD": {
      "Type": "AWS::AppSync::DataSource",
      "Properties": {
        "ApiId": {
          "Fn::GetAtt": [
            "ApiF70053CD",
            "ApiId"
          ]
        },
        "Name": "Order",
        "Type": "AMAZON_DYNAMODB",
        "DynamoDBConfig": {
          "AwsRegion": {
            "Ref": "AWS::Region"
          },
          "TableName": {
            "Ref": "OrderTable416EB896"
          }
        },
        "ServiceRoleArn": {
          "Fn::GetAtt": [
            "ApiorderDsServiceRoleCC2040C0",
            "Arn"
          ]
        }
      }
    },
    "ApipaymentDsServiceRole0DAC58D6": {
      "Type": "AWS::IAM::Role",
      "Properties": {
        "AssumeRolePolicyDocument": {
          "Statement": [
            {
              "Action": "sts:AssumeRole",
              "Effect": "Allow",
              "Principal": {
                "Service": "appsync.amazonaws.com"
              }
            }
          ],
          "Version": "2012-10-17"
        }
      }
    },
    "ApipaymentDsServiceRoleDefaultPolicy528E42B0": {
      "Type": "AWS::IAM::Policy",
      "Properties": {
        "PolicyDocument": {
          "Statement": [
            {
              "Action": [
                "dynamodb:BatchGetItem",
                "dynamodb:GetRecords",
                "dynamodb:GetShardIterator",
                "dynamodb:Query",
                "dynamodb:GetItem",
                "dynamodb:Scan",
                "dynamodb:BatchWriteItem",
                "dynamodb:PutItem",
                "dynamodb:UpdateItem",
                "dynamodb:DeleteItem"
              ],
              "Effect": "Allow",
              "Resource": [
                {
                  "Fn::Join": [
                    "",
                    [
                      "arn:",
                      {
                        "Ref": "AWS::Partition"
                      },
                      ":dynamodb:",
                      {
                        "Ref": "AWS::Region"
                      },
                      ":",
                      {
                        "Ref": "AWS::AccountId"
                      },
                      ":table/PaymentTable"
                    ]
                  ]
                },
                {
                  "Ref": "AWS::NoValue"
                }
              ]
            }
          ],
          "Version": "2012-10-17"
        },
        "PolicyName": "ApipaymentDsServiceRoleDefaultPolicy528E42B0",
        "Roles": [
          {
            "Ref": "ApipaymentDsServiceRole0DAC58D6"
          }
        ]
      }
    },
    "ApipaymentDs95C7AC36": {
      "Type": "AWS::AppSync::DataSource",
      "Properties": {
        "ApiId": {
          "Fn::GetAtt": [
            "ApiF70053CD",
            "ApiId"
          ]
        },
        "Name": "Payment",
        "Type": "AMAZON_DYNAMODB",
        "DynamoDBConfig": {
          "AwsRegion": {
            "Ref": "AWS::Region"
          },
          "TableName": "PaymentTable"
        },
        "ServiceRoleArn": {
          "Fn::GetAtt": [
            "ApipaymentDsServiceRole0DAC58D6",
            "Arn"
          ]
        }
      }
    },
    "ApiQuerygetCustomersResolver522EE433": {
      "Type": "AWS::AppSync::Resolver",
      "Properties": {
        "ApiId": {
          "Fn::GetAtt": [
            "ApiF70053CD",
            "ApiId"
          ]
        },
        "FieldName": "getCustomers",
        "TypeName": "Query",
        "DataSourceName": "Customer",
        "Kind": "UNIT",
        "RequestMappingTemplate": "{\"version\" : \"2017-02-28\", \"operation\" : \"Scan\"}",
        "ResponseMappingTemplate": "$util.toJson($ctx.result.items)"
      },
      "DependsOn": [
        "ApicustomerDsFE73DAC5",
        "ApiSchema510EECD7"
      ]
    },
    "ApiQuerygetCustomerResolver007520DC": {
      "Type": "AWS::AppSync::Resolver",
      "Properties": {
        "ApiId": {
          "Fn::GetAtt": [
            "ApiF70053CD",
            "ApiId"
          ]
        },
        "FieldName": "getCustomer",
        "TypeName": "Query",
        "DataSourceName": "Customer",
        "Kind": "UNIT",
        "RequestMappingTemplate": "{\"version\": \"2017-02-28\", \"operation\": \"GetItem\", \"key\": {\"id\": $util.dynamodb.toDynamoDBJson($ctx.args.id)}}",
        "ResponseMappingTemplate": "$util.toJson($ctx.result)"
      },
      "DependsOn": [
        "ApicustomerDsFE73DAC5",
        "ApiSchema510EECD7"
      ]
    },
    "ApiMutationaddCustomerResolver53321A05": {
      "Type": "AWS::AppSync::Resolver",
      "Properties": {
        "ApiId": {
          "Fn::GetAtt": [
            "ApiF70053CD",
            "ApiId"
          ]
        },
        "FieldName": "addCustomer",
        "TypeName": "Mutation",
        "DataSourceName": "Customer",
        "Kind": "UNIT",
        "RequestMappingTemplate": "\n      #set($input = $ctx.args.customer)\n      \n      {\n        \"version\": \"2017-02-28\",\n        \"operation\": \"PutItem\",\n        \"key\" : {\n      \"id\" : $util.dynamodb.toDynamoDBJson($util.autoId())\n    },\n        \"attributeValues\": $util.dynamodb.toMapValuesJson($input)\n      }",
        "ResponseMappingTemplate": "$util.toJson($ctx.result)"
      },
      "DependsOn": [
        "ApicustomerDsFE73DAC5",
        "ApiSchema510EECD7"
      ]
    },
    "ApiMutationsaveCustomerResolver85516C23": {
      "Type": "AWS::AppSync::Resolver",
      "Properties": {
        "ApiId": {
          "Fn::GetAtt": [
            "ApiF70053CD",
            "ApiId"
          ]
        },
        "FieldName": "saveCustomer",
        "TypeName": "Mutation",
        "DataSourceName": "Customer",
        "Kind": "UNIT",
        "RequestMappingTemplate": "\n      #set($input = $ctx.args.customer)\n      \n      {\n        \"version\": \"2017-02-28\",\n        \"operation\": \"PutItem\",\n        \"key\" : {\n      \"id\" : $util.dynamodb.toDynamoDBJson($ctx.args.id)\n    },\n        \"attributeValues\": $util.dynamodb.toMapValuesJson($input)\n      }",
        "ResponseMappingTemplate": "$util.toJson($ctx.result)"
      },
      "DependsOn": [
        "ApicustomerDsFE73DAC5",
        "ApiSchema510EECD7"
      ]
    },
    "ApiMutationsaveCustomerWithFirstOrderResolver66DBDFD0": {
      "Type": "AWS::AppSync::Resolver",
      "Properties": {
        "ApiId": {
          "Fn::GetAtt": [
            "ApiF70053CD",
            "ApiId"
          ]
        },
        "FieldName": "saveCustomerWithFirstOrder",
        "TypeName": "Mutation",
        "DataSourceName": "Customer",
        "Kind": "UNIT",
        "RequestMappingTemplate": "\n      #set($input = $ctx.args.order)\n      $util.qr($input.put(\"referral\", referral))\n      {\n        \"version\": \"2017-02-28\",\n        \"operation\": \"PutItem\",\n        \"key\" : {\n      \"order\" : $util.dynamodb.toDynamoDBJson($util.autoId()),\"customer\" : $util.dynamodb.toDynamoDBJson($ctx.args.customer.id)\n    },\n        \"attributeValues\": $util.dynamodb.toMapValuesJson($input)\n      }",
        "ResponseMappingTemplate": "$util.toJson($ctx.result)"
      },
      "DependsOn": [
        "ApicustomerDsFE73DAC5",
        "ApiSchema510EECD7"
      ]
    },
    "ApiMutationremoveCustomerResolver8435F803": {
      "Type": "AWS::AppSync::Resolver",
      "Properties": {
        "ApiId": {
          "Fn::GetAtt": [
            "ApiF70053CD",
            "ApiId"
          ]
        },
        "FieldName": "removeCustomer",
        "TypeName": "Mutation",
        "DataSourceName": "Customer",
        "Kind": "UNIT",
        "RequestMappingTemplate": "{\"version\": \"2017-02-28\", \"operation\": \"DeleteItem\", \"key\": {\"id\": $util.dynamodb.toDynamoDBJson($ctx.args.id)}}",
        "ResponseMappingTemplate": "$util.toJson($ctx.result)"
      },
      "DependsOn": [
        "ApicustomerDsFE73DAC5",
        "ApiSchema510EECD7"
      ]
    },
<<<<<<< HEAD
    "ApiQuerygetCustomerOrdersEqResolver6DA88A11": {
=======
    "ApiorderDsServiceRoleCC2040C0": {
      "Type": "AWS::IAM::Role",
      "Properties": {
        "AssumeRolePolicyDocument": {
          "Statement": [
            {
              "Action": "sts:AssumeRole",
              "Effect": "Allow",
              "Principal": {
                "Service": "appsync.amazonaws.com"
              }
            }
          ],
          "Version": "2012-10-17"
        }
      }
    },
    "ApiorderDsServiceRoleDefaultPolicy3315FCF4": {
      "Type": "AWS::IAM::Policy",
      "Properties": {
        "PolicyDocument": {
          "Statement": [
            {
              "Action": [
                "dynamodb:BatchGetItem",
                "dynamodb:GetRecords",
                "dynamodb:GetShardIterator",
                "dynamodb:Query",
                "dynamodb:GetItem",
                "dynamodb:Scan",
                "dynamodb:BatchWriteItem",
                "dynamodb:PutItem",
                "dynamodb:UpdateItem",
                "dynamodb:DeleteItem"
              ],
              "Effect": "Allow",
              "Resource": [
                {
                  "Fn::GetAtt": [
                    "OrderTable416EB896",
                    "Arn"
                  ]
                },
                {
                  "Fn::Join": [
                    "",
                    [
                      {
                        "Fn::GetAtt": [
                          "OrderTable416EB896",
                          "Arn"
                        ]
                      },
                      "/index/*"
                    ]
                  ]
                }
              ]
            }
          ],
          "Version": "2012-10-17"
        },
        "PolicyName": "ApiorderDsServiceRoleDefaultPolicy3315FCF4",
        "Roles": [
          {
            "Ref": "ApiorderDsServiceRoleCC2040C0"
          }
        ]
      }
    },
    "ApiorderDsB50C8AAD": {
      "Type": "AWS::AppSync::DataSource",
      "Properties": {
        "ApiId": {
          "Fn::GetAtt": [
            "ApiF70053CD",
            "ApiId"
          ]
        },
        "Name": "Order",
        "Type": "AMAZON_DYNAMODB",
        "DynamoDBConfig": {
          "AwsRegion": {
            "Ref": "AWS::Region"
          },
          "TableName": {
            "Ref": "OrderTable416EB896"
          }
        },
        "ServiceRoleArn": {
          "Fn::GetAtt": [
            "ApiorderDsServiceRoleCC2040C0",
            "Arn"
          ]
        }
      }
    },
    "ApiorderDsQuerygetCustomerOrdersEqResolverEF9D5350": {
>>>>>>> e8c8d77b
      "Type": "AWS::AppSync::Resolver",
      "Properties": {
        "ApiId": {
          "Fn::GetAtt": [
            "ApiF70053CD",
            "ApiId"
          ]
        },
        "FieldName": "getCustomerOrdersEq",
        "TypeName": "Query",
        "DataSourceName": "Order",
        "Kind": "UNIT",
        "RequestMappingTemplate": "{\"version\" : \"2017-02-28\", \"operation\" : \"Query\", \"query\" : {\n            \"expression\" : \"#customer = :customer\",\n            \"expressionNames\" : {\n                \"#customer\" : \"customer\"\n            },\n            \"expressionValues\" : {\n                \":customer\" : $util.dynamodb.toDynamoDBJson($ctx.args.customer)\n            }\n        }}",
        "ResponseMappingTemplate": "$util.toJson($ctx.result.items)"
      },
      "DependsOn": [
        "ApiorderDsB50C8AAD",
        "ApiSchema510EECD7"
      ]
    },
<<<<<<< HEAD
    "ApiQuerygetCustomerOrdersLtResolver284B37E8": {
=======
    "ApiorderDsQuerygetOrderCustomersEqResolverE58570FF": {
      "Type": "AWS::AppSync::Resolver",
      "Properties": {
        "ApiId": {
          "Fn::GetAtt": [
            "ApiF70053CD",
            "ApiId"
          ]
        },
        "FieldName": "getOrderCustomersEq",
        "TypeName": "Query",
        "DataSourceName": "Order",
        "Kind": "UNIT",
        "RequestMappingTemplate": "{\"version\" : \"2017-02-28\", \"operation\" : \"Query\", \"index\" : \"orderIndex\", \"query\" : {\n            \"expression\" : \"#order = :order\",\n            \"expressionNames\" : {\n                \"#order\" : \"order\"\n            },\n            \"expressionValues\" : {\n                \":order\" : $util.dynamodb.toDynamoDBJson($ctx.args.order)\n            }\n        }}",
        "ResponseMappingTemplate": "$util.toJson($ctx.result.items)"
      },
      "DependsOn": [
        "ApiorderDsB50C8AAD",
        "ApiSchema510EECD7"
      ]
    },
    "ApiorderDsQuerygetCustomerOrdersLtResolver909F3D8F": {
>>>>>>> e8c8d77b
      "Type": "AWS::AppSync::Resolver",
      "Properties": {
        "ApiId": {
          "Fn::GetAtt": [
            "ApiF70053CD",
            "ApiId"
          ]
        },
        "FieldName": "getCustomerOrdersLt",
        "TypeName": "Query",
        "DataSourceName": "Order",
        "Kind": "UNIT",
        "RequestMappingTemplate": "{\"version\" : \"2017-02-28\", \"operation\" : \"Query\", \"query\" : {\n            \"expression\" : \"#customer < :customer\",\n            \"expressionNames\" : {\n                \"#customer\" : \"customer\"\n            },\n            \"expressionValues\" : {\n                \":customer\" : $util.dynamodb.toDynamoDBJson($ctx.args.customer)\n            }\n        }}",
        "ResponseMappingTemplate": "$util.toJson($ctx.result.items)"
      },
      "DependsOn": [
        "ApiorderDsB50C8AAD",
        "ApiSchema510EECD7"
      ]
    },
<<<<<<< HEAD
    "ApiQuerygetCustomerOrdersLeResolverFB2A506A": {
=======
    "ApiorderDsQuerygetOrderCustomersLtResolver77468800": {
      "Type": "AWS::AppSync::Resolver",
      "Properties": {
        "ApiId": {
          "Fn::GetAtt": [
            "ApiF70053CD",
            "ApiId"
          ]
        },
        "FieldName": "getOrderCustomersLt",
        "TypeName": "Query",
        "DataSourceName": "Order",
        "Kind": "UNIT",
        "RequestMappingTemplate": "{\"version\" : \"2017-02-28\", \"operation\" : \"Query\", \"index\" : \"orderIndex\", \"query\" : {\n            \"expression\" : \"#order < :order\",\n            \"expressionNames\" : {\n                \"#order\" : \"order\"\n            },\n            \"expressionValues\" : {\n                \":order\" : $util.dynamodb.toDynamoDBJson($ctx.args.order)\n            }\n        }}",
        "ResponseMappingTemplate": "$util.toJson($ctx.result.items)"
      },
      "DependsOn": [
        "ApiorderDsB50C8AAD",
        "ApiSchema510EECD7"
      ]
    },
    "ApiorderDsQuerygetCustomerOrdersLeResolverF230A8BE": {
>>>>>>> e8c8d77b
      "Type": "AWS::AppSync::Resolver",
      "Properties": {
        "ApiId": {
          "Fn::GetAtt": [
            "ApiF70053CD",
            "ApiId"
          ]
        },
        "FieldName": "getCustomerOrdersLe",
        "TypeName": "Query",
        "DataSourceName": "Order",
        "Kind": "UNIT",
        "RequestMappingTemplate": "{\"version\" : \"2017-02-28\", \"operation\" : \"Query\", \"query\" : {\n            \"expression\" : \"#customer <= :customer\",\n            \"expressionNames\" : {\n                \"#customer\" : \"customer\"\n            },\n            \"expressionValues\" : {\n                \":customer\" : $util.dynamodb.toDynamoDBJson($ctx.args.customer)\n            }\n        }}",
        "ResponseMappingTemplate": "$util.toJson($ctx.result.items)"
      },
      "DependsOn": [
        "ApiorderDsB50C8AAD",
        "ApiSchema510EECD7"
      ]
    },
<<<<<<< HEAD
    "ApiQuerygetCustomerOrdersGtResolver13F90EA5": {
=======
    "ApiorderDsQuerygetOrderCustomersLeResolver836A0389": {
      "Type": "AWS::AppSync::Resolver",
      "Properties": {
        "ApiId": {
          "Fn::GetAtt": [
            "ApiF70053CD",
            "ApiId"
          ]
        },
        "FieldName": "getOrderCustomersLe",
        "TypeName": "Query",
        "DataSourceName": "Order",
        "Kind": "UNIT",
        "RequestMappingTemplate": "{\"version\" : \"2017-02-28\", \"operation\" : \"Query\", \"index\" : \"orderIndex\", \"query\" : {\n            \"expression\" : \"#order <= :order\",\n            \"expressionNames\" : {\n                \"#order\" : \"order\"\n            },\n            \"expressionValues\" : {\n                \":order\" : $util.dynamodb.toDynamoDBJson($ctx.args.order)\n            }\n        }}",
        "ResponseMappingTemplate": "$util.toJson($ctx.result.items)"
      },
      "DependsOn": [
        "ApiorderDsB50C8AAD",
        "ApiSchema510EECD7"
      ]
    },
    "ApiorderDsQuerygetCustomerOrdersGtResolverF01F806B": {
>>>>>>> e8c8d77b
      "Type": "AWS::AppSync::Resolver",
      "Properties": {
        "ApiId": {
          "Fn::GetAtt": [
            "ApiF70053CD",
            "ApiId"
          ]
        },
        "FieldName": "getCustomerOrdersGt",
        "TypeName": "Query",
        "DataSourceName": "Order",
        "Kind": "UNIT",
        "RequestMappingTemplate": "{\"version\" : \"2017-02-28\", \"operation\" : \"Query\", \"query\" : {\n            \"expression\" : \"#customer > :customer\",\n            \"expressionNames\" : {\n                \"#customer\" : \"customer\"\n            },\n            \"expressionValues\" : {\n                \":customer\" : $util.dynamodb.toDynamoDBJson($ctx.args.customer)\n            }\n        }}",
        "ResponseMappingTemplate": "$util.toJson($ctx.result.items)"
      },
      "DependsOn": [
        "ApiorderDsB50C8AAD",
        "ApiSchema510EECD7"
      ]
    },
<<<<<<< HEAD
    "ApiQuerygetCustomerOrdersGeResolver2A181899": {
=======
    "ApiorderDsQuerygetOrderCustomersGtResolver3197CCFE": {
      "Type": "AWS::AppSync::Resolver",
      "Properties": {
        "ApiId": {
          "Fn::GetAtt": [
            "ApiF70053CD",
            "ApiId"
          ]
        },
        "FieldName": "getOrderCustomersGt",
        "TypeName": "Query",
        "DataSourceName": "Order",
        "Kind": "UNIT",
        "RequestMappingTemplate": "{\"version\" : \"2017-02-28\", \"operation\" : \"Query\", \"index\" : \"orderIndex\", \"query\" : {\n            \"expression\" : \"#order > :order\",\n            \"expressionNames\" : {\n                \"#order\" : \"order\"\n            },\n            \"expressionValues\" : {\n                \":order\" : $util.dynamodb.toDynamoDBJson($ctx.args.order)\n            }\n        }}",
        "ResponseMappingTemplate": "$util.toJson($ctx.result.items)"
      },
      "DependsOn": [
        "ApiorderDsB50C8AAD",
        "ApiSchema510EECD7"
      ]
    },
    "ApiorderDsQuerygetCustomerOrdersGeResolver63CAD303": {
>>>>>>> e8c8d77b
      "Type": "AWS::AppSync::Resolver",
      "Properties": {
        "ApiId": {
          "Fn::GetAtt": [
            "ApiF70053CD",
            "ApiId"
          ]
        },
        "FieldName": "getCustomerOrdersGe",
        "TypeName": "Query",
        "DataSourceName": "Order",
        "Kind": "UNIT",
        "RequestMappingTemplate": "{\"version\" : \"2017-02-28\", \"operation\" : \"Query\", \"query\" : {\n            \"expression\" : \"#customer >= :customer\",\n            \"expressionNames\" : {\n                \"#customer\" : \"customer\"\n            },\n            \"expressionValues\" : {\n                \":customer\" : $util.dynamodb.toDynamoDBJson($ctx.args.customer)\n            }\n        }}",
        "ResponseMappingTemplate": "$util.toJson($ctx.result.items)"
      },
      "DependsOn": [
        "ApiorderDsB50C8AAD",
        "ApiSchema510EECD7"
      ]
    },
<<<<<<< HEAD
    "ApiQuerygetCustomerOrdersFilterResolver96245084": {
=======
    "ApiorderDsQuerygetOrderCustomersGeResolver0B78B0B4": {
      "Type": "AWS::AppSync::Resolver",
      "Properties": {
        "ApiId": {
          "Fn::GetAtt": [
            "ApiF70053CD",
            "ApiId"
          ]
        },
        "FieldName": "getOrderCustomersGe",
        "TypeName": "Query",
        "DataSourceName": "Order",
        "Kind": "UNIT",
        "RequestMappingTemplate": "{\"version\" : \"2017-02-28\", \"operation\" : \"Query\", \"index\" : \"orderIndex\", \"query\" : {\n            \"expression\" : \"#order >= :order\",\n            \"expressionNames\" : {\n                \"#order\" : \"order\"\n            },\n            \"expressionValues\" : {\n                \":order\" : $util.dynamodb.toDynamoDBJson($ctx.args.order)\n            }\n        }}",
        "ResponseMappingTemplate": "$util.toJson($ctx.result.items)"
      },
      "DependsOn": [
        "ApiorderDsB50C8AAD",
        "ApiSchema510EECD7"
      ]
    },
    "ApiorderDsQuerygetCustomerOrdersFilterResolverCD2B8747": {
>>>>>>> e8c8d77b
      "Type": "AWS::AppSync::Resolver",
      "Properties": {
        "ApiId": {
          "Fn::GetAtt": [
            "ApiF70053CD",
            "ApiId"
          ]
        },
        "FieldName": "getCustomerOrdersFilter",
        "TypeName": "Query",
        "DataSourceName": "Order",
        "Kind": "UNIT",
        "RequestMappingTemplate": "{\"version\" : \"2017-02-28\", \"operation\" : \"Query\", \"query\" : {\n            \"expression\" : \"#customer = :customer AND begins_with(#order, :order)\",\n            \"expressionNames\" : {\n                \"#customer\" : \"customer\", \"#order\" : \"order\"\n            },\n            \"expressionValues\" : {\n                \":customer\" : $util.dynamodb.toDynamoDBJson($ctx.args.customer), \":order\" : $util.dynamodb.toDynamoDBJson($ctx.args.order)\n            }\n        }}",
        "ResponseMappingTemplate": "$util.toJson($ctx.result.items)"
      },
      "DependsOn": [
        "ApiorderDsB50C8AAD",
        "ApiSchema510EECD7"
      ]
    },
    "ApiQuerygetCustomerOrdersBetweenResolver97B6D708": {
      "Type": "AWS::AppSync::Resolver",
      "Properties": {
        "ApiId": {
          "Fn::GetAtt": [
            "ApiF70053CD",
            "ApiId"
          ]
        },
        "FieldName": "getCustomerOrdersBetween",
        "TypeName": "Query",
        "DataSourceName": "Order",
        "Kind": "UNIT",
        "RequestMappingTemplate": "{\"version\" : \"2017-02-28\", \"operation\" : \"Query\", \"query\" : {\n            \"expression\" : \"#customer = :customer AND #order BETWEEN :order1 AND :order2\",\n            \"expressionNames\" : {\n                \"#customer\" : \"customer\", \"#order\" : \"order\"\n            },\n            \"expressionValues\" : {\n                \":customer\" : $util.dynamodb.toDynamoDBJson($ctx.args.customer), \":order1\" : $util.dynamodb.toDynamoDBJson($ctx.args.order1), \":order2\" : $util.dynamodb.toDynamoDBJson($ctx.args.order2)\n            }\n        }}",
        "ResponseMappingTemplate": "$util.toJson($ctx.result.items)"
      },
      "DependsOn": [
        "ApiorderDsB50C8AAD",
        "ApiSchema510EECD7"
      ]
    },
<<<<<<< HEAD
    "ApiQuerygetPaymentResolver29598AC3": {
=======
    "ApiorderDsQuerygetOrderCustomersFilterResolver628CC68D": {
      "Type": "AWS::AppSync::Resolver",
      "Properties": {
        "ApiId": {
          "Fn::GetAtt": [
            "ApiF70053CD",
            "ApiId"
          ]
        },
        "FieldName": "getOrderCustomersFilter",
        "TypeName": "Query",
        "DataSourceName": "Order",
        "Kind": "UNIT",
        "RequestMappingTemplate": "{\"version\" : \"2017-02-28\", \"operation\" : \"Query\", \"query\" : {\n            \"expression\" : \"#order = :order AND begins_with(#customer, :customer)\",\n            \"expressionNames\" : {\n                \"#order\" : \"order\", \"#customer\" : \"customer\"\n            },\n            \"expressionValues\" : {\n                \":order\" : $util.dynamodb.toDynamoDBJson($ctx.args.order), \":customer\" : $util.dynamodb.toDynamoDBJson($ctx.args.customer)\n            }\n        }}",
        "ResponseMappingTemplate": "$util.toJson($ctx.result.items)"
      },
      "DependsOn": [
        "ApiorderDsB50C8AAD",
        "ApiSchema510EECD7"
      ]
    },
    "ApiorderDsQuerygetOrderCustomersBetweenResolver2048F3CB": {
      "Type": "AWS::AppSync::Resolver",
      "Properties": {
        "ApiId": {
          "Fn::GetAtt": [
            "ApiF70053CD",
            "ApiId"
          ]
        },
        "FieldName": "getOrderCustomersBetween",
        "TypeName": "Query",
        "DataSourceName": "Order",
        "Kind": "UNIT",
        "RequestMappingTemplate": "{\"version\" : \"2017-02-28\", \"operation\" : \"Query\", \"index\" : \"orderIndex\", \"query\" : {\n            \"expression\" : \"#order = :order AND #customer BETWEEN :customer1 AND :customer2\",\n            \"expressionNames\" : {\n                \"#order\" : \"order\", \"#customer\" : \"customer\"\n            },\n            \"expressionValues\" : {\n                \":order\" : $util.dynamodb.toDynamoDBJson($ctx.args.order), \":customer1\" : $util.dynamodb.toDynamoDBJson($ctx.args.customer1), \":customer2\" : $util.dynamodb.toDynamoDBJson($ctx.args.customer2)\n            }\n        }}",
        "ResponseMappingTemplate": "$util.toJson($ctx.result.items)"
      },
      "DependsOn": [
        "ApiorderDsB50C8AAD",
        "ApiSchema510EECD7"
      ]
    },
    "ApipaymentDsServiceRole0DAC58D6": {
      "Type": "AWS::IAM::Role",
      "Properties": {
        "AssumeRolePolicyDocument": {
          "Statement": [
            {
              "Action": "sts:AssumeRole",
              "Effect": "Allow",
              "Principal": {
                "Service": "appsync.amazonaws.com"
              }
            }
          ],
          "Version": "2012-10-17"
        }
      }
    },
    "ApipaymentDsServiceRoleDefaultPolicy528E42B0": {
      "Type": "AWS::IAM::Policy",
      "Properties": {
        "PolicyDocument": {
          "Statement": [
            {
              "Action": [
                "dynamodb:BatchGetItem",
                "dynamodb:GetRecords",
                "dynamodb:GetShardIterator",
                "dynamodb:Query",
                "dynamodb:GetItem",
                "dynamodb:Scan",
                "dynamodb:BatchWriteItem",
                "dynamodb:PutItem",
                "dynamodb:UpdateItem",
                "dynamodb:DeleteItem"
              ],
              "Effect": "Allow",
              "Resource": [
                {
                  "Fn::Join": [
                    "",
                    [
                      "arn:",
                      {
                        "Ref": "AWS::Partition"
                      },
                      ":dynamodb:",
                      {
                        "Ref": "AWS::Region"
                      },
                      ":",
                      {
                        "Ref": "AWS::AccountId"
                      },
                      ":table/PaymentTable"
                    ]
                  ]
                },
                {
                  "Ref": "AWS::NoValue"
                }
              ]
            }
          ],
          "Version": "2012-10-17"
        },
        "PolicyName": "ApipaymentDsServiceRoleDefaultPolicy528E42B0",
        "Roles": [
          {
            "Ref": "ApipaymentDsServiceRole0DAC58D6"
          }
        ]
      }
    },
    "ApipaymentDs95C7AC36": {
      "Type": "AWS::AppSync::DataSource",
      "Properties": {
        "ApiId": {
          "Fn::GetAtt": [
            "ApiF70053CD",
            "ApiId"
          ]
        },
        "Name": "Payment",
        "Type": "AMAZON_DYNAMODB",
        "DynamoDBConfig": {
          "AwsRegion": {
            "Ref": "AWS::Region"
          },
          "TableName": "PaymentTable"
        },
        "ServiceRoleArn": {
          "Fn::GetAtt": [
            "ApipaymentDsServiceRole0DAC58D6",
            "Arn"
          ]
        }
      }
    },
    "ApipaymentDsQuerygetPaymentResolverD172BFC9": {
>>>>>>> e8c8d77b
      "Type": "AWS::AppSync::Resolver",
      "Properties": {
        "ApiId": {
          "Fn::GetAtt": [
            "ApiF70053CD",
            "ApiId"
          ]
        },
        "FieldName": "getPayment",
        "TypeName": "Query",
        "DataSourceName": "Payment",
        "Kind": "UNIT",
        "RequestMappingTemplate": "{\"version\": \"2017-02-28\", \"operation\": \"GetItem\", \"key\": {\"id\": $util.dynamodb.toDynamoDBJson($ctx.args.id)}}",
        "ResponseMappingTemplate": "$util.toJson($ctx.result)"
      },
      "DependsOn": [
        "ApipaymentDs95C7AC36",
        "ApiSchema510EECD7"
      ]
    },
    "ApiMutationsavePaymentResolver03088E76": {
      "Type": "AWS::AppSync::Resolver",
      "Properties": {
        "ApiId": {
          "Fn::GetAtt": [
            "ApiF70053CD",
            "ApiId"
          ]
        },
        "FieldName": "savePayment",
        "TypeName": "Mutation",
        "DataSourceName": "Payment",
        "Kind": "UNIT",
        "RequestMappingTemplate": "\n      #set($input = $ctx.args.payment)\n      \n      {\n        \"version\": \"2017-02-28\",\n        \"operation\": \"PutItem\",\n        \"key\" : {\n      \"id\" : $util.dynamodb.toDynamoDBJson($util.autoId())\n    },\n        \"attributeValues\": $util.dynamodb.toMapValuesJson($input)\n      }",
        "ResponseMappingTemplate": "$util.toJson($ctx.result)"
      },
      "DependsOn": [
        "ApipaymentDs95C7AC36",
        "ApiSchema510EECD7"
      ]
    },
    "ApidsServiceRoleADC7D124": {
      "Type": "AWS::IAM::Role",
      "Properties": {
        "AssumeRolePolicyDocument": {
          "Statement": [
            {
              "Action": "sts:AssumeRole",
              "Effect": "Allow",
              "Principal": {
                "Service": "appsync.amazonaws.com"
              }
            }
          ],
          "Version": "2012-10-17"
        }
      }
    },
    "Apids0DB53FEA": {
      "Type": "AWS::AppSync::DataSource",
      "Properties": {
        "ApiId": {
          "Fn::GetAtt": [
            "ApiF70053CD",
            "ApiId"
          ]
        },
        "Name": "http",
        "Type": "HTTP",
        "HttpConfig": {
          "Endpoint": "https://aws.amazon.com/"
        },
        "ServiceRoleArn": {
          "Fn::GetAtt": [
            "ApidsServiceRoleADC7D124",
            "Arn"
          ]
        }
      }
    },
    "ApiMutationdoPostOnAwsResolverEDACEA42": {
      "Type": "AWS::AppSync::Resolver",
      "Properties": {
        "ApiId": {
          "Fn::GetAtt": [
            "ApiF70053CD",
            "ApiId"
          ]
        },
        "FieldName": "doPostOnAws",
        "TypeName": "Mutation",
        "DataSourceName": "http",
        "Kind": "UNIT",
        "RequestMappingTemplate": "{\n    \"version\": \"2018-05-29\",\n    \"method\": \"POST\",\n    # if full path is https://api.xxxxxxxxx.com/posts then resourcePath would be /posts\n    \"resourcePath\": \"/path/123\",\n    \"params\":{\n        \"body\": $util.toJson($ctx.args),\n        \"headers\":{\n            \"Content-Type\": \"application/json\",\n            \"Authorization\": \"$ctx.request.headers.Authorization\"\n        }\n    }\n  }",
        "ResponseMappingTemplate": "\n    ## Raise a GraphQL field error in case of a datasource invocation error\n    #if($ctx.error)\n      $util.error($ctx.error.message, $ctx.error.type)\n    #end\n    ## if the response status code is not 200, then return an error. Else return the body **\n    #if($ctx.result.statusCode == 200)\n        ## If response is 200, return the body.\n        $ctx.result.body\n    #else\n        ## If response is not 200, append the response to error block.\n        $utils.appendError($ctx.result.body, \"$ctx.result.statusCode\")\n    #end\n  "
      },
      "DependsOn": [
        "Apids0DB53FEA",
        "ApiSchema510EECD7"
      ]
    },
    "CustomerTable260DCC08": {
      "Type": "AWS::DynamoDB::Table",
      "Properties": {
        "KeySchema": [
          {
            "AttributeName": "id",
            "KeyType": "HASH"
          }
        ],
        "AttributeDefinitions": [
          {
            "AttributeName": "id",
            "AttributeType": "S"
          }
        ],
        "BillingMode": "PAY_PER_REQUEST"
      },
      "UpdateReplacePolicy": "Delete",
      "DeletionPolicy": "Delete"
    },
    "OrderTable416EB896": {
      "Type": "AWS::DynamoDB::Table",
      "Properties": {
        "KeySchema": [
          {
            "AttributeName": "customer",
            "KeyType": "HASH"
          },
          {
            "AttributeName": "order",
            "KeyType": "RANGE"
          }
        ],
        "AttributeDefinitions": [
          {
            "AttributeName": "customer",
            "AttributeType": "S"
          },
          {
            "AttributeName": "order",
            "AttributeType": "S"
          }
        ],
        "BillingMode": "PAY_PER_REQUEST",
        "GlobalSecondaryIndexes": [
          {
            "IndexName": "orderIndex",
            "KeySchema": [
              {
                "AttributeName": "order",
                "KeyType": "HASH"
              },
              {
                "AttributeName": "customer",
                "KeyType": "RANGE"
              }
            ],
            "Projection": {
              "ProjectionType": "ALL"
            }
          }
        ]
      },
      "UpdateReplacePolicy": "Delete",
      "DeletionPolicy": "Delete"
    },
    "PaymentTableE140D25E": {
      "Type": "AWS::DynamoDB::Table",
      "Properties": {
        "KeySchema": [
          {
            "AttributeName": "id",
            "KeyType": "HASH"
          }
        ],
        "AttributeDefinitions": [
          {
            "AttributeName": "id",
            "AttributeType": "S"
          }
        ],
        "BillingMode": "PAY_PER_REQUEST"
      },
      "UpdateReplacePolicy": "Delete",
      "DeletionPolicy": "Delete"
    }
  }
}<|MERGE_RESOLUTION|>--- conflicted
+++ resolved
@@ -507,9 +507,6 @@
         "ApiSchema510EECD7"
       ]
     },
-<<<<<<< HEAD
-    "ApiQuerygetCustomerOrdersEqResolver6DA88A11": {
-=======
     "ApiorderDsServiceRoleCC2040C0": {
       "Type": "AWS::IAM::Role",
       "Properties": {
@@ -608,7 +605,6 @@
       }
     },
     "ApiorderDsQuerygetCustomerOrdersEqResolverEF9D5350": {
->>>>>>> e8c8d77b
       "Type": "AWS::AppSync::Resolver",
       "Properties": {
         "ApiId": {
@@ -629,9 +625,6 @@
         "ApiSchema510EECD7"
       ]
     },
-<<<<<<< HEAD
-    "ApiQuerygetCustomerOrdersLtResolver284B37E8": {
-=======
     "ApiorderDsQuerygetOrderCustomersEqResolverE58570FF": {
       "Type": "AWS::AppSync::Resolver",
       "Properties": {
@@ -654,7 +647,6 @@
       ]
     },
     "ApiorderDsQuerygetCustomerOrdersLtResolver909F3D8F": {
->>>>>>> e8c8d77b
       "Type": "AWS::AppSync::Resolver",
       "Properties": {
         "ApiId": {
@@ -675,9 +667,6 @@
         "ApiSchema510EECD7"
       ]
     },
-<<<<<<< HEAD
-    "ApiQuerygetCustomerOrdersLeResolverFB2A506A": {
-=======
     "ApiorderDsQuerygetOrderCustomersLtResolver77468800": {
       "Type": "AWS::AppSync::Resolver",
       "Properties": {
@@ -700,7 +689,6 @@
       ]
     },
     "ApiorderDsQuerygetCustomerOrdersLeResolverF230A8BE": {
->>>>>>> e8c8d77b
       "Type": "AWS::AppSync::Resolver",
       "Properties": {
         "ApiId": {
@@ -721,9 +709,6 @@
         "ApiSchema510EECD7"
       ]
     },
-<<<<<<< HEAD
-    "ApiQuerygetCustomerOrdersGtResolver13F90EA5": {
-=======
     "ApiorderDsQuerygetOrderCustomersLeResolver836A0389": {
       "Type": "AWS::AppSync::Resolver",
       "Properties": {
@@ -746,7 +731,6 @@
       ]
     },
     "ApiorderDsQuerygetCustomerOrdersGtResolverF01F806B": {
->>>>>>> e8c8d77b
       "Type": "AWS::AppSync::Resolver",
       "Properties": {
         "ApiId": {
@@ -767,9 +751,6 @@
         "ApiSchema510EECD7"
       ]
     },
-<<<<<<< HEAD
-    "ApiQuerygetCustomerOrdersGeResolver2A181899": {
-=======
     "ApiorderDsQuerygetOrderCustomersGtResolver3197CCFE": {
       "Type": "AWS::AppSync::Resolver",
       "Properties": {
@@ -792,7 +773,6 @@
       ]
     },
     "ApiorderDsQuerygetCustomerOrdersGeResolver63CAD303": {
->>>>>>> e8c8d77b
       "Type": "AWS::AppSync::Resolver",
       "Properties": {
         "ApiId": {
@@ -813,9 +793,6 @@
         "ApiSchema510EECD7"
       ]
     },
-<<<<<<< HEAD
-    "ApiQuerygetCustomerOrdersFilterResolver96245084": {
-=======
     "ApiorderDsQuerygetOrderCustomersGeResolver0B78B0B4": {
       "Type": "AWS::AppSync::Resolver",
       "Properties": {
@@ -838,7 +815,6 @@
       ]
     },
     "ApiorderDsQuerygetCustomerOrdersFilterResolverCD2B8747": {
->>>>>>> e8c8d77b
       "Type": "AWS::AppSync::Resolver",
       "Properties": {
         "ApiId": {
@@ -880,9 +856,6 @@
         "ApiSchema510EECD7"
       ]
     },
-<<<<<<< HEAD
-    "ApiQuerygetPaymentResolver29598AC3": {
-=======
     "ApiorderDsQuerygetOrderCustomersFilterResolver628CC68D": {
       "Type": "AWS::AppSync::Resolver",
       "Properties": {
@@ -1024,7 +997,6 @@
       }
     },
     "ApipaymentDsQuerygetPaymentResolverD172BFC9": {
->>>>>>> e8c8d77b
       "Type": "AWS::AppSync::Resolver",
       "Properties": {
         "ApiId": {
