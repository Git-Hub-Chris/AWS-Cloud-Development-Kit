## AWS AppSync Construct Library
<!--BEGIN STABILITY BANNER-->
---

![cfn-resources: Stable](https://img.shields.io/badge/cfn--resources-stable-success.svg?style=for-the-badge)

> All classes with the `Cfn` prefix in this module ([CFN Resources](https://docs.aws.amazon.com/cdk/latest/guide/constructs.html#constructs_lib)) are always stable and safe to use.

![cdk-constructs: Experimental](https://img.shields.io/badge/cdk--constructs-experimental-important.svg?style=for-the-badge)

> The APIs of higher level constructs in this module are experimental and under active development. They are subject to non-backward compatible changes or removal in any future version. These are not subject to the [Semantic Versioning](https://semver.org/) model and breaking changes will be announced in the release notes. This means that while you may use them, you may need to update your source code when upgrading to a newer version of this package.

---
<!--END STABILITY BANNER-->

The `@aws-cdk/aws-appsync` package contains constructs for building flexible
APIs that use GraphQL. 

### Example

#### DynamoDB

Example of a GraphQL API with `AWS_IAM` authorization resolving into a DynamoDb
backend data source.

GraphQL schema file `schema.graphql`:

```gql
type demo {
  id: String!
  version: String!
}
type Query {
  getDemos: [ test! ]
}
input DemoInput {
  version: String!
}
type Mutation {
  addDemo(input: DemoInput!): demo
}
```

CDK stack file `app-stack.ts`:

```ts
import * as appsync from '@aws-cdk/aws-appsync';
import * as db from '@aws-cdk/aws-dynamodb';

const api = new appsync.GraphQLApi(stack, 'Api', {
  name: 'demo',
  schema: appsync.Schema.fromAsset(join(__dirname, 'schema.graphql')),
  authorizationConfig: {
    defaultAuthorization: {
      authorizationType: appsync.AuthorizationType.IAM
    },
  },
  xrayEnabled: true,
});

const demoTable = new db.Table(stack, 'DemoTable', {
  partitionKey: {
    name: 'id',
    type: db.AttributeType.STRING,
  },
});

const demoDS = api.addDynamoDbDataSource('demoDataSource', demoTable);

// Resolver for the Query "getDemos" that scans the DyanmoDb table and returns the entire list.
demoDS.createResolver({
  typeName: 'Query',
  fieldName: 'getDemos',
  requestMappingTemplate: MappingTemplate.dynamoDbScanTable(),
  responseMappingTemplate: MappingTemplate.dynamoDbResultList(),
});

// Resolver for the Mutation "addDemo" that puts the item into the DynamoDb table.
demoDS.createResolver({
  typeName: 'Mutation',
  fieldName: 'addDemo',
  requestMappingTemplate: MappingTemplate.dynamoDbPutItem(PrimaryKey.partition('id').auto(), Values.projecting('demo')),
  responseMappingTemplate: MappingTemplate.dynamoDbResultItem(),
});
```

#### HTTP Endpoints
GraphQL schema file `schema.graphql`:

```gql
type job {
  id: String!
  version: String!
}

input DemoInput {
  version: String!
}

type Mutation {
  callStepFunction(input: DemoInput!): job
}
```

GraphQL request mapping template `request.vtl`:

```
{
  "version": "2018-05-29",
  "method": "POST",
  "resourcePath": "/",
  "params": {
    "headers": {
      "content-type": "application/x-amz-json-1.0",
      "x-amz-target":"AWSStepFunctions.StartExecution"
    },
    "body": {
      "stateMachineArn": "<your step functions arn>",
      "input": "{ \"id\": \"$context.arguments.id\" }"
    }
  }
}
```

GraphQL request mapping template `response.vtl`:

```
{
  "id": "${context.result.id}"
}
```

CDK stack file `app-stack.ts`:

```ts
import * as appsync from '@aws-cdk/aws-appsync';

const api = new appsync.GraphQLApi(scope, 'id', {
  name: 'api',
  schema: appsync.Schema.fromFile(join(__dirname, 'schema.graphql))
});

const httpDs = api.addHttpDataSource(
  'ds', 
  'https://states.amazonaws.com', 
  {
    name: 'httpDsWithStepF',
    description: 'from appsync to StepFunctions Workflow',
    authorizationConfig: {
      authorizationType: 'AWS_IAM',
      awsIamConfig: {
        signingRegion: 'us-east-1',
        signingServiceName: 'states'
      }
    }
  }
);

httpDs.createResolver({
  typeName: 'Mutation',
  fieldName: 'callStepFunction',
  requestMappingTemplate: MappingTemplate.fromFile('request.vtl'),
  responseMappingTemplate: MappingTemplate.fromFile('response.vtl')
});
```

### Schema

Every GraphQL Api needs a schema to define the Api. CDK offers `appsync.Schema`
for static convenience methods for various types of schema declaration: code-first
or schema-first.

#### Code-First

When declaring your GraphQL Api, CDK defaults to a code-first approach if the
`schema` property is not configured. 

```ts
const api = new appsync.GraphQLApi(stack, 'api', { name: 'myApi' });
```

CDK will declare a `Schema` class that will give your Api access functions to
define your schema code-first: `addType`, `addObjectType`, `addToSchema`, etc.

You can also declare your `Schema` class outside of your CDK stack, to define
your schema externally.

```ts
const schema = new appsync.Schema();
schema.addObjectType('demo', {
  definition: { id: appsync.GraphqlType.id() },
});
const api = new appsync.GraphQLApi(stack, 'api', {
  name: 'myApi',
  schema
});
```

See the [code-first schema](#Code-First-Schema) section for more details.

#### Schema-First

You can define your GraphQL Schema from a file on disk. For convenience, use
the `appsync.Schema.fromAsset` to specify the file representing your schema.

```ts
const api = appsync.GraphQLApi(stack, 'api', {
  name: 'myApi',
  schema: appsync.Schema.fromAsset(join(__dirname, 'schema.graphl')),
});
```

## Imports
Any GraphQL Api that has been created outside the stack can be imported from 
another stack into your CDK app. Utilizing the `fromXxx` function, you have 
the ability to add data sources and resolvers through a `IGraphQLApi` interface.

```ts
const importedApi = appsync.GraphQLApi.fromGraphQLApiAttributes(stack, 'IApi', {
  graphqlApiId: api.apiId,
  graphqlArn: api.arn,
});
importedApi.addDynamoDbDataSource('TableDataSource', table);
```

If you don't specify `graphqlArn` in `fromXxxAttributes`, CDK will autogenerate
the expected `arn` for the imported api, given the `apiId`. For creating data 
sources and resolvers, an `apiId` is sufficient.

### Permissions

When using `AWS_IAM` as the authorization type for GraphQL API, an IAM Role
with correct permissions must be used for access to API.

When configuring permissions, you can specify specific resources to only be
accessible by `IAM` authorization. For example, if you want to only allow mutability
for `IAM` authorized access you would configure the following.

In `schema.graphql`:
```ts
type Mutation {
  updateExample(...): ...
    @aws_iam
}
```

In `IAM`:
```json
{
   "Version": "2012-10-17",
   "Statement": [
      {
         "Effect": "Allow",
         "Action": [
            "appsync:GraphQL"
         ],
         "Resource": [
            "arn:aws:appsync:REGION:ACCOUNT_ID:apis/GRAPHQL_ID/types/Mutation/fields/updateExample"
         ]
      }
   ]
}
```

See [documentation](https://docs.aws.amazon.com/appsync/latest/devguide/security.html#aws-iam-authorization) for more details.

To make this easier, CDK provides `grant` API.

Use the `grant` function for more granular authorization.

```ts
const role = new iam.Role(stack, 'Role', {
  assumedBy: new iam.ServicePrincipal('lambda.amazonaws.com'),
});
const api = new appsync.GraphQLApi(stack, 'API', {
  definition
});

api.grant(role, appsync.IamResource.custom('types/Mutation/fields/updateExample'), 'appsync:GraphQL')
```

#### IamResource

In order to use the `grant` functions, you need to use the class `IamResource`.

- `IamResource.custom(...arns)` permits custom ARNs and requires an argument.

- `IamResouce.ofType(type, ...fields)` permits ARNs for types and their fields.

- `IamResource.all()` permits ALL resources.

#### Generic Permissions

Alternatively, you can use more generic `grant` functions to accomplish the same usage.

These include:
- grantMutation (use to grant access to Mutation fields)
- grantQuery (use to grant access to Query fields)
- grantSubscription (use to grant access to Subscription fields)

```ts
// For generic types
api.grantMutation(role, 'updateExample');

// For custom types and granular design
api.grant(role, appsync.IamResource.ofType('Mutation', 'updateExample'), 'appsync:GraphQL');
```

### Code-First Schema

CDK offers the ability to generate your schema in a code-first approach. 
A code-first approach offers a developer workflow with:
- **modularity**: organizing schema type definitions into different files
- **reusability**: simplifying down boilerplate/repetitive code
- **consistency**: resolvers and schema definition will always be synced

The code-first approach allows for **dynamic** schema generation. You can generate your schema based on variables and templates to reduce code duplication.

#### Code-First Example

To showcase the code-first approach. Let's try to model the following schema segment.

```gql
interface Node {
  id: String
}

type Query {
  allFilms(after: String, first: Int, before: String, last: Int): FilmConnection
}

type FilmNode implements Node {
  filmName: String
}

type FilmConnection {
  edges: [FilmEdge]
  films: [Film]
  totalCount: Int
}

type FilmEdge {
  node: Film 
  cursor: String
}
```

Above we see a schema that allows for generating paginated responses. For example,
we can query `allFilms(first: 100)` since `FilmConnection` acts as an intermediary
for holding `FilmEdges` we can write a resolver to return the first 100 films.

In a separate file, we can declare our scalar types: `scalar-types.ts`.

```ts
import { GraphqlType } from '@aws-cdk/aws-appsync';

export const string = appsync.GraphqlType.string();
export const int = appsync.GraphqlType.int();
```

In another separate file, we can declare our object types and related functions.
We will call this file `object-types.ts` and we will have created it in a way that
allows us to generate other `XxxConnection` and `XxxEdges` in the future. 

```ts
const pluralize = require('pluralize');
import * as scalar from './scalar-types.ts';
import * as appsync from '@aws-cdk/aws-appsync';

export const args = {
  after: scalar.string, 
  first: scalar.int,
  before: scalar.string,
  last: scalar.int,
};

export const Node = new appsync.InterfaceType('Node', {
  definition: { id: scalar.string }
});
export const FilmNode = new appsync.ObjectType.implementInterface('FilmNode', {
  interfaceTypes: [Node],
  definition: { filmName: scalar.string }
});

export function generateEdgeAndConnection(base: appsync.ObjectType) {
  const edge = new appsync.ObjectType(`${base.name}Edge`, {
    definition: { node: base.attribute(), cursor: scalar.string }
  });
  const connection = new appsync.ObjectType(`${base.name}Connection`, {
    definition: {
      edges: edges.attribute({ isList: true }),
      [pluralize(base.name)]: base.attribute({ isList: true }),
      totalCount: scalar.int,
    }
  });
  return { edge: edge, connection: connection };
}
```

Finally, we will go to our `cdk-stack` and combine everything together
to generate our schema.

```ts
import * as appsync from '@aws-cdk/aws-appsync';
import * as schema from './object-types';

const api = new appsync.GraphQLApi(stack, 'Api', {
  name: 'demo',
});

this.objectTypes = [ schema.Node, schema.Film ];

const filmConnections = schema.generateEdgeAndConnection(schema.Film);

api.addQuery('allFilms', new appsync.ResolvableField({
    returnType: filmConnections.connection.attribute(),
    args: schema.args,
    dataSource: dummyDataSource,
    requestMappingTemplate: dummyRequest,
    responseMappingTemplate: dummyResponse,
  }),
});

this.objectTypes.map((t) => api.addType(t));
Object.keys(filmConnections).forEach((key) => api.addType(filmConnections[key]));
```

Notice how we can utilize the `generateEdgeAndConnection` function to generate
Object Types. In the future, if we wanted to create more Object Types, we can simply
create the base Object Type (i.e. Film) and from there we can generate its respective
`Connections` and `Edges`.

Check out a more in-depth example [here](https://github.com/BryanPan342/starwars-code-first).

#### GraphQL Types

One of the benefits of GraphQL is its strongly typed nature. We define the 
types within an object, query, mutation, interface, etc. as **GraphQL Types**. 

GraphQL Types are the building blocks of types, whether they are scalar, objects, 
interfaces, etc. GraphQL Types can be:
- [**Scalar Types**](https://docs.aws.amazon.com/appsync/latest/devguide/scalars.html): Id, Int, String, AWSDate, etc. 
- [**Object Types**](#Object-Types): types that you generate (i.e. `demo` from the example above)
- [**Interface Types**](#Interface-Types): abstract types that define the base implementation of other 
Intermediate Types

More concretely, GraphQL Types are simply the types appended to variables. 
Referencing the object type `Demo` in the previous example, the GraphQL Types 
is `String!` and is applied to both the names `id` and `version`.

#### Field and Resolvable Fields

While `GraphqlType` is a base implementation for GraphQL fields, we have abstractions
on top of `GraphqlType` that provide finer grain support.

##### Field

`Field` extends `GraphqlType` and will allow you to define arguments. [**Interface Types**](#Interface-Types) are not resolvable and this class will allow you to define arguments,
but not its resolvers.

For example, if we want to create the following type:

```gql
type Node {
  test(argument: string): String
}
```

The CDK code required would be:

```ts
const field = new appsync.Field({
  returnType: appsync.GraphqlType.string(),
  args: {
    argument: appsync.GraphqlType.string(),
  },
});
const type = new appsync.InterfaceType('Node', {
  definition: { test: field },
});
```

##### Resolvable Fields

`ResolvableField` extends `Field` and will allow you to define arguments and its resolvers.
[**Object Types**](#Object-Types) can have fields that resolve and perform operations on
your backend.

You can also create resolvable fields for object types.

```gql
type Info {
  node(id: String): String
}
```

The CDK code required would be:

```ts
const info = new appsync.ObjectType('Info', {
  definition: { 
    node: new appsync.ResolvableField({
      returnType: appsync.GraphqlType.string(),
      args: {
        id: appsync.GraphqlType.string(),
      },
      dataSource: api.addNoneDataSource('none'),
      requestMappingTemplate: dummyRequest,
      responseMappingTemplate: dummyResponse,
    }),
  },
});
```

To nest resolvers, we can also create top level query types that call upon
other types. Building off the previous example, if we want the following graphql
type definition:

```gql
type Query {
  get(argument: string): Info
}
```

The CDK code required would be:

```ts
const query = new appsync.ObjectType('Query', {
  definition: { 
    get: new appsync.ResolvableField({
      returnType: appsync.GraphqlType.string(),
      args: {
        argument: appsync.GraphqlType.string(),
      },
      dataSource: api.addNoneDataSource('none'),
      requestMappingTemplate: dummyRequest,
      responseMappingTemplate: dummyResponse,
    }),
  },
});
```

Learn more about fields and resolvers [here](https://docs.aws.amazon.com/appsync/latest/devguide/resolver-mapping-template-reference-overview.html).

#### Intermediate Types

Intermediate Types are defined by Graphql Types and Fields. They have a set of defined 
fields, where each field corresponds to another type in the system. Intermediate 
Types will be the meat of your GraphQL Schema as they are the types defined by you.

Intermediate Types include:
- [**Interface Types**](#Interface-Types)
- [**Object Types**](#Object-Types)

##### Interface Types

**Interface Types** are abstract types that define the implementation of other
intermediate types. They are useful for eliminating duplication and can be used
to generate Object Types with less work.

You can create Interface Types ***externally***.
```ts
const node = new appsync.InterfaceType('Node', {
  definition: {
    id: appsync.GraphqlType.string({ isRequired: true }),
  },
});
```

##### Object Types

**Object Types** are types that you declare. For example, in the [code-first example](#code-first-example)
the `demo` variable is an **Object Type**. **Object Types** are defined by 
GraphQL Types and are only usable when linked to a GraphQL Api.

You can create Object Types in three ways:

1. Object Types can be created ***externally***.
    ```ts
    const api = new appsync.GraphQLApi(stack, 'Api', {
      name: 'demo',
    });
    const demo = new appsync.ObjectType('Demo', {
      defintion: {
        id: appsync.GraphqlType.string({ isRequired: true }),
        version: appsync.GraphqlType.string({ isRequired: true }),
      },
    });

    api.addType(object);
    ```
    > This method allows for reusability and modularity, ideal for larger projects. 
    For example, imagine moving all Object Type definition outside the stack.

    `scalar-types.ts` - a file for scalar type definitions
    ```ts
    export const required_string = appsync.GraphqlType.string({ isRequired: true });
    ```

    `object-types.ts` - a file for object type definitions
    ```ts
    import { required_string } from './scalar-types';
    export const demo = new appsync.ObjectType('Demo', {
      defintion: {
        id: required_string,
        version: required_string,
      },
    });
    ```

    `cdk-stack.ts` - a file containing our cdk stack
    ```ts
    import { demo } from './object-types';
    api.addType(demo);
    ```

2. Object Types can be created ***externally*** from an Interface Type.
    ```ts
    const node = new appsync.InterfaceType('Node', {
      definition: {
        id: appsync.GraphqlType.string({ isRequired: true }),
      },
    });
    const demo = new appsync.ObjectType('Demo', {
      interfaceTypes: [ node ],
      defintion: {
        version: appsync.GraphqlType.string({ isRequired: true }),
      },
    });
    ```
    > This method allows for reusability and modularity, ideal for reducing code duplication. 

3. Object Types can be created ***internally*** within the GraphQL API.
    ```ts
    const api = new appsync.GraphQLApi(stack, 'Api', {
      name: 'demo',
    });
    api.addType('Demo', {
      defintion: {
        id: appsync.GraphqlType.string({ isRequired: true }),
        version: appsync.GraphqlType.string({ isRequired: true }),
      },
    });
    ```
<<<<<<< HEAD
    > This method provides easy use and is ideal for smaller projects.
=======
    > This method provides easy use and is ideal for smaller projects.

#### Query

Every schema requires a top level Query type. By default, the schema will look
for the `Object Type` named `Query`. The top level `Query` is the **only** exposed
type that users can access to perform `GET` operations on your Api.

To add fields for these queries, we can simply run the `addQuery` function to add
to the schema's `Query` type.

```ts
const string = appsync.GraphqlType.string();
const int = appsync.GraphqlType.int();
api.addQuery('allFilms', new appsync.ResolvableField({
  returnType: filmConnection.attribute(),
  args: { after: string, first: int, before: string, last: int},
  dataSource: api.addNoneDataSource('none'),
  requestMappingTemplate: dummyRequest,
  responseMappingTemplate: dummyResponse,
}));
```

To learn more about top level operations, check out the docs [here](https://docs.aws.amazon.com/appsync/latest/devguide/graphql-overview.html). 

#### Mutation

Every schema **can** have a top level Mutation type. By default, the schema will look
for the `Object Type` named `Mutation`. The top level `Mutation` Type is the only exposed
type that users can access to perform `mutable` operations on your Api.

To add fields for these mutations, we can simply run the `addMutation` function to add
to the schema's `Mutation` type.

```ts
const string = appsync.GraphqlType.string();
const int = appsync.GraphqlType.int();
api.addMutation('addFilm', new appsync.ResolvableField({
  returnType: film.attribute(),
  args: { name: string, film_number: int },
  dataSource: api.addNoneDataSource('none'),
  requestMappingTemplate: dummyRequest,
  responseMappingTemplate: dummyResponse,
}));
```

To learn more about top level operations, check out the docs [here](https://docs.aws.amazon.com/appsync/latest/devguide/graphql-overview.html). 
>>>>>>> 1ed119e2
<|MERGE_RESOLUTION|>--- conflicted
+++ resolved
@@ -642,9 +642,6 @@
       },
     });
     ```
-<<<<<<< HEAD
-    > This method provides easy use and is ideal for smaller projects.
-=======
     > This method provides easy use and is ideal for smaller projects.
 
 #### Query
@@ -691,5 +688,4 @@
 }));
 ```
 
-To learn more about top level operations, check out the docs [here](https://docs.aws.amazon.com/appsync/latest/devguide/graphql-overview.html). 
->>>>>>> 1ed119e2
+To learn more about top level operations, check out the docs [here](https://docs.aws.amazon.com/appsync/latest/devguide/graphql-overview.html). 