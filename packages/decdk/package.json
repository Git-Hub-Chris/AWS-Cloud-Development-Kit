{
  "name": "decdk",
  "version": "0.0.0",
  "description": "Declarative CDK: a CloudFormation-like syntax for defining CDK stacks",
  "main": "lib/index.js",
  "types": "lib/index.d.ts",
  "repository": {
    "type": "git",
    "url": "https://github.com/aws/aws-cdk.git"
  },
  "bin": {
    "decdk": "bin/decdk",
    "decdk-schema": "bin/decdk-schema"
  },
  "scripts": {
    "build": "node ./deps.js && tsc -b && chmod +x bin/decdk && chmod +x bin/decdk-schema && bin/decdk-schema > cdk.schema.json",
    "watch": "tsc -b -w",
    "test": "jest",
    "package": "mkdir -p dist/js && cd dist/js && npm pack ../../",
    "build+test": "npm run build && npm test",
    "build+test+package": "npm run build+test && npm run package"
  },
  "author": {
    "name": "Amazon Web Services",
    "url": "https://aws.amazon.com",
    "organization": true
  },
  "license": "Apache-2.0",
  "dependencies": {
    "@aws-cdk/alexa-ask": "0.0.0",
    "@aws-cdk/app-delivery": "0.0.0",
    "@aws-cdk/assets": "0.0.0",
    "@aws-cdk/aws-accessanalyzer": "0.0.0",
    "@aws-cdk/aws-acmpca": "0.0.0",
    "@aws-cdk/aws-amazonmq": "0.0.0",
    "@aws-cdk/aws-amplify": "0.0.0",
    "@aws-cdk/aws-apigateway": "0.0.0",
    "@aws-cdk/aws-apigatewayv2": "0.0.0",
    "@aws-cdk/aws-appconfig": "0.0.0",
    "@aws-cdk/aws-applicationautoscaling": "0.0.0",
    "@aws-cdk/aws-appmesh": "0.0.0",
    "@aws-cdk/aws-appstream": "0.0.0",
    "@aws-cdk/aws-appsync": "0.0.0",
    "@aws-cdk/aws-athena": "0.0.0",
    "@aws-cdk/aws-autoscaling": "0.0.0",
    "@aws-cdk/aws-autoscaling-common": "0.0.0",
    "@aws-cdk/aws-autoscaling-hooktargets": "0.0.0",
    "@aws-cdk/aws-autoscalingplans": "0.0.0",
    "@aws-cdk/aws-backup": "0.0.0",
    "@aws-cdk/aws-batch": "0.0.0",
    "@aws-cdk/aws-budgets": "0.0.0",
    "@aws-cdk/aws-cassandra": "0.0.0",
    "@aws-cdk/aws-ce": "0.0.0",
    "@aws-cdk/aws-certificatemanager": "0.0.0",
    "@aws-cdk/aws-chatbot": "0.0.0",
    "@aws-cdk/aws-cloud9": "0.0.0",
    "@aws-cdk/aws-cloudformation": "0.0.0",
    "@aws-cdk/aws-cloudfront": "0.0.0",
    "@aws-cdk/aws-cloudtrail": "0.0.0",
    "@aws-cdk/aws-cloudwatch": "0.0.0",
    "@aws-cdk/aws-cloudwatch-actions": "0.0.0",
    "@aws-cdk/aws-codebuild": "0.0.0",
    "@aws-cdk/aws-codecommit": "0.0.0",
    "@aws-cdk/aws-codedeploy": "0.0.0",
    "@aws-cdk/aws-codeguruprofiler": "0.0.0",
    "@aws-cdk/aws-codepipeline": "0.0.0",
    "@aws-cdk/aws-codepipeline-actions": "0.0.0",
    "@aws-cdk/aws-codestar": "0.0.0",
    "@aws-cdk/aws-codestarconnections": "0.0.0",
    "@aws-cdk/aws-codestarnotifications": "0.0.0",
    "@aws-cdk/aws-cognito": "0.0.0",
    "@aws-cdk/aws-config": "0.0.0",
    "@aws-cdk/aws-datapipeline": "0.0.0",
    "@aws-cdk/aws-dax": "0.0.0",
    "@aws-cdk/aws-detective": "0.0.0",
    "@aws-cdk/aws-directoryservice": "0.0.0",
    "@aws-cdk/aws-dlm": "0.0.0",
    "@aws-cdk/aws-dms": "0.0.0",
    "@aws-cdk/aws-docdb": "0.0.0",
    "@aws-cdk/aws-dynamodb": "0.0.0",
    "@aws-cdk/aws-ec2": "0.0.0",
    "@aws-cdk/aws-ecr": "0.0.0",
    "@aws-cdk/aws-ecr-assets": "0.0.0",
    "@aws-cdk/aws-ecs": "0.0.0",
    "@aws-cdk/aws-ecs-patterns": "0.0.0",
    "@aws-cdk/aws-efs": "0.0.0",
    "@aws-cdk/aws-eks": "0.0.0",
    "@aws-cdk/aws-eks-legacy": "0.0.0",
    "@aws-cdk/aws-elasticache": "0.0.0",
    "@aws-cdk/aws-elasticbeanstalk": "0.0.0",
    "@aws-cdk/aws-elasticloadbalancing": "0.0.0",
    "@aws-cdk/aws-elasticloadbalancingv2": "0.0.0",
    "@aws-cdk/aws-elasticloadbalancingv2-targets": "0.0.0",
    "@aws-cdk/aws-elasticsearch": "0.0.0",
    "@aws-cdk/aws-emr": "0.0.0",
    "@aws-cdk/aws-events": "0.0.0",
    "@aws-cdk/aws-events-targets": "0.0.0",
    "@aws-cdk/aws-eventschemas": "0.0.0",
    "@aws-cdk/aws-fms": "0.0.0",
    "@aws-cdk/aws-fsx": "0.0.0",
    "@aws-cdk/aws-gamelift": "0.0.0",
    "@aws-cdk/aws-glue": "0.0.0",
    "@aws-cdk/aws-greengrass": "0.0.0",
    "@aws-cdk/aws-guardduty": "0.0.0",
    "@aws-cdk/aws-iam": "0.0.0",
    "@aws-cdk/aws-inspector": "0.0.0",
    "@aws-cdk/aws-iot": "0.0.0",
    "@aws-cdk/aws-iot1click": "0.0.0",
    "@aws-cdk/aws-iotanalytics": "0.0.0",
    "@aws-cdk/aws-iotevents": "0.0.0",
    "@aws-cdk/aws-iotthingsgraph": "0.0.0",
    "@aws-cdk/aws-kinesis": "0.0.0",
    "@aws-cdk/aws-kinesisanalytics": "0.0.0",
    "@aws-cdk/aws-kinesisfirehose": "0.0.0",
    "@aws-cdk/aws-kms": "0.0.0",
    "@aws-cdk/aws-lakeformation": "0.0.0",
    "@aws-cdk/aws-lambda": "0.0.0",
    "@aws-cdk/aws-lambda-destinations": "0.0.0",
    "@aws-cdk/aws-lambda-event-sources": "0.0.0",
    "@aws-cdk/aws-lambda-nodejs": "0.0.0",
    "@aws-cdk/aws-logs": "0.0.0",
    "@aws-cdk/aws-logs-destinations": "0.0.0",
    "@aws-cdk/aws-managedblockchain": "0.0.0",
    "@aws-cdk/aws-mediaconvert": "0.0.0",
    "@aws-cdk/aws-medialive": "0.0.0",
    "@aws-cdk/aws-mediastore": "0.0.0",
    "@aws-cdk/aws-msk": "0.0.0",
    "@aws-cdk/aws-neptune": "0.0.0",
    "@aws-cdk/aws-networkmanager": "0.0.0",
    "@aws-cdk/aws-opsworks": "0.0.0",
    "@aws-cdk/aws-opsworkscm": "0.0.0",
    "@aws-cdk/aws-pinpoint": "0.0.0",
    "@aws-cdk/aws-pinpointemail": "0.0.0",
    "@aws-cdk/aws-qldb": "0.0.0",
    "@aws-cdk/aws-ram": "0.0.0",
    "@aws-cdk/aws-rds": "0.0.0",
    "@aws-cdk/aws-redshift": "0.0.0",
    "@aws-cdk/aws-resourcegroups": "0.0.0",
    "@aws-cdk/aws-robomaker": "0.0.0",
    "@aws-cdk/aws-route53": "0.0.0",
    "@aws-cdk/aws-route53-patterns": "0.0.0",
    "@aws-cdk/aws-route53-targets": "0.0.0",
    "@aws-cdk/aws-route53resolver": "0.0.0",
    "@aws-cdk/aws-s3": "0.0.0",
    "@aws-cdk/aws-s3-assets": "0.0.0",
    "@aws-cdk/aws-s3-deployment": "0.0.0",
    "@aws-cdk/aws-s3-notifications": "0.0.0",
    "@aws-cdk/aws-sagemaker": "0.0.0",
    "@aws-cdk/aws-sam": "0.0.0",
    "@aws-cdk/aws-sdb": "0.0.0",
    "@aws-cdk/aws-secretsmanager": "0.0.0",
    "@aws-cdk/aws-securityhub": "0.0.0",
    "@aws-cdk/aws-servicecatalog": "0.0.0",
    "@aws-cdk/aws-servicediscovery": "0.0.0",
    "@aws-cdk/aws-ses": "0.0.0",
    "@aws-cdk/aws-ses-actions": "0.0.0",
    "@aws-cdk/aws-sns": "0.0.0",
    "@aws-cdk/aws-sns-subscriptions": "0.0.0",
    "@aws-cdk/aws-sqs": "0.0.0",
    "@aws-cdk/aws-ssm": "0.0.0",
    "@aws-cdk/aws-stepfunctions": "0.0.0",
    "@aws-cdk/aws-stepfunctions-tasks": "0.0.0",
    "@aws-cdk/aws-synthetics": "0.0.0",
    "@aws-cdk/aws-transfer": "0.0.0",
    "@aws-cdk/aws-waf": "0.0.0",
    "@aws-cdk/aws-wafregional": "0.0.0",
    "@aws-cdk/aws-wafv2": "0.0.0",
    "@aws-cdk/aws-workspaces": "0.0.0",
    "@aws-cdk/cdk-assets-schema": "0.0.0",
    "@aws-cdk/cfnspec": "0.0.0",
    "@aws-cdk/cloud-assembly-schema": "0.0.0",
    "@aws-cdk/core": "0.0.0",
    "@aws-cdk/custom-resources": "0.0.0",
    "@aws-cdk/cx-api": "0.0.0",
    "@aws-cdk/region-info": "0.0.0",
    "constructs": "^3.0.2",
    "fs-extra": "^8.1.0",
    "jsii-reflect": "^1.4.1",
    "jsonschema": "^1.2.6",
    "yaml": "1.9.2",
    "yargs": "^15.3.1"
  },
  "devDependencies": {
    "@types/fs-extra": "^8.1.0",
    "@types/jest": "^25.2.1",
    "@types/yaml": "1.9.7",
    "@types/yargs": "^15.0.4",
<<<<<<< HEAD
    "jest": "^25.5.0",
=======
    "jest": "^25.5.2",
>>>>>>> 95c66a75
    "jsii": "^1.4.1"
  },
  "keywords": [
    "aws",
    "cdk"
  ],
  "homepage": "https://github.com/aws/aws-cdk",
  "engines": {
    "node": ">= 8.10.0"
  }
}<|MERGE_RESOLUTION|>--- conflicted
+++ resolved
@@ -185,11 +185,7 @@
     "@types/jest": "^25.2.1",
     "@types/yaml": "1.9.7",
     "@types/yargs": "^15.0.4",
-<<<<<<< HEAD
-    "jest": "^25.5.0",
-=======
     "jest": "^25.5.2",
->>>>>>> 95c66a75
     "jsii": "^1.4.1"
   },
   "keywords": [
