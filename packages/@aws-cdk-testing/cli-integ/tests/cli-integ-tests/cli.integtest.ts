import { promises as fs, existsSync } from 'fs';
import * as os from 'os';
import * as path from 'path';
<<<<<<< HEAD
import { CreateStackCommand, DescribeStackResourcesCommand, DescribeStacksCommand, ListChangeSetsCommand } from '@aws-sdk/client-cloudformation';
import { DescribeServicesCommand } from '@aws-sdk/client-ecs';
import { CreateRoleCommand, DeleteRoleCommand, DeleteRolePolicyCommand, ListRolePoliciesCommand, PutRolePolicyCommand } from '@aws-sdk/client-iam';
import { InvokeCommand } from '@aws-sdk/client-lambda';
import { CreateTopicCommand, DeleteTopicCommand } from '@aws-sdk/client-sns';
import { AssumeRoleCommand, GetCallerIdentityCommand } from '@aws-sdk/client-sts';
import { integTest, cloneDirectory, shell, withDefaultFixture, retry, sleep, randomInteger, withSamIntegrationFixture, RESOURCES_DIR, withCDKMigrateFixture, withExtendedTimeoutFixture } from '../../lib';
=======
import { integTest, cloneDirectory, shell, withDefaultFixture, retry, sleep, randomInteger, withSamIntegrationFixture, RESOURCES_DIR, withCDKMigrateFixture, withExtendedTimeoutFixture, randomString } from '../../lib';
>>>>>>> 7ed34600

jest.setTimeout(2 * 60 * 60_000); // Includes the time to acquire locks, worst-case single-threaded runtime

describe('ci', () => {
  integTest('output to stderr', withDefaultFixture(async (fixture) => {
    const deployOutput = await fixture.cdkDeploy('test-2', { captureStderr: true, onlyStderr: true });
    const diffOutput = await fixture.cdk(['diff', fixture.fullStackName('test-2')], { captureStderr: true, onlyStderr: true });
    const destroyOutput = await fixture.cdkDestroy('test-2', { captureStderr: true, onlyStderr: true });
    expect(deployOutput).not.toEqual('');
    expect(destroyOutput).not.toEqual('');
    expect(diffOutput).not.toEqual('');
  }));
  describe('ci=true', () => {
    integTest('output to stdout', withDefaultFixture(async (fixture) => {

      const execOptions = {
        captureStderr: true,
        onlyStderr: true,
        modEnv: {
          CI: 'true',
          JSII_SILENCE_WARNING_KNOWN_BROKEN_NODE_VERSION: 'true',
          JSII_SILENCE_WARNING_UNTESTED_NODE_VERSION: 'true',
          JSII_SILENCE_WARNING_DEPRECATED_NODE_VERSION: 'true',
        },
      };

      const deployOutput = await fixture.cdkDeploy('test-2', execOptions);
      const diffOutput = await fixture.cdk(['diff', fixture.fullStackName('test-2')], execOptions);
      const destroyOutput = await fixture.cdkDestroy('test-2', execOptions);
      expect(deployOutput).toEqual('');
      expect(destroyOutput).toEqual('');
      expect(diffOutput).toEqual('');
    }));
  });
});

integTest('VPC Lookup', withDefaultFixture(async (fixture) => {
  fixture.log('Making sure we are clean before starting.');
  await fixture.cdkDestroy('define-vpc', { modEnv: { ENABLE_VPC_TESTING: 'DEFINE' } });

  fixture.log('Setting up: creating a VPC with known tags');
  await fixture.cdkDeploy('define-vpc', { modEnv: { ENABLE_VPC_TESTING: 'DEFINE' } });
  fixture.log('Setup complete!');

  fixture.log('Verifying we can now import that VPC');
  await fixture.cdkDeploy('import-vpc', { modEnv: { ENABLE_VPC_TESTING: 'IMPORT' } });
}));

// testing a construct with a builtin Nodejs Lambda Function.
// In this case we are testing the s3.Bucket construct with the
// autoDeleteObjects prop set to true, which creates a Lambda backed
// CustomResource. Since the compiled Lambda code (e.g. __entrypoint__.js)
// is bundled as part of the CDK package, we want to make sure we don't
// introduce changes to the compiled code that could prevent the Lambda from
// executing. If we do, this test will timeout and fail.
integTest('Construct with builtin Lambda function', withDefaultFixture(async (fixture) => {
  await fixture.cdkDeploy('builtin-lambda-function');
  fixture.log('Setup complete!');
  await fixture.cdkDestroy('builtin-lambda-function');
}));

// this is to ensure that asset bundling for apps under a stage does not break
integTest('Stage with bundled Lambda function', withDefaultFixture(async (fixture) => {
  await fixture.cdkDeploy('bundling-stage/BundlingStack');
  fixture.log('Setup complete!');
  await fixture.cdkDestroy('bundling-stage/BundlingStack');
}));

integTest('Two ways of showing the version', withDefaultFixture(async (fixture) => {
  const version1 = await fixture.cdk(['version'], { verbose: false });
  const version2 = await fixture.cdk(['--version'], { verbose: false });

  expect(version1).toEqual(version2);
}));

integTest('Termination protection', withDefaultFixture(async (fixture) => {
  const stackName = 'termination-protection';
  await fixture.cdkDeploy(stackName);

  // Try a destroy that should fail
  await expect(fixture.cdkDestroy(stackName)).rejects.toThrow('exited with error');

  // Can update termination protection even though the change set doesn't contain changes
  await fixture.cdkDeploy(stackName, { modEnv: { TERMINATION_PROTECTION: 'FALSE' } });
  await fixture.cdkDestroy(stackName);
}));

integTest('cdk synth', withDefaultFixture(async (fixture) => {
  await fixture.cdk(['synth', fixture.fullStackName('test-1')]);
  expect(fixture.template('test-1')).toEqual(expect.objectContaining({
    Resources: {
      topic69831491: {
        Type: 'AWS::SNS::Topic',
        Metadata: {
          'aws:cdk:path': `${fixture.stackNamePrefix}-test-1/topic/Resource`,
        },
      },
    },
  }));

  await fixture.cdk(['synth', fixture.fullStackName('test-2')], { verbose: false });
  expect(fixture.template('test-2')).toEqual(expect.objectContaining({
    Resources: {
      topic152D84A37: {
        Type: 'AWS::SNS::Topic',
        Metadata: {
          'aws:cdk:path': `${fixture.stackNamePrefix}-test-2/topic1/Resource`,
        },
      },
      topic2A4FB547F: {
        Type: 'AWS::SNS::Topic',
        Metadata: {
          'aws:cdk:path': `${fixture.stackNamePrefix}-test-2/topic2/Resource`,
        },
      },
    },
  }));
}));

integTest('ssm parameter provider error', withDefaultFixture(async (fixture) => {
  await expect(fixture.cdk(['synth',
    fixture.fullStackName('missing-ssm-parameter'),
    '-c', 'test:ssm-parameter-name=/does/not/exist'], {
    allowErrExit: true,
  })).resolves.toContain('SSM parameter not available in account');
}));

integTest('automatic ordering', withDefaultFixture(async (fixture) => {
  // Deploy the consuming stack which will include the producing stack
  await fixture.cdkDeploy('order-consuming');

  // Destroy the providing stack which will include the consuming stack
  await fixture.cdkDestroy('order-providing');
}));

integTest('automatic ordering with concurrency', withDefaultFixture(async (fixture) => {
  // Deploy the consuming stack which will include the producing stack
  await fixture.cdkDeploy('order-consuming', { options: ['--concurrency', '2'] });

  // Destroy the providing stack which will include the consuming stack
  await fixture.cdkDestroy('order-providing');
}));

integTest('--exclusively selects only selected stack', withDefaultFixture(async (fixture) => {
  // Deploy the "depends-on-failed" stack, with --exclusively. It will NOT fail (because
  // of --exclusively) and it WILL create an output we can check for to confirm that it did
  // get deployed.
  const outputsFile = path.join(fixture.integTestDir, 'outputs', 'outputs.json');
  await fs.mkdir(path.dirname(outputsFile), { recursive: true });

  await fixture.cdkDeploy('depends-on-failed', {
    options: [
      '--exclusively',
      '--outputs-file', outputsFile,
    ],
  });

  // Verify the output to see that the stack deployed
  const outputs = JSON.parse((await fs.readFile(outputsFile, { encoding: 'utf-8' })).toString());
  expect(outputs).toEqual({
    [`${fixture.stackNamePrefix}-depends-on-failed`]: {
      TopicName: `${fixture.stackNamePrefix}-depends-on-failedMyTopic`,
    },
  });
}));

integTest('context setting', withDefaultFixture(async (fixture) => {
  await fs.writeFile(path.join(fixture.integTestDir, 'cdk.context.json'), JSON.stringify({
    contextkey: 'this is the context value',
  }));
  try {
    await expect(fixture.cdk(['context'])).resolves.toContain('this is the context value');

    // Test that deleting the contextkey works
    await fixture.cdk(['context', '--reset', 'contextkey']);
    await expect(fixture.cdk(['context'])).resolves.not.toContain('this is the context value');

    // Test that forced delete of the context key does not throw
    await fixture.cdk(['context', '-f', '--reset', 'contextkey']);

  } finally {
    await fs.unlink(path.join(fixture.integTestDir, 'cdk.context.json'));
  }
}));

integTest('context in stage propagates to top', withDefaultFixture(async (fixture) => {
  await expect(fixture.cdkSynth({
    // This will make it error to prove that the context bubbles up, and also that we can fail on command
    options: ['--no-lookups'],
    modEnv: {
      INTEG_STACK_SET: 'stage-using-context',
    },
    allowErrExit: true,
  })).resolves.toContain('Context lookups have been disabled');
}));

integTest('deploy', withDefaultFixture(async (fixture) => {
  const stackArn = await fixture.cdkDeploy('test-2', { captureStderr: false });

  // verify the number of resources in the stack
  const response = await fixture.aws.cloudFormation.send(new DescribeStackResourcesCommand({
    StackName: stackArn,
  }));
  expect(response.StackResources?.length).toEqual(2);
}));

integTest('deploy --method=direct', withDefaultFixture(async (fixture) => {
  const stackArn = await fixture.cdkDeploy('test-2', {
    options: ['--method=direct'],
    captureStderr: false,
  });

  // verify the number of resources in the stack
  const response = await fixture.aws.cloudFormation.send(new DescribeStackResourcesCommand({
    StackName: stackArn,
  }));
  expect(response.StackResources?.length).toBeGreaterThan(0);
}));

integTest('deploy all', withDefaultFixture(async (fixture) => {
  const arns = await fixture.cdkDeploy('test-*', { captureStderr: false });

  // verify that we only deployed both stacks (there are 2 ARNs in the output)
  expect(arns.split('\n').length).toEqual(2);
}));

integTest('deploy all concurrently', withDefaultFixture(async (fixture) => {
  const arns = await fixture.cdkDeploy('test-*', {
    captureStderr: false,
    options: ['--concurrency', '2'],
  });

  // verify that we only deployed both stacks (there are 2 ARNs in the output)
  expect(arns.split('\n').length).toEqual(2);
}));

integTest('nested stack with parameters', withDefaultFixture(async (fixture) => {
  // STACK_NAME_PREFIX is used in MyTopicParam to allow multiple instances
  // of this test to run in parallel, othewise they will attempt to create the same SNS topic.
  const stackArn = await fixture.cdkDeploy('with-nested-stack-using-parameters', {
    options: ['--parameters', `MyTopicParam=${fixture.stackNamePrefix}ThereIsNoSpoon`],
    captureStderr: false,
  });

  // verify that we only deployed a single stack (there's a single ARN in the output)
  expect(stackArn.split('\n').length).toEqual(1);

  // verify the number of resources in the stack
  const response = await fixture.aws.cloudFormation.send(new DescribeStackResourcesCommand({
    StackName: stackArn,
  }));
  expect(response.StackResources?.length).toEqual(1);
}));

integTest('deploy without execute a named change set', withDefaultFixture(async (fixture) => {
  const changeSetName = 'custom-change-set-name';
  const stackArn = await fixture.cdkDeploy('test-2', {
    options: ['--no-execute', '--change-set-name', changeSetName],
    captureStderr: false,
  });
  // verify that we only deployed a single stack (there's a single ARN in the output)
  expect(stackArn.split('\n').length).toEqual(1);

  const response = await fixture.aws.cloudFormation.send(new DescribeStacksCommand({
    StackName: stackArn,
  }));
  expect(response.Stacks?.[0].StackStatus).toEqual('REVIEW_IN_PROGRESS');

  //verify a change set was created with the provided name
  const changeSetResponse = await fixture.aws.cloudFormation.send(new ListChangeSetsCommand({
    StackName: stackArn,
  }));
  const changeSets = changeSetResponse.Summaries || [];
  expect(changeSets.length).toEqual(1);
  expect(changeSets[0].ChangeSetName).toEqual(changeSetName);
  expect(changeSets[0].Status).toEqual('CREATE_COMPLETE');
}));

integTest('security related changes without a CLI are expected to fail', withDefaultFixture(async (fixture) => {
  // redirect /dev/null to stdin, which means there will not be tty attached
  // since this stack includes security-related changes, the deployment should
  // immediately fail because we can't confirm the changes
  const stackName = 'iam-test';
  await expect(fixture.cdkDeploy(stackName, {
    options: ['<', '/dev/null'], // H4x, this only works because I happen to know we pass shell: true.
    neverRequireApproval: false,
  })).rejects.toThrow('exited with error');

  // Ensure stack was not deployed
  await expect(fixture.aws.cloudFormation.send(new DescribeStacksCommand({
    StackName: fixture.fullStackName(stackName),
  }))).rejects.toThrow('does not exist');
}));

integTest('deploy wildcard with outputs', withDefaultFixture(async (fixture) => {
  const outputsFile = path.join(fixture.integTestDir, 'outputs', 'outputs.json');
  await fs.mkdir(path.dirname(outputsFile), { recursive: true });

  await fixture.cdkDeploy(['outputs-test-*'], {
    options: ['--outputs-file', outputsFile],
  });

  const outputs = JSON.parse((await fs.readFile(outputsFile, { encoding: 'utf-8' })).toString());
  expect(outputs).toEqual({
    [`${fixture.stackNamePrefix}-outputs-test-1`]: {
      TopicName: `${fixture.stackNamePrefix}-outputs-test-1MyTopic`,
    },
    [`${fixture.stackNamePrefix}-outputs-test-2`]: {
      TopicName: `${fixture.stackNamePrefix}-outputs-test-2MyOtherTopic`,
    },
  });
}));

integTest('deploy with parameters', withDefaultFixture(async (fixture) => {
  const stackArn = await fixture.cdkDeploy('param-test-1', {
    options: [
      '--parameters', `TopicNameParam=${fixture.stackNamePrefix}bazinga`,
    ],
    captureStderr: false,
  });

  const response = await fixture.aws.cloudFormation.send(new DescribeStacksCommand({
    StackName: stackArn,
  }));

  expect(response.Stacks?.[0].Parameters).toContainEqual(
    {
      ParameterKey: 'TopicNameParam',
      ParameterValue: `${fixture.stackNamePrefix}bazinga`,
    },
  );
}));

integTest('update to stack in ROLLBACK_COMPLETE state will delete stack and create a new one', withDefaultFixture(async (fixture) => {
  // GIVEN
  await expect(fixture.cdkDeploy('param-test-1', {
    options: [
      '--parameters', `TopicNameParam=${fixture.stackNamePrefix}@aww`,
    ],
    captureStderr: false,
  })).rejects.toThrow('exited with error');

  const response = await fixture.aws.cloudFormation.send(new DescribeStacksCommand({
    StackName: fixture.fullStackName('param-test-1'),
  }));

  const stackArn = response.Stacks?.[0].StackId;
  expect(response.Stacks?.[0].StackStatus).toEqual('ROLLBACK_COMPLETE');

  // WHEN
  const newStackArn = await fixture.cdkDeploy('param-test-1', {
    options: [
      '--parameters', `TopicNameParam=${fixture.stackNamePrefix}allgood`,
    ],
    captureStderr: false,
  });

  const newStackResponse = await fixture.aws.cloudFormation.send(new DescribeStacksCommand({
    StackName: newStackArn,
  }));

  // THEN
  expect(stackArn).not.toEqual(newStackArn); // new stack was created
  expect(newStackResponse.Stacks?.[0].StackStatus).toEqual('CREATE_COMPLETE');
  expect(newStackResponse.Stacks?.[0].Parameters).toContainEqual(
    {
      ParameterKey: 'TopicNameParam',
      ParameterValue: `${fixture.stackNamePrefix}allgood`,
    },
  );
}));

integTest('stack in UPDATE_ROLLBACK_COMPLETE state can be updated', withDefaultFixture(async (fixture) => {
  // GIVEN
  const stackArn = await fixture.cdkDeploy('param-test-1', {
    options: [
      '--parameters', `TopicNameParam=${fixture.stackNamePrefix}nice`,
    ],
    captureStderr: false,
  });

  let response = await fixture.aws.cloudFormation.send(new DescribeStacksCommand({
    StackName: stackArn,
  }));

  expect(response.Stacks?.[0].StackStatus).toEqual('CREATE_COMPLETE');

  // bad parameter name with @ will put stack into UPDATE_ROLLBACK_COMPLETE
  await expect(fixture.cdkDeploy('param-test-1', {
    options: [
      '--parameters', `TopicNameParam=${fixture.stackNamePrefix}@aww`,
    ],
    captureStderr: false,
  })).rejects.toThrow('exited with error');;

  response = await fixture.aws.cloudFormation.send(new DescribeStacksCommand({
    StackName: stackArn,
  }));

  expect(response.Stacks?.[0].StackStatus).toEqual('UPDATE_ROLLBACK_COMPLETE');

  // WHEN
  await fixture.cdkDeploy('param-test-1', {
    options: [
      '--parameters', `TopicNameParam=${fixture.stackNamePrefix}allgood`,
    ],
    captureStderr: false,
  });

  response = await fixture.aws.cloudFormation.send(new DescribeStacksCommand({
    StackName: stackArn,
  }));

  // THEN
  expect(response.Stacks?.[0].StackStatus).toEqual('UPDATE_COMPLETE');
  expect(response.Stacks?.[0].Parameters).toContainEqual(
    {
      ParameterKey: 'TopicNameParam',
      ParameterValue: `${fixture.stackNamePrefix}allgood`,
    },
  );
}));

integTest('deploy with wildcard and parameters', withDefaultFixture(async (fixture) => {
  await fixture.cdkDeploy('param-test-*', {
    options: [
      '--parameters', `${fixture.stackNamePrefix}-param-test-1:TopicNameParam=${fixture.stackNamePrefix}bazinga`,
      '--parameters', `${fixture.stackNamePrefix}-param-test-2:OtherTopicNameParam=${fixture.stackNamePrefix}ThatsMySpot`,
      '--parameters', `${fixture.stackNamePrefix}-param-test-3:DisplayNameParam=${fixture.stackNamePrefix}HeyThere`,
      '--parameters', `${fixture.stackNamePrefix}-param-test-3:OtherDisplayNameParam=${fixture.stackNamePrefix}AnotherOne`,
    ],
  });
}));

integTest('deploy with parameters multi', withDefaultFixture(async (fixture) => {
  const paramVal1 = `${fixture.stackNamePrefix}bazinga`;
  const paramVal2 = `${fixture.stackNamePrefix}=jagshemash`;

  const stackArn = await fixture.cdkDeploy('param-test-3', {
    options: [
      '--parameters', `DisplayNameParam=${paramVal1}`,
      '--parameters', `OtherDisplayNameParam=${paramVal2}`,
    ],
    captureStderr: false,
  });

  const response = await fixture.aws.cloudFormation.send(new DescribeStacksCommand({
    StackName: stackArn,
  }));

  expect(response.Stacks?.[0].Parameters).toContainEqual(
    {
      ParameterKey: 'DisplayNameParam',
      ParameterValue: paramVal1,
    },
  );
  expect(response.Stacks?.[0].Parameters).toContainEqual(
    {
      ParameterKey: 'OtherDisplayNameParam',
      ParameterValue: paramVal2,
    },
  );
}));

integTest('deploy with notification ARN', withDefaultFixture(async (fixture) => {
  const topicName = `${fixture.stackNamePrefix}-test-topic`;

  const response = await fixture.aws.sns.send(new CreateTopicCommand({ Name: topicName }));
  const topicArn = response.TopicArn!;
  try {
    await fixture.cdkDeploy('test-2', {
      options: ['--notification-arns', topicArn],
    });

    // verify that the stack we deployed has our notification ARN
    const describeResponse = await fixture.aws.cloudFormation.send(new DescribeStacksCommand({
      StackName: fixture.fullStackName('test-2'),
    }));
    expect(describeResponse.Stacks?.[0].NotificationARNs).toEqual([topicArn]);
  } finally {
    await fixture.aws.sns.send(new DeleteTopicCommand({
      TopicArn: topicArn,
    }));
  }
}));

// NOTE: this doesn't currently work with modern-style synthesis, as the bootstrap
// role by default will not have permission to iam:PassRole the created role.
integTest('deploy with role', withDefaultFixture(async (fixture) => {
  if (fixture.packages.majorVersion() !== '1') {
    return; // Nothing to do
  }

  const roleName = `${fixture.stackNamePrefix}-test-role`;

  await deleteRole();

  const createResponse = await fixture.aws.iam.send(new CreateRoleCommand({
    RoleName: roleName,
    AssumeRolePolicyDocument: JSON.stringify({
      Version: '2012-10-17',
      Statement: [{
        Action: 'sts:AssumeRole',
        Principal: { Service: 'cloudformation.amazonaws.com' },
        Effect: 'Allow',
      }, {
        Action: 'sts:AssumeRole',
        Principal: { AWS: (await fixture.aws.sts.send(new GetCallerIdentityCommand({}))).Arn },
        Effect: 'Allow',
      }],
    }),
  }));

  if (!createResponse.Role) {
    throw new Error('Role is expected to be present!!');
  }

  if (!createResponse.Role.Arn) {
    throw new Error('Role arn is expected to be present!!');
  }

  const roleArn = createResponse.Role.Arn;
  try {
    await fixture.aws.iam.send(new PutRolePolicyCommand({
      RoleName: roleName,
      PolicyName: 'DefaultPolicy',
      PolicyDocument: JSON.stringify({
        Version: '2012-10-17',
        Statement: [{
          Action: '*',
          Resource: '*',
          Effect: 'Allow',
        }],
      }),
    }));

    await retry(fixture.output, 'Trying to assume fresh role', retry.forSeconds(300), async () => {
      await fixture.aws.sts.send(new AssumeRoleCommand({
        RoleArn: roleArn,
        RoleSessionName: 'testing',
      }));
    });

    // In principle, the role has replicated from 'us-east-1' to wherever we're testing.
    // Give it a little more sleep to make sure CloudFormation is not hitting a box
    // that doesn't have it yet.
    await sleep(5000);

    await fixture.cdkDeploy('test-2', {
      options: ['--role-arn', roleArn],
    });

    // Immediately delete the stack again before we delete the role.
    //
    // Since roles are sticky, if we delete the role before the stack, subsequent DeleteStack
    // operations will fail when CloudFormation tries to assume the role that's already gone.
    await fixture.cdkDestroy('test-2');

  } finally {
    await deleteRole();
  }

  async function deleteRole() {
    try {
      const response = await fixture.aws.iam.send(
        new ListRolePoliciesCommand({ RoleName: roleName }));

      if (!response.PolicyNames) {
        throw new Error('Policy names cannot be undefined for deleteRole() function');
      }

      for (const policyName of response.PolicyNames) {
        await fixture.aws.iam.send(new DeleteRolePolicyCommand({
          RoleName: roleName,
          PolicyName: policyName,
        }));
      }
      await fixture.aws.iam.send(new DeleteRoleCommand({ RoleName: roleName }));
    } catch (e: any) {
      if (e.message.indexOf('cannot be found') > -1) { return; }
      throw e;
    }
  }
}));

// TODO add more testing that ensures the symmetry of the generated constructs to the resources.
['typescript', 'python', 'csharp', 'java'].forEach(language => {
  integTest(`cdk migrate ${language} deploys successfully`, withCDKMigrateFixture(language, async (fixture) => {
    if (language === 'python') {
      await fixture.shell(['pip', 'install', '-r', 'requirements.txt']);
    }

    const stackArn = await fixture.cdkDeploy(fixture.stackNamePrefix, { neverRequireApproval: true, verbose: true, captureStderr: false }, true);
    const response = await fixture.aws.cloudFormation.send(new DescribeStacksCommand({
      StackName: stackArn,
    }));

    expect(response.Stacks?.[0].StackStatus).toEqual('CREATE_COMPLETE');
    await fixture.cdkDestroy(fixture.stackNamePrefix);
  }));
});

integTest('cdk migrate generates migrate.json', withCDKMigrateFixture('typescript', async (fixture) => {

  const migrateFile = await fs.readFile(path.join(fixture.integTestDir, 'migrate.json'), 'utf8');
  const expectedFile = `{
    \"//\": \"This file is generated by cdk migrate. It will be automatically deleted after the first successful deployment of this app to the environment of the original resources.\",
    \"Source\": \"localfile\"
  }`;
  expect(JSON.parse(migrateFile)).toEqual(JSON.parse(expectedFile));
  await fixture.cdkDestroy(fixture.stackNamePrefix);
}));

// integTest('cdk migrate --from-scan with AND/OR filters correctly filters resources', withExtendedTimeoutFixture(async (fixture) => {
//   const stackName = `cdk-migrate-integ-${fixture.randomString}`;

//   await fixture.cdkDeploy('migrate-stack', {
//     modEnv: { SAMPLE_RESOURCES: '1' },
//   });
//   await fixture.cdk(
//     ['migrate', '--stack-name', stackName, '--from-scan', 'new', '--filter', 'type=AWS::SNS::Topic,tag-key=tag1', 'type=AWS::SQS::Queue,tag-key=tag3'],
//     { modEnv: { MIGRATE_INTEG_TEST: '1' }, neverRequireApproval: true, verbose: true, captureStderr: false },
//   );

//   try {
//     const response = await fixture.aws.cloudFormation('describeGeneratedTemplate', {
//       GeneratedTemplateName: stackName,
//     });
//     const resourceNames = [];
//     for (const resource of response.Resources || []) {
//       if (resource.LogicalResourceId) {
//         resourceNames.push(resource.LogicalResourceId);
//       }
//     }
//     fixture.log(`Resources: ${resourceNames}`);
//     expect(resourceNames.some(ele => ele && ele.includes('migratetopic1'))).toBeTruthy();
//     expect(resourceNames.some(ele => ele && ele.includes('migratequeue1'))).toBeTruthy();
//   } finally {
//     await fixture.cdkDestroy('migrate-stack');
//     await fixture.aws.cloudFormation('deleteGeneratedTemplate', {
//       GeneratedTemplateName: stackName,
//     });
//   }
// }));

// integTest('cdk migrate --from-scan for resources with Write Only Properties generates warnings', withExtendedTimeoutFixture(async (fixture) => {
//   const stackName = `cdk-migrate-integ-${fixture.randomString}`;

//   await fixture.cdkDeploy('migrate-stack', {
//     modEnv: {
//       LAMBDA_RESOURCES: '1',
//     },
//   });
//   await fixture.cdk(
//     ['migrate', '--stack-name', stackName, '--from-scan', 'new', '--filter', 'type=AWS::Lambda::Function,tag-key=lambda-tag'],
//     { modEnv: { MIGRATE_INTEG_TEST: '1' }, neverRequireApproval: true, verbose: true, captureStderr: false },
//   );

//   try {

//     const response = await fixture.aws.cloudFormation('describeGeneratedTemplate', {
//       GeneratedTemplateName: stackName,
//     });
//     const resourceNames = [];
//     for (const resource of response.Resources || []) {
//       if (resource.LogicalResourceId && resource.ResourceType === 'AWS::Lambda::Function') {
//         resourceNames.push(resource.LogicalResourceId);
//       }
//     }
//     fixture.log(`Resources: ${resourceNames}`);
//     const readmePath = path.join(fixture.integTestDir, stackName, 'README.md');
//     const readme = await fs.readFile(readmePath, 'utf8');
//     expect(readme).toContain('## Warnings');
//     for (const resourceName of resourceNames) {
//       expect(readme).toContain(`### ${resourceName}`);
//     }
//   } finally {
//     await fixture.cdkDestroy('migrate-stack');
//     await fixture.aws.cloudFormation('deleteGeneratedTemplate', {
//       GeneratedTemplateName: stackName,
//     });
//   }
// }));

['typescript', 'python', 'csharp', 'java'].forEach(language => {
  integTest(`cdk migrate --from-stack creates deployable ${language} app`, withExtendedTimeoutFixture(async (fixture) => {
    const migrateStackName = fixture.fullStackName('migrate-stack');
    await fixture.aws.cloudFormation.send(new CreateStackCommand({
      StackName: migrateStackName,
      TemplateBody: await fs.readFile(path.join(__dirname, '..', '..', 'resources', 'templates', 'sqs-template.json'), 'utf8'),
    }));
    try {
      let stackStatus = 'CREATE_IN_PROGRESS';
      while (stackStatus === 'CREATE_IN_PROGRESS') {
        stackStatus = await (await (fixture.aws.cloudFormation.send(
          new DescribeStacksCommand({ StackName: migrateStackName })))).Stacks?.[0].StackStatus!;
        await sleep(1000);
      }
      await fixture.cdk(
        ['migrate', '--stack-name', migrateStackName, '--from-stack'],
        { modEnv: { MIGRATE_INTEG_TEST: '1' }, neverRequireApproval: true, verbose: true, captureStderr: false },
      );
      await fixture.shell(['cd', path.join(fixture.integTestDir, migrateStackName)]);
      await fixture.cdk(['deploy', migrateStackName], { neverRequireApproval: true, verbose: true, captureStderr: false });
      const response = await fixture.aws.cloudFormation.send(new DescribeStacksCommand({
        StackName: migrateStackName,
      }));

      expect(response.Stacks?.[0].StackStatus).toEqual('UPDATE_COMPLETE');
    } finally {
      await fixture.cdkDestroy('migrate-stack');
    }
  }));
});

integTest('cdk diff', withDefaultFixture(async (fixture) => {
  const diff1 = await fixture.cdk(['diff', fixture.fullStackName('test-1')]);
  expect(diff1).toContain('AWS::SNS::Topic');

  const diff2 = await fixture.cdk(['diff', fixture.fullStackName('test-2')]);
  expect(diff2).toContain('AWS::SNS::Topic');

  // We can make it fail by passing --fail
  await expect(fixture.cdk(['diff', '--fail', fixture.fullStackName('test-1')]))
    .rejects.toThrow('exited with error');
}));

integTest('enableDiffNoFail', withDefaultFixture(async (fixture) => {
  await diffShouldSucceedWith({ fail: false, enableDiffNoFail: false });
  await diffShouldSucceedWith({ fail: false, enableDiffNoFail: true });
  await diffShouldFailWith({ fail: true, enableDiffNoFail: false });
  await diffShouldFailWith({ fail: true, enableDiffNoFail: true });
  await diffShouldFailWith({ fail: undefined, enableDiffNoFail: false });
  await diffShouldSucceedWith({ fail: undefined, enableDiffNoFail: true });

  async function diffShouldSucceedWith(props: DiffParameters) {
    await expect(diff(props)).resolves.not.toThrowError();
  }

  async function diffShouldFailWith(props: DiffParameters) {
    await expect(diff(props)).rejects.toThrow('exited with error');
  }

  async function diff(props: DiffParameters): Promise<string> {
    await updateContext(props.enableDiffNoFail);
    const flag = props.fail != null
      ? (props.fail ? '--fail' : '--no-fail')
      : '';

    return fixture.cdk(['diff', flag, fixture.fullStackName('test-1')]);
  }

  async function updateContext(enableDiffNoFail: boolean) {
    const cdkJson = JSON.parse(await fs.readFile(path.join(fixture.integTestDir, 'cdk.json'), 'utf8'));
    cdkJson.context = {
      ...cdkJson.context,
      'aws-cdk:enableDiffNoFail': enableDiffNoFail,
    };
    await fs.writeFile(path.join(fixture.integTestDir, 'cdk.json'), JSON.stringify(cdkJson));
  }

  type DiffParameters = { fail?: boolean; enableDiffNoFail: boolean };
}));

integTest('cdk diff --fail on multiple stacks exits with error if any of the stacks contains a diff', withDefaultFixture(async (fixture) => {
  // GIVEN
  const diff1 = await fixture.cdk(['diff', fixture.fullStackName('test-1')]);
  expect(diff1).toContain('AWS::SNS::Topic');

  await fixture.cdkDeploy('test-2');
  const diff2 = await fixture.cdk(['diff', fixture.fullStackName('test-2')]);
  expect(diff2).toContain('There were no differences');

  // WHEN / THEN
  await expect(fixture.cdk(['diff', '--fail', fixture.fullStackName('test-1'), fixture.fullStackName('test-2')])).rejects.toThrow('exited with error');
}));

integTest('cdk diff --fail with multiple stack exits with if any of the stacks contains a diff', withDefaultFixture(async (fixture) => {
  // GIVEN
  await fixture.cdkDeploy('test-1');
  const diff1 = await fixture.cdk(['diff', fixture.fullStackName('test-1')]);
  expect(diff1).toContain('There were no differences');

  const diff2 = await fixture.cdk(['diff', fixture.fullStackName('test-2')]);
  expect(diff2).toContain('AWS::SNS::Topic');

  // WHEN / THEN
  await expect(fixture.cdk(['diff', '--fail', fixture.fullStackName('test-1'), fixture.fullStackName('test-2')])).rejects.toThrow('exited with error');
}));

integTest('cdk diff --security-only successfully outputs sso-permission-set-without-managed-policy information', withDefaultFixture(async (fixture) => {
  const diff = await fixture.cdk(
    ['diff', '--security-only', fixture.fullStackName('sso-perm-set-without-managed-policy')],
  );
  `┌───┬──────────────────────────────────────────┬──────────────────────────────────┬────────────────────┬───────────────────────────────────┬─────────────────────────────────┐
   │   │ Resource                                 │ InstanceArn                      │ PermissionSet name │ PermissionsBoundary               │ CustomerManagedPolicyReferences │
   ├───┼──────────────────────────────────────────┼──────────────────────────────────┼────────────────────┼───────────────────────────────────┼─────────────────────────────────┤
   │ + │\${permission-set-without-managed-policy} │ arn:aws:sso:::instance/testvalue │ testName           │ CustomerManagedPolicyReference: { │                                 │
   │   │                                          │                                  │                    │   Name: why, Path: /how/          │                                 │
   │   │                                          │                                  │                    │ }                                 │                                 │
`;
  expect(diff).toContain('Resource');
  expect(diff).toContain('permission-set-without-managed-policy');

  expect(diff).toContain('InstanceArn');
  expect(diff).toContain('arn:aws:sso:::instance/testvalue');

  expect(diff).toContain('PermissionSet name');
  expect(diff).toContain('testName');

  expect(diff).toContain('PermissionsBoundary');
  expect(diff).toContain('CustomerManagedPolicyReference: {');
  expect(diff).toContain('Name: why, Path: /how/');
  expect(diff).toContain('}');

  expect(diff).toContain('CustomerManagedPolicyReferences');
}));

integTest('cdk diff --security-only successfully outputs sso-permission-set-with-managed-policy information', withDefaultFixture(async (fixture) => {
  const diff = await fixture.cdk(
    ['diff', '--security-only', fixture.fullStackName('sso-perm-set-with-managed-policy')],
  );
  `┌───┬──────────────────────────────────────────┬──────────────────────────────────┬────────────────────┬───────────────────────────────────────────────────────────────┬─────────────────────────────────┐
   │   │ Resource                                 │ InstanceArn                      │ PermissionSet name │ PermissionsBoundary                                           │ CustomerManagedPolicyReferences │
   ├───┼──────────────────────────────────────────┼──────────────────────────────────┼────────────────────┼───────────────────────────────────────────────────────────────┼─────────────────────────────────┤
   │ + │\${permission-set-with-managed-policy}    │ arn:aws:sso:::instance/testvalue │ niceWork           │ ManagedPolicyArn: arn:aws:iam::aws:policy/AdministratorAccess │ Name: forSSO, Path:             │
`;

  expect(diff).toContain('Resource');
  expect(diff).toContain('permission-set-with-managed-policy');

  expect(diff).toContain('InstanceArn');
  expect(diff).toContain('arn:aws:sso:::instance/testvalue');

  expect(diff).toContain('PermissionSet name');
  expect(diff).toContain('niceWork');

  expect(diff).toContain('PermissionsBoundary');
  expect(diff).toContain('ManagedPolicyArn: arn:aws:iam::aws:policy/AdministratorAccess');

  expect(diff).toContain('CustomerManagedPolicyReferences');
  expect(diff).toContain('Name: forSSO, Path:');
}));

integTest('cdk diff --security-only successfully outputs sso-assignment information', withDefaultFixture(async (fixture) => {
  const diff = await fixture.cdk(
    ['diff', '--security-only', fixture.fullStackName('sso-assignment')],
  );
  `┌───┬───────────────┬──────────────────────────────────┬─────────────────────────┬──────────────────────────────┬───────────────┬──────────────┬─────────────┐
   │   │ Resource      │ InstanceArn                      │ PermissionSetArn        │ PrincipalId                  │ PrincipalType │ TargetId     │ TargetType  │
   ├───┼───────────────┼──────────────────────────────────┼─────────────────────────┼──────────────────────────────┼───────────────┼──────────────┼─────────────┤
   │ + │\${assignment} │ arn:aws:sso:::instance/testvalue │ arn:aws:sso:::testvalue │ 11111111-2222-3333-4444-test │ USER          │ 111111111111 │ AWS_ACCOUNT │
   └───┴───────────────┴──────────────────────────────────┴─────────────────────────┴──────────────────────────────┴───────────────┴──────────────┴─────────────┘
`;
  expect(diff).toContain('Resource');
  expect(diff).toContain('assignment');

  expect(diff).toContain('InstanceArn');
  expect(diff).toContain('arn:aws:sso:::instance/testvalue');

  expect(diff).toContain('PermissionSetArn');
  expect(diff).toContain('arn:aws:sso:::testvalue');

  expect(diff).toContain('PrincipalId');
  expect(diff).toContain('11111111-2222-3333-4444-test');

  expect(diff).toContain('PrincipalType');
  expect(diff).toContain('USER');

  expect(diff).toContain('TargetId');
  expect(diff).toContain('111111111111');

  expect(diff).toContain('TargetType');
  expect(diff).toContain('AWS_ACCOUNT');
}));

integTest('cdk diff --security-only successfully outputs sso-access-control information', withDefaultFixture(async (fixture) => {
  const diff = await fixture.cdk(
    ['diff', '--security-only', fixture.fullStackName('sso-access-control')],
  );
  `┌───┬────────────────────────────────┬────────────────────────┬─────────────────────────────────┐
   │   │ Resource                       │ InstanceArn            │ AccessControlAttributes         │
   ├───┼────────────────────────────────┼────────────────────────┼─────────────────────────────────┤
   │ + │\${instanceAccessControlConfig} │ arn:aws:test:testvalue │ Key: first, Values: [a]         │
   │   │                                │                        │ Key: second, Values: [b]        │
   │   │                                │                        │ Key: third, Values: [c]         │
   │   │                                │                        │ Key: fourth, Values: [d]        │
   │   │                                │                        │ Key: fifth, Values: [e]         │
   │   │                                │                        │ Key: sixth, Values: [f]         │
   └───┴────────────────────────────────┴────────────────────────┴─────────────────────────────────┘
`;
  expect(diff).toContain('Resource');
  expect(diff).toContain('instanceAccessControlConfig');

  expect(diff).toContain('InstanceArn');
  expect(diff).toContain('arn:aws:sso:::instance/testvalue');

  expect(diff).toContain('AccessControlAttributes');
  expect(diff).toContain('Key: first, Values: [a]');
  expect(diff).toContain('Key: second, Values: [b]');
  expect(diff).toContain('Key: third, Values: [c]');
  expect(diff).toContain('Key: fourth, Values: [d]');
  expect(diff).toContain('Key: fifth, Values: [e]');
  expect(diff).toContain('Key: sixth, Values: [f]');
}));

integTest('cdk diff --security-only --fail exits when security diff for sso access control config', withDefaultFixture(async (fixture) => {
  await expect(
    fixture.cdk(
      ['diff', '--security-only', '--fail', fixture.fullStackName('sso-access-control')],
    ),
  ).rejects
    .toThrow('exited with error');
}));

integTest('cdk diff --security-only --fail exits when security diff for sso-perm-set-without-managed-policy', withDefaultFixture(async (fixture) => {
  await expect(
    fixture.cdk(
      ['diff', '--security-only', '--fail', fixture.fullStackName('sso-perm-set-without-managed-policy')],
    ),
  ).rejects
    .toThrow('exited with error');
}));

integTest('cdk diff --security-only --fail exits when security diff for sso-perm-set-with-managed-policy', withDefaultFixture(async (fixture) => {
  await expect(
    fixture.cdk(
      ['diff', '--security-only', '--fail', fixture.fullStackName('sso-perm-set-with-managed-policy')],
    ),
  ).rejects
    .toThrow('exited with error');
}));

integTest('cdk diff --security-only --fail exits when security diff for sso-assignment', withDefaultFixture(async (fixture) => {
  await expect(
    fixture.cdk(
      ['diff', '--security-only', '--fail', fixture.fullStackName('sso-assignment')],
    ),
  ).rejects
    .toThrow('exited with error');
}));

integTest('cdk diff --security-only --fail exits when security changes are present', withDefaultFixture(async (fixture) => {
  const stackName = 'iam-test';
  await expect(fixture.cdk(['diff', '--security-only', '--fail', fixture.fullStackName(stackName)])).rejects.toThrow('exited with error');
}));

integTest('cdk diff --quiet does not print \'There were no differences\' message for stacks which have no differences', withDefaultFixture(async (fixture) => {
  // GIVEN
  await fixture.cdkDeploy('test-1');

  // WHEN
  const diff = await fixture.cdk(['diff', '--quiet', fixture.fullStackName('test-1')]);

  // THEN
  expect(diff).not.toContain('Stack test-1');
  expect(diff).not.toContain('There were no differences');
}));

integTest('cdk diff picks up changes that are only present in changeset', withDefaultFixture(async (fixture) => {
  // GIVEN
  await fixture.aws.ssm('putParameter', {
    Name: 'for-queue-name-defined-by-ssm-param',
    Value: randomString(),
    Type: 'String',
    Overwrite: true,
  });

  try {
    await fixture.cdkDeploy('queue-name-defined-by-ssm-param');

    // WHEN
    // We want to change the ssm value. Then the CFN changeset will detect that the queue will be changed upon deploy.
    await fixture.aws.ssm('putParameter', {
      Name: 'for-queue-name-defined-by-ssm-param',
      Value: randomString(),
      Type: 'String',
      Overwrite: true,
    });

    const diff = await fixture.cdk(['diff', fixture.fullStackName('queue-name-defined-by-ssm-param')]);

    // THEN
    const normalizedPlainTextOutput = diff.replace(/\x1B\[[0-?]*[ -/]*[@-~]/g, '') // remove all color and formatting (bolding, italic, etc)
      .replace(/ /g, '') // remove all spaces
      .replace(/\n/g, '') // remove all new lines
      .replace(/\d+/g, ''); // remove all digits

    const normalizedExpectedOutput = `
      Resources
      [~] AWS::SQS::Queue DiffFromChangeSetQueue DiffFromChangeSetQueue06622C07 replace
       └─ [~] QueueName (requires replacement)
      [~] AWS::SSM::Parameter DiffFromChangeSetSSMParam DiffFromChangeSetSSMParam92A9A723
       └─ [~] Value`
      .replace(/ /g, '')
      .replace(/\n/g, '')
      .replace(/\d+/g, '');
    expect(normalizedPlainTextOutput).toContain(normalizedExpectedOutput);
  } finally {
    await fixture.cdkDestroy('queue-name-defined-by-ssm-param');
  }
}));

integTest('deploy stack with docker asset', withDefaultFixture(async (fixture) => {
  await fixture.cdkDeploy('docker');
}));

integTest('deploy and test stack with lambda asset', withDefaultFixture(async (fixture) => {
  const stackArn = await fixture.cdkDeploy('lambda', { captureStderr: false });

  const response = await fixture.aws.cloudFormation.send(new DescribeStacksCommand({
    StackName: stackArn,
  }));
  const lambdaArn = response.Stacks?.[0].Outputs?.[0].OutputValue;
  if (lambdaArn === undefined) {
    throw new Error('Stack did not have expected Lambda ARN output');
  }

  const output = await fixture.aws.lambda.send(new InvokeCommand({
    FunctionName: lambdaArn,
  }));

  expect(JSON.stringify(output.Payload?.transformToString())).toContain('dear asset');
}));

integTest('cdk ls', withDefaultFixture(async (fixture) => {
  const listing = await fixture.cdk(['ls'], { captureStderr: false });

  const expectedStacks = [
    'conditional-resource',
    'docker',
    'docker-with-custom-file',
    'failed',
    'iam-test',
    'lambda',
    'missing-ssm-parameter',
    'order-providing',
    'outputs-test-1',
    'outputs-test-2',
    'param-test-1',
    'param-test-2',
    'param-test-3',
    'termination-protection',
    'test-1',
    'test-2',
    'with-nested-stack',
    'with-nested-stack-using-parameters',
    'order-consuming',
  ];

  for (const stack of expectedStacks) {
    expect(listing).toContain(fixture.fullStackName(stack));
  }
}));

/**
 * Type to store stack dependencies recursively
 */
type DependencyDetails = {
  id: string;
  dependencies: DependencyDetails[];
};

type StackDetails = {
  id: string;
  dependencies: DependencyDetails[];
};

integTest('cdk ls --show-dependencies --json', withDefaultFixture(async (fixture) => {
  const listing = await fixture.cdk(['ls --show-dependencies --json'], { captureStderr: false });

  const expectedStacks = [
    {
      id: 'test-1',
      dependencies: [],
    },
    {
      id: 'order-providing',
      dependencies: [],
    },
    {
      id: 'order-consuming',
      dependencies: [
        {
          id: 'order-providing',
          dependencies: [],
        },
      ],
    },
    {
      id: 'with-nested-stack',
      dependencies: [],
    },
    {
      id: 'list-stacks',
      dependencies: [
        {
          id: 'list-stacks/DependentStack',
          dependencies: [
            {
              id: 'list-stacks/DependentStack/InnerDependentStack',
              dependencies: [],
            },
          ],
        },
      ],
    },
    {
      id: 'list-multiple-dependent-stacks',
      dependencies: [
        {
          id: 'list-multiple-dependent-stacks/DependentStack1',
          dependencies: [],
        },
        {
          id: 'list-multiple-dependent-stacks/DependentStack2',
          dependencies: [],
        },
      ],
    },
  ];

  function validateStackDependencies(stack: StackDetails) {
    expect(listing).toContain(stack.id);

    function validateDependencies(dependencies: DependencyDetails[]) {
      for (const dependency of dependencies) {
        expect(listing).toContain(dependency.id);
        if (dependency.dependencies.length > 0) {
          validateDependencies(dependency.dependencies);
        }
      }
    }

    if (stack.dependencies.length > 0) {
      validateDependencies(stack.dependencies);
    }
  }

  for (const stack of expectedStacks) {
    validateStackDependencies(stack);
  }
}));

integTest('cdk ls --show-dependencies --json --long', withDefaultFixture(async (fixture) => {
  const listing = await fixture.cdk(['ls --show-dependencies --json --long'], { captureStderr: false });

  const expectedStacks = [
    {
      id: 'order-providing',
      name: 'order-providing',
      enviroment: {
        account: 'unknown-account',
        region: 'unknown-region',
        name: 'aws://unknown-account/unknown-region',
      },
      dependencies: [],
    },
    {
      id: 'order-consuming',
      name: 'order-consuming',
      enviroment: {
        account: 'unknown-account',
        region: 'unknown-region',
        name: 'aws://unknown-account/unknown-region',
      },
      dependencies: [
        {
          id: 'order-providing',
          dependencies: [],
        },
      ],
    },
  ];

  for (const stack of expectedStacks) {
    expect(listing).toContain(fixture.fullStackName(stack.id));
    expect(listing).toContain(fixture.fullStackName(stack.name));
    expect(listing).toContain(stack.enviroment.account);
    expect(listing).toContain(stack.enviroment.name);
    expect(listing).toContain(stack.enviroment.region);
    for (const dependency of stack.dependencies) {
      expect(listing).toContain(fixture.fullStackName(dependency.id));
    }
  }

}));

integTest('synthing a stage with errors leads to failure', withDefaultFixture(async (fixture) => {
  const output = await fixture.cdk(['synth'], {
    allowErrExit: true,
    modEnv: {
      INTEG_STACK_SET: 'stage-with-errors',
    },
  });

  expect(output).toContain('This is an error');
}));

integTest('synthing a stage with errors can be suppressed', withDefaultFixture(async (fixture) => {
  await fixture.cdk(['synth', '--no-validation'], {
    modEnv: {
      INTEG_STACK_SET: 'stage-with-errors',
    },
  });
}));

integTest('synth --quiet can be specified in cdk.json', withDefaultFixture(async (fixture) => {
  let cdkJson = JSON.parse(await fs.readFile(path.join(fixture.integTestDir, 'cdk.json'), 'utf8'));
  cdkJson = {
    ...cdkJson,
    quiet: true,
  };
  await fs.writeFile(path.join(fixture.integTestDir, 'cdk.json'), JSON.stringify(cdkJson));
  const synthOutput = await fixture.cdk(['synth', fixture.fullStackName('test-2')]);
  expect(synthOutput).not.toContain('topic152D84A37');
}));

integTest('deploy stack without resource', withDefaultFixture(async (fixture) => {
  // Deploy the stack without resources
  await fixture.cdkDeploy('conditional-resource', { modEnv: { NO_RESOURCE: 'TRUE' } });

  // This should have succeeded but not deployed the stack.
  await expect(fixture.aws.cloudFormation.send(new DescribeStacksCommand({ StackName: fixture.fullStackName('conditional-resource') })))
    .rejects.toThrow('conditional-resource does not exist');

  // Deploy the stack with resources
  await fixture.cdkDeploy('conditional-resource');

  // Then again WITHOUT resources (this should destroy the stack)
  await fixture.cdkDeploy('conditional-resource', { modEnv: { NO_RESOURCE: 'TRUE' } });

  await expect(fixture.aws.cloudFormation.send(new DescribeStacksCommand({ StackName: fixture.fullStackName('conditional-resource') })))
    .rejects.toThrow('conditional-resource does not exist');
}));

integTest('deploy no stacks with --ignore-no-stacks', withDefaultFixture(async (fixture) => {
  // empty array for stack names
  await fixture.cdkDeploy([], {
    options: ['--ignore-no-stacks'],
    modEnv: {
      INTEG_STACK_SET: 'stage-with-no-stacks',
    },
  });
}));

integTest('deploy no stacks error', withDefaultFixture(async (fixture) => {
  // empty array for stack names
  await expect(fixture.cdkDeploy([], {
    modEnv: {
      INTEG_STACK_SET: 'stage-with-no-stacks',
    },
  })).rejects.toThrow('exited with error');
}));

integTest('IAM diff', withDefaultFixture(async (fixture) => {
  const output = await fixture.cdk(['diff', fixture.fullStackName('iam-test')]);

  // Roughly check for a table like this:
  //
  // ┌───┬─────────────────┬────────┬────────────────┬────────────────────────────-──┬───────────┐
  // │   │ Resource        │ Effect │ Action         │ Principal                     │ Condition │
  // ├───┼─────────────────┼────────┼────────────────┼───────────────────────────────┼───────────┤
  // │ + │ ${SomeRole.Arn} │ Allow  │ sts:AssumeRole │ Service:ec2.amazonaws.com     │           │
  // └───┴─────────────────┴────────┴────────────────┴───────────────────────────────┴───────────┘

  expect(output).toContain('${SomeRole.Arn}');
  expect(output).toContain('sts:AssumeRole');
  expect(output).toContain('ec2.amazonaws.com');
}));

integTest('fast deploy', withDefaultFixture(async (fixture) => {
  // we are using a stack with a nested stack because CFN will always attempt to
  // update a nested stack, which will allow us to verify that updates are actually
  // skipped unless --force is specified.
  const stackArn = await fixture.cdkDeploy('with-nested-stack', { captureStderr: false });
  const changeSet1 = await getLatestChangeSet();

  // Deploy the same stack again, there should be no new change set created
  await fixture.cdkDeploy('with-nested-stack');
  const changeSet2 = await getLatestChangeSet();
  expect(changeSet2.ChangeSetId).toEqual(changeSet1.ChangeSetId);

  // Deploy the stack again with --force, now we should create a changeset
  await fixture.cdkDeploy('with-nested-stack', { options: ['--force'] });
  const changeSet3 = await getLatestChangeSet();
  expect(changeSet3.ChangeSetId).not.toEqual(changeSet2.ChangeSetId);

  // Deploy the stack again with tags, expected to create a new changeset
  // even though the resources didn't change.
  await fixture.cdkDeploy('with-nested-stack', { options: ['--tags', 'key=value'] });
  const changeSet4 = await getLatestChangeSet();
  expect(changeSet4.ChangeSetId).not.toEqual(changeSet3.ChangeSetId);

  async function getLatestChangeSet() {
    const response = await fixture.aws.cloudFormation.send(new DescribeStacksCommand({ StackName: stackArn }));
    if (!response.Stacks?.[0]) { throw new Error('Did not get a ChangeSet at all'); }
    fixture.log(`Found Change Set ${response.Stacks?.[0].ChangeSetId}`);
    return response.Stacks?.[0];
  }
}));

integTest('failed deploy does not hang', withDefaultFixture(async (fixture) => {
  // this will hang if we introduce https://github.com/aws/aws-cdk/issues/6403 again.
  await expect(fixture.cdkDeploy('failed')).rejects.toThrow('exited with error');
}));

integTest('can still load old assemblies', withDefaultFixture(async (fixture) => {
  const cxAsmDir = path.join(os.tmpdir(), 'cdk-integ-cx');

  const testAssembliesDirectory = path.join(RESOURCES_DIR, 'cloud-assemblies');
  for (const asmdir of await listChildDirs(testAssembliesDirectory)) {
    fixture.log(`ASSEMBLY ${asmdir}`);
    await cloneDirectory(asmdir, cxAsmDir);

    // Some files in the asm directory that have a .js extension are
    // actually treated as templates. Evaluate them using NodeJS.
    const templates = await listChildren(cxAsmDir, fullPath => Promise.resolve(fullPath.endsWith('.js')));
    for (const template of templates) {
      const targetName = template.replace(/.js$/, '');
      await shell([process.execPath, template, '>', targetName], {
        cwd: cxAsmDir,
        output: fixture.output,
        modEnv: {
          TEST_ACCOUNT: await fixture.aws.account(),
          TEST_REGION: fixture.aws.region,
        },
      });
    }

    // Use this directory as a Cloud Assembly
    const output = await fixture.cdk([
      '--app', cxAsmDir,
      '-v',
      'synth',
    ]);

    // Assert that there was no providerError in CDK's stderr
    // Because we rely on the app/framework to actually error in case the
    // provider fails, we inspect the logs here.
    expect(output).not.toContain('$providerError');
  }
}));

integTest('generating and loading assembly', withDefaultFixture(async (fixture) => {
  const asmOutputDir = `${fixture.integTestDir}-cdk-integ-asm`;
  await fixture.shell(['rm', '-rf', asmOutputDir]);

  // Synthesize a Cloud Assembly tothe default directory (cdk.out) and a specific directory.
  await fixture.cdk(['synth']);
  await fixture.cdk(['synth', '--output', asmOutputDir]);

  // cdk.out in the current directory and the indicated --output should be the same
  await fixture.shell(['diff', 'cdk.out', asmOutputDir]);

  // Check that we can 'ls' the synthesized asm.
  // Change to some random directory to make sure we're not accidentally loading cdk.json
  const list = await fixture.cdk(['--app', asmOutputDir, 'ls'], { cwd: os.tmpdir() });
  // Same stacks we know are in the app
  expect(list).toContain(`${fixture.stackNamePrefix}-lambda`);
  expect(list).toContain(`${fixture.stackNamePrefix}-test-1`);
  expect(list).toContain(`${fixture.stackNamePrefix}-test-2`);

  // Check that we can use '.' and just synth ,the generated asm
  const stackTemplate = await fixture.cdk(['--app', '.', 'synth', fixture.fullStackName('test-2')], {
    cwd: asmOutputDir,
  });
  expect(stackTemplate).toContain('topic152D84A37');

  // Deploy a Lambda from the copied asm
  await fixture.cdkDeploy('lambda', { options: ['-a', '.'], cwd: asmOutputDir });

  // Remove (rename) the original custom docker file that was used during synth.
  // this verifies that the assemly has a copy of it and that the manifest uses
  // relative paths to reference to it.
  const customDockerFile = path.join(fixture.integTestDir, 'docker', 'Dockerfile.Custom');
  await fs.rename(customDockerFile, `${customDockerFile}~`);
  try {

    // deploy a docker image with custom file without synth (uses assets)
    await fixture.cdkDeploy('docker-with-custom-file', { options: ['-a', '.'], cwd: asmOutputDir });

  } finally {
    // Rename back to restore fixture to original state
    await fs.rename(`${customDockerFile}~`, customDockerFile);
  }
}));

integTest('templates on disk contain metadata resource, also in nested assemblies', withDefaultFixture(async (fixture) => {
  // Synth first, and switch on version reporting because cdk.json is disabling it
  await fixture.cdk(['synth', '--version-reporting=true']);

  // Load template from disk from root assembly
  const templateContents = await fixture.shell(['cat', 'cdk.out/*-lambda.template.json']);

  expect(JSON.parse(templateContents).Resources.CDKMetadata).toBeTruthy();

  // Load template from nested assembly
  const nestedTemplateContents = await fixture.shell(['cat', 'cdk.out/assembly-*-stage/*StackInStage*.template.json']);

  expect(JSON.parse(nestedTemplateContents).Resources.CDKMetadata).toBeTruthy();
}));

integTest('CDK synth add the metadata properties expected by sam', withSamIntegrationFixture(async (fixture) => {
  // Synth first
  await fixture.cdkSynth();

  const template = fixture.template('TestStack');

  const expectedResources = [
    {
      // Python Layer Version
      id: 'PythonLayerVersion39495CEF',
      cdkId: 'PythonLayerVersion',
      isBundled: true,
      property: 'Content',
    },
    {
      // Layer Version
      id: 'LayerVersion3878DA3A',
      cdkId: 'LayerVersion',
      isBundled: false,
      property: 'Content',
    },
    {
      // Bundled layer version
      id: 'BundledLayerVersionPythonRuntime6BADBD6E',
      cdkId: 'BundledLayerVersionPythonRuntime',
      isBundled: true,
      property: 'Content',
    },
    {
      // Python Function
      id: 'PythonFunction0BCF77FD',
      cdkId: 'PythonFunction',
      isBundled: true,
      property: 'Code',
    },
    {
      // Log Retention Function
      id: 'LogRetentionaae0aa3c5b4d4f87b02d85b201efdd8aFD4BFC8A',
      cdkId: 'LogRetentionaae0aa3c5b4d4f87b02d85b201efdd8a',
      isBundled: false,
      property: 'Code',
    },
    {
      // Function
      id: 'FunctionPythonRuntime28CBDA05',
      cdkId: 'FunctionPythonRuntime',
      isBundled: false,
      property: 'Code',
    },
    {
      // Bundled Function
      id: 'BundledFunctionPythonRuntime4D9A0918',
      cdkId: 'BundledFunctionPythonRuntime',
      isBundled: true,
      property: 'Code',
    },
    {
      // NodeJs Function
      id: 'NodejsFunction09C1F20F',
      cdkId: 'NodejsFunction',
      isBundled: true,
      property: 'Code',
    },
    {
      // Go Function
      id: 'GoFunctionCA95FBAA',
      cdkId: 'GoFunction',
      isBundled: true,
      property: 'Code',
    },
    {
      // Docker Image Function
      id: 'DockerImageFunction28B773E6',
      cdkId: 'DockerImageFunction',
      dockerFilePath: 'Dockerfile',
      property: 'Code.ImageUri',
    },
    {
      // Spec Rest Api
      id: 'SpecRestAPI7D4B3A34',
      cdkId: 'SpecRestAPI',
      property: 'BodyS3Location',
    },
  ];

  for (const resource of expectedResources) {
    fixture.output.write(`validate assets metadata for resource ${resource}`);
    expect(resource.id in template.Resources).toBeTruthy();
    expect(template.Resources[resource.id]).toEqual(expect.objectContaining({
      Metadata: {
        'aws:cdk:path': `${fixture.fullStackName('TestStack')}/${resource.cdkId}/Resource`,
        'aws:asset:path': expect.stringMatching(/asset\.[0-9a-zA-Z]{64}/),
        'aws:asset:is-bundled': resource.isBundled,
        'aws:asset:dockerfile-path': resource.dockerFilePath,
        'aws:asset:property': resource.property,
      },
    }));
  }

  // Nested Stack
  fixture.output.write('validate assets metadata for nested stack resource');
  expect('NestedStackNestedStackNestedStackNestedStackResourceB70834FD' in template.Resources).toBeTruthy();
  expect(template.Resources.NestedStackNestedStackNestedStackNestedStackResourceB70834FD).toEqual(expect.objectContaining({
    Metadata: {
      'aws:cdk:path': `${fixture.fullStackName('TestStack')}/NestedStack.NestedStack/NestedStack.NestedStackResource`,
      'aws:asset:path': expect.stringMatching(`${fixture.stackNamePrefix.replace(/-/, '')}TestStackNestedStack[0-9A-Z]{8}\.nested\.template\.json`),
      'aws:asset:property': 'TemplateURL',
    },
  }));
}));

integTest('CDK synth bundled functions as expected', withSamIntegrationFixture(async (fixture) => {
  // Synth first
  await fixture.cdkSynth();

  const template = fixture.template('TestStack');

  const expectedBundledAssets = [
    {
      // Python Layer Version
      id: 'PythonLayerVersion39495CEF',
      files: [
        'python/layer_version_dependency.py',
        'python/geonamescache/__init__.py',
        'python/geonamescache-1.3.0.dist-info',
      ],
    },
    {
      // Layer Version
      id: 'LayerVersion3878DA3A',
      files: [
        'layer_version_dependency.py',
        'requirements.txt',
      ],
    },
    {
      // Bundled layer version
      id: 'BundledLayerVersionPythonRuntime6BADBD6E',
      files: [
        'python/layer_version_dependency.py',
        'python/geonamescache/__init__.py',
        'python/geonamescache-1.3.0.dist-info',
      ],
    },
    {
      // Python Function
      id: 'PythonFunction0BCF77FD',
      files: [
        'app.py',
        'geonamescache/__init__.py',
        'geonamescache-1.3.0.dist-info',
      ],
    },
    {
      // Function
      id: 'FunctionPythonRuntime28CBDA05',
      files: [
        'app.py',
        'requirements.txt',
      ],
    },
    {
      // Bundled Function
      id: 'BundledFunctionPythonRuntime4D9A0918',
      files: [
        'app.py',
        'geonamescache/__init__.py',
        'geonamescache-1.3.0.dist-info',
      ],
    },
    {
      // NodeJs Function
      id: 'NodejsFunction09C1F20F',
      files: [
        'index.js',
      ],
    },
    {
      // Go Function
      id: 'GoFunctionCA95FBAA',
      files: [
        'bootstrap',
      ],
    },
    {
      // Docker Image Function
      id: 'DockerImageFunction28B773E6',
      files: [
        'app.js',
        'Dockerfile',
        'package.json',
      ],
    },
  ];

  for (const resource of expectedBundledAssets) {
    const assetPath = template.Resources[resource.id].Metadata['aws:asset:path'];
    for (const file of resource.files) {
      fixture.output.write(`validate Path ${file} for resource ${resource}`);
      expect(existsSync(path.join(fixture.integTestDir, 'cdk.out', assetPath, file))).toBeTruthy();
    }
  }
}));

integTest('sam can locally test the synthesized cdk application', withSamIntegrationFixture(async (fixture) => {
  // Synth first
  await fixture.cdkSynth();

  const result = await fixture.samLocalStartApi(
    'TestStack', false, randomInteger(30000, 40000), '/restapis/spec/pythonFunction');
  expect(result.actionSucceeded).toBeTruthy();
  expect(result.actionOutput).toEqual(expect.objectContaining({
    message: 'Hello World',
  }));
}));

integTest('skips notice refresh', withDefaultFixture(async (fixture) => {
  const output = await fixture.cdkSynth({
    options: ['--no-notices'],
    modEnv: {
      INTEG_STACK_SET: 'stage-using-context',
    },
    allowErrExit: true,
  });

  // Neither succeeds nor fails, but skips the refresh
  await expect(output).not.toContain('Notices refreshed');
  await expect(output).not.toContain('Notices refresh failed');
}));

/**
 * Create a queue, orphan that queue, then import the queue.
 *
 * We want to test with a large template to make sure large templates can work with import.
 */
integTest('test resource import', withDefaultFixture(async (fixture) => {
  // GIVEN
  const randomPrefix = randomString();
  const uniqueOutputsFileName = `${randomPrefix}Outputs.json`; // other tests use the outputs file. Make sure we don't collide.
  const outputsFile = path.join(fixture.integTestDir, 'outputs', uniqueOutputsFileName);
  await fs.mkdir(path.dirname(outputsFile), { recursive: true });

  // First, create a stack that includes many queues, and one queue that will be removed from the stack but NOT deleted from AWS.
  await fixture.cdkDeploy('importable-stack', {
    modEnv: { LARGE_TEMPLATE: '1', INCLUDE_SINGLE_QUEUE: '1', RETAIN_SINGLE_QUEUE: '1' },
    options: ['--outputs-file', outputsFile],
  });

  try {

    // Second, now the queue we will remove is in the stack and has a logicalId. We can now make the resource mapping file.
    // This resource mapping file will be used to tell the import operation what queue to bring into the stack.
    const fullStackName = fixture.fullStackName('importable-stack');
    const outputs = JSON.parse((await fs.readFile(outputsFile, { encoding: 'utf-8' })).toString());
    const queueLogicalId = outputs[fullStackName].QueueLogicalId;
    const queueResourceMap = {
      [queueLogicalId]: { QueueUrl: outputs[fullStackName].QueueUrl },
    };
    const mappingFile = path.join(fixture.integTestDir, 'outputs', `${randomPrefix}Mapping.json`);
    await fs.writeFile(
      mappingFile,
      JSON.stringify(queueResourceMap),
      { encoding: 'utf-8' },
    );

    // Third, remove the queue from the stack, but don't delete the queue from AWS.
    await fixture.cdkDeploy('importable-stack', {
      modEnv: { LARGE_TEMPLATE: '1', INCLUDE_SINGLE_QUEUE: '0', RETAIN_SINGLE_QUEUE: '0' },
    });
    const cfnTemplateBeforeImport = await fixture.aws.cloudFormation('getTemplate', { StackName: fullStackName });
    expect(cfnTemplateBeforeImport.TemplateBody).not.toContain(queueLogicalId);

    // WHEN
    await fixture.cdk(
      ['import', '--resource-mapping', mappingFile, fixture.fullStackName('importable-stack')],
      { modEnv: { LARGE_TEMPLATE: '1', INCLUDE_SINGLE_QUEUE: '1', RETAIN_SINGLE_QUEUE: '0' } },
    );

    // THEN
    const describeStacksResponse = await fixture.aws.cloudFormation('describeStacks', { StackName: fullStackName });
    const cfnTemplateAfterImport = await fixture.aws.cloudFormation('getTemplate', { StackName: fullStackName });
    expect(describeStacksResponse.Stacks![0].StackStatus).toEqual('IMPORT_COMPLETE');
    expect(cfnTemplateAfterImport.TemplateBody).toContain(queueLogicalId);
  } finally {
    // Clean up
    await fixture.cdkDestroy('importable-stack');
  }
}));

integTest('test migrate deployment for app with localfile source in migrate.json', withDefaultFixture(async (fixture) => {
  const outputsFile = path.join(fixture.integTestDir, 'outputs', 'outputs.json');
  await fs.mkdir(path.dirname(outputsFile), { recursive: true });

  // Initial deploy
  await fixture.cdkDeploy('migrate-stack', {
    modEnv: { ORPHAN_TOPIC: '1' },
    options: ['--outputs-file', outputsFile],
  });

  const outputs = JSON.parse((await fs.readFile(outputsFile, { encoding: 'utf-8' })).toString());
  const stackName = fixture.fullStackName('migrate-stack');
  const queueName = outputs[stackName].QueueName;
  const queueUrl = outputs[stackName].QueueUrl;
  const queueLogicalId = outputs[stackName].QueueLogicalId;
  fixture.log(`Created queue ${queueUrl} in stack ${fixture.fullStackName}`);

  // Write the migrate file based on the ID from step one, then deploy the app with migrate
  const migrateFile = path.join(fixture.integTestDir, 'migrate.json');
  await fs.writeFile(
    migrateFile, JSON.stringify(
      { Source: 'localfile', Resources: [{ ResourceType: 'AWS::SQS::Queue', LogicalResourceId: queueLogicalId, ResourceIdentifier: { QueueUrl: queueUrl } }] },
    ),
    { encoding: 'utf-8' },
  );

  await fixture.cdkDestroy('migrate-stack');
  fixture.log(`Deleted stack ${fixture.fullStackName}, orphaning ${queueName}`);

  // Create new stack from existing queue
  try {
    fixture.log(`Deploying new stack ${fixture.fullStackName}, migrating ${queueName} into stack`);
    await fixture.cdkDeploy('migrate-stack');
  } finally {
    // Cleanup
    await fixture.cdkDestroy('migrate-stack');
  }
}));

integTest('hotswap deployment supports Lambda function\'s description and environment variables', withDefaultFixture(async (fixture) => {
  // GIVEN
  const stackArn = await fixture.cdkDeploy('lambda-hotswap', {
    captureStderr: false,
    modEnv: {
      DYNAMIC_LAMBDA_PROPERTY_VALUE: 'original value',
    },
  });

  // WHEN
  const deployOutput = await fixture.cdkDeploy('lambda-hotswap', {
    options: ['--hotswap'],
    captureStderr: true,
    onlyStderr: true,
    modEnv: {
      DYNAMIC_LAMBDA_PROPERTY_VALUE: 'new value',
    },
  });

  const response = await fixture.aws.cloudFormation.send(new DescribeStacksCommand({
    StackName: stackArn,
  }));
  const functionName = response.Stacks?.[0].Outputs?.[0].OutputValue;

  // THEN

  // The deployment should not trigger a full deployment, thus the stack's status must remains
  // "CREATE_COMPLETE"
  expect(response.Stacks?.[0].StackStatus).toEqual('CREATE_COMPLETE');
  expect(deployOutput).toContain(`Lambda Function '${functionName}' hotswapped!`);
}));

integTest('hotswap deployment supports Fn::ImportValue intrinsic', withDefaultFixture(async (fixture) => {
  // GIVEN
  try {
    await fixture.cdkDeploy('export-value-stack');
    const stackArn = await fixture.cdkDeploy('lambda-hotswap', {
      captureStderr: false,
      modEnv: {
        DYNAMIC_LAMBDA_PROPERTY_VALUE: 'original value',
        USE_IMPORT_VALUE_LAMBDA_PROPERTY: 'true',
      },
    });

    // WHEN
    const deployOutput = await fixture.cdkDeploy('lambda-hotswap', {
      options: ['--hotswap'],
      captureStderr: true,
      onlyStderr: true,
      modEnv: {
        DYNAMIC_LAMBDA_PROPERTY_VALUE: 'new value',
        USE_IMPORT_VALUE_LAMBDA_PROPERTY: 'true',
      },
    });

    const response = await fixture.aws.cloudFormation.send(new DescribeStacksCommand({
      StackName: stackArn,
    }));
    const functionName = response.Stacks?.[0].Outputs?.[0].OutputValue;

    // THEN

    // The deployment should not trigger a full deployment, thus the stack's status must remains
    // "CREATE_COMPLETE"
    expect(response.Stacks?.[0].StackStatus).toEqual('CREATE_COMPLETE');
    expect(deployOutput).toContain(`Lambda Function '${functionName}' hotswapped!`);

  } finally {
    // Ensure cleanup in reverse order due to use of import/export
    await fixture.cdkDestroy('lambda-hotswap');
    await fixture.cdkDestroy('export-value-stack');
  }
}));

integTest('hotswap deployment supports ecs service', withDefaultFixture(async (fixture) => {
  // GIVEN
  const stackArn = await fixture.cdkDeploy('ecs-hotswap', {
    captureStderr: false,
  });

  // WHEN
  const deployOutput = await fixture.cdkDeploy('ecs-hotswap', {
    options: ['--hotswap'],
    captureStderr: true,
    onlyStderr: true,
    modEnv: {
      DYNAMIC_ECS_PROPERTY_VALUE: 'new value',
    },
  });

  const response = await fixture.aws.cloudFormation.send(new DescribeStacksCommand({
    StackName: stackArn,
  }));
  const serviceName = response.Stacks?.[0].Outputs?.find(output => output.OutputKey == 'ServiceName')?.OutputValue;

  // THEN

  // The deployment should not trigger a full deployment, thus the stack's status must remains
  // "CREATE_COMPLETE"
  expect(response.Stacks?.[0].StackStatus).toEqual('CREATE_COMPLETE');
  expect(deployOutput).toContain(`ECS Service '${serviceName}' hotswapped!`);
}));

integTest('hotswap deployment for ecs service waits for deployment to complete', withDefaultFixture(async (fixture) => {
  // GIVEN
  const stackArn = await fixture.cdkDeploy('ecs-hotswap', {
    captureStderr: false,
  });

  // WHEN
  await fixture.cdkDeploy('ecs-hotswap', {
    options: ['--hotswap'],
    modEnv: {
      DYNAMIC_ECS_PROPERTY_VALUE: 'new value',
    },
  });

  const describeStacksResponse = await fixture.aws.cloudFormation.send(new DescribeStacksCommand({
    StackName: stackArn,
  }));
  const clusterName = describeStacksResponse.Stacks?.[0].Outputs?.find(output => output.OutputKey == 'ClusterName')?.OutputValue!;
  const serviceName = describeStacksResponse.Stacks?.[0].Outputs?.find(output => output.OutputKey == 'ServiceName')?.OutputValue!;

  // THEN

  const describeServicesResponse = await fixture.aws.ecs.send(new DescribeServicesCommand({
    cluster: clusterName,
    services: [serviceName],
  }));
  expect(describeServicesResponse.services?.[0].deployments).toHaveLength(1); // only one deployment present

}));

integTest('hotswap deployment for ecs service detects failed deployment and errors', withDefaultFixture(async (fixture) => {
  // GIVEN
  await fixture.cdkDeploy('ecs-hotswap');

  // WHEN
  const deployOutput = await fixture.cdkDeploy('ecs-hotswap', {
    options: ['--hotswap'],
    modEnv: {
      USE_INVALID_ECS_HOTSWAP_IMAGE: 'true',
    },
    allowErrExit: true,
  });

  // THEN
  expect(deployOutput).toContain(`❌  ${fixture.stackNamePrefix}-ecs-hotswap failed: ResourceNotReady: Resource is not in the state deploymentCompleted`);
  expect(deployOutput).not.toContain('hotswapped!');
}));

async function listChildren(parent: string, pred: (x: string) => Promise<boolean>) {
  const ret = new Array<string>();
  for (const child of await fs.readdir(parent, { encoding: 'utf-8' })) {
    const fullPath = path.join(parent, child.toString());
    if (await pred(fullPath)) {
      ret.push(fullPath);
    }
  }
  return ret;
}

async function listChildDirs(parent: string) {
  return listChildren(parent, async (fullPath: string) => (await fs.stat(fullPath)).isDirectory());
}<|MERGE_RESOLUTION|>--- conflicted
+++ resolved
@@ -1,17 +1,14 @@
 import { promises as fs, existsSync } from 'fs';
 import * as os from 'os';
 import * as path from 'path';
-<<<<<<< HEAD
-import { CreateStackCommand, DescribeStackResourcesCommand, DescribeStacksCommand, ListChangeSetsCommand } from '@aws-sdk/client-cloudformation';
+import { CreateStackCommand, DescribeStackResourcesCommand, DescribeStacksCommand, GetTemplateCommand, ListChangeSetsCommand } from '@aws-sdk/client-cloudformation';
 import { DescribeServicesCommand } from '@aws-sdk/client-ecs';
 import { CreateRoleCommand, DeleteRoleCommand, DeleteRolePolicyCommand, ListRolePoliciesCommand, PutRolePolicyCommand } from '@aws-sdk/client-iam';
 import { InvokeCommand } from '@aws-sdk/client-lambda';
 import { CreateTopicCommand, DeleteTopicCommand } from '@aws-sdk/client-sns';
+import { PutParameterCommand } from '@aws-sdk/client-ssm';
 import { AssumeRoleCommand, GetCallerIdentityCommand } from '@aws-sdk/client-sts';
-import { integTest, cloneDirectory, shell, withDefaultFixture, retry, sleep, randomInteger, withSamIntegrationFixture, RESOURCES_DIR, withCDKMigrateFixture, withExtendedTimeoutFixture } from '../../lib';
-=======
 import { integTest, cloneDirectory, shell, withDefaultFixture, retry, sleep, randomInteger, withSamIntegrationFixture, RESOURCES_DIR, withCDKMigrateFixture, withExtendedTimeoutFixture, randomString } from '../../lib';
->>>>>>> 7ed34600
 
 jest.setTimeout(2 * 60 * 60_000); // Includes the time to acquire locks, worst-case single-threaded runtime
 
@@ -973,24 +970,24 @@
 
 integTest('cdk diff picks up changes that are only present in changeset', withDefaultFixture(async (fixture) => {
   // GIVEN
-  await fixture.aws.ssm('putParameter', {
+  await fixture.aws.ssm.send(new PutParameterCommand({
     Name: 'for-queue-name-defined-by-ssm-param',
     Value: randomString(),
     Type: 'String',
     Overwrite: true,
-  });
+  }));
 
   try {
     await fixture.cdkDeploy('queue-name-defined-by-ssm-param');
 
     // WHEN
     // We want to change the ssm value. Then the CFN changeset will detect that the queue will be changed upon deploy.
-    await fixture.aws.ssm('putParameter', {
+    await fixture.aws.ssm.send(new PutParameterCommand({
       Name: 'for-queue-name-defined-by-ssm-param',
       Value: randomString(),
       Type: 'String',
       Overwrite: true,
-    });
+    }));
 
     const diff = await fixture.cdk(['diff', fixture.fullStackName('queue-name-defined-by-ssm-param')]);
 
@@ -1684,7 +1681,7 @@
     await fixture.cdkDeploy('importable-stack', {
       modEnv: { LARGE_TEMPLATE: '1', INCLUDE_SINGLE_QUEUE: '0', RETAIN_SINGLE_QUEUE: '0' },
     });
-    const cfnTemplateBeforeImport = await fixture.aws.cloudFormation('getTemplate', { StackName: fullStackName });
+    const cfnTemplateBeforeImport = await fixture.aws.cloudFormation.send(new GetTemplateCommand({ StackName: fullStackName }));
     expect(cfnTemplateBeforeImport.TemplateBody).not.toContain(queueLogicalId);
 
     // WHEN
@@ -1694,8 +1691,8 @@
     );
 
     // THEN
-    const describeStacksResponse = await fixture.aws.cloudFormation('describeStacks', { StackName: fullStackName });
-    const cfnTemplateAfterImport = await fixture.aws.cloudFormation('getTemplate', { StackName: fullStackName });
+    const describeStacksResponse = await fixture.aws.cloudFormation.send(new DescribeStacksCommand({ StackName: fullStackName }));
+    const cfnTemplateAfterImport = await fixture.aws.cloudFormation.send(new GetTemplateCommand({ StackName: fullStackName }));
     expect(describeStacksResponse.Stacks![0].StackStatus).toEqual('IMPORT_COMPLETE');
     expect(cfnTemplateAfterImport.TemplateBody).toContain(queueLogicalId);
   } finally {
