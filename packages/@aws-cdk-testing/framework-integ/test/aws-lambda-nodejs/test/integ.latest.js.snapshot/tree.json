--- conflicted
+++ resolved
@@ -105,11 +105,7 @@
                       "s3Bucket": {
                         "Fn::Sub": "cdk-hnb659fds-assets-${AWS::AccountId}-${AWS::Region}"
                       },
-<<<<<<< HEAD
-                      "s3Key": "0b3f5699e02d713af8ae5766d9389821142c47d17818a940c2cf9b314b1f869d.zip"
-=======
                       "s3Key": "857be83e8ab6a1d9b812ae68df0a948fd5fcd6ee578ae2c7793512fdbe647611.zip"
->>>>>>> 4769bf32
                     },
                     "environment": {
                       "variables": {
