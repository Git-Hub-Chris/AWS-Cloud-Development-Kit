{
  "version": "36.0.0",
  "files": {
<<<<<<< HEAD
    "0be1715bee735bc80e832cd909eaccc46e907be75a95e854b7cbf995a9d525b3": {
      "source": {
        "path": "asset.0be1715bee735bc80e832cd909eaccc46e907be75a95e854b7cbf995a9d525b3",
=======
    "5cea6a85ed0a0680ff29f4c65face159d9990204dd6cae4a489ad3dbd8e25c06": {
      "source": {
        "path": "asset.5cea6a85ed0a0680ff29f4c65face159d9990204dd6cae4a489ad3dbd8e25c06",
>>>>>>> f0af5b1b
        "packaging": "zip"
      },
      "destinations": {
        "current_account-current_region": {
          "bucketName": "cdk-hnb659fds-assets-${AWS::AccountId}-${AWS::Region}",
<<<<<<< HEAD
          "objectKey": "0be1715bee735bc80e832cd909eaccc46e907be75a95e854b7cbf995a9d525b3.zip",
=======
          "objectKey": "5cea6a85ed0a0680ff29f4c65face159d9990204dd6cae4a489ad3dbd8e25c06.zip",
>>>>>>> f0af5b1b
          "assumeRoleArn": "arn:${AWS::Partition}:iam::${AWS::AccountId}:role/cdk-hnb659fds-file-publishing-role-${AWS::AccountId}-${AWS::Region}"
        }
      }
    },
<<<<<<< HEAD
    "444fa5e3c547b20a3125e1553a3135a87ca4fad93e63ecb0f378c4298072ee5a": {
=======
    "2e410254568efe473f0ed008fdbe0ab24f80adab6f251e6ffcd8b42bdcc9b23b": {
>>>>>>> f0af5b1b
      "source": {
        "path": "cdk-integ-lambda-nodejs-latest.template.json",
        "packaging": "file"
      },
      "destinations": {
        "current_account-current_region": {
          "bucketName": "cdk-hnb659fds-assets-${AWS::AccountId}-${AWS::Region}",
<<<<<<< HEAD
          "objectKey": "444fa5e3c547b20a3125e1553a3135a87ca4fad93e63ecb0f378c4298072ee5a.json",
=======
          "objectKey": "2e410254568efe473f0ed008fdbe0ab24f80adab6f251e6ffcd8b42bdcc9b23b.json",
>>>>>>> f0af5b1b
          "assumeRoleArn": "arn:${AWS::Partition}:iam::${AWS::AccountId}:role/cdk-hnb659fds-file-publishing-role-${AWS::AccountId}-${AWS::Region}"
        }
      }
    }
  },
  "dockerImages": {}
}<|MERGE_RESOLUTION|>--- conflicted
+++ resolved
@@ -1,34 +1,20 @@
 {
   "version": "36.0.0",
   "files": {
-<<<<<<< HEAD
-    "0be1715bee735bc80e832cd909eaccc46e907be75a95e854b7cbf995a9d525b3": {
-      "source": {
-        "path": "asset.0be1715bee735bc80e832cd909eaccc46e907be75a95e854b7cbf995a9d525b3",
-=======
     "5cea6a85ed0a0680ff29f4c65face159d9990204dd6cae4a489ad3dbd8e25c06": {
       "source": {
         "path": "asset.5cea6a85ed0a0680ff29f4c65face159d9990204dd6cae4a489ad3dbd8e25c06",
->>>>>>> f0af5b1b
         "packaging": "zip"
       },
       "destinations": {
         "current_account-current_region": {
           "bucketName": "cdk-hnb659fds-assets-${AWS::AccountId}-${AWS::Region}",
-<<<<<<< HEAD
-          "objectKey": "0be1715bee735bc80e832cd909eaccc46e907be75a95e854b7cbf995a9d525b3.zip",
-=======
           "objectKey": "5cea6a85ed0a0680ff29f4c65face159d9990204dd6cae4a489ad3dbd8e25c06.zip",
->>>>>>> f0af5b1b
           "assumeRoleArn": "arn:${AWS::Partition}:iam::${AWS::AccountId}:role/cdk-hnb659fds-file-publishing-role-${AWS::AccountId}-${AWS::Region}"
         }
       }
     },
-<<<<<<< HEAD
-    "444fa5e3c547b20a3125e1553a3135a87ca4fad93e63ecb0f378c4298072ee5a": {
-=======
     "2e410254568efe473f0ed008fdbe0ab24f80adab6f251e6ffcd8b42bdcc9b23b": {
->>>>>>> f0af5b1b
       "source": {
         "path": "cdk-integ-lambda-nodejs-latest.template.json",
         "packaging": "file"
@@ -36,11 +22,7 @@
       "destinations": {
         "current_account-current_region": {
           "bucketName": "cdk-hnb659fds-assets-${AWS::AccountId}-${AWS::Region}",
-<<<<<<< HEAD
-          "objectKey": "444fa5e3c547b20a3125e1553a3135a87ca4fad93e63ecb0f378c4298072ee5a.json",
-=======
           "objectKey": "2e410254568efe473f0ed008fdbe0ab24f80adab6f251e6ffcd8b42bdcc9b23b.json",
->>>>>>> f0af5b1b
           "assumeRoleArn": "arn:${AWS::Partition}:iam::${AWS::AccountId}:role/cdk-hnb659fds-file-publishing-role-${AWS::AccountId}-${AWS::Region}"
         }
       }
