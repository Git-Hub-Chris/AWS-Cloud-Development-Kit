--- conflicted
+++ resolved
@@ -27,11 +27,7 @@
      }
     },
     "flattenResponse": "false",
-<<<<<<< HEAD
-    "salt": "1706261346263"
-=======
     "salt": "1707936553352"
->>>>>>> f0af5b1b
    },
    "UpdateReplacePolicy": "Delete",
    "DeletionPolicy": "Delete"
@@ -131,11 +127,7 @@
      "S3Bucket": {
       "Fn::Sub": "cdk-hnb659fds-assets-${AWS::AccountId}-${AWS::Region}"
      },
-<<<<<<< HEAD
-     "S3Key": "4984c845346313a408899c8ff361d3b7b97953a9d4202e47694ef2a101f4b5c3.zip"
-=======
      "S3Key": "310f432b946edeef3316f39f32b344b6bdc401a3b438433db42adadab1bf5e17.zip"
->>>>>>> f0af5b1b
     },
     "Timeout": 120,
     "Handler": "index.handler",
