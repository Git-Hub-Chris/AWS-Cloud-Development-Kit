{
 "Resources": {
  "LambdaInvoked00748c118c58ddbf17c194faa46eda2": {
   "Type": "Custom::DeployAssert@SdkCallLambdainvoke",
   "Properties": {
    "ServiceToken": {
     "Fn::GetAtt": [
      "SingletonFunction1488541a7b23466481b69b4408076b81HandlerCD40AE9F",
      "Arn"
     ]
    },
    "service": "Lambda",
    "api": "invoke",
    "expected": "{\"$ObjectLike\":{\"StatusCode\":200,\"ExecutedVersion\":\"$LATEST\"}}",
    "parameters": {
     "FunctionName": {
      "Fn::Join": [
       "",
       [
        "\"",
        {
         "Fn::ImportValue": "cdk-integ-lambda-nodejs-latest:ExportsOutputReflatestFE0D80B6C9B17E6B"
        },
        "\""
       ]
      ]
     }
    },
    "flattenResponse": "false",
<<<<<<< HEAD
    "salt": "1705168141246"
=======
    "salt": "1706034179137"
>>>>>>> e9a867a1
   },
   "UpdateReplacePolicy": "Delete",
   "DeletionPolicy": "Delete"
  },
  "LambdaInvoked00748c118c58ddbf17c194faa46eda2InvokeC0A33EEB": {
   "Type": "AWS::Lambda::Permission",
   "Properties": {
    "Action": "lambda:InvokeFunction",
    "FunctionName": {
     "Fn::ImportValue": "cdk-integ-lambda-nodejs-latest:ExportsOutputReflatestFE0D80B6C9B17E6B"
    },
    "Principal": {
     "Fn::GetAtt": [
      "SingletonFunction1488541a7b23466481b69b4408076b81Role37ABCE73",
      "Arn"
     ]
    }
   }
  },
  "SingletonFunction1488541a7b23466481b69b4408076b81Role37ABCE73": {
   "Type": "AWS::IAM::Role",
   "Properties": {
    "AssumeRolePolicyDocument": {
     "Version": "2012-10-17",
     "Statement": [
      {
       "Action": "sts:AssumeRole",
       "Effect": "Allow",
       "Principal": {
        "Service": "lambda.amazonaws.com"
       }
      }
     ]
    },
    "ManagedPolicyArns": [
     {
      "Fn::Sub": "arn:${AWS::Partition}:iam::aws:policy/service-role/AWSLambdaBasicExecutionRole"
     }
    ],
    "Policies": [
     {
      "PolicyName": "Inline",
      "PolicyDocument": {
       "Version": "2012-10-17",
       "Statement": [
        {
         "Action": [
          "lambda:Invoke"
         ],
         "Effect": "Allow",
         "Resource": [
          "*"
         ]
        },
        {
         "Action": [
          "lambda:InvokeFunction"
         ],
         "Effect": "Allow",
         "Resource": [
          {
           "Fn::Join": [
            "",
            [
             "arn:",
             {
              "Ref": "AWS::Partition"
             },
             ":lambda:",
             {
              "Ref": "AWS::Region"
             },
             ":",
             {
              "Ref": "AWS::AccountId"
             },
             ":function:",
             {
              "Fn::ImportValue": "cdk-integ-lambda-nodejs-latest:ExportsOutputReflatestFE0D80B6C9B17E6B"
             }
            ]
           ]
          }
         ]
        }
       ]
      }
     }
    ]
   }
  },
  "SingletonFunction1488541a7b23466481b69b4408076b81HandlerCD40AE9F": {
   "Type": "AWS::Lambda::Function",
   "Properties": {
    "Runtime": "nodejs18.x",
    "Code": {
     "S3Bucket": {
      "Fn::Sub": "cdk-hnb659fds-assets-${AWS::AccountId}-${AWS::Region}"
     },
<<<<<<< HEAD
     "S3Key": "0d566d0b142d607dcb771773171c1d44a90d9fa8c0547ae1ed371978818a8876.zip"
=======
     "S3Key": "3f0f15596be1e3fbbf4a0571522aa1e5312d44abff27360f8d043c1b0704bcf4.zip"
>>>>>>> e9a867a1
    },
    "Timeout": 120,
    "Handler": "index.handler",
    "Role": {
     "Fn::GetAtt": [
      "SingletonFunction1488541a7b23466481b69b4408076b81Role37ABCE73",
      "Arn"
     ]
    }
   }
  }
 },
 "Outputs": {
  "AssertionResultsLambdaInvoked00748c118c58ddbf17c194faa46eda2": {
   "Value": {
    "Fn::GetAtt": [
     "LambdaInvoked00748c118c58ddbf17c194faa46eda2",
     "assertion"
    ]
   }
  }
 },
 "Parameters": {
  "BootstrapVersion": {
   "Type": "AWS::SSM::Parameter::Value<String>",
   "Default": "/cdk-bootstrap/hnb659fds/version",
   "Description": "Version of the CDK Bootstrap resources in this environment, automatically retrieved from SSM Parameter Store. [cdk:skip]"
  }
 },
 "Rules": {
  "CheckBootstrapVersion": {
   "Assertions": [
    {
     "Assert": {
      "Fn::Not": [
       {
        "Fn::Contains": [
         [
          "1",
          "2",
          "3",
          "4",
          "5"
         ],
         {
          "Ref": "BootstrapVersion"
         }
        ]
       }
      ]
     },
     "AssertDescription": "CDK bootstrap stack version 6 required. Please run 'cdk bootstrap' with a recent version of the CDK CLI."
    }
   ]
  }
 }
}<|MERGE_RESOLUTION|>--- conflicted
+++ resolved
@@ -27,11 +27,7 @@
      }
     },
     "flattenResponse": "false",
-<<<<<<< HEAD
-    "salt": "1705168141246"
-=======
     "salt": "1706034179137"
->>>>>>> e9a867a1
    },
    "UpdateReplacePolicy": "Delete",
    "DeletionPolicy": "Delete"
@@ -131,11 +127,7 @@
      "S3Bucket": {
       "Fn::Sub": "cdk-hnb659fds-assets-${AWS::AccountId}-${AWS::Region}"
      },
-<<<<<<< HEAD
-     "S3Key": "0d566d0b142d607dcb771773171c1d44a90d9fa8c0547ae1ed371978818a8876.zip"
-=======
      "S3Key": "3f0f15596be1e3fbbf4a0571522aa1e5312d44abff27360f8d043c1b0704bcf4.zip"
->>>>>>> e9a867a1
     },
     "Timeout": 120,
     "Handler": "index.handler",
