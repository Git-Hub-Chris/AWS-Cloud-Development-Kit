{
  "version": "36.0.0",
  "files": {
    "44e9c4d7a5d3fd2d677e1a7e416b2b56f6b0104bd5eff9cac5557b4c65a9dc61": {
      "source": {
        "path": "asset.44e9c4d7a5d3fd2d677e1a7e416b2b56f6b0104bd5eff9cac5557b4c65a9dc61",
        "packaging": "zip"
      },
      "destinations": {
        "current_account-current_region": {
          "bucketName": "cdk-hnb659fds-assets-${AWS::AccountId}-${AWS::Region}",
          "objectKey": "44e9c4d7a5d3fd2d677e1a7e416b2b56f6b0104bd5eff9cac5557b4c65a9dc61.zip",
          "assumeRoleArn": "arn:${AWS::Partition}:iam::${AWS::AccountId}:role/cdk-hnb659fds-file-publishing-role-${AWS::AccountId}-${AWS::Region}"
        }
      }
    },
<<<<<<< HEAD
    "38bfc956a95b593a2e57b865c6a711287d40cad802b6239031f85eb63f2fd552": {
=======
    "1dc299d7569c8979c00b280742da55546cd68213ee09a01b0c633a7592ec286a": {
>>>>>>> aca90272
      "source": {
        "path": "test-apigateway-access-logs-firehose.template.json",
        "packaging": "file"
      },
      "destinations": {
        "current_account-current_region": {
          "bucketName": "cdk-hnb659fds-assets-${AWS::AccountId}-${AWS::Region}",
<<<<<<< HEAD
          "objectKey": "38bfc956a95b593a2e57b865c6a711287d40cad802b6239031f85eb63f2fd552.json",
=======
          "objectKey": "1dc299d7569c8979c00b280742da55546cd68213ee09a01b0c633a7592ec286a.json",
>>>>>>> aca90272
          "assumeRoleArn": "arn:${AWS::Partition}:iam::${AWS::AccountId}:role/cdk-hnb659fds-file-publishing-role-${AWS::AccountId}-${AWS::Region}"
        }
      }
    }
  },
  "dockerImages": {}
}<|MERGE_RESOLUTION|>--- conflicted
+++ resolved
@@ -14,11 +14,7 @@
         }
       }
     },
-<<<<<<< HEAD
-    "38bfc956a95b593a2e57b865c6a711287d40cad802b6239031f85eb63f2fd552": {
-=======
     "1dc299d7569c8979c00b280742da55546cd68213ee09a01b0c633a7592ec286a": {
->>>>>>> aca90272
       "source": {
         "path": "test-apigateway-access-logs-firehose.template.json",
         "packaging": "file"
@@ -26,11 +22,7 @@
       "destinations": {
         "current_account-current_region": {
           "bucketName": "cdk-hnb659fds-assets-${AWS::AccountId}-${AWS::Region}",
-<<<<<<< HEAD
-          "objectKey": "38bfc956a95b593a2e57b865c6a711287d40cad802b6239031f85eb63f2fd552.json",
-=======
           "objectKey": "1dc299d7569c8979c00b280742da55546cd68213ee09a01b0c633a7592ec286a.json",
->>>>>>> aca90272
           "assumeRoleArn": "arn:${AWS::Partition}:iam::${AWS::AccountId}:role/cdk-hnb659fds-file-publishing-role-${AWS::AccountId}-${AWS::Region}"
         }
       }
