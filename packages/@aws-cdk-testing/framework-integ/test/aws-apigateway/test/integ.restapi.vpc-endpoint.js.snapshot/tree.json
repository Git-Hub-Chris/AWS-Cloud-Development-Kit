{
  "version": "tree-0.1",
  "tree": {
    "id": "App",
    "path": "",
    "children": {
<<<<<<< HEAD
      "ApiGatewayVpcEndpointTestStack": {
        "id": "ApiGatewayVpcEndpointTestStack",
        "path": "ApiGatewayVpcEndpointTestStack",
=======
      "test-apigateway-vpcendpoint": {
        "id": "test-apigateway-vpcendpoint",
        "path": "test-apigateway-vpcendpoint",
>>>>>>> 364ce865
        "children": {
          "Vpc": {
            "id": "Vpc",
            "path": "ApiGatewayVpcEndpointTestStack/Vpc",
            "children": {
              "Resource": {
                "id": "Resource",
                "path": "ApiGatewayVpcEndpointTestStack/Vpc/Resource",
                "attributes": {
                  "aws:cdk:cloudformation:type": "AWS::EC2::VPC",
                  "aws:cdk:cloudformation:props": {
                    "cidrBlock": "10.0.0.0/16",
                    "enableDnsHostnames": true,
                    "enableDnsSupport": true,
                    "instanceTenancy": "default",
                    "tags": [
                      {
                        "key": "Name",
                        "value": "ApiGatewayVpcEndpointTestStack/Vpc"
                      }
                    ]
                  }
                },
                "constructInfo": {
<<<<<<< HEAD
                  "fqn": "constructs.Construct",
                  "version": "10.3.0"
=======
                  "fqn": "aws-cdk-lib.aws_ec2.CfnVPC",
                  "version": "0.0.0"
>>>>>>> 364ce865
                }
              },
              "PublicSubnet1": {
                "id": "PublicSubnet1",
                "path": "ApiGatewayVpcEndpointTestStack/Vpc/PublicSubnet1",
                "children": {
                  "Subnet": {
                    "id": "Subnet",
                    "path": "ApiGatewayVpcEndpointTestStack/Vpc/PublicSubnet1/Subnet",
                    "attributes": {
                      "aws:cdk:cloudformation:type": "AWS::EC2::Subnet",
                      "aws:cdk:cloudformation:props": {
                        "availabilityZone": {
                          "Fn::Select": [
                            0,
                            {
                              "Fn::GetAZs": ""
                            }
                          ]
                        },
                        "cidrBlock": "10.0.0.0/18",
                        "mapPublicIpOnLaunch": true,
                        "tags": [
                          {
                            "key": "aws-cdk:subnet-name",
                            "value": "Public"
                          },
                          {
                            "key": "aws-cdk:subnet-type",
                            "value": "Public"
                          },
                          {
                            "key": "Name",
                            "value": "ApiGatewayVpcEndpointTestStack/Vpc/PublicSubnet1"
                          }
                        ],
                        "vpcId": {
<<<<<<< HEAD
                          "Ref": "Vpc8378EB38"
=======
                          "Ref": "MyVpcF9F0CA6F"
>>>>>>> 364ce865
                        }
                      }
                    },
                    "constructInfo": {
<<<<<<< HEAD
                      "fqn": "constructs.Construct",
                      "version": "10.3.0"
=======
                      "fqn": "aws-cdk-lib.aws_ec2.CfnSubnet",
                      "version": "0.0.0"
>>>>>>> 364ce865
                    }
                  },
                  "Acl": {
                    "id": "Acl",
                    "path": "ApiGatewayVpcEndpointTestStack/Vpc/PublicSubnet1/Acl",
                    "constructInfo": {
<<<<<<< HEAD
                      "fqn": "constructs.Construct",
                      "version": "10.3.0"
=======
                      "fqn": "aws-cdk-lib.Resource",
                      "version": "0.0.0"
>>>>>>> 364ce865
                    }
                  },
                  "RouteTable": {
                    "id": "RouteTable",
                    "path": "ApiGatewayVpcEndpointTestStack/Vpc/PublicSubnet1/RouteTable",
                    "attributes": {
                      "aws:cdk:cloudformation:type": "AWS::EC2::RouteTable",
                      "aws:cdk:cloudformation:props": {
                        "tags": [
                          {
                            "key": "Name",
                            "value": "ApiGatewayVpcEndpointTestStack/Vpc/PublicSubnet1"
                          }
                        ],
                        "vpcId": {
<<<<<<< HEAD
                          "Ref": "Vpc8378EB38"
=======
                          "Ref": "MyVpcF9F0CA6F"
>>>>>>> 364ce865
                        }
                      }
                    },
                    "constructInfo": {
<<<<<<< HEAD
                      "fqn": "constructs.Construct",
                      "version": "10.3.0"
=======
                      "fqn": "aws-cdk-lib.aws_ec2.CfnRouteTable",
                      "version": "0.0.0"
>>>>>>> 364ce865
                    }
                  },
                  "RouteTableAssociation": {
                    "id": "RouteTableAssociation",
                    "path": "ApiGatewayVpcEndpointTestStack/Vpc/PublicSubnet1/RouteTableAssociation",
                    "attributes": {
                      "aws:cdk:cloudformation:type": "AWS::EC2::SubnetRouteTableAssociation",
                      "aws:cdk:cloudformation:props": {
                        "routeTableId": {
                          "Ref": "VpcPublicSubnet1RouteTable6C95E38E"
                        },
                        "subnetId": {
                          "Ref": "VpcPublicSubnet1Subnet5C2D37C4"
                        }
                      }
                    },
                    "constructInfo": {
<<<<<<< HEAD
                      "fqn": "constructs.Construct",
                      "version": "10.3.0"
=======
                      "fqn": "aws-cdk-lib.aws_ec2.CfnSubnetRouteTableAssociation",
                      "version": "0.0.0"
>>>>>>> 364ce865
                    }
                  },
                  "DefaultRoute": {
                    "id": "DefaultRoute",
                    "path": "ApiGatewayVpcEndpointTestStack/Vpc/PublicSubnet1/DefaultRoute",
                    "attributes": {
                      "aws:cdk:cloudformation:type": "AWS::EC2::Route",
                      "aws:cdk:cloudformation:props": {
                        "destinationCidrBlock": "0.0.0.0/0",
                        "gatewayId": {
<<<<<<< HEAD
                          "Ref": "VpcIGWD7BA715C"
                        },
                        "routeTableId": {
                          "Ref": "VpcPublicSubnet1RouteTable6C95E38E"
                        }
                      }
                    },
                    "constructInfo": {
                      "fqn": "constructs.Construct",
                      "version": "10.3.0"
=======
                          "Ref": "MyVpcIGW5C4A4F63"
                        },
                        "routeTableId": {
                          "Ref": "MyVpcPublicSubnet1RouteTableC46AB2F4"
                        }
                      }
                    },
                    "constructInfo": {
                      "fqn": "aws-cdk-lib.aws_ec2.CfnRoute",
                      "version": "0.0.0"
                    }
                  },
                  "EIP": {
                    "id": "EIP",
                    "path": "test-apigateway-vpcendpoint/MyVpc/PublicSubnet1/EIP",
                    "attributes": {
                      "aws:cdk:cloudformation:type": "AWS::EC2::EIP",
                      "aws:cdk:cloudformation:props": {
                        "domain": "vpc",
                        "tags": [
                          {
                            "key": "Name",
                            "value": "test-apigateway-vpcendpoint/MyVpc/PublicSubnet1"
                          }
                        ]
                      }
                    },
                    "constructInfo": {
                      "fqn": "aws-cdk-lib.aws_ec2.CfnEIP",
                      "version": "0.0.0"
                    }
                  },
                  "NATGateway": {
                    "id": "NATGateway",
                    "path": "test-apigateway-vpcendpoint/MyVpc/PublicSubnet1/NATGateway",
                    "attributes": {
                      "aws:cdk:cloudformation:type": "AWS::EC2::NatGateway",
                      "aws:cdk:cloudformation:props": {
                        "allocationId": {
                          "Fn::GetAtt": [
                            "MyVpcPublicSubnet1EIP096967CB",
                            "AllocationId"
                          ]
                        },
                        "subnetId": {
                          "Ref": "MyVpcPublicSubnet1SubnetF6608456"
                        },
                        "tags": [
                          {
                            "key": "Name",
                            "value": "test-apigateway-vpcendpoint/MyVpc/PublicSubnet1"
                          }
                        ]
                      }
                    },
                    "constructInfo": {
                      "fqn": "aws-cdk-lib.aws_ec2.CfnNatGateway",
                      "version": "0.0.0"
>>>>>>> 364ce865
                    }
                  }
                },
                "constructInfo": {
<<<<<<< HEAD
                  "fqn": "constructs.Construct",
                  "version": "10.3.0"
=======
                  "fqn": "aws-cdk-lib.aws_ec2.PublicSubnet",
                  "version": "0.0.0"
>>>>>>> 364ce865
                }
              },
              "PublicSubnet2": {
                "id": "PublicSubnet2",
                "path": "ApiGatewayVpcEndpointTestStack/Vpc/PublicSubnet2",
                "children": {
                  "Subnet": {
                    "id": "Subnet",
                    "path": "ApiGatewayVpcEndpointTestStack/Vpc/PublicSubnet2/Subnet",
                    "attributes": {
                      "aws:cdk:cloudformation:type": "AWS::EC2::Subnet",
                      "aws:cdk:cloudformation:props": {
                        "availabilityZone": {
                          "Fn::Select": [
                            1,
                            {
                              "Fn::GetAZs": ""
                            }
                          ]
                        },
                        "cidrBlock": "10.0.64.0/18",
                        "mapPublicIpOnLaunch": true,
                        "tags": [
                          {
                            "key": "aws-cdk:subnet-name",
                            "value": "Public"
                          },
                          {
                            "key": "aws-cdk:subnet-type",
                            "value": "Public"
                          },
                          {
                            "key": "Name",
                            "value": "ApiGatewayVpcEndpointTestStack/Vpc/PublicSubnet2"
                          }
                        ],
                        "vpcId": {
<<<<<<< HEAD
                          "Ref": "Vpc8378EB38"
=======
                          "Ref": "MyVpcF9F0CA6F"
>>>>>>> 364ce865
                        }
                      }
                    },
                    "constructInfo": {
<<<<<<< HEAD
                      "fqn": "constructs.Construct",
                      "version": "10.3.0"
=======
                      "fqn": "aws-cdk-lib.aws_ec2.CfnSubnet",
                      "version": "0.0.0"
>>>>>>> 364ce865
                    }
                  },
                  "Acl": {
                    "id": "Acl",
                    "path": "ApiGatewayVpcEndpointTestStack/Vpc/PublicSubnet2/Acl",
                    "constructInfo": {
<<<<<<< HEAD
                      "fqn": "constructs.Construct",
                      "version": "10.3.0"
=======
                      "fqn": "aws-cdk-lib.Resource",
                      "version": "0.0.0"
>>>>>>> 364ce865
                    }
                  },
                  "RouteTable": {
                    "id": "RouteTable",
                    "path": "ApiGatewayVpcEndpointTestStack/Vpc/PublicSubnet2/RouteTable",
                    "attributes": {
                      "aws:cdk:cloudformation:type": "AWS::EC2::RouteTable",
                      "aws:cdk:cloudformation:props": {
                        "tags": [
                          {
                            "key": "Name",
                            "value": "ApiGatewayVpcEndpointTestStack/Vpc/PublicSubnet2"
                          }
                        ],
                        "vpcId": {
<<<<<<< HEAD
                          "Ref": "Vpc8378EB38"
=======
                          "Ref": "MyVpcF9F0CA6F"
>>>>>>> 364ce865
                        }
                      }
                    },
                    "constructInfo": {
<<<<<<< HEAD
                      "fqn": "constructs.Construct",
                      "version": "10.3.0"
=======
                      "fqn": "aws-cdk-lib.aws_ec2.CfnRouteTable",
                      "version": "0.0.0"
>>>>>>> 364ce865
                    }
                  },
                  "RouteTableAssociation": {
                    "id": "RouteTableAssociation",
                    "path": "ApiGatewayVpcEndpointTestStack/Vpc/PublicSubnet2/RouteTableAssociation",
                    "attributes": {
                      "aws:cdk:cloudformation:type": "AWS::EC2::SubnetRouteTableAssociation",
                      "aws:cdk:cloudformation:props": {
                        "routeTableId": {
                          "Ref": "VpcPublicSubnet2RouteTable94F7E489"
                        },
                        "subnetId": {
                          "Ref": "VpcPublicSubnet2Subnet691E08A3"
                        }
                      }
                    },
                    "constructInfo": {
<<<<<<< HEAD
                      "fqn": "constructs.Construct",
                      "version": "10.3.0"
=======
                      "fqn": "aws-cdk-lib.aws_ec2.CfnSubnetRouteTableAssociation",
                      "version": "0.0.0"
>>>>>>> 364ce865
                    }
                  },
                  "DefaultRoute": {
                    "id": "DefaultRoute",
                    "path": "ApiGatewayVpcEndpointTestStack/Vpc/PublicSubnet2/DefaultRoute",
                    "attributes": {
                      "aws:cdk:cloudformation:type": "AWS::EC2::Route",
                      "aws:cdk:cloudformation:props": {
                        "destinationCidrBlock": "0.0.0.0/0",
                        "gatewayId": {
<<<<<<< HEAD
                          "Ref": "VpcIGWD7BA715C"
                        },
                        "routeTableId": {
                          "Ref": "VpcPublicSubnet2RouteTable94F7E489"
                        }
                      }
                    },
                    "constructInfo": {
                      "fqn": "constructs.Construct",
                      "version": "10.3.0"
=======
                          "Ref": "MyVpcIGW5C4A4F63"
                        },
                        "routeTableId": {
                          "Ref": "MyVpcPublicSubnet2RouteTable1DF17386"
                        }
                      }
                    },
                    "constructInfo": {
                      "fqn": "aws-cdk-lib.aws_ec2.CfnRoute",
                      "version": "0.0.0"
                    }
                  },
                  "EIP": {
                    "id": "EIP",
                    "path": "test-apigateway-vpcendpoint/MyVpc/PublicSubnet2/EIP",
                    "attributes": {
                      "aws:cdk:cloudformation:type": "AWS::EC2::EIP",
                      "aws:cdk:cloudformation:props": {
                        "domain": "vpc",
                        "tags": [
                          {
                            "key": "Name",
                            "value": "test-apigateway-vpcendpoint/MyVpc/PublicSubnet2"
                          }
                        ]
                      }
                    },
                    "constructInfo": {
                      "fqn": "aws-cdk-lib.aws_ec2.CfnEIP",
                      "version": "0.0.0"
                    }
                  },
                  "NATGateway": {
                    "id": "NATGateway",
                    "path": "test-apigateway-vpcendpoint/MyVpc/PublicSubnet2/NATGateway",
                    "attributes": {
                      "aws:cdk:cloudformation:type": "AWS::EC2::NatGateway",
                      "aws:cdk:cloudformation:props": {
                        "allocationId": {
                          "Fn::GetAtt": [
                            "MyVpcPublicSubnet2EIP8CCBA239",
                            "AllocationId"
                          ]
                        },
                        "subnetId": {
                          "Ref": "MyVpcPublicSubnet2Subnet492B6BFB"
                        },
                        "tags": [
                          {
                            "key": "Name",
                            "value": "test-apigateway-vpcendpoint/MyVpc/PublicSubnet2"
                          }
                        ]
                      }
                    },
                    "constructInfo": {
                      "fqn": "aws-cdk-lib.aws_ec2.CfnNatGateway",
                      "version": "0.0.0"
>>>>>>> 364ce865
                    }
                  }
                },
                "constructInfo": {
<<<<<<< HEAD
                  "fqn": "constructs.Construct",
                  "version": "10.3.0"
=======
                  "fqn": "aws-cdk-lib.aws_ec2.PublicSubnet",
                  "version": "0.0.0"
>>>>>>> 364ce865
                }
              },
              "IsolatedSubnet1": {
                "id": "IsolatedSubnet1",
                "path": "ApiGatewayVpcEndpointTestStack/Vpc/IsolatedSubnet1",
                "children": {
                  "Subnet": {
                    "id": "Subnet",
                    "path": "ApiGatewayVpcEndpointTestStack/Vpc/IsolatedSubnet1/Subnet",
                    "attributes": {
                      "aws:cdk:cloudformation:type": "AWS::EC2::Subnet",
                      "aws:cdk:cloudformation:props": {
                        "availabilityZone": {
                          "Fn::Select": [
                            0,
                            {
                              "Fn::GetAZs": ""
                            }
                          ]
                        },
                        "cidrBlock": "10.0.128.0/18",
                        "mapPublicIpOnLaunch": false,
                        "tags": [
                          {
                            "key": "aws-cdk:subnet-name",
                            "value": "Isolated"
                          },
                          {
                            "key": "aws-cdk:subnet-type",
                            "value": "Isolated"
                          },
                          {
                            "key": "Name",
                            "value": "ApiGatewayVpcEndpointTestStack/Vpc/IsolatedSubnet1"
                          }
                        ],
                        "vpcId": {
<<<<<<< HEAD
                          "Ref": "Vpc8378EB38"
=======
                          "Ref": "MyVpcF9F0CA6F"
>>>>>>> 364ce865
                        }
                      }
                    },
                    "constructInfo": {
<<<<<<< HEAD
                      "fqn": "constructs.Construct",
                      "version": "10.3.0"
=======
                      "fqn": "aws-cdk-lib.aws_ec2.CfnSubnet",
                      "version": "0.0.0"
>>>>>>> 364ce865
                    }
                  },
                  "Acl": {
                    "id": "Acl",
                    "path": "ApiGatewayVpcEndpointTestStack/Vpc/IsolatedSubnet1/Acl",
                    "constructInfo": {
<<<<<<< HEAD
                      "fqn": "constructs.Construct",
                      "version": "10.3.0"
=======
                      "fqn": "aws-cdk-lib.Resource",
                      "version": "0.0.0"
>>>>>>> 364ce865
                    }
                  },
                  "RouteTable": {
                    "id": "RouteTable",
                    "path": "ApiGatewayVpcEndpointTestStack/Vpc/IsolatedSubnet1/RouteTable",
                    "attributes": {
                      "aws:cdk:cloudformation:type": "AWS::EC2::RouteTable",
                      "aws:cdk:cloudformation:props": {
                        "tags": [
                          {
                            "key": "Name",
                            "value": "ApiGatewayVpcEndpointTestStack/Vpc/IsolatedSubnet1"
                          }
                        ],
                        "vpcId": {
<<<<<<< HEAD
                          "Ref": "Vpc8378EB38"
=======
                          "Ref": "MyVpcF9F0CA6F"
>>>>>>> 364ce865
                        }
                      }
                    },
                    "constructInfo": {
<<<<<<< HEAD
                      "fqn": "constructs.Construct",
                      "version": "10.3.0"
=======
                      "fqn": "aws-cdk-lib.aws_ec2.CfnRouteTable",
                      "version": "0.0.0"
>>>>>>> 364ce865
                    }
                  },
                  "RouteTableAssociation": {
                    "id": "RouteTableAssociation",
                    "path": "ApiGatewayVpcEndpointTestStack/Vpc/IsolatedSubnet1/RouteTableAssociation",
                    "attributes": {
                      "aws:cdk:cloudformation:type": "AWS::EC2::SubnetRouteTableAssociation",
                      "aws:cdk:cloudformation:props": {
                        "routeTableId": {
                          "Ref": "VpcIsolatedSubnet1RouteTable4771E3E5"
                        },
                        "subnetId": {
<<<<<<< HEAD
                          "Ref": "VpcIsolatedSubnet1SubnetE48C5737"
=======
                          "Ref": "MyVpcPrivateSubnet1Subnet5057CF7E"
                        }
                      }
                    },
                    "constructInfo": {
                      "fqn": "aws-cdk-lib.aws_ec2.CfnSubnetRouteTableAssociation",
                      "version": "0.0.0"
                    }
                  },
                  "DefaultRoute": {
                    "id": "DefaultRoute",
                    "path": "test-apigateway-vpcendpoint/MyVpc/PrivateSubnet1/DefaultRoute",
                    "attributes": {
                      "aws:cdk:cloudformation:type": "AWS::EC2::Route",
                      "aws:cdk:cloudformation:props": {
                        "destinationCidrBlock": "0.0.0.0/0",
                        "natGatewayId": {
                          "Ref": "MyVpcPublicSubnet1NATGatewayAD3400C1"
                        },
                        "routeTableId": {
                          "Ref": "MyVpcPrivateSubnet1RouteTable8819E6E2"
>>>>>>> 364ce865
                        }
                      }
                    },
                    "constructInfo": {
<<<<<<< HEAD
                      "fqn": "constructs.Construct",
                      "version": "10.3.0"
=======
                      "fqn": "aws-cdk-lib.aws_ec2.CfnRoute",
                      "version": "0.0.0"
>>>>>>> 364ce865
                    }
                  }
                },
                "constructInfo": {
<<<<<<< HEAD
                  "fqn": "constructs.Construct",
                  "version": "10.3.0"
=======
                  "fqn": "aws-cdk-lib.aws_ec2.PrivateSubnet",
                  "version": "0.0.0"
>>>>>>> 364ce865
                }
              },
              "IsolatedSubnet2": {
                "id": "IsolatedSubnet2",
                "path": "ApiGatewayVpcEndpointTestStack/Vpc/IsolatedSubnet2",
                "children": {
                  "Subnet": {
                    "id": "Subnet",
                    "path": "ApiGatewayVpcEndpointTestStack/Vpc/IsolatedSubnet2/Subnet",
                    "attributes": {
                      "aws:cdk:cloudformation:type": "AWS::EC2::Subnet",
                      "aws:cdk:cloudformation:props": {
                        "availabilityZone": {
                          "Fn::Select": [
                            1,
                            {
                              "Fn::GetAZs": ""
                            }
                          ]
                        },
                        "cidrBlock": "10.0.192.0/18",
                        "mapPublicIpOnLaunch": false,
                        "tags": [
                          {
                            "key": "aws-cdk:subnet-name",
                            "value": "Isolated"
                          },
                          {
                            "key": "aws-cdk:subnet-type",
                            "value": "Isolated"
                          },
                          {
                            "key": "Name",
                            "value": "ApiGatewayVpcEndpointTestStack/Vpc/IsolatedSubnet2"
                          }
                        ],
                        "vpcId": {
<<<<<<< HEAD
                          "Ref": "Vpc8378EB38"
=======
                          "Ref": "MyVpcF9F0CA6F"
>>>>>>> 364ce865
                        }
                      }
                    },
                    "constructInfo": {
<<<<<<< HEAD
                      "fqn": "constructs.Construct",
                      "version": "10.3.0"
=======
                      "fqn": "aws-cdk-lib.aws_ec2.CfnSubnet",
                      "version": "0.0.0"
>>>>>>> 364ce865
                    }
                  },
                  "Acl": {
                    "id": "Acl",
                    "path": "ApiGatewayVpcEndpointTestStack/Vpc/IsolatedSubnet2/Acl",
                    "constructInfo": {
<<<<<<< HEAD
                      "fqn": "constructs.Construct",
                      "version": "10.3.0"
=======
                      "fqn": "aws-cdk-lib.Resource",
                      "version": "0.0.0"
>>>>>>> 364ce865
                    }
                  },
                  "RouteTable": {
                    "id": "RouteTable",
                    "path": "ApiGatewayVpcEndpointTestStack/Vpc/IsolatedSubnet2/RouteTable",
                    "attributes": {
                      "aws:cdk:cloudformation:type": "AWS::EC2::RouteTable",
                      "aws:cdk:cloudformation:props": {
                        "tags": [
                          {
                            "key": "Name",
                            "value": "ApiGatewayVpcEndpointTestStack/Vpc/IsolatedSubnet2"
                          }
                        ],
                        "vpcId": {
<<<<<<< HEAD
                          "Ref": "Vpc8378EB38"
=======
                          "Ref": "MyVpcF9F0CA6F"
>>>>>>> 364ce865
                        }
                      }
                    },
                    "constructInfo": {
<<<<<<< HEAD
                      "fqn": "constructs.Construct",
                      "version": "10.3.0"
=======
                      "fqn": "aws-cdk-lib.aws_ec2.CfnRouteTable",
                      "version": "0.0.0"
>>>>>>> 364ce865
                    }
                  },
                  "RouteTableAssociation": {
                    "id": "RouteTableAssociation",
                    "path": "ApiGatewayVpcEndpointTestStack/Vpc/IsolatedSubnet2/RouteTableAssociation",
                    "attributes": {
                      "aws:cdk:cloudformation:type": "AWS::EC2::SubnetRouteTableAssociation",
                      "aws:cdk:cloudformation:props": {
                        "routeTableId": {
                          "Ref": "VpcIsolatedSubnet2RouteTable1D30AF7D"
                        },
                        "subnetId": {
                          "Ref": "VpcIsolatedSubnet2Subnet16364B91"
                        }
                      }
                    },
                    "constructInfo": {
<<<<<<< HEAD
                      "fqn": "constructs.Construct",
                      "version": "10.3.0"
=======
                      "fqn": "aws-cdk-lib.aws_ec2.CfnSubnetRouteTableAssociation",
                      "version": "0.0.0"
                    }
                  },
                  "DefaultRoute": {
                    "id": "DefaultRoute",
                    "path": "test-apigateway-vpcendpoint/MyVpc/PrivateSubnet2/DefaultRoute",
                    "attributes": {
                      "aws:cdk:cloudformation:type": "AWS::EC2::Route",
                      "aws:cdk:cloudformation:props": {
                        "destinationCidrBlock": "0.0.0.0/0",
                        "natGatewayId": {
                          "Ref": "MyVpcPublicSubnet2NATGateway91BFBEC9"
                        },
                        "routeTableId": {
                          "Ref": "MyVpcPrivateSubnet2RouteTableCEDCEECE"
                        }
                      }
                    },
                    "constructInfo": {
                      "fqn": "aws-cdk-lib.aws_ec2.CfnRoute",
                      "version": "0.0.0"
>>>>>>> 364ce865
                    }
                  }
                },
                "constructInfo": {
<<<<<<< HEAD
                  "fqn": "constructs.Construct",
                  "version": "10.3.0"
=======
                  "fqn": "aws-cdk-lib.aws_ec2.PrivateSubnet",
                  "version": "0.0.0"
>>>>>>> 364ce865
                }
              },
              "IGW": {
                "id": "IGW",
                "path": "ApiGatewayVpcEndpointTestStack/Vpc/IGW",
                "attributes": {
                  "aws:cdk:cloudformation:type": "AWS::EC2::InternetGateway",
                  "aws:cdk:cloudformation:props": {
                    "tags": [
                      {
                        "key": "Name",
                        "value": "ApiGatewayVpcEndpointTestStack/Vpc"
                      }
                    ]
                  }
                },
                "constructInfo": {
<<<<<<< HEAD
                  "fqn": "constructs.Construct",
                  "version": "10.3.0"
=======
                  "fqn": "aws-cdk-lib.aws_ec2.CfnInternetGateway",
                  "version": "0.0.0"
>>>>>>> 364ce865
                }
              },
              "VPCGW": {
                "id": "VPCGW",
                "path": "ApiGatewayVpcEndpointTestStack/Vpc/VPCGW",
                "attributes": {
                  "aws:cdk:cloudformation:type": "AWS::EC2::VPCGatewayAttachment",
                  "aws:cdk:cloudformation:props": {
                    "internetGatewayId": {
<<<<<<< HEAD
                      "Ref": "VpcIGWD7BA715C"
                    },
                    "vpcId": {
                      "Ref": "Vpc8378EB38"
=======
                      "Ref": "MyVpcIGW5C4A4F63"
                    },
                    "vpcId": {
                      "Ref": "MyVpcF9F0CA6F"
>>>>>>> 364ce865
                    }
                  }
                },
                "constructInfo": {
<<<<<<< HEAD
                  "fqn": "constructs.Construct",
                  "version": "10.3.0"
=======
                  "fqn": "aws-cdk-lib.aws_ec2.CfnVPCGatewayAttachment",
                  "version": "0.0.0"
>>>>>>> 364ce865
                }
              },
              "VpcEndpoint": {
                "id": "VpcEndpoint",
                "path": "ApiGatewayVpcEndpointTestStack/Vpc/VpcEndpoint",
                "children": {
                  "SecurityGroup": {
                    "id": "SecurityGroup",
                    "path": "ApiGatewayVpcEndpointTestStack/Vpc/VpcEndpoint/SecurityGroup",
                    "children": {
                      "Resource": {
                        "id": "Resource",
                        "path": "ApiGatewayVpcEndpointTestStack/Vpc/VpcEndpoint/SecurityGroup/Resource",
                        "attributes": {
                          "aws:cdk:cloudformation:type": "AWS::EC2::SecurityGroup",
                          "aws:cdk:cloudformation:props": {
                            "groupDescription": "ApiGatewayVpcEndpointTestStack/Vpc/VpcEndpoint/SecurityGroup",
                            "securityGroupEgress": [
                              {
                                "cidrIp": "0.0.0.0/0",
                                "description": "Allow all outbound traffic by default",
                                "ipProtocol": "-1"
                              }
                            ],
                            "securityGroupIngress": [
                              {
                                "cidrIp": {
                                  "Fn::GetAtt": [
                                    "Vpc8378EB38",
                                    "CidrBlock"
                                  ]
                                },
                                "ipProtocol": "tcp",
                                "fromPort": 443,
                                "toPort": 443,
                                "description": {
                                  "Fn::Join": [
                                    "",
                                    [
                                      "from ",
                                      {
                                        "Fn::GetAtt": [
                                          "Vpc8378EB38",
                                          "CidrBlock"
                                        ]
                                      },
                                      ":443"
                                    ]
                                  ]
                                }
                              }
                            ],
                            "tags": [
                              {
                                "key": "Name",
                                "value": "ApiGatewayVpcEndpointTestStack/Vpc"
                              }
                            ],
                            "vpcId": {
                              "Ref": "Vpc8378EB38"
                            }
                          }
                        },
                        "constructInfo": {
<<<<<<< HEAD
                          "fqn": "constructs.Construct",
                          "version": "10.3.0"
                        }
                      },
                      "from ApiGatewayVpcEndpointTestStackTestFunctionSecurityGroupF0399EA7:443": {
                        "id": "from ApiGatewayVpcEndpointTestStackTestFunctionSecurityGroupF0399EA7:443",
                        "path": "ApiGatewayVpcEndpointTestStack/Vpc/VpcEndpoint/SecurityGroup/from ApiGatewayVpcEndpointTestStackTestFunctionSecurityGroupF0399EA7:443",
                        "attributes": {
                          "aws:cdk:cloudformation:type": "AWS::EC2::SecurityGroupIngress",
                          "aws:cdk:cloudformation:props": {
                            "description": "from ApiGatewayVpcEndpointTestStackTestFunctionSecurityGroupF0399EA7:443",
                            "fromPort": 443,
                            "groupId": {
                              "Fn::GetAtt": [
                                "VpcVpcEndpointSecurityGroup0E497F39",
                                "GroupId"
                              ]
                            },
                            "ipProtocol": "tcp",
                            "sourceSecurityGroupId": {
                              "Fn::GetAtt": [
                                "TestFunctionSecurityGroupAC0FED4B",
                                "GroupId"
                              ]
                            },
                            "toPort": 443
                          }
                        },
                        "constructInfo": {
                          "fqn": "constructs.Construct",
                          "version": "10.3.0"
=======
                          "fqn": "aws-cdk-lib.aws_ec2.CfnSecurityGroup",
                          "version": "0.0.0"
>>>>>>> 364ce865
                        }
                      }
                    },
                    "constructInfo": {
<<<<<<< HEAD
                      "fqn": "constructs.Construct",
                      "version": "10.3.0"
=======
                      "fqn": "aws-cdk-lib.aws_ec2.SecurityGroup",
                      "version": "0.0.0"
>>>>>>> 364ce865
                    }
                  },
                  "Resource": {
                    "id": "Resource",
                    "path": "ApiGatewayVpcEndpointTestStack/Vpc/VpcEndpoint/Resource",
                    "attributes": {
                      "aws:cdk:cloudformation:type": "AWS::EC2::VPCEndpoint",
                      "aws:cdk:cloudformation:props": {
<<<<<<< HEAD
=======
                        "tags": [
                          {
                            "key": "Name",
                            "value": "test-apigateway-vpcendpoint/MyVpc"
                          }
                        ],
>>>>>>> 364ce865
                        "privateDnsEnabled": true,
                        "securityGroupIds": [
                          {
                            "Fn::GetAtt": [
<<<<<<< HEAD
                              "VpcVpcEndpointSecurityGroup0E497F39",
=======
                              "MyVpcMyVpcEndpointSecurityGroup52BE62B3",
>>>>>>> 364ce865
                              "GroupId"
                            ]
                          }
                        ],
                        "serviceName": {
                          "Fn::Join": [
                            "",
                            [
                              "com.amazonaws.",
                              {
                                "Ref": "AWS::Region"
                              },
                              ".execute-api"
                            ]
                          ]
                        },
                        "subnetIds": [
                          {
                            "Ref": "VpcIsolatedSubnet1SubnetE48C5737"
                          },
                          {
                            "Ref": "VpcIsolatedSubnet2Subnet16364B91"
                          }
                        ],
                        "vpcEndpointType": "Interface",
                        "vpcId": {
<<<<<<< HEAD
                          "Ref": "Vpc8378EB38"
=======
                          "Ref": "MyVpcF9F0CA6F"
>>>>>>> 364ce865
                        }
                      }
                    },
                    "constructInfo": {
<<<<<<< HEAD
                      "fqn": "constructs.Construct",
                      "version": "10.3.0"
=======
                      "fqn": "aws-cdk-lib.aws_ec2.CfnVPCEndpoint",
                      "version": "0.0.0"
>>>>>>> 364ce865
                    }
                  }
                },
                "constructInfo": {
<<<<<<< HEAD
                  "fqn": "constructs.Construct",
                  "version": "10.3.0"
=======
                  "fqn": "aws-cdk-lib.aws_ec2.InterfaceVpcEndpoint",
                  "version": "0.0.0"
>>>>>>> 364ce865
                }
              }
            },
            "constructInfo": {
<<<<<<< HEAD
              "fqn": "constructs.Construct",
              "version": "10.3.0"
=======
              "fqn": "aws-cdk-lib.aws_ec2.Vpc",
              "version": "0.0.0"
>>>>>>> 364ce865
            }
          },
          "Api": {
            "id": "Api",
            "path": "ApiGatewayVpcEndpointTestStack/Api",
            "children": {
              "Resource": {
                "id": "Resource",
                "path": "ApiGatewayVpcEndpointTestStack/Api/Resource",
                "attributes": {
                  "aws:cdk:cloudformation:type": "AWS::ApiGateway::RestApi",
                  "aws:cdk:cloudformation:props": {
                    "endpointConfiguration": {
                      "types": [
                        "PRIVATE"
                      ],
                      "vpcEndpointIds": [
                        {
                          "Ref": "VpcVpcEndpoint697E0D62"
                        }
                      ]
                    },
                    "name": "Api",
                    "policy": {
                      "Statement": [
                        {
                          "Action": "execute-api:Invoke",
                          "Condition": {
                            "StringNotEquals": {
                              "aws:SourceVpce": {
                                "Ref": "VpcVpcEndpoint697E0D62"
                              }
                            }
                          },
                          "Effect": "Deny",
                          "Principal": {
                            "AWS": "*"
                          },
                          "Resource": "execute-api:/*"
                        },
                        {
                          "Action": "execute-api:Invoke",
                          "Effect": "Allow",
                          "Principal": {
                            "AWS": "*"
                          },
                          "Resource": "execute-api:/*"
                        }
                      ],
                      "Version": "2012-10-17"
                    }
                  }
                },
                "constructInfo": {
<<<<<<< HEAD
                  "fqn": "constructs.Construct",
                  "version": "10.3.0"
=======
                  "fqn": "aws-cdk-lib.aws_apigateway.CfnRestApi",
                  "version": "0.0.0"
>>>>>>> 364ce865
                }
              },
              "CloudWatchRole": {
                "id": "CloudWatchRole",
                "path": "ApiGatewayVpcEndpointTestStack/Api/CloudWatchRole",
                "children": {
                  "ImportCloudWatchRole": {
                    "id": "ImportCloudWatchRole",
<<<<<<< HEAD
                    "path": "ApiGatewayVpcEndpointTestStack/Api/CloudWatchRole/ImportCloudWatchRole",
                    "constructInfo": {
                      "fqn": "constructs.Construct",
                      "version": "10.3.0"
=======
                    "path": "test-apigateway-vpcendpoint/MyApi/CloudWatchRole/ImportCloudWatchRole",
                    "constructInfo": {
                      "fqn": "aws-cdk-lib.Resource",
                      "version": "0.0.0"
>>>>>>> 364ce865
                    }
                  },
                  "Resource": {
                    "id": "Resource",
                    "path": "ApiGatewayVpcEndpointTestStack/Api/CloudWatchRole/Resource",
                    "attributes": {
                      "aws:cdk:cloudformation:type": "AWS::IAM::Role",
                      "aws:cdk:cloudformation:props": {
                        "assumeRolePolicyDocument": {
                          "Statement": [
                            {
                              "Action": "sts:AssumeRole",
                              "Effect": "Allow",
                              "Principal": {
                                "Service": "apigateway.amazonaws.com"
                              }
                            }
                          ],
                          "Version": "2012-10-17"
                        },
                        "managedPolicyArns": [
                          {
                            "Fn::Join": [
                              "",
                              [
                                "arn:",
                                {
                                  "Ref": "AWS::Partition"
                                },
                                ":iam::aws:policy/service-role/AmazonAPIGatewayPushToCloudWatchLogs"
                              ]
                            ]
                          }
                        ]
                      }
                    },
                    "constructInfo": {
<<<<<<< HEAD
                      "fqn": "constructs.Construct",
                      "version": "10.3.0"
=======
                      "fqn": "aws-cdk-lib.aws_iam.CfnRole",
                      "version": "0.0.0"
>>>>>>> 364ce865
                    }
                  }
                },
                "constructInfo": {
<<<<<<< HEAD
                  "fqn": "constructs.Construct",
                  "version": "10.3.0"
=======
                  "fqn": "aws-cdk-lib.aws_iam.Role",
                  "version": "0.0.0"
>>>>>>> 364ce865
                }
              },
              "Account": {
                "id": "Account",
                "path": "ApiGatewayVpcEndpointTestStack/Api/Account",
                "attributes": {
                  "aws:cdk:cloudformation:type": "AWS::ApiGateway::Account",
                  "aws:cdk:cloudformation:props": {
                    "cloudWatchRoleArn": {
                      "Fn::GetAtt": [
                        "ApiCloudWatchRole73EC6FC4",
                        "Arn"
                      ]
                    }
                  }
                },
                "constructInfo": {
<<<<<<< HEAD
                  "fqn": "constructs.Construct",
                  "version": "10.3.0"
=======
                  "fqn": "aws-cdk-lib.aws_apigateway.CfnAccount",
                  "version": "0.0.0"
>>>>>>> 364ce865
                }
              },
              "Deployment": {
                "id": "Deployment",
                "path": "ApiGatewayVpcEndpointTestStack/Api/Deployment",
                "children": {
                  "Resource": {
                    "id": "Resource",
                    "path": "ApiGatewayVpcEndpointTestStack/Api/Deployment/Resource",
                    "attributes": {
                      "aws:cdk:cloudformation:type": "AWS::ApiGateway::Deployment",
                      "aws:cdk:cloudformation:props": {
                        "description": "Automatically created by the RestApi construct",
                        "restApiId": {
<<<<<<< HEAD
                          "Ref": "ApiF70053CD"
=======
                          "Ref": "MyApi49610EDF"
>>>>>>> 364ce865
                        }
                      }
                    },
                    "constructInfo": {
<<<<<<< HEAD
                      "fqn": "constructs.Construct",
                      "version": "10.3.0"
=======
                      "fqn": "aws-cdk-lib.aws_apigateway.CfnDeployment",
                      "version": "0.0.0"
>>>>>>> 364ce865
                    }
                  }
                },
                "constructInfo": {
<<<<<<< HEAD
                  "fqn": "constructs.Construct",
                  "version": "10.3.0"
=======
                  "fqn": "aws-cdk-lib.aws_apigateway.Deployment",
                  "version": "0.0.0"
>>>>>>> 364ce865
                }
              },
              "DeploymentStage.prod": {
                "id": "DeploymentStage.prod",
                "path": "ApiGatewayVpcEndpointTestStack/Api/DeploymentStage.prod",
                "children": {
                  "Resource": {
                    "id": "Resource",
                    "path": "ApiGatewayVpcEndpointTestStack/Api/DeploymentStage.prod/Resource",
                    "attributes": {
                      "aws:cdk:cloudformation:type": "AWS::ApiGateway::Stage",
                      "aws:cdk:cloudformation:props": {
                        "deploymentId": {
                          "Ref": "ApiDeploymentB17BE62D92eec14a5efe64a86b912ba4f73801b8"
                        },
                        "restApiId": {
                          "Ref": "ApiF70053CD"
                        },
                        "restApiId": {
                          "Ref": "MyApi49610EDF"
                        },
                        "stageName": "prod"
                      }
                    },
                    "constructInfo": {
<<<<<<< HEAD
                      "fqn": "constructs.Construct",
                      "version": "10.3.0"
=======
                      "fqn": "aws-cdk-lib.aws_apigateway.CfnStage",
                      "version": "0.0.0"
>>>>>>> 364ce865
                    }
                  }
                },
                "constructInfo": {
<<<<<<< HEAD
                  "fqn": "constructs.Construct",
                  "version": "10.3.0"
=======
                  "fqn": "aws-cdk-lib.aws_apigateway.Stage",
                  "version": "0.0.0"
>>>>>>> 364ce865
                }
              },
              "Endpoint": {
                "id": "Endpoint",
                "path": "ApiGatewayVpcEndpointTestStack/Api/Endpoint",
                "constructInfo": {
<<<<<<< HEAD
                  "fqn": "constructs.Construct",
                  "version": "10.3.0"
=======
                  "fqn": "aws-cdk-lib.CfnOutput",
                  "version": "0.0.0"
>>>>>>> 364ce865
                }
              },
              "Default": {
                "id": "Default",
                "path": "ApiGatewayVpcEndpointTestStack/Api/Default",
                "children": {
                  "GET": {
                    "id": "GET",
                    "path": "ApiGatewayVpcEndpointTestStack/Api/Default/GET",
                    "children": {
                      "Resource": {
                        "id": "Resource",
                        "path": "ApiGatewayVpcEndpointTestStack/Api/Default/GET/Resource",
                        "attributes": {
                          "aws:cdk:cloudformation:type": "AWS::ApiGateway::Method",
                          "aws:cdk:cloudformation:props": {
                            "authorizationType": "NONE",
                            "httpMethod": "GET",
                            "integration": {
<<<<<<< HEAD
                              "type": "MOCK",
                              "requestTemplates": {
                                "application/json": "{\"statusCode\":200}"
                              },
                              "integrationResponses": [
                                {
                                  "statusCode": "200",
                                  "responseTemplates": {
                                    "application/json": "{\"message\":\"OK\"}"
                                  }
                                }
                              ]
                            },
                            "methodResponses": [
                              {
                                "statusCode": "200"
                              }
                            ],
=======
                              "type": "MOCK"
                            },
>>>>>>> 364ce865
                            "resourceId": {
                              "Fn::GetAtt": [
                                "ApiF70053CD",
                                "RootResourceId"
                              ]
                            },
                            "restApiId": {
<<<<<<< HEAD
                              "Ref": "ApiF70053CD"
=======
                              "Ref": "MyApi49610EDF"
>>>>>>> 364ce865
                            }
                          }
                        },
                        "constructInfo": {
<<<<<<< HEAD
                          "fqn": "constructs.Construct",
                          "version": "10.3.0"
=======
                          "fqn": "aws-cdk-lib.aws_apigateway.CfnMethod",
                          "version": "0.0.0"
>>>>>>> 364ce865
                        }
                      }
                    },
                    "constructInfo": {
<<<<<<< HEAD
                      "fqn": "constructs.Construct",
                      "version": "10.3.0"
=======
                      "fqn": "aws-cdk-lib.aws_apigateway.Method",
                      "version": "0.0.0"
>>>>>>> 364ce865
                    }
                  }
                },
                "constructInfo": {
<<<<<<< HEAD
                  "fqn": "constructs.Construct",
                  "version": "10.3.0"
=======
                  "fqn": "aws-cdk-lib.aws_apigateway.ResourceBase",
                  "version": "0.0.0"
>>>>>>> 364ce865
                }
              }
            },
            "constructInfo": {
<<<<<<< HEAD
              "fqn": "constructs.Construct",
              "version": "10.3.0"
            }
          },
          "TestFunction": {
            "id": "TestFunction",
            "path": "ApiGatewayVpcEndpointTestStack/TestFunction",
            "children": {
              "ServiceRole": {
                "id": "ServiceRole",
                "path": "ApiGatewayVpcEndpointTestStack/TestFunction/ServiceRole",
                "children": {
                  "ImportServiceRole": {
                    "id": "ImportServiceRole",
                    "path": "ApiGatewayVpcEndpointTestStack/TestFunction/ServiceRole/ImportServiceRole",
                    "constructInfo": {
                      "fqn": "constructs.Construct",
                      "version": "10.3.0"
                    }
                  },
                  "Resource": {
                    "id": "Resource",
                    "path": "ApiGatewayVpcEndpointTestStack/TestFunction/ServiceRole/Resource",
                    "attributes": {
                      "aws:cdk:cloudformation:type": "AWS::IAM::Role",
                      "aws:cdk:cloudformation:props": {
                        "assumeRolePolicyDocument": {
                          "Statement": [
                            {
                              "Action": "sts:AssumeRole",
                              "Effect": "Allow",
                              "Principal": {
                                "Service": "lambda.amazonaws.com"
                              }
                            }
                          ],
                          "Version": "2012-10-17"
                        },
                        "managedPolicyArns": [
                          {
                            "Fn::Join": [
                              "",
                              [
                                "arn:",
                                {
                                  "Ref": "AWS::Partition"
                                },
                                ":iam::aws:policy/service-role/AWSLambdaBasicExecutionRole"
                              ]
                            ]
                          },
                          {
                            "Fn::Join": [
                              "",
                              [
                                "arn:",
                                {
                                  "Ref": "AWS::Partition"
                                },
                                ":iam::aws:policy/service-role/AWSLambdaVPCAccessExecutionRole"
                              ]
                            ]
                          }
                        ]
                      }
                    },
                    "constructInfo": {
                      "fqn": "constructs.Construct",
                      "version": "10.3.0"
                    }
                  },
                  "DefaultPolicy": {
                    "id": "DefaultPolicy",
                    "path": "ApiGatewayVpcEndpointTestStack/TestFunction/ServiceRole/DefaultPolicy",
                    "children": {
                      "Resource": {
                        "id": "Resource",
                        "path": "ApiGatewayVpcEndpointTestStack/TestFunction/ServiceRole/DefaultPolicy/Resource",
                        "attributes": {
                          "aws:cdk:cloudformation:type": "AWS::IAM::Policy",
                          "aws:cdk:cloudformation:props": {
                            "policyDocument": {
                              "Statement": [
                                {
                                  "Action": "execute-api:Invoke",
                                  "Effect": "Allow",
                                  "Resource": {
                                    "Fn::Join": [
                                      "",
                                      [
                                        "arn:",
                                        {
                                          "Ref": "AWS::Partition"
                                        },
                                        ":execute-api:",
                                        {
                                          "Ref": "AWS::Region"
                                        },
                                        ":",
                                        {
                                          "Ref": "AWS::AccountId"
                                        },
                                        ":",
                                        {
                                          "Ref": "ApiF70053CD"
                                        },
                                        "/*/*/*"
                                      ]
                                    ]
                                  }
                                }
                              ],
                              "Version": "2012-10-17"
                            },
                            "policyName": "TestFunctionServiceRoleDefaultPolicy810BAB0B",
                            "roles": [
                              {
                                "Ref": "TestFunctionServiceRole6ABD93C7"
                              }
                            ]
                          }
                        },
                        "constructInfo": {
                          "fqn": "constructs.Construct",
                          "version": "10.3.0"
                        }
                      }
                    },
                    "constructInfo": {
                      "fqn": "constructs.Construct",
                      "version": "10.3.0"
                    }
                  }
                },
                "constructInfo": {
                  "fqn": "constructs.Construct",
                  "version": "10.3.0"
                }
              },
              "SecurityGroup": {
                "id": "SecurityGroup",
                "path": "ApiGatewayVpcEndpointTestStack/TestFunction/SecurityGroup",
                "children": {
                  "Resource": {
                    "id": "Resource",
                    "path": "ApiGatewayVpcEndpointTestStack/TestFunction/SecurityGroup/Resource",
                    "attributes": {
                      "aws:cdk:cloudformation:type": "AWS::EC2::SecurityGroup",
                      "aws:cdk:cloudformation:props": {
                        "groupDescription": "Automatic security group for Lambda Function ApiGatewayVpcEndpointTestStackTestFunction7D61CC28",
                        "securityGroupEgress": [
                          {
                            "cidrIp": "0.0.0.0/0",
                            "description": "Allow all outbound traffic by default",
                            "ipProtocol": "-1"
                          }
                        ],
                        "vpcId": {
                          "Ref": "Vpc8378EB38"
                        }
                      }
                    },
                    "constructInfo": {
                      "fqn": "constructs.Construct",
                      "version": "10.3.0"
                    }
                  }
                },
                "constructInfo": {
                  "fqn": "constructs.Construct",
                  "version": "10.3.0"
                }
              },
              "Resource": {
                "id": "Resource",
                "path": "ApiGatewayVpcEndpointTestStack/TestFunction/Resource",
                "attributes": {
                  "aws:cdk:cloudformation:type": "AWS::Lambda::Function",
                  "aws:cdk:cloudformation:props": {
                    "code": {
                      "zipFile": "\n        const https = require('https');\n\n        const httpsGet = (url) => {\n          return new Promise((resolve, reject) => {\n            https.get(url, (res) => {\n              let data = '';\n\n              res.on('data', (chunk) => {\n                data += chunk;\n              });\n\n              res.on('end', () => {\n                resolve(data);\n              });\n\n              res.on('error', (e) => {\n                reject(e);\n              });\n            });\n          });\n        };\n\n        exports.handler = async function(event) {\n          const apiEndpoint = process.env.API_ENDPOINT;\n\n          try {\n            const data = await httpsGet(apiEndpoint);\n            return {\n              statusCode: 200,\n              body: JSON.stringify({ message: 'Success', data }),\n            };\n          } catch (error) {\n            return {\n              statusCode: 500,\n              body: JSON.stringify({ message: 'Error', error: error.message }),\n            };\n          }\n        };\n      "
                    },
                    "environment": {
                      "variables": {
                        "API_ENDPOINT": {
                          "Fn::Join": [
                            "",
                            [
                              "https://",
                              {
                                "Ref": "ApiF70053CD"
                              },
                              ".execute-api.",
                              {
                                "Ref": "AWS::Region"
                              },
                              ".",
                              {
                                "Ref": "AWS::URLSuffix"
                              },
                              "/",
                              {
                                "Ref": "ApiDeploymentStageprod3EB9684E"
                              },
                              "/"
                            ]
                          ]
                        }
                      }
                    },
                    "handler": "index.handler",
                    "role": {
                      "Fn::GetAtt": [
                        "TestFunctionServiceRole6ABD93C7",
                        "Arn"
                      ]
                    },
                    "runtime": "nodejs20.x",
                    "vpcConfig": {
                      "subnetIds": [
                        {
                          "Ref": "VpcIsolatedSubnet1SubnetE48C5737"
                        },
                        {
                          "Ref": "VpcIsolatedSubnet2Subnet16364B91"
                        }
                      ],
                      "securityGroupIds": [
                        {
                          "Fn::GetAtt": [
                            "TestFunctionSecurityGroupAC0FED4B",
                            "GroupId"
                          ]
                        }
                      ]
                    }
                  }
                },
                "constructInfo": {
                  "fqn": "constructs.Construct",
                  "version": "10.3.0"
                }
              }
            },
            "constructInfo": {
              "fqn": "constructs.Construct",
              "version": "10.3.0"
            }
          },
          "Exports": {
            "id": "Exports",
            "path": "ApiGatewayVpcEndpointTestStack/Exports",
            "children": {
              "Output{\"Ref\":\"TestFunction22AD90FC\"}": {
                "id": "Output{\"Ref\":\"TestFunction22AD90FC\"}",
                "path": "ApiGatewayVpcEndpointTestStack/Exports/Output{\"Ref\":\"TestFunction22AD90FC\"}",
                "constructInfo": {
                  "fqn": "constructs.Construct",
                  "version": "10.3.0"
                }
              },
              "Output{\"Fn::GetAtt\":[\"TestFunction22AD90FC\",\"Arn\"]}": {
                "id": "Output{\"Fn::GetAtt\":[\"TestFunction22AD90FC\",\"Arn\"]}",
                "path": "ApiGatewayVpcEndpointTestStack/Exports/Output{\"Fn::GetAtt\":[\"TestFunction22AD90FC\",\"Arn\"]}",
                "constructInfo": {
                  "fqn": "constructs.Construct",
                  "version": "10.3.0"
                }
              }
            },
            "constructInfo": {
              "fqn": "constructs.Construct",
              "version": "10.3.0"
=======
              "fqn": "aws-cdk-lib.aws_apigateway.RestApi",
              "version": "0.0.0"
>>>>>>> 364ce865
            }
          },
          "BootstrapVersion": {
            "id": "BootstrapVersion",
<<<<<<< HEAD
            "path": "ApiGatewayVpcEndpointTestStack/BootstrapVersion",
            "constructInfo": {
              "fqn": "constructs.Construct",
              "version": "10.3.0"
=======
            "path": "test-apigateway-vpcendpoint/BootstrapVersion",
            "constructInfo": {
              "fqn": "aws-cdk-lib.CfnParameter",
              "version": "0.0.0"
>>>>>>> 364ce865
            }
          },
          "CheckBootstrapVersion": {
            "id": "CheckBootstrapVersion",
<<<<<<< HEAD
            "path": "ApiGatewayVpcEndpointTestStack/CheckBootstrapVersion",
            "constructInfo": {
              "fqn": "constructs.Construct",
              "version": "10.3.0"
=======
            "path": "test-apigateway-vpcendpoint/CheckBootstrapVersion",
            "constructInfo": {
              "fqn": "aws-cdk-lib.CfnRule",
              "version": "0.0.0"
>>>>>>> 364ce865
            }
          }
        },
        "constructInfo": {
<<<<<<< HEAD
          "fqn": "constructs.Construct",
          "version": "10.3.0"
=======
          "fqn": "aws-cdk-lib.Stack",
          "version": "0.0.0"
>>>>>>> 364ce865
        }
      },
      "ApiGatewayVpcEndpointInteg": {
        "id": "ApiGatewayVpcEndpointInteg",
        "path": "ApiGatewayVpcEndpointInteg",
        "children": {
          "DefaultTest": {
            "id": "DefaultTest",
            "path": "ApiGatewayVpcEndpointInteg/DefaultTest",
            "children": {
              "Default": {
                "id": "Default",
                "path": "ApiGatewayVpcEndpointInteg/DefaultTest/Default",
                "constructInfo": {
                  "fqn": "constructs.Construct",
<<<<<<< HEAD
                  "version": "10.3.0"
=======
                  "version": "10.4.2"
>>>>>>> 364ce865
                }
              },
              "DeployAssert": {
                "id": "DeployAssert",
<<<<<<< HEAD
                "path": "ApiGatewayVpcEndpointInteg/DefaultTest/DeployAssert",
                "children": {
                  "AwsApiCallLambdainvoked401fe45bb8e637ca39f14a013e980c6": {
                    "id": "AwsApiCallLambdainvoked401fe45bb8e637ca39f14a013e980c6",
                    "path": "ApiGatewayVpcEndpointInteg/DefaultTest/DeployAssert/AwsApiCallLambdainvoked401fe45bb8e637ca39f14a013e980c6",
                    "children": {
                      "SdkProvider": {
                        "id": "SdkProvider",
                        "path": "ApiGatewayVpcEndpointInteg/DefaultTest/DeployAssert/AwsApiCallLambdainvoked401fe45bb8e637ca39f14a013e980c6/SdkProvider",
                        "children": {
                          "AssertionsProvider": {
                            "id": "AssertionsProvider",
                            "path": "ApiGatewayVpcEndpointInteg/DefaultTest/DeployAssert/AwsApiCallLambdainvoked401fe45bb8e637ca39f14a013e980c6/SdkProvider/AssertionsProvider",
                            "constructInfo": {
                              "fqn": "constructs.Construct",
                              "version": "10.3.0"
                            }
                          }
                        },
                        "constructInfo": {
                          "fqn": "@aws-cdk/integ-tests-alpha.AssertionsProvider",
                          "version": "0.0.0"
                        }
                      },
                      "Default": {
                        "id": "Default",
                        "path": "ApiGatewayVpcEndpointInteg/DefaultTest/DeployAssert/AwsApiCallLambdainvoked401fe45bb8e637ca39f14a013e980c6/Default",
                        "children": {
                          "Default": {
                            "id": "Default",
                            "path": "ApiGatewayVpcEndpointInteg/DefaultTest/DeployAssert/AwsApiCallLambdainvoked401fe45bb8e637ca39f14a013e980c6/Default/Default",
                            "constructInfo": {
                              "fqn": "constructs.Construct",
                              "version": "10.3.0"
                            }
                          }
                        },
                        "constructInfo": {
                          "fqn": "constructs.Construct",
                          "version": "10.3.0"
                        }
                      },
                      "AssertionResults": {
                        "id": "AssertionResults",
                        "path": "ApiGatewayVpcEndpointInteg/DefaultTest/DeployAssert/AwsApiCallLambdainvoked401fe45bb8e637ca39f14a013e980c6/AssertionResults",
                        "constructInfo": {
                          "fqn": "constructs.Construct",
                          "version": "10.3.0"
                        }
                      }
                    },
                    "constructInfo": {
                      "fqn": "@aws-cdk/integ-tests-alpha.AwsApiCall",
                      "version": "0.0.0"
                    }
                  },
                  "SingletonFunction1488541a7b23466481b69b4408076b81": {
                    "id": "SingletonFunction1488541a7b23466481b69b4408076b81",
                    "path": "ApiGatewayVpcEndpointInteg/DefaultTest/DeployAssert/SingletonFunction1488541a7b23466481b69b4408076b81",
                    "children": {
                      "Staging": {
                        "id": "Staging",
                        "path": "ApiGatewayVpcEndpointInteg/DefaultTest/DeployAssert/SingletonFunction1488541a7b23466481b69b4408076b81/Staging",
                        "constructInfo": {
                          "fqn": "constructs.Construct",
                          "version": "10.3.0"
                        }
                      },
                      "Role": {
                        "id": "Role",
                        "path": "ApiGatewayVpcEndpointInteg/DefaultTest/DeployAssert/SingletonFunction1488541a7b23466481b69b4408076b81/Role",
                        "constructInfo": {
                          "fqn": "constructs.Construct",
                          "version": "10.3.0"
                        }
                      },
                      "Handler": {
                        "id": "Handler",
                        "path": "ApiGatewayVpcEndpointInteg/DefaultTest/DeployAssert/SingletonFunction1488541a7b23466481b69b4408076b81/Handler",
                        "constructInfo": {
                          "fqn": "constructs.Construct",
                          "version": "10.3.0"
                        }
                      }
                    },
                    "constructInfo": {
                      "fqn": "constructs.Construct",
                      "version": "10.3.0"
                    }
                  },
                  "LatestNodeRuntimeMap": {
                    "id": "LatestNodeRuntimeMap",
                    "path": "ApiGatewayVpcEndpointInteg/DefaultTest/DeployAssert/LatestNodeRuntimeMap",
                    "constructInfo": {
                      "fqn": "constructs.Construct",
                      "version": "10.3.0"
                    }
                  },
                  "BootstrapVersion": {
                    "id": "BootstrapVersion",
                    "path": "ApiGatewayVpcEndpointInteg/DefaultTest/DeployAssert/BootstrapVersion",
                    "constructInfo": {
                      "fqn": "constructs.Construct",
                      "version": "10.3.0"
=======
                "path": "apigateway-vpcendpoint/DefaultTest/DeployAssert",
                "children": {
                  "BootstrapVersion": {
                    "id": "BootstrapVersion",
                    "path": "apigateway-vpcendpoint/DefaultTest/DeployAssert/BootstrapVersion",
                    "constructInfo": {
                      "fqn": "aws-cdk-lib.CfnParameter",
                      "version": "0.0.0"
>>>>>>> 364ce865
                    }
                  },
                  "CheckBootstrapVersion": {
                    "id": "CheckBootstrapVersion",
<<<<<<< HEAD
                    "path": "ApiGatewayVpcEndpointInteg/DefaultTest/DeployAssert/CheckBootstrapVersion",
                    "constructInfo": {
                      "fqn": "constructs.Construct",
                      "version": "10.3.0"
=======
                    "path": "apigateway-vpcendpoint/DefaultTest/DeployAssert/CheckBootstrapVersion",
                    "constructInfo": {
                      "fqn": "aws-cdk-lib.CfnRule",
                      "version": "0.0.0"
>>>>>>> 364ce865
                    }
                  }
                },
                "constructInfo": {
<<<<<<< HEAD
                  "fqn": "constructs.Construct",
                  "version": "10.3.0"
=======
                  "fqn": "aws-cdk-lib.Stack",
                  "version": "0.0.0"
>>>>>>> 364ce865
                }
              }
            },
            "constructInfo": {
              "fqn": "@aws-cdk/integ-tests-alpha.IntegTestCase",
              "version": "0.0.0"
            }
          }
        },
        "constructInfo": {
          "fqn": "@aws-cdk/integ-tests-alpha.IntegTest",
          "version": "0.0.0"
        }
      },
      "Tree": {
        "id": "Tree",
        "path": "Tree",
        "constructInfo": {
          "fqn": "constructs.Construct",
<<<<<<< HEAD
          "version": "10.3.0"
=======
          "version": "10.4.2"
>>>>>>> 364ce865
        }
      }
    },
    "constructInfo": {
<<<<<<< HEAD
      "fqn": "constructs.Construct",
      "version": "10.3.0"
=======
      "fqn": "aws-cdk-lib.App",
      "version": "0.0.0"
>>>>>>> 364ce865
    }
  }
}<|MERGE_RESOLUTION|>--- conflicted
+++ resolved
@@ -4,15 +4,9 @@
     "id": "App",
     "path": "",
     "children": {
-<<<<<<< HEAD
       "ApiGatewayVpcEndpointTestStack": {
         "id": "ApiGatewayVpcEndpointTestStack",
         "path": "ApiGatewayVpcEndpointTestStack",
-=======
-      "test-apigateway-vpcendpoint": {
-        "id": "test-apigateway-vpcendpoint",
-        "path": "test-apigateway-vpcendpoint",
->>>>>>> 364ce865
         "children": {
           "Vpc": {
             "id": "Vpc",
@@ -37,13 +31,8 @@
                   }
                 },
                 "constructInfo": {
-<<<<<<< HEAD
                   "fqn": "constructs.Construct",
                   "version": "10.3.0"
-=======
-                  "fqn": "aws-cdk-lib.aws_ec2.CfnVPC",
-                  "version": "0.0.0"
->>>>>>> 364ce865
                 }
               },
               "PublicSubnet1": {
@@ -79,37 +68,20 @@
                             "key": "Name",
                             "value": "ApiGatewayVpcEndpointTestStack/Vpc/PublicSubnet1"
                           }
-                        ],
-                        "vpcId": {
-<<<<<<< HEAD
-                          "Ref": "Vpc8378EB38"
-=======
-                          "Ref": "MyVpcF9F0CA6F"
->>>>>>> 364ce865
-                        }
-                      }
-                    },
-                    "constructInfo": {
-<<<<<<< HEAD
-                      "fqn": "constructs.Construct",
-                      "version": "10.3.0"
-=======
-                      "fqn": "aws-cdk-lib.aws_ec2.CfnSubnet",
-                      "version": "0.0.0"
->>>>>>> 364ce865
+                        ]
+                      }
+                    },
+                    "constructInfo": {
+                      "fqn": "@aws-cdk/aws-ec2.CfnSubnet",
+                      "version": "0.0.0"
                     }
                   },
                   "Acl": {
                     "id": "Acl",
                     "path": "ApiGatewayVpcEndpointTestStack/Vpc/PublicSubnet1/Acl",
                     "constructInfo": {
-<<<<<<< HEAD
                       "fqn": "constructs.Construct",
-                      "version": "10.3.0"
-=======
-                      "fqn": "aws-cdk-lib.Resource",
-                      "version": "0.0.0"
->>>>>>> 364ce865
+                      "version": "10.1.85"
                     }
                   },
                   "RouteTable": {
@@ -123,24 +95,12 @@
                             "key": "Name",
                             "value": "ApiGatewayVpcEndpointTestStack/Vpc/PublicSubnet1"
                           }
-                        ],
-                        "vpcId": {
-<<<<<<< HEAD
-                          "Ref": "Vpc8378EB38"
-=======
-                          "Ref": "MyVpcF9F0CA6F"
->>>>>>> 364ce865
-                        }
-                      }
-                    },
-                    "constructInfo": {
-<<<<<<< HEAD
-                      "fqn": "constructs.Construct",
-                      "version": "10.3.0"
-=======
-                      "fqn": "aws-cdk-lib.aws_ec2.CfnRouteTable",
-                      "version": "0.0.0"
->>>>>>> 364ce865
+                        ]
+                      }
+                    },
+                    "constructInfo": {
+                      "fqn": "@aws-cdk/aws-ec2.CfnRouteTable",
+                      "version": "0.0.0"
                     }
                   },
                   "RouteTableAssociation": {
@@ -158,13 +118,8 @@
                       }
                     },
                     "constructInfo": {
-<<<<<<< HEAD
-                      "fqn": "constructs.Construct",
-                      "version": "10.3.0"
-=======
-                      "fqn": "aws-cdk-lib.aws_ec2.CfnSubnetRouteTableAssociation",
-                      "version": "0.0.0"
->>>>>>> 364ce865
+                      "fqn": "@aws-cdk/aws-ec2.CfnSubnetRouteTableAssociation",
+                      "version": "0.0.0"
                     }
                   },
                   "DefaultRoute": {
@@ -175,27 +130,12 @@
                       "aws:cdk:cloudformation:props": {
                         "destinationCidrBlock": "0.0.0.0/0",
                         "gatewayId": {
-<<<<<<< HEAD
-                          "Ref": "VpcIGWD7BA715C"
-                        },
-                        "routeTableId": {
-                          "Ref": "VpcPublicSubnet1RouteTable6C95E38E"
-                        }
-                      }
-                    },
-                    "constructInfo": {
-                      "fqn": "constructs.Construct",
-                      "version": "10.3.0"
-=======
                           "Ref": "MyVpcIGW5C4A4F63"
-                        },
-                        "routeTableId": {
-                          "Ref": "MyVpcPublicSubnet1RouteTableC46AB2F4"
-                        }
-                      }
-                    },
-                    "constructInfo": {
-                      "fqn": "aws-cdk-lib.aws_ec2.CfnRoute",
+                        }
+                      }
+                    },
+                    "constructInfo": {
+                      "fqn": "@aws-cdk/aws-ec2.CfnRoute",
                       "version": "0.0.0"
                     }
                   },
@@ -215,7 +155,7 @@
                       }
                     },
                     "constructInfo": {
-                      "fqn": "aws-cdk-lib.aws_ec2.CfnEIP",
+                      "fqn": "@aws-cdk/aws-ec2.CfnEIP",
                       "version": "0.0.0"
                     }
                   },
@@ -225,15 +165,15 @@
                     "attributes": {
                       "aws:cdk:cloudformation:type": "AWS::EC2::NatGateway",
                       "aws:cdk:cloudformation:props": {
+                        "subnetId": {
+                          "Ref": "MyVpcPublicSubnet1SubnetF6608456"
+                        },
                         "allocationId": {
                           "Fn::GetAtt": [
                             "MyVpcPublicSubnet1EIP096967CB",
                             "AllocationId"
                           ]
                         },
-                        "subnetId": {
-                          "Ref": "MyVpcPublicSubnet1SubnetF6608456"
-                        },
                         "tags": [
                           {
                             "key": "Name",
@@ -243,20 +183,14 @@
                       }
                     },
                     "constructInfo": {
-                      "fqn": "aws-cdk-lib.aws_ec2.CfnNatGateway",
-                      "version": "0.0.0"
->>>>>>> 364ce865
-                    }
-                  }
-                },
-                "constructInfo": {
-<<<<<<< HEAD
-                  "fqn": "constructs.Construct",
-                  "version": "10.3.0"
-=======
-                  "fqn": "aws-cdk-lib.aws_ec2.PublicSubnet",
-                  "version": "0.0.0"
->>>>>>> 364ce865
+                      "fqn": "@aws-cdk/aws-ec2.CfnNatGateway",
+                      "version": "0.0.0"
+                    }
+                  }
+                },
+                "constructInfo": {
+                  "fqn": "@aws-cdk/aws-ec2.PublicSubnet",
+                  "version": "0.0.0"
                 }
               },
               "PublicSubnet2": {
@@ -292,37 +226,20 @@
                             "key": "Name",
                             "value": "ApiGatewayVpcEndpointTestStack/Vpc/PublicSubnet2"
                           }
-                        ],
-                        "vpcId": {
-<<<<<<< HEAD
-                          "Ref": "Vpc8378EB38"
-=======
-                          "Ref": "MyVpcF9F0CA6F"
->>>>>>> 364ce865
-                        }
-                      }
-                    },
-                    "constructInfo": {
-<<<<<<< HEAD
-                      "fqn": "constructs.Construct",
-                      "version": "10.3.0"
-=======
-                      "fqn": "aws-cdk-lib.aws_ec2.CfnSubnet",
-                      "version": "0.0.0"
->>>>>>> 364ce865
+                        ]
+                      }
+                    },
+                    "constructInfo": {
+                      "fqn": "@aws-cdk/aws-ec2.CfnSubnet",
+                      "version": "0.0.0"
                     }
                   },
                   "Acl": {
                     "id": "Acl",
                     "path": "ApiGatewayVpcEndpointTestStack/Vpc/PublicSubnet2/Acl",
                     "constructInfo": {
-<<<<<<< HEAD
                       "fqn": "constructs.Construct",
-                      "version": "10.3.0"
-=======
-                      "fqn": "aws-cdk-lib.Resource",
-                      "version": "0.0.0"
->>>>>>> 364ce865
+                      "version": "10.1.85"
                     }
                   },
                   "RouteTable": {
@@ -336,24 +253,12 @@
                             "key": "Name",
                             "value": "ApiGatewayVpcEndpointTestStack/Vpc/PublicSubnet2"
                           }
-                        ],
-                        "vpcId": {
-<<<<<<< HEAD
-                          "Ref": "Vpc8378EB38"
-=======
-                          "Ref": "MyVpcF9F0CA6F"
->>>>>>> 364ce865
-                        }
-                      }
-                    },
-                    "constructInfo": {
-<<<<<<< HEAD
-                      "fqn": "constructs.Construct",
-                      "version": "10.3.0"
-=======
-                      "fqn": "aws-cdk-lib.aws_ec2.CfnRouteTable",
-                      "version": "0.0.0"
->>>>>>> 364ce865
+                        ]
+                      }
+                    },
+                    "constructInfo": {
+                      "fqn": "@aws-cdk/aws-ec2.CfnRouteTable",
+                      "version": "0.0.0"
                     }
                   },
                   "RouteTableAssociation": {
@@ -371,13 +276,8 @@
                       }
                     },
                     "constructInfo": {
-<<<<<<< HEAD
-                      "fqn": "constructs.Construct",
-                      "version": "10.3.0"
-=======
-                      "fqn": "aws-cdk-lib.aws_ec2.CfnSubnetRouteTableAssociation",
-                      "version": "0.0.0"
->>>>>>> 364ce865
+                      "fqn": "@aws-cdk/aws-ec2.CfnSubnetRouteTableAssociation",
+                      "version": "0.0.0"
                     }
                   },
                   "DefaultRoute": {
@@ -388,27 +288,12 @@
                       "aws:cdk:cloudformation:props": {
                         "destinationCidrBlock": "0.0.0.0/0",
                         "gatewayId": {
-<<<<<<< HEAD
-                          "Ref": "VpcIGWD7BA715C"
-                        },
-                        "routeTableId": {
-                          "Ref": "VpcPublicSubnet2RouteTable94F7E489"
-                        }
-                      }
-                    },
-                    "constructInfo": {
-                      "fqn": "constructs.Construct",
-                      "version": "10.3.0"
-=======
                           "Ref": "MyVpcIGW5C4A4F63"
-                        },
-                        "routeTableId": {
-                          "Ref": "MyVpcPublicSubnet2RouteTable1DF17386"
-                        }
-                      }
-                    },
-                    "constructInfo": {
-                      "fqn": "aws-cdk-lib.aws_ec2.CfnRoute",
+                        }
+                      }
+                    },
+                    "constructInfo": {
+                      "fqn": "@aws-cdk/aws-ec2.CfnRoute",
                       "version": "0.0.0"
                     }
                   },
@@ -428,7 +313,7 @@
                       }
                     },
                     "constructInfo": {
-                      "fqn": "aws-cdk-lib.aws_ec2.CfnEIP",
+                      "fqn": "@aws-cdk/aws-ec2.CfnEIP",
                       "version": "0.0.0"
                     }
                   },
@@ -438,15 +323,15 @@
                     "attributes": {
                       "aws:cdk:cloudformation:type": "AWS::EC2::NatGateway",
                       "aws:cdk:cloudformation:props": {
+                        "subnetId": {
+                          "Ref": "MyVpcPublicSubnet2Subnet492B6BFB"
+                        },
                         "allocationId": {
                           "Fn::GetAtt": [
                             "MyVpcPublicSubnet2EIP8CCBA239",
                             "AllocationId"
                           ]
                         },
-                        "subnetId": {
-                          "Ref": "MyVpcPublicSubnet2Subnet492B6BFB"
-                        },
                         "tags": [
                           {
                             "key": "Name",
@@ -456,20 +341,14 @@
                       }
                     },
                     "constructInfo": {
-                      "fqn": "aws-cdk-lib.aws_ec2.CfnNatGateway",
-                      "version": "0.0.0"
->>>>>>> 364ce865
-                    }
-                  }
-                },
-                "constructInfo": {
-<<<<<<< HEAD
-                  "fqn": "constructs.Construct",
-                  "version": "10.3.0"
-=======
-                  "fqn": "aws-cdk-lib.aws_ec2.PublicSubnet",
-                  "version": "0.0.0"
->>>>>>> 364ce865
+                      "fqn": "@aws-cdk/aws-ec2.CfnNatGateway",
+                      "version": "0.0.0"
+                    }
+                  }
+                },
+                "constructInfo": {
+                  "fqn": "@aws-cdk/aws-ec2.PublicSubnet",
+                  "version": "0.0.0"
                 }
               },
               "IsolatedSubnet1": {
@@ -505,37 +384,20 @@
                             "key": "Name",
                             "value": "ApiGatewayVpcEndpointTestStack/Vpc/IsolatedSubnet1"
                           }
-                        ],
-                        "vpcId": {
-<<<<<<< HEAD
-                          "Ref": "Vpc8378EB38"
-=======
-                          "Ref": "MyVpcF9F0CA6F"
->>>>>>> 364ce865
-                        }
-                      }
-                    },
-                    "constructInfo": {
-<<<<<<< HEAD
-                      "fqn": "constructs.Construct",
-                      "version": "10.3.0"
-=======
-                      "fqn": "aws-cdk-lib.aws_ec2.CfnSubnet",
-                      "version": "0.0.0"
->>>>>>> 364ce865
+                        ]
+                      }
+                    },
+                    "constructInfo": {
+                      "fqn": "@aws-cdk/aws-ec2.CfnSubnet",
+                      "version": "0.0.0"
                     }
                   },
                   "Acl": {
                     "id": "Acl",
                     "path": "ApiGatewayVpcEndpointTestStack/Vpc/IsolatedSubnet1/Acl",
                     "constructInfo": {
-<<<<<<< HEAD
                       "fqn": "constructs.Construct",
-                      "version": "10.3.0"
-=======
-                      "fqn": "aws-cdk-lib.Resource",
-                      "version": "0.0.0"
->>>>>>> 364ce865
+                      "version": "10.1.85"
                     }
                   },
                   "RouteTable": {
@@ -549,24 +411,12 @@
                             "key": "Name",
                             "value": "ApiGatewayVpcEndpointTestStack/Vpc/IsolatedSubnet1"
                           }
-                        ],
-                        "vpcId": {
-<<<<<<< HEAD
-                          "Ref": "Vpc8378EB38"
-=======
-                          "Ref": "MyVpcF9F0CA6F"
->>>>>>> 364ce865
-                        }
-                      }
-                    },
-                    "constructInfo": {
-<<<<<<< HEAD
-                      "fqn": "constructs.Construct",
-                      "version": "10.3.0"
-=======
-                      "fqn": "aws-cdk-lib.aws_ec2.CfnRouteTable",
-                      "version": "0.0.0"
->>>>>>> 364ce865
+                        ]
+                      }
+                    },
+                    "constructInfo": {
+                      "fqn": "@aws-cdk/aws-ec2.CfnRouteTable",
+                      "version": "0.0.0"
                     }
                   },
                   "RouteTableAssociation": {
@@ -579,15 +429,12 @@
                           "Ref": "VpcIsolatedSubnet1RouteTable4771E3E5"
                         },
                         "subnetId": {
-<<<<<<< HEAD
                           "Ref": "VpcIsolatedSubnet1SubnetE48C5737"
-=======
-                          "Ref": "MyVpcPrivateSubnet1Subnet5057CF7E"
-                        }
-                      }
-                    },
-                    "constructInfo": {
-                      "fqn": "aws-cdk-lib.aws_ec2.CfnSubnetRouteTableAssociation",
+                        }
+                      }
+                    },
+                    "constructInfo": {
+                      "fqn": "@aws-cdk/aws-ec2.CfnSubnetRouteTableAssociation",
                       "version": "0.0.0"
                     }
                   },
@@ -597,35 +444,24 @@
                     "attributes": {
                       "aws:cdk:cloudformation:type": "AWS::EC2::Route",
                       "aws:cdk:cloudformation:props": {
+                        "routeTableId": {
+                          "Ref": "MyVpcPrivateSubnet1RouteTable8819E6E2"
+                        },
                         "destinationCidrBlock": "0.0.0.0/0",
                         "natGatewayId": {
                           "Ref": "MyVpcPublicSubnet1NATGatewayAD3400C1"
-                        },
-                        "routeTableId": {
-                          "Ref": "MyVpcPrivateSubnet1RouteTable8819E6E2"
->>>>>>> 364ce865
-                        }
-                      }
-                    },
-                    "constructInfo": {
-<<<<<<< HEAD
-                      "fqn": "constructs.Construct",
-                      "version": "10.3.0"
-=======
-                      "fqn": "aws-cdk-lib.aws_ec2.CfnRoute",
-                      "version": "0.0.0"
->>>>>>> 364ce865
-                    }
-                  }
-                },
-                "constructInfo": {
-<<<<<<< HEAD
-                  "fqn": "constructs.Construct",
-                  "version": "10.3.0"
-=======
-                  "fqn": "aws-cdk-lib.aws_ec2.PrivateSubnet",
-                  "version": "0.0.0"
->>>>>>> 364ce865
+                        }
+                      }
+                    },
+                    "constructInfo": {
+                      "fqn": "@aws-cdk/aws-ec2.CfnRoute",
+                      "version": "0.0.0"
+                    }
+                  }
+                },
+                "constructInfo": {
+                  "fqn": "@aws-cdk/aws-ec2.PrivateSubnet",
+                  "version": "0.0.0"
                 }
               },
               "IsolatedSubnet2": {
@@ -661,37 +497,20 @@
                             "key": "Name",
                             "value": "ApiGatewayVpcEndpointTestStack/Vpc/IsolatedSubnet2"
                           }
-                        ],
-                        "vpcId": {
-<<<<<<< HEAD
-                          "Ref": "Vpc8378EB38"
-=======
-                          "Ref": "MyVpcF9F0CA6F"
->>>>>>> 364ce865
-                        }
-                      }
-                    },
-                    "constructInfo": {
-<<<<<<< HEAD
-                      "fqn": "constructs.Construct",
-                      "version": "10.3.0"
-=======
-                      "fqn": "aws-cdk-lib.aws_ec2.CfnSubnet",
-                      "version": "0.0.0"
->>>>>>> 364ce865
+                        ]
+                      }
+                    },
+                    "constructInfo": {
+                      "fqn": "@aws-cdk/aws-ec2.CfnSubnet",
+                      "version": "0.0.0"
                     }
                   },
                   "Acl": {
                     "id": "Acl",
                     "path": "ApiGatewayVpcEndpointTestStack/Vpc/IsolatedSubnet2/Acl",
                     "constructInfo": {
-<<<<<<< HEAD
                       "fqn": "constructs.Construct",
-                      "version": "10.3.0"
-=======
-                      "fqn": "aws-cdk-lib.Resource",
-                      "version": "0.0.0"
->>>>>>> 364ce865
+                      "version": "10.1.85"
                     }
                   },
                   "RouteTable": {
@@ -705,24 +524,12 @@
                             "key": "Name",
                             "value": "ApiGatewayVpcEndpointTestStack/Vpc/IsolatedSubnet2"
                           }
-                        ],
-                        "vpcId": {
-<<<<<<< HEAD
-                          "Ref": "Vpc8378EB38"
-=======
-                          "Ref": "MyVpcF9F0CA6F"
->>>>>>> 364ce865
-                        }
-                      }
-                    },
-                    "constructInfo": {
-<<<<<<< HEAD
-                      "fqn": "constructs.Construct",
-                      "version": "10.3.0"
-=======
-                      "fqn": "aws-cdk-lib.aws_ec2.CfnRouteTable",
-                      "version": "0.0.0"
->>>>>>> 364ce865
+                        ]
+                      }
+                    },
+                    "constructInfo": {
+                      "fqn": "@aws-cdk/aws-ec2.CfnRouteTable",
+                      "version": "0.0.0"
                     }
                   },
                   "RouteTableAssociation": {
@@ -740,11 +547,7 @@
                       }
                     },
                     "constructInfo": {
-<<<<<<< HEAD
-                      "fqn": "constructs.Construct",
-                      "version": "10.3.0"
-=======
-                      "fqn": "aws-cdk-lib.aws_ec2.CfnSubnetRouteTableAssociation",
+                      "fqn": "@aws-cdk/aws-ec2.CfnSubnetRouteTableAssociation",
                       "version": "0.0.0"
                     }
                   },
@@ -754,30 +557,24 @@
                     "attributes": {
                       "aws:cdk:cloudformation:type": "AWS::EC2::Route",
                       "aws:cdk:cloudformation:props": {
+                        "routeTableId": {
+                          "Ref": "MyVpcPrivateSubnet2RouteTableCEDCEECE"
+                        },
                         "destinationCidrBlock": "0.0.0.0/0",
                         "natGatewayId": {
                           "Ref": "MyVpcPublicSubnet2NATGateway91BFBEC9"
-                        },
-                        "routeTableId": {
-                          "Ref": "MyVpcPrivateSubnet2RouteTableCEDCEECE"
-                        }
-                      }
-                    },
-                    "constructInfo": {
-                      "fqn": "aws-cdk-lib.aws_ec2.CfnRoute",
-                      "version": "0.0.0"
->>>>>>> 364ce865
-                    }
-                  }
-                },
-                "constructInfo": {
-<<<<<<< HEAD
-                  "fqn": "constructs.Construct",
-                  "version": "10.3.0"
-=======
-                  "fqn": "aws-cdk-lib.aws_ec2.PrivateSubnet",
-                  "version": "0.0.0"
->>>>>>> 364ce865
+                        }
+                      }
+                    },
+                    "constructInfo": {
+                      "fqn": "@aws-cdk/aws-ec2.CfnRoute",
+                      "version": "0.0.0"
+                    }
+                  }
+                },
+                "constructInfo": {
+                  "fqn": "@aws-cdk/aws-ec2.PrivateSubnet",
+                  "version": "0.0.0"
                 }
               },
               "IGW": {
@@ -795,13 +592,8 @@
                   }
                 },
                 "constructInfo": {
-<<<<<<< HEAD
-                  "fqn": "constructs.Construct",
-                  "version": "10.3.0"
-=======
-                  "fqn": "aws-cdk-lib.aws_ec2.CfnInternetGateway",
-                  "version": "0.0.0"
->>>>>>> 364ce865
+                  "fqn": "@aws-cdk/aws-ec2.CfnInternetGateway",
+                  "version": "0.0.0"
                 }
               },
               "VPCGW": {
@@ -811,28 +603,13 @@
                   "aws:cdk:cloudformation:type": "AWS::EC2::VPCGatewayAttachment",
                   "aws:cdk:cloudformation:props": {
                     "internetGatewayId": {
-<<<<<<< HEAD
-                      "Ref": "VpcIGWD7BA715C"
-                    },
-                    "vpcId": {
-                      "Ref": "Vpc8378EB38"
-=======
                       "Ref": "MyVpcIGW5C4A4F63"
-                    },
-                    "vpcId": {
-                      "Ref": "MyVpcF9F0CA6F"
->>>>>>> 364ce865
-                    }
-                  }
-                },
-                "constructInfo": {
-<<<<<<< HEAD
-                  "fqn": "constructs.Construct",
-                  "version": "10.3.0"
-=======
-                  "fqn": "aws-cdk-lib.aws_ec2.CfnVPCGatewayAttachment",
-                  "version": "0.0.0"
->>>>>>> 364ce865
+                    }
+                  }
+                },
+                "constructInfo": {
+                  "fqn": "@aws-cdk/aws-ec2.CfnVPCGatewayAttachment",
+                  "version": "0.0.0"
                 }
               },
               "VpcEndpoint": {
@@ -897,53 +674,14 @@
                           }
                         },
                         "constructInfo": {
-<<<<<<< HEAD
-                          "fqn": "constructs.Construct",
-                          "version": "10.3.0"
-                        }
-                      },
-                      "from ApiGatewayVpcEndpointTestStackTestFunctionSecurityGroupF0399EA7:443": {
-                        "id": "from ApiGatewayVpcEndpointTestStackTestFunctionSecurityGroupF0399EA7:443",
-                        "path": "ApiGatewayVpcEndpointTestStack/Vpc/VpcEndpoint/SecurityGroup/from ApiGatewayVpcEndpointTestStackTestFunctionSecurityGroupF0399EA7:443",
-                        "attributes": {
-                          "aws:cdk:cloudformation:type": "AWS::EC2::SecurityGroupIngress",
-                          "aws:cdk:cloudformation:props": {
-                            "description": "from ApiGatewayVpcEndpointTestStackTestFunctionSecurityGroupF0399EA7:443",
-                            "fromPort": 443,
-                            "groupId": {
-                              "Fn::GetAtt": [
-                                "VpcVpcEndpointSecurityGroup0E497F39",
-                                "GroupId"
-                              ]
-                            },
-                            "ipProtocol": "tcp",
-                            "sourceSecurityGroupId": {
-                              "Fn::GetAtt": [
-                                "TestFunctionSecurityGroupAC0FED4B",
-                                "GroupId"
-                              ]
-                            },
-                            "toPort": 443
-                          }
-                        },
-                        "constructInfo": {
-                          "fqn": "constructs.Construct",
-                          "version": "10.3.0"
-=======
-                          "fqn": "aws-cdk-lib.aws_ec2.CfnSecurityGroup",
+                          "fqn": "@aws-cdk/aws-ec2.CfnSecurityGroup",
                           "version": "0.0.0"
->>>>>>> 364ce865
-                        }
-                      }
-                    },
-                    "constructInfo": {
-<<<<<<< HEAD
-                      "fqn": "constructs.Construct",
-                      "version": "10.3.0"
-=======
-                      "fqn": "aws-cdk-lib.aws_ec2.SecurityGroup",
-                      "version": "0.0.0"
->>>>>>> 364ce865
+                        }
+                      }
+                    },
+                    "constructInfo": {
+                      "fqn": "@aws-cdk/aws-ec2.SecurityGroup",
+                      "version": "0.0.0"
                     }
                   },
                   "Resource": {
@@ -952,28 +690,6 @@
                     "attributes": {
                       "aws:cdk:cloudformation:type": "AWS::EC2::VPCEndpoint",
                       "aws:cdk:cloudformation:props": {
-<<<<<<< HEAD
-=======
-                        "tags": [
-                          {
-                            "key": "Name",
-                            "value": "test-apigateway-vpcendpoint/MyVpc"
-                          }
-                        ],
->>>>>>> 364ce865
-                        "privateDnsEnabled": true,
-                        "securityGroupIds": [
-                          {
-                            "Fn::GetAtt": [
-<<<<<<< HEAD
-                              "VpcVpcEndpointSecurityGroup0E497F39",
-=======
-                              "MyVpcMyVpcEndpointSecurityGroup52BE62B3",
->>>>>>> 364ce865
-                              "GroupId"
-                            ]
-                          }
-                        ],
                         "serviceName": {
                           "Fn::Join": [
                             "",
@@ -994,46 +710,24 @@
                             "Ref": "VpcIsolatedSubnet2Subnet16364B91"
                           }
                         ],
-                        "vpcEndpointType": "Interface",
-                        "vpcId": {
-<<<<<<< HEAD
-                          "Ref": "Vpc8378EB38"
-=======
-                          "Ref": "MyVpcF9F0CA6F"
->>>>>>> 364ce865
-                        }
-                      }
-                    },
-                    "constructInfo": {
-<<<<<<< HEAD
-                      "fqn": "constructs.Construct",
-                      "version": "10.3.0"
-=======
-                      "fqn": "aws-cdk-lib.aws_ec2.CfnVPCEndpoint",
-                      "version": "0.0.0"
->>>>>>> 364ce865
-                    }
-                  }
-                },
-                "constructInfo": {
-<<<<<<< HEAD
-                  "fqn": "constructs.Construct",
-                  "version": "10.3.0"
-=======
-                  "fqn": "aws-cdk-lib.aws_ec2.InterfaceVpcEndpoint",
-                  "version": "0.0.0"
->>>>>>> 364ce865
+                        "vpcEndpointType": "Interface"
+                      }
+                    },
+                    "constructInfo": {
+                      "fqn": "@aws-cdk/aws-ec2.CfnVPCEndpoint",
+                      "version": "0.0.0"
+                    }
+                  }
+                },
+                "constructInfo": {
+                  "fqn": "@aws-cdk/aws-ec2.InterfaceVpcEndpoint",
+                  "version": "0.0.0"
                 }
               }
             },
             "constructInfo": {
-<<<<<<< HEAD
-              "fqn": "constructs.Construct",
-              "version": "10.3.0"
-=======
-              "fqn": "aws-cdk-lib.aws_ec2.Vpc",
+              "fqn": "@aws-cdk/aws-ec2.Vpc",
               "version": "0.0.0"
->>>>>>> 364ce865
             }
           },
           "Api": {
@@ -1088,34 +782,14 @@
                   }
                 },
                 "constructInfo": {
-<<<<<<< HEAD
-                  "fqn": "constructs.Construct",
-                  "version": "10.3.0"
-=======
-                  "fqn": "aws-cdk-lib.aws_apigateway.CfnRestApi",
-                  "version": "0.0.0"
->>>>>>> 364ce865
+                  "fqn": "@aws-cdk/aws-apigateway.CfnRestApi",
+                  "version": "0.0.0"
                 }
               },
               "CloudWatchRole": {
                 "id": "CloudWatchRole",
                 "path": "ApiGatewayVpcEndpointTestStack/Api/CloudWatchRole",
                 "children": {
-                  "ImportCloudWatchRole": {
-                    "id": "ImportCloudWatchRole",
-<<<<<<< HEAD
-                    "path": "ApiGatewayVpcEndpointTestStack/Api/CloudWatchRole/ImportCloudWatchRole",
-                    "constructInfo": {
-                      "fqn": "constructs.Construct",
-                      "version": "10.3.0"
-=======
-                    "path": "test-apigateway-vpcendpoint/MyApi/CloudWatchRole/ImportCloudWatchRole",
-                    "constructInfo": {
-                      "fqn": "aws-cdk-lib.Resource",
-                      "version": "0.0.0"
->>>>>>> 364ce865
-                    }
-                  },
                   "Resource": {
                     "id": "Resource",
                     "path": "ApiGatewayVpcEndpointTestStack/Api/CloudWatchRole/Resource",
@@ -1151,24 +825,14 @@
                       }
                     },
                     "constructInfo": {
-<<<<<<< HEAD
-                      "fqn": "constructs.Construct",
-                      "version": "10.3.0"
-=======
-                      "fqn": "aws-cdk-lib.aws_iam.CfnRole",
-                      "version": "0.0.0"
->>>>>>> 364ce865
-                    }
-                  }
-                },
-                "constructInfo": {
-<<<<<<< HEAD
-                  "fqn": "constructs.Construct",
-                  "version": "10.3.0"
-=======
-                  "fqn": "aws-cdk-lib.aws_iam.Role",
-                  "version": "0.0.0"
->>>>>>> 364ce865
+                      "fqn": "@aws-cdk/aws-iam.CfnRole",
+                      "version": "0.0.0"
+                    }
+                  }
+                },
+                "constructInfo": {
+                  "fqn": "@aws-cdk/aws-iam.Role",
+                  "version": "0.0.0"
                 }
               },
               "Account": {
@@ -1186,13 +850,8 @@
                   }
                 },
                 "constructInfo": {
-<<<<<<< HEAD
-                  "fqn": "constructs.Construct",
-                  "version": "10.3.0"
-=======
-                  "fqn": "aws-cdk-lib.aws_apigateway.CfnAccount",
-                  "version": "0.0.0"
->>>>>>> 364ce865
+                  "fqn": "@aws-cdk/aws-apigateway.CfnAccount",
+                  "version": "0.0.0"
                 }
               },
               "Deployment": {
@@ -1207,33 +866,20 @@
                       "aws:cdk:cloudformation:props": {
                         "description": "Automatically created by the RestApi construct",
                         "restApiId": {
-<<<<<<< HEAD
-                          "Ref": "ApiF70053CD"
-=======
                           "Ref": "MyApi49610EDF"
->>>>>>> 364ce865
-                        }
-                      }
-                    },
-                    "constructInfo": {
-<<<<<<< HEAD
-                      "fqn": "constructs.Construct",
-                      "version": "10.3.0"
-=======
-                      "fqn": "aws-cdk-lib.aws_apigateway.CfnDeployment",
-                      "version": "0.0.0"
->>>>>>> 364ce865
-                    }
-                  }
-                },
-                "constructInfo": {
-<<<<<<< HEAD
-                  "fqn": "constructs.Construct",
-                  "version": "10.3.0"
-=======
-                  "fqn": "aws-cdk-lib.aws_apigateway.Deployment",
-                  "version": "0.0.0"
->>>>>>> 364ce865
+                        },
+                        "description": "Automatically created by the RestApi construct"
+                      }
+                    },
+                    "constructInfo": {
+                      "fqn": "@aws-cdk/aws-apigateway.CfnDeployment",
+                      "version": "0.0.0"
+                    }
+                  }
+                },
+                "constructInfo": {
+                  "fqn": "@aws-cdk/aws-apigateway.Deployment",
+                  "version": "0.0.0"
                 }
               },
               "DeploymentStage.prod": {
@@ -1259,37 +905,22 @@
                       }
                     },
                     "constructInfo": {
-<<<<<<< HEAD
-                      "fqn": "constructs.Construct",
-                      "version": "10.3.0"
-=======
-                      "fqn": "aws-cdk-lib.aws_apigateway.CfnStage",
-                      "version": "0.0.0"
->>>>>>> 364ce865
-                    }
-                  }
-                },
-                "constructInfo": {
-<<<<<<< HEAD
-                  "fqn": "constructs.Construct",
-                  "version": "10.3.0"
-=======
-                  "fqn": "aws-cdk-lib.aws_apigateway.Stage",
-                  "version": "0.0.0"
->>>>>>> 364ce865
+                      "fqn": "@aws-cdk/aws-apigateway.CfnStage",
+                      "version": "0.0.0"
+                    }
+                  }
+                },
+                "constructInfo": {
+                  "fqn": "@aws-cdk/aws-apigateway.Stage",
+                  "version": "0.0.0"
                 }
               },
               "Endpoint": {
                 "id": "Endpoint",
                 "path": "ApiGatewayVpcEndpointTestStack/Api/Endpoint",
                 "constructInfo": {
-<<<<<<< HEAD
                   "fqn": "constructs.Construct",
-                  "version": "10.3.0"
-=======
-                  "fqn": "aws-cdk-lib.CfnOutput",
-                  "version": "0.0.0"
->>>>>>> 364ce865
+                  "version": "10.1.85"
                 }
               },
               "Default": {
@@ -1308,30 +939,6 @@
                           "aws:cdk:cloudformation:props": {
                             "authorizationType": "NONE",
                             "httpMethod": "GET",
-                            "integration": {
-<<<<<<< HEAD
-                              "type": "MOCK",
-                              "requestTemplates": {
-                                "application/json": "{\"statusCode\":200}"
-                              },
-                              "integrationResponses": [
-                                {
-                                  "statusCode": "200",
-                                  "responseTemplates": {
-                                    "application/json": "{\"message\":\"OK\"}"
-                                  }
-                                }
-                              ]
-                            },
-                            "methodResponses": [
-                              {
-                                "statusCode": "200"
-                              }
-                            ],
-=======
-                              "type": "MOCK"
-                            },
->>>>>>> 364ce865
                             "resourceId": {
                               "Fn::GetAtt": [
                                 "ApiF70053CD",
@@ -1339,372 +946,46 @@
                               ]
                             },
                             "restApiId": {
-<<<<<<< HEAD
-                              "Ref": "ApiF70053CD"
-=======
                               "Ref": "MyApi49610EDF"
->>>>>>> 364ce865
+                            },
+                            "authorizationType": "NONE",
+                            "integration": {
+                              "type": "MOCK"
                             }
                           }
                         },
                         "constructInfo": {
-<<<<<<< HEAD
-                          "fqn": "constructs.Construct",
-                          "version": "10.3.0"
-=======
-                          "fqn": "aws-cdk-lib.aws_apigateway.CfnMethod",
+                          "fqn": "@aws-cdk/aws-apigateway.CfnMethod",
                           "version": "0.0.0"
->>>>>>> 364ce865
-                        }
-                      }
-                    },
-                    "constructInfo": {
-<<<<<<< HEAD
-                      "fqn": "constructs.Construct",
-                      "version": "10.3.0"
-=======
-                      "fqn": "aws-cdk-lib.aws_apigateway.Method",
-                      "version": "0.0.0"
->>>>>>> 364ce865
-                    }
-                  }
-                },
-                "constructInfo": {
-<<<<<<< HEAD
-                  "fqn": "constructs.Construct",
-                  "version": "10.3.0"
-=======
-                  "fqn": "aws-cdk-lib.aws_apigateway.ResourceBase",
-                  "version": "0.0.0"
->>>>>>> 364ce865
+                        }
+                      }
+                    },
+                    "constructInfo": {
+                      "fqn": "@aws-cdk/aws-apigateway.Method",
+                      "version": "0.0.0"
+                    }
+                  }
+                },
+                "constructInfo": {
+                  "fqn": "@aws-cdk/aws-apigateway.ResourceBase",
+                  "version": "0.0.0"
                 }
               }
             },
             "constructInfo": {
-<<<<<<< HEAD
-              "fqn": "constructs.Construct",
-              "version": "10.3.0"
-            }
-          },
-          "TestFunction": {
-            "id": "TestFunction",
-            "path": "ApiGatewayVpcEndpointTestStack/TestFunction",
-            "children": {
-              "ServiceRole": {
-                "id": "ServiceRole",
-                "path": "ApiGatewayVpcEndpointTestStack/TestFunction/ServiceRole",
-                "children": {
-                  "ImportServiceRole": {
-                    "id": "ImportServiceRole",
-                    "path": "ApiGatewayVpcEndpointTestStack/TestFunction/ServiceRole/ImportServiceRole",
-                    "constructInfo": {
-                      "fqn": "constructs.Construct",
-                      "version": "10.3.0"
-                    }
-                  },
-                  "Resource": {
-                    "id": "Resource",
-                    "path": "ApiGatewayVpcEndpointTestStack/TestFunction/ServiceRole/Resource",
-                    "attributes": {
-                      "aws:cdk:cloudformation:type": "AWS::IAM::Role",
-                      "aws:cdk:cloudformation:props": {
-                        "assumeRolePolicyDocument": {
-                          "Statement": [
-                            {
-                              "Action": "sts:AssumeRole",
-                              "Effect": "Allow",
-                              "Principal": {
-                                "Service": "lambda.amazonaws.com"
-                              }
-                            }
-                          ],
-                          "Version": "2012-10-17"
-                        },
-                        "managedPolicyArns": [
-                          {
-                            "Fn::Join": [
-                              "",
-                              [
-                                "arn:",
-                                {
-                                  "Ref": "AWS::Partition"
-                                },
-                                ":iam::aws:policy/service-role/AWSLambdaBasicExecutionRole"
-                              ]
-                            ]
-                          },
-                          {
-                            "Fn::Join": [
-                              "",
-                              [
-                                "arn:",
-                                {
-                                  "Ref": "AWS::Partition"
-                                },
-                                ":iam::aws:policy/service-role/AWSLambdaVPCAccessExecutionRole"
-                              ]
-                            ]
-                          }
-                        ]
-                      }
-                    },
-                    "constructInfo": {
-                      "fqn": "constructs.Construct",
-                      "version": "10.3.0"
-                    }
-                  },
-                  "DefaultPolicy": {
-                    "id": "DefaultPolicy",
-                    "path": "ApiGatewayVpcEndpointTestStack/TestFunction/ServiceRole/DefaultPolicy",
-                    "children": {
-                      "Resource": {
-                        "id": "Resource",
-                        "path": "ApiGatewayVpcEndpointTestStack/TestFunction/ServiceRole/DefaultPolicy/Resource",
-                        "attributes": {
-                          "aws:cdk:cloudformation:type": "AWS::IAM::Policy",
-                          "aws:cdk:cloudformation:props": {
-                            "policyDocument": {
-                              "Statement": [
-                                {
-                                  "Action": "execute-api:Invoke",
-                                  "Effect": "Allow",
-                                  "Resource": {
-                                    "Fn::Join": [
-                                      "",
-                                      [
-                                        "arn:",
-                                        {
-                                          "Ref": "AWS::Partition"
-                                        },
-                                        ":execute-api:",
-                                        {
-                                          "Ref": "AWS::Region"
-                                        },
-                                        ":",
-                                        {
-                                          "Ref": "AWS::AccountId"
-                                        },
-                                        ":",
-                                        {
-                                          "Ref": "ApiF70053CD"
-                                        },
-                                        "/*/*/*"
-                                      ]
-                                    ]
-                                  }
-                                }
-                              ],
-                              "Version": "2012-10-17"
-                            },
-                            "policyName": "TestFunctionServiceRoleDefaultPolicy810BAB0B",
-                            "roles": [
-                              {
-                                "Ref": "TestFunctionServiceRole6ABD93C7"
-                              }
-                            ]
-                          }
-                        },
-                        "constructInfo": {
-                          "fqn": "constructs.Construct",
-                          "version": "10.3.0"
-                        }
-                      }
-                    },
-                    "constructInfo": {
-                      "fqn": "constructs.Construct",
-                      "version": "10.3.0"
-                    }
-                  }
-                },
-                "constructInfo": {
-                  "fqn": "constructs.Construct",
-                  "version": "10.3.0"
-                }
-              },
-              "SecurityGroup": {
-                "id": "SecurityGroup",
-                "path": "ApiGatewayVpcEndpointTestStack/TestFunction/SecurityGroup",
-                "children": {
-                  "Resource": {
-                    "id": "Resource",
-                    "path": "ApiGatewayVpcEndpointTestStack/TestFunction/SecurityGroup/Resource",
-                    "attributes": {
-                      "aws:cdk:cloudformation:type": "AWS::EC2::SecurityGroup",
-                      "aws:cdk:cloudformation:props": {
-                        "groupDescription": "Automatic security group for Lambda Function ApiGatewayVpcEndpointTestStackTestFunction7D61CC28",
-                        "securityGroupEgress": [
-                          {
-                            "cidrIp": "0.0.0.0/0",
-                            "description": "Allow all outbound traffic by default",
-                            "ipProtocol": "-1"
-                          }
-                        ],
-                        "vpcId": {
-                          "Ref": "Vpc8378EB38"
-                        }
-                      }
-                    },
-                    "constructInfo": {
-                      "fqn": "constructs.Construct",
-                      "version": "10.3.0"
-                    }
-                  }
-                },
-                "constructInfo": {
-                  "fqn": "constructs.Construct",
-                  "version": "10.3.0"
-                }
-              },
-              "Resource": {
-                "id": "Resource",
-                "path": "ApiGatewayVpcEndpointTestStack/TestFunction/Resource",
-                "attributes": {
-                  "aws:cdk:cloudformation:type": "AWS::Lambda::Function",
-                  "aws:cdk:cloudformation:props": {
-                    "code": {
-                      "zipFile": "\n        const https = require('https');\n\n        const httpsGet = (url) => {\n          return new Promise((resolve, reject) => {\n            https.get(url, (res) => {\n              let data = '';\n\n              res.on('data', (chunk) => {\n                data += chunk;\n              });\n\n              res.on('end', () => {\n                resolve(data);\n              });\n\n              res.on('error', (e) => {\n                reject(e);\n              });\n            });\n          });\n        };\n\n        exports.handler = async function(event) {\n          const apiEndpoint = process.env.API_ENDPOINT;\n\n          try {\n            const data = await httpsGet(apiEndpoint);\n            return {\n              statusCode: 200,\n              body: JSON.stringify({ message: 'Success', data }),\n            };\n          } catch (error) {\n            return {\n              statusCode: 500,\n              body: JSON.stringify({ message: 'Error', error: error.message }),\n            };\n          }\n        };\n      "
-                    },
-                    "environment": {
-                      "variables": {
-                        "API_ENDPOINT": {
-                          "Fn::Join": [
-                            "",
-                            [
-                              "https://",
-                              {
-                                "Ref": "ApiF70053CD"
-                              },
-                              ".execute-api.",
-                              {
-                                "Ref": "AWS::Region"
-                              },
-                              ".",
-                              {
-                                "Ref": "AWS::URLSuffix"
-                              },
-                              "/",
-                              {
-                                "Ref": "ApiDeploymentStageprod3EB9684E"
-                              },
-                              "/"
-                            ]
-                          ]
-                        }
-                      }
-                    },
-                    "handler": "index.handler",
-                    "role": {
-                      "Fn::GetAtt": [
-                        "TestFunctionServiceRole6ABD93C7",
-                        "Arn"
-                      ]
-                    },
-                    "runtime": "nodejs20.x",
-                    "vpcConfig": {
-                      "subnetIds": [
-                        {
-                          "Ref": "VpcIsolatedSubnet1SubnetE48C5737"
-                        },
-                        {
-                          "Ref": "VpcIsolatedSubnet2Subnet16364B91"
-                        }
-                      ],
-                      "securityGroupIds": [
-                        {
-                          "Fn::GetAtt": [
-                            "TestFunctionSecurityGroupAC0FED4B",
-                            "GroupId"
-                          ]
-                        }
-                      ]
-                    }
-                  }
-                },
-                "constructInfo": {
-                  "fqn": "constructs.Construct",
-                  "version": "10.3.0"
-                }
-              }
-            },
-            "constructInfo": {
-              "fqn": "constructs.Construct",
-              "version": "10.3.0"
-            }
-          },
-          "Exports": {
-            "id": "Exports",
-            "path": "ApiGatewayVpcEndpointTestStack/Exports",
-            "children": {
-              "Output{\"Ref\":\"TestFunction22AD90FC\"}": {
-                "id": "Output{\"Ref\":\"TestFunction22AD90FC\"}",
-                "path": "ApiGatewayVpcEndpointTestStack/Exports/Output{\"Ref\":\"TestFunction22AD90FC\"}",
-                "constructInfo": {
-                  "fqn": "constructs.Construct",
-                  "version": "10.3.0"
-                }
-              },
-              "Output{\"Fn::GetAtt\":[\"TestFunction22AD90FC\",\"Arn\"]}": {
-                "id": "Output{\"Fn::GetAtt\":[\"TestFunction22AD90FC\",\"Arn\"]}",
-                "path": "ApiGatewayVpcEndpointTestStack/Exports/Output{\"Fn::GetAtt\":[\"TestFunction22AD90FC\",\"Arn\"]}",
-                "constructInfo": {
-                  "fqn": "constructs.Construct",
-                  "version": "10.3.0"
-                }
-              }
-            },
-            "constructInfo": {
-              "fqn": "constructs.Construct",
-              "version": "10.3.0"
-=======
-              "fqn": "aws-cdk-lib.aws_apigateway.RestApi",
+              "fqn": "@aws-cdk/aws-apigateway.RestApi",
               "version": "0.0.0"
->>>>>>> 364ce865
-            }
-          },
-          "BootstrapVersion": {
-            "id": "BootstrapVersion",
-<<<<<<< HEAD
-            "path": "ApiGatewayVpcEndpointTestStack/BootstrapVersion",
-            "constructInfo": {
-              "fqn": "constructs.Construct",
-              "version": "10.3.0"
-=======
-            "path": "test-apigateway-vpcendpoint/BootstrapVersion",
-            "constructInfo": {
-              "fqn": "aws-cdk-lib.CfnParameter",
-              "version": "0.0.0"
->>>>>>> 364ce865
-            }
-          },
-          "CheckBootstrapVersion": {
-            "id": "CheckBootstrapVersion",
-<<<<<<< HEAD
-            "path": "ApiGatewayVpcEndpointTestStack/CheckBootstrapVersion",
-            "constructInfo": {
-              "fqn": "constructs.Construct",
-              "version": "10.3.0"
-=======
-            "path": "test-apigateway-vpcendpoint/CheckBootstrapVersion",
-            "constructInfo": {
-              "fqn": "aws-cdk-lib.CfnRule",
-              "version": "0.0.0"
->>>>>>> 364ce865
             }
           }
         },
         "constructInfo": {
-<<<<<<< HEAD
           "fqn": "constructs.Construct",
-          "version": "10.3.0"
-=======
-          "fqn": "aws-cdk-lib.Stack",
-          "version": "0.0.0"
->>>>>>> 364ce865
+          "version": "10.1.85"
         }
       },
-      "ApiGatewayVpcEndpointInteg": {
-        "id": "ApiGatewayVpcEndpointInteg",
-        "path": "ApiGatewayVpcEndpointInteg",
+      "apigateway-vpcendpoint": {
+        "id": "apigateway-vpcendpoint",
+        "path": "apigateway-vpcendpoint",
         "children": {
           "DefaultTest": {
             "id": "DefaultTest",
@@ -1715,191 +996,33 @@
                 "path": "ApiGatewayVpcEndpointInteg/DefaultTest/Default",
                 "constructInfo": {
                   "fqn": "constructs.Construct",
-<<<<<<< HEAD
-                  "version": "10.3.0"
-=======
-                  "version": "10.4.2"
->>>>>>> 364ce865
+                  "version": "10.1.85"
                 }
               },
               "DeployAssert": {
                 "id": "DeployAssert",
-<<<<<<< HEAD
-                "path": "ApiGatewayVpcEndpointInteg/DefaultTest/DeployAssert",
-                "children": {
-                  "AwsApiCallLambdainvoked401fe45bb8e637ca39f14a013e980c6": {
-                    "id": "AwsApiCallLambdainvoked401fe45bb8e637ca39f14a013e980c6",
-                    "path": "ApiGatewayVpcEndpointInteg/DefaultTest/DeployAssert/AwsApiCallLambdainvoked401fe45bb8e637ca39f14a013e980c6",
-                    "children": {
-                      "SdkProvider": {
-                        "id": "SdkProvider",
-                        "path": "ApiGatewayVpcEndpointInteg/DefaultTest/DeployAssert/AwsApiCallLambdainvoked401fe45bb8e637ca39f14a013e980c6/SdkProvider",
-                        "children": {
-                          "AssertionsProvider": {
-                            "id": "AssertionsProvider",
-                            "path": "ApiGatewayVpcEndpointInteg/DefaultTest/DeployAssert/AwsApiCallLambdainvoked401fe45bb8e637ca39f14a013e980c6/SdkProvider/AssertionsProvider",
-                            "constructInfo": {
-                              "fqn": "constructs.Construct",
-                              "version": "10.3.0"
-                            }
-                          }
-                        },
-                        "constructInfo": {
-                          "fqn": "@aws-cdk/integ-tests-alpha.AssertionsProvider",
-                          "version": "0.0.0"
-                        }
-                      },
-                      "Default": {
-                        "id": "Default",
-                        "path": "ApiGatewayVpcEndpointInteg/DefaultTest/DeployAssert/AwsApiCallLambdainvoked401fe45bb8e637ca39f14a013e980c6/Default",
-                        "children": {
-                          "Default": {
-                            "id": "Default",
-                            "path": "ApiGatewayVpcEndpointInteg/DefaultTest/DeployAssert/AwsApiCallLambdainvoked401fe45bb8e637ca39f14a013e980c6/Default/Default",
-                            "constructInfo": {
-                              "fqn": "constructs.Construct",
-                              "version": "10.3.0"
-                            }
-                          }
-                        },
-                        "constructInfo": {
-                          "fqn": "constructs.Construct",
-                          "version": "10.3.0"
-                        }
-                      },
-                      "AssertionResults": {
-                        "id": "AssertionResults",
-                        "path": "ApiGatewayVpcEndpointInteg/DefaultTest/DeployAssert/AwsApiCallLambdainvoked401fe45bb8e637ca39f14a013e980c6/AssertionResults",
-                        "constructInfo": {
-                          "fqn": "constructs.Construct",
-                          "version": "10.3.0"
-                        }
-                      }
-                    },
-                    "constructInfo": {
-                      "fqn": "@aws-cdk/integ-tests-alpha.AwsApiCall",
-                      "version": "0.0.0"
-                    }
-                  },
-                  "SingletonFunction1488541a7b23466481b69b4408076b81": {
-                    "id": "SingletonFunction1488541a7b23466481b69b4408076b81",
-                    "path": "ApiGatewayVpcEndpointInteg/DefaultTest/DeployAssert/SingletonFunction1488541a7b23466481b69b4408076b81",
-                    "children": {
-                      "Staging": {
-                        "id": "Staging",
-                        "path": "ApiGatewayVpcEndpointInteg/DefaultTest/DeployAssert/SingletonFunction1488541a7b23466481b69b4408076b81/Staging",
-                        "constructInfo": {
-                          "fqn": "constructs.Construct",
-                          "version": "10.3.0"
-                        }
-                      },
-                      "Role": {
-                        "id": "Role",
-                        "path": "ApiGatewayVpcEndpointInteg/DefaultTest/DeployAssert/SingletonFunction1488541a7b23466481b69b4408076b81/Role",
-                        "constructInfo": {
-                          "fqn": "constructs.Construct",
-                          "version": "10.3.0"
-                        }
-                      },
-                      "Handler": {
-                        "id": "Handler",
-                        "path": "ApiGatewayVpcEndpointInteg/DefaultTest/DeployAssert/SingletonFunction1488541a7b23466481b69b4408076b81/Handler",
-                        "constructInfo": {
-                          "fqn": "constructs.Construct",
-                          "version": "10.3.0"
-                        }
-                      }
-                    },
-                    "constructInfo": {
-                      "fqn": "constructs.Construct",
-                      "version": "10.3.0"
-                    }
-                  },
-                  "LatestNodeRuntimeMap": {
-                    "id": "LatestNodeRuntimeMap",
-                    "path": "ApiGatewayVpcEndpointInteg/DefaultTest/DeployAssert/LatestNodeRuntimeMap",
-                    "constructInfo": {
-                      "fqn": "constructs.Construct",
-                      "version": "10.3.0"
-                    }
-                  },
-                  "BootstrapVersion": {
-                    "id": "BootstrapVersion",
-                    "path": "ApiGatewayVpcEndpointInteg/DefaultTest/DeployAssert/BootstrapVersion",
-                    "constructInfo": {
-                      "fqn": "constructs.Construct",
-                      "version": "10.3.0"
-=======
                 "path": "apigateway-vpcendpoint/DefaultTest/DeployAssert",
-                "children": {
-                  "BootstrapVersion": {
-                    "id": "BootstrapVersion",
-                    "path": "apigateway-vpcendpoint/DefaultTest/DeployAssert/BootstrapVersion",
-                    "constructInfo": {
-                      "fqn": "aws-cdk-lib.CfnParameter",
-                      "version": "0.0.0"
->>>>>>> 364ce865
-                    }
-                  },
-                  "CheckBootstrapVersion": {
-                    "id": "CheckBootstrapVersion",
-<<<<<<< HEAD
-                    "path": "ApiGatewayVpcEndpointInteg/DefaultTest/DeployAssert/CheckBootstrapVersion",
-                    "constructInfo": {
-                      "fqn": "constructs.Construct",
-                      "version": "10.3.0"
-=======
-                    "path": "apigateway-vpcendpoint/DefaultTest/DeployAssert/CheckBootstrapVersion",
-                    "constructInfo": {
-                      "fqn": "aws-cdk-lib.CfnRule",
-                      "version": "0.0.0"
->>>>>>> 364ce865
-                    }
-                  }
-                },
-                "constructInfo": {
-<<<<<<< HEAD
+                "constructInfo": {
                   "fqn": "constructs.Construct",
-                  "version": "10.3.0"
-=======
-                  "fqn": "aws-cdk-lib.Stack",
-                  "version": "0.0.0"
->>>>>>> 364ce865
+                  "version": "10.1.85"
                 }
               }
             },
             "constructInfo": {
-              "fqn": "@aws-cdk/integ-tests-alpha.IntegTestCase",
+              "fqn": "@aws-cdk/integ-tests.IntegTestCase",
               "version": "0.0.0"
             }
           }
         },
         "constructInfo": {
-          "fqn": "@aws-cdk/integ-tests-alpha.IntegTest",
+          "fqn": "@aws-cdk/integ-tests.IntegTest",
           "version": "0.0.0"
-        }
-      },
-      "Tree": {
-        "id": "Tree",
-        "path": "Tree",
-        "constructInfo": {
-          "fqn": "constructs.Construct",
-<<<<<<< HEAD
-          "version": "10.3.0"
-=======
-          "version": "10.4.2"
->>>>>>> 364ce865
         }
       }
     },
     "constructInfo": {
-<<<<<<< HEAD
       "fqn": "constructs.Construct",
-      "version": "10.3.0"
-=======
-      "fqn": "aws-cdk-lib.App",
-      "version": "0.0.0"
->>>>>>> 364ce865
+      "version": "10.1.85"
     }
   }
 }