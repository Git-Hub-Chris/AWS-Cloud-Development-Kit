--- conflicted
+++ resolved
@@ -27,11 +27,7 @@
      }
     },
     "flattenResponse": "false",
-<<<<<<< HEAD
-    "salt": "1689787517739"
-=======
     "salt": "1689835023528"
->>>>>>> 0e808d81
    },
    "UpdateReplacePolicy": "Delete",
    "DeletionPolicy": "Delete"
