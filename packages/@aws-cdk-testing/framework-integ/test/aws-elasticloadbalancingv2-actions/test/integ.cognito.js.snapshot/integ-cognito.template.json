--- conflicted
+++ resolved
@@ -687,7 +687,7 @@
       ]
      ]
     },
-    "InstallLatestAwsSdk": "false"
+    "InstallLatestAwsSdk": false
    },
    "DependsOn": [
     "UserCustomResourcePolicyC2EB5139"
@@ -749,7 +749,7 @@
       ]
      ]
     },
-    "InstallLatestAwsSdk": "false"
+    "InstallLatestAwsSdk": false
    },
    "DependsOn": [
     "UserCustomResourcePolicyC2EB5139",
@@ -827,11 +827,7 @@
      "S3Bucket": {
       "Fn::Sub": "cdk-hnb659fds-assets-${AWS::AccountId}-${AWS::Region}"
      },
-<<<<<<< HEAD
-     "S3Key": "0918310da497b2c577f894c8c1b5dbd1efa03ae18dd4cabd1a9fc3e9c61a5703.zip"
-=======
      "S3Key": "1b474110b3f79050ba8693912584a5d5bac8c7e94d63afa8c73f1d087444e7cc.zip"
->>>>>>> 8a67f399
     },
     "Handler": "index.handler",
     "Role": {
