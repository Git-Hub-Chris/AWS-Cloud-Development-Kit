--- conflicted
+++ resolved
@@ -1,9 +1,5 @@
 {
-<<<<<<< HEAD
-  "version": "35.0.0",
-=======
   "version": "36.0.0",
->>>>>>> 8a67f399
   "artifacts": {
     "integ-cognito.assets": {
       "type": "cdk:asset-manifest",
@@ -22,11 +18,7 @@
         "validateOnSynth": false,
         "assumeRoleArn": "arn:${AWS::Partition}:iam::${AWS::AccountId}:role/cdk-hnb659fds-deploy-role-${AWS::AccountId}-${AWS::Region}",
         "cloudFormationExecutionRoleArn": "arn:${AWS::Partition}:iam::${AWS::AccountId}:role/cdk-hnb659fds-cfn-exec-role-${AWS::AccountId}-${AWS::Region}",
-<<<<<<< HEAD
-        "stackTemplateAssetObjectUrl": "s3://cdk-hnb659fds-assets-${AWS::AccountId}-${AWS::Region}/28e9b0f7e0b498ddfc067a0facf4a35950e2556874576ddd0998b74b8404077b.json",
-=======
         "stackTemplateAssetObjectUrl": "s3://cdk-hnb659fds-assets-${AWS::AccountId}-${AWS::Region}/77ae39da2f5fc4617060d1d74d195d52543845b10917cabbb7efcea8a4dac6de.json",
->>>>>>> 8a67f399
         "requiresBootstrapStackVersion": 6,
         "bootstrapStackVersionSsmParameter": "/cdk-bootstrap/hnb659fds/version",
         "additionalDependencies": [
@@ -183,10 +175,7 @@
         "/integ-cognito/Certificate/Resource": [
           {
             "type": "aws:cdk:logicalId",
-            "data": "Certificate4E7ABB08",
-            "trace": [
-              "!!DESTRUCTIVE_CHANGES: WILL_REPLACE"
-            ]
+            "data": "Certificate4E7ABB08"
           }
         ],
         "/integ-cognito/LB/Resource": [
@@ -228,19 +217,13 @@
         "/integ-cognito/Domain/Resource": [
           {
             "type": "aws:cdk:logicalId",
-            "data": "Domain66AC69E0",
-            "trace": [
-              "!!DESTRUCTIVE_CHANGES: WILL_REPLACE"
-            ]
+            "data": "Domain66AC69E0"
           }
         ],
         "/integ-cognito/ARecord/Resource": [
           {
             "type": "aws:cdk:logicalId",
-            "data": "ARecordE7B57761",
-            "trace": [
-              "!!DESTRUCTIVE_CHANGES: WILL_REPLACE"
-            ]
+            "data": "ARecordE7B57761"
           }
         ],
         "/integ-cognito/DNS": [
@@ -249,12 +232,6 @@
             "data": "DNS"
           }
         ],
-        "/integ-cognito/User/Resource": [
-          {
-            "type": "aws:cdk:warning",
-            "data": "installLatestAwsSdk was not specified, and defaults to true. You probably do not want this. Set the global context flag '@aws-cdk/customresources:installLatestAwsSdkDefault' to false to switch this behavior off project-wide, or set the property explicitly to true if you know you need to call APIs that are not in Lambda's built-in SDK version. [ack: @aws-cdk/custom-resources:installLatestAwsSdkNotSpecified]"
-          }
-        ],
         "/integ-cognito/User/Resource/Resource/Default": [
           {
             "type": "aws:cdk:logicalId",
@@ -265,12 +242,6 @@
           {
             "type": "aws:cdk:logicalId",
             "data": "UserCustomResourcePolicyC2EB5139"
-          }
-        ],
-        "/integ-cognito/User/SetUserPassword": [
-          {
-            "type": "aws:cdk:warning",
-            "data": "installLatestAwsSdk was not specified, and defaults to true. You probably do not want this. Set the global context flag '@aws-cdk/customresources:installLatestAwsSdkDefault' to false to switch this behavior off project-wide, or set the property explicitly to true if you know you need to call APIs that are not in Lambda's built-in SDK version. [ack: @aws-cdk/custom-resources:installLatestAwsSdkNotSpecified]"
           }
         ],
         "/integ-cognito/User/SetUserPassword/Resource/Default": [
@@ -347,11 +318,7 @@
         "validateOnSynth": false,
         "assumeRoleArn": "arn:${AWS::Partition}:iam::${AWS::AccountId}:role/cdk-hnb659fds-deploy-role-${AWS::AccountId}-${AWS::Region}",
         "cloudFormationExecutionRoleArn": "arn:${AWS::Partition}:iam::${AWS::AccountId}:role/cdk-hnb659fds-cfn-exec-role-${AWS::AccountId}-${AWS::Region}",
-<<<<<<< HEAD
-        "stackTemplateAssetObjectUrl": "s3://cdk-hnb659fds-assets-${AWS::AccountId}-${AWS::Region}/0ed070184d6ed7b52ab8f7ac41d5f7eca667e530943b3ee6eb6114edac41f648.json",
-=======
         "stackTemplateAssetObjectUrl": "s3://cdk-hnb659fds-assets-${AWS::AccountId}-${AWS::Region}/30bfdaf75d642bc3e886992cada86dcf033146f90371c9c66e5e696f36b123d2.json",
->>>>>>> 8a67f399
         "requiresBootstrapStackVersion": 6,
         "bootstrapStackVersionSsmParameter": "/cdk-bootstrap/hnb659fds/version",
         "additionalDependencies": [
