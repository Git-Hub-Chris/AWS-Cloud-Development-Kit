--- conflicted
+++ resolved
@@ -27,34 +27,20 @@
         }
       }
     },
-<<<<<<< HEAD
-    "5035df1b33be3620261a3a2afe651125fc153ef22d445bee6da24540974e2938": {
-      "source": {
-        "path": "asset.5035df1b33be3620261a3a2afe651125fc153ef22d445bee6da24540974e2938",
-=======
     "f6b251c5210167bd7ded2b4d904eed879427f3c53b8bdda0eb09eaa49c6d1db9": {
       "source": {
         "path": "asset.f6b251c5210167bd7ded2b4d904eed879427f3c53b8bdda0eb09eaa49c6d1db9",
->>>>>>> f0af5b1b
         "packaging": "zip"
       },
       "destinations": {
         "current_account-current_region": {
           "bucketName": "cdk-hnb659fds-assets-${AWS::AccountId}-${AWS::Region}",
-<<<<<<< HEAD
-          "objectKey": "5035df1b33be3620261a3a2afe651125fc153ef22d445bee6da24540974e2938.zip",
-=======
           "objectKey": "f6b251c5210167bd7ded2b4d904eed879427f3c53b8bdda0eb09eaa49c6d1db9.zip",
->>>>>>> f0af5b1b
           "assumeRoleArn": "arn:${AWS::Partition}:iam::${AWS::AccountId}:role/cdk-hnb659fds-file-publishing-role-${AWS::AccountId}-${AWS::Region}"
         }
       }
     },
-<<<<<<< HEAD
-    "dd3aa7048bb77ce38cacd9d3c9203403ff48d875bdc4ee389fb0e3a0316e58ed": {
-=======
     "0c895b38a4fd07809d97b4746ec26ace4b12f9f76278fc23d79c2b5437c9480b": {
->>>>>>> f0af5b1b
       "source": {
         "path": "lambda-layer-awscli-integ-stack.template.json",
         "packaging": "file"
@@ -62,11 +48,7 @@
       "destinations": {
         "current_account-current_region": {
           "bucketName": "cdk-hnb659fds-assets-${AWS::AccountId}-${AWS::Region}",
-<<<<<<< HEAD
-          "objectKey": "dd3aa7048bb77ce38cacd9d3c9203403ff48d875bdc4ee389fb0e3a0316e58ed.json",
-=======
           "objectKey": "0c895b38a4fd07809d97b4746ec26ace4b12f9f76278fc23d79c2b5437c9480b.json",
->>>>>>> f0af5b1b
           "assumeRoleArn": "arn:${AWS::Partition}:iam::${AWS::AccountId}:role/cdk-hnb659fds-file-publishing-role-${AWS::AccountId}-${AWS::Region}"
         }
       }
