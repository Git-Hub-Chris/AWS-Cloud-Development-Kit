--- conflicted
+++ resolved
@@ -1,10 +1,6 @@
 {
  "Resources": {
-<<<<<<< HEAD
   "AwsApiCallEventBridgeputEvents122ceb8b58f43a28ffed54ef30134793": {
-=======
-  "AwsApiCallEventBridgeputEvents178e28f32745b8816df84fff8114eee3": {
->>>>>>> 65d4f1a7
    "Type": "Custom::DeployAssert@SdkCallEventBridgeputEvents",
    "Properties": {
     "ServiceToken": {
@@ -16,17 +12,10 @@
     "service": "EventBridge",
     "api": "putEvents",
     "parameters": {
-<<<<<<< HEAD
      "Entries": "[{\"Detail\":\"{\\\"date\\\":\\\"abc1717257881701\\\"}\",\"DetailType\":\"cdk-integ-custom-rule\",\"Source\":\"cdk-integ\"}]"
     },
     "flattenResponse": "false",
     "salt": "1717257881711"
-=======
-     "Entries": "[{\"Detail\":\"{\\\"date\\\":\\\"abc1716220557229\\\"}\",\"DetailType\":\"cdk-integ-custom-rule\",\"Source\":\"cdk-integ\"}]"
-    },
-    "flattenResponse": "false",
-    "salt": "1716220557242"
->>>>>>> 65d4f1a7
    },
    "UpdateReplacePolicy": "Delete",
    "DeletionPolicy": "Delete"
@@ -118,11 +107,7 @@
     }
    }
   },
-<<<<<<< HEAD
   "AwsApiCallCloudWatchLogsfilterLogEvents3768ebc29ab0d992712c2ff3a590644b": {
-=======
-  "AwsApiCallCloudWatchLogsfilterLogEventseaef5776675cd6c79c5d6547502ef065": {
->>>>>>> 65d4f1a7
    "Type": "Custom::DeployAssert@SdkCallCloudWatchLogsfilterLogEvents",
    "Properties": {
     "ServiceToken": {
@@ -133,11 +118,7 @@
     },
     "service": "CloudWatchLogs",
     "api": "filterLogEvents",
-<<<<<<< HEAD
     "expected": "{\"$StringLike\":\"abc1717257881701\"}",
-=======
-    "expected": "{\"$StringLike\":\"abc1716220557229\"}",
->>>>>>> 65d4f1a7
     "actualPath": "events.0.message",
     "parameters": {
      "logGroupName": {
@@ -152,18 +133,13 @@
        ]
       ]
      },
-<<<<<<< HEAD
      "startTime": "1717257881701",
-=======
-     "startTime": "1716220557229",
->>>>>>> 65d4f1a7
      "limit": "1"
     },
     "flattenResponse": "true",
     "outputPaths": [
      "events.0.message"
     ],
-<<<<<<< HEAD
     "salt": "1717257881712"
    },
    "DependsOn": [
@@ -171,33 +147,6 @@
    ],
    "UpdateReplacePolicy": "Delete",
    "DeletionPolicy": "Delete"
-=======
-    "salt": "1716220557243"
-   },
-   "DependsOn": [
-    "AwsApiCallEventBridgeputEvents178e28f32745b8816df84fff8114eee3"
-   ],
-   "UpdateReplacePolicy": "Delete",
-   "DeletionPolicy": "Delete"
-  },
-  "AwsApiCallCloudWatchLogsdescribeResourcePolicies": {
-   "Type": "Custom::DeployAssert@SdkCallCloudWatchLogsdescribeResourcePo",
-   "Properties": {
-    "ServiceToken": {
-     "Fn::GetAtt": [
-      "SingletonFunction1488541a7b23466481b69b4408076b81HandlerCD40AE9F",
-      "Arn"
-     ]
-    },
-    "service": "CloudWatchLogs",
-    "api": "describeResourcePolicies",
-    "expected": "{\"$ObjectLike\":{\"resourcePolicies\":{\"$ArrayWith\":[{\"$ObjectLike\":{\"policyName\":\"loggroupeventsEventsLogGroupPolicyloggroupeventsCustomRule99E1EEF62FFABD78\",\"policyDocument\":{\"$SerializedJson\":{\"$ObjectLike\":{\"Version\":\"2012-10-17\",\"Statement\":[{\"Effect\":\"Allow\",\"Principal\":{\"Service\":\"events.amazonaws.com\"},\"Action\":[\"logs:PutLogEvents\",\"logs:CreateLogStream\"],\"Resource\":{\"$StringLike\":\"^arn:aws:logs:.*:.*:log-group:log-group-events-loggroup.*$\"}}]}}}}},{\"$ObjectLike\":{\"policyName\":\"loggroupeventsEventsLogGroupPolicyloggroupeventsTimer37DF74C17EF314A8E\",\"policyDocument\":{\"$SerializedJson\":{\"$ObjectLike\":{\"Version\":\"2012-10-17\",\"Statement\":[{\"Effect\":\"Allow\",\"Principal\":{\"Service\":\"events.amazonaws.com\"},\"Action\":[\"logs:PutLogEvents\",\"logs:CreateLogStream\"],\"Resource\":{\"$StringLike\":\"^arn:aws:logs:.*:.*:log-group:MyLogGroupNameToBeImported:[*]$\"}}]}}}}},{\"$ObjectLike\":{\"policyName\":\"loggroupeventsEventsLogGroupPolicyloggroupeventsTimerC63340B025F606BE\",\"policyDocument\":{\"$SerializedJson\":{\"$ObjectLike\":{\"Version\":\"2012-10-17\",\"Statement\":[{\"Effect\":\"Allow\",\"Principal\":{\"Service\":\"events.amazonaws.com\"},\"Action\":[\"logs:PutLogEvents\",\"logs:CreateLogStream\"],\"Resource\":{\"$StringLike\":\"^arn:aws:logs:.*:.*:log-group:log-group-events-loggroup.*$\"}}]}}}}}]}}}",
-    "flattenResponse": "false",
-    "salt": "1716220557243"
-   },
-   "UpdateReplacePolicy": "Delete",
-   "DeletionPolicy": "Delete"
->>>>>>> 65d4f1a7
   }
  },
  "Mappings": {
@@ -310,19 +259,7 @@
   }
  },
  "Outputs": {
-<<<<<<< HEAD
   "AssertionResultsAwsApiCallCloudWatchLogsfilterLogEvents3768ebc29ab0d992712c2ff3a590644b": {
-=======
-  "AssertionResultsAwsApiCallCloudWatchLogsfilterLogEventseaef5776675cd6c79c5d6547502ef065": {
-   "Value": {
-    "Fn::GetAtt": [
-     "AwsApiCallCloudWatchLogsfilterLogEventseaef5776675cd6c79c5d6547502ef065",
-     "assertion"
-    ]
-   }
-  },
-  "AssertionResultsAwsApiCallCloudWatchLogsdescribeResourcePolicies": {
->>>>>>> 65d4f1a7
    "Value": {
     "Fn::GetAtt": [
      "AwsApiCallCloudWatchLogsfilterLogEvents3768ebc29ab0d992712c2ff3a590644b",
