--- conflicted
+++ resolved
@@ -1,10 +1,6 @@
 {
  "Resources": {
-<<<<<<< HEAD
-  "AwsApiCallEventBridgeputEvents3bbd57f3a546eb2de2243449c56b004d": {
-=======
   "AwsApiCallEventBridgeputEventsaa08ea66980e9d74dc18b7ea4802d4dd": {
->>>>>>> 0e808d81
    "Type": "Custom::DeployAssert@SdkCallEventBridgeputEvents",
    "Properties": {
     "ServiceToken": {
@@ -16,17 +12,10 @@
     "service": "EventBridge",
     "api": "putEvents",
     "parameters": {
-<<<<<<< HEAD
-     "Entries": "[{\"Detail\":\"{\\\"date\\\":\\\"abc1689787515413\\\"}\",\"DetailType\":\"cdk-integ-custom-rule\",\"Source\":\"cdk-integ\"}]"
-    },
-    "flattenResponse": "false",
-    "salt": "1689787515432"
-=======
      "Entries": "[{\"Detail\":\"{\\\"date\\\":\\\"abc1689781982193\\\"}\",\"DetailType\":\"cdk-integ-custom-rule\",\"Source\":\"cdk-integ\"}]"
     },
     "flattenResponse": "false",
     "salt": "1689781982202"
->>>>>>> 0e808d81
    },
    "UpdateReplacePolicy": "Delete",
    "DeletionPolicy": "Delete"
@@ -110,11 +99,7 @@
     }
    }
   },
-<<<<<<< HEAD
-  "AwsApiCallCloudWatchLogsfilterLogEvents4748196e43e6c6b4082a9865e9c950e1": {
-=======
   "AwsApiCallCloudWatchLogsfilterLogEvents15b68063ca13f83ed13be974c0af79ac": {
->>>>>>> 0e808d81
    "Type": "Custom::DeployAssert@SdkCallCloudWatchLogsfilterLogEvents",
    "Properties": {
     "ServiceToken": {
@@ -125,11 +110,7 @@
     },
     "service": "CloudWatchLogs",
     "api": "filterLogEvents",
-<<<<<<< HEAD
-    "expected": "{\"$StringLike\":\"abc1689787515413\"}",
-=======
     "expected": "{\"$StringLike\":\"abc1689781982193\"}",
->>>>>>> 0e808d81
     "actualPath": "events.0.message",
     "parameters": {
      "logGroupName": {
@@ -144,45 +125,27 @@
        ]
       ]
      },
-<<<<<<< HEAD
-     "startTime": "1689787515413",
-=======
      "startTime": "1689781982193",
->>>>>>> 0e808d81
      "limit": "1"
     },
     "flattenResponse": "true",
     "outputPaths": [
      "events.0.message"
     ],
-<<<<<<< HEAD
-    "salt": "1689787515433"
-   },
-   "DependsOn": [
-    "AwsApiCallEventBridgeputEvents3bbd57f3a546eb2de2243449c56b004d"
-=======
     "salt": "1689781982202"
    },
    "DependsOn": [
     "AwsApiCallEventBridgeputEventsaa08ea66980e9d74dc18b7ea4802d4dd"
->>>>>>> 0e808d81
    ],
    "UpdateReplacePolicy": "Delete",
    "DeletionPolicy": "Delete"
   }
  },
  "Outputs": {
-<<<<<<< HEAD
-  "AssertionResultsAwsApiCallCloudWatchLogsfilterLogEvents4748196e43e6c6b4082a9865e9c950e1": {
-   "Value": {
-    "Fn::GetAtt": [
-     "AwsApiCallCloudWatchLogsfilterLogEvents4748196e43e6c6b4082a9865e9c950e1",
-=======
   "AssertionResultsAwsApiCallCloudWatchLogsfilterLogEvents15b68063ca13f83ed13be974c0af79ac": {
    "Value": {
     "Fn::GetAtt": [
      "AwsApiCallCloudWatchLogsfilterLogEvents15b68063ca13f83ed13be974c0af79ac",
->>>>>>> 0e808d81
      "assertion"
     ]
    }
