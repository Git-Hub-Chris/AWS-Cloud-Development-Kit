--- conflicted
+++ resolved
@@ -708,19 +708,6 @@
                 "id": "DeployAssert",
                 "path": "LogGroup/DefaultTest/DeployAssert",
                 "children": {
-<<<<<<< HEAD
-                  "AwsApiCallEventBridgeputEvents0bd8e71fa9288c92ca450256c7ed2cd1": {
-                    "id": "AwsApiCallEventBridgeputEvents0bd8e71fa9288c92ca450256c7ed2cd1",
-                    "path": "LogGroup/DefaultTest/DeployAssert/AwsApiCallEventBridgeputEvents0bd8e71fa9288c92ca450256c7ed2cd1",
-                    "children": {
-                      "SdkProvider": {
-                        "id": "SdkProvider",
-                        "path": "LogGroup/DefaultTest/DeployAssert/AwsApiCallEventBridgeputEvents0bd8e71fa9288c92ca450256c7ed2cd1/SdkProvider",
-                        "children": {
-                          "AssertionsProvider": {
-                            "id": "AssertionsProvider",
-                            "path": "LogGroup/DefaultTest/DeployAssert/AwsApiCallEventBridgeputEvents0bd8e71fa9288c92ca450256c7ed2cd1/SdkProvider/AssertionsProvider",
-=======
                   "AwsApiCallEventBridgeputEvents122ceb8b58f43a28ffed54ef30134793": {
                     "id": "AwsApiCallEventBridgeputEvents122ceb8b58f43a28ffed54ef30134793",
                     "path": "LogGroup/DefaultTest/DeployAssert/AwsApiCallEventBridgeputEvents122ceb8b58f43a28ffed54ef30134793",
@@ -732,7 +719,6 @@
                           "AssertionsProvider": {
                             "id": "AssertionsProvider",
                             "path": "LogGroup/DefaultTest/DeployAssert/AwsApiCallEventBridgeputEvents122ceb8b58f43a28ffed54ef30134793/SdkProvider/AssertionsProvider",
->>>>>>> 0fa3b1ef
                             "constructInfo": {
                               "fqn": "constructs.Construct",
                               "version": "10.3.0"
@@ -746,19 +732,11 @@
                       },
                       "Default": {
                         "id": "Default",
-<<<<<<< HEAD
-                        "path": "LogGroup/DefaultTest/DeployAssert/AwsApiCallEventBridgeputEvents0bd8e71fa9288c92ca450256c7ed2cd1/Default",
-                        "children": {
-                          "Default": {
-                            "id": "Default",
-                            "path": "LogGroup/DefaultTest/DeployAssert/AwsApiCallEventBridgeputEvents0bd8e71fa9288c92ca450256c7ed2cd1/Default/Default",
-=======
                         "path": "LogGroup/DefaultTest/DeployAssert/AwsApiCallEventBridgeputEvents122ceb8b58f43a28ffed54ef30134793/Default",
                         "children": {
                           "Default": {
                             "id": "Default",
                             "path": "LogGroup/DefaultTest/DeployAssert/AwsApiCallEventBridgeputEvents122ceb8b58f43a28ffed54ef30134793/Default/Default",
->>>>>>> 0fa3b1ef
                             "constructInfo": {
                               "fqn": "aws-cdk-lib.CfnResource",
                               "version": "0.0.0"
@@ -810,19 +788,6 @@
                       "version": "10.3.0"
                     }
                   },
-<<<<<<< HEAD
-                  "AwsApiCallCloudWatchLogsfilterLogEvents0de9a966c85678b09184674f56d4d755": {
-                    "id": "AwsApiCallCloudWatchLogsfilterLogEvents0de9a966c85678b09184674f56d4d755",
-                    "path": "LogGroup/DefaultTest/DeployAssert/AwsApiCallCloudWatchLogsfilterLogEvents0de9a966c85678b09184674f56d4d755",
-                    "children": {
-                      "SdkProvider": {
-                        "id": "SdkProvider",
-                        "path": "LogGroup/DefaultTest/DeployAssert/AwsApiCallCloudWatchLogsfilterLogEvents0de9a966c85678b09184674f56d4d755/SdkProvider",
-                        "children": {
-                          "AssertionsProvider": {
-                            "id": "AssertionsProvider",
-                            "path": "LogGroup/DefaultTest/DeployAssert/AwsApiCallCloudWatchLogsfilterLogEvents0de9a966c85678b09184674f56d4d755/SdkProvider/AssertionsProvider",
-=======
                   "AwsApiCallCloudWatchLogsfilterLogEvents3768ebc29ab0d992712c2ff3a590644b": {
                     "id": "AwsApiCallCloudWatchLogsfilterLogEvents3768ebc29ab0d992712c2ff3a590644b",
                     "path": "LogGroup/DefaultTest/DeployAssert/AwsApiCallCloudWatchLogsfilterLogEvents3768ebc29ab0d992712c2ff3a590644b",
@@ -834,7 +799,6 @@
                           "AssertionsProvider": {
                             "id": "AssertionsProvider",
                             "path": "LogGroup/DefaultTest/DeployAssert/AwsApiCallCloudWatchLogsfilterLogEvents3768ebc29ab0d992712c2ff3a590644b/SdkProvider/AssertionsProvider",
->>>>>>> 0fa3b1ef
                             "constructInfo": {
                               "fqn": "constructs.Construct",
                               "version": "10.3.0"
@@ -848,19 +812,11 @@
                       },
                       "Default": {
                         "id": "Default",
-<<<<<<< HEAD
-                        "path": "LogGroup/DefaultTest/DeployAssert/AwsApiCallCloudWatchLogsfilterLogEvents0de9a966c85678b09184674f56d4d755/Default",
-                        "children": {
-                          "Default": {
-                            "id": "Default",
-                            "path": "LogGroup/DefaultTest/DeployAssert/AwsApiCallCloudWatchLogsfilterLogEvents0de9a966c85678b09184674f56d4d755/Default/Default",
-=======
                         "path": "LogGroup/DefaultTest/DeployAssert/AwsApiCallCloudWatchLogsfilterLogEvents3768ebc29ab0d992712c2ff3a590644b/Default",
                         "children": {
                           "Default": {
                             "id": "Default",
                             "path": "LogGroup/DefaultTest/DeployAssert/AwsApiCallCloudWatchLogsfilterLogEvents3768ebc29ab0d992712c2ff3a590644b/Default/Default",
->>>>>>> 0fa3b1ef
                             "constructInfo": {
                               "fqn": "aws-cdk-lib.CfnResource",
                               "version": "0.0.0"
@@ -874,65 +830,7 @@
                       },
                       "AssertionResults": {
                         "id": "AssertionResults",
-<<<<<<< HEAD
-                        "path": "LogGroup/DefaultTest/DeployAssert/AwsApiCallCloudWatchLogsfilterLogEvents0de9a966c85678b09184674f56d4d755/AssertionResults",
-                        "constructInfo": {
-                          "fqn": "aws-cdk-lib.CfnOutput",
-                          "version": "0.0.0"
-                        }
-                      }
-                    },
-                    "constructInfo": {
-                      "fqn": "@aws-cdk/integ-tests-alpha.AwsApiCall",
-                      "version": "0.0.0"
-                    }
-                  },
-                  "AwsApiCallCloudWatchLogsdescribeResourcePolicies": {
-                    "id": "AwsApiCallCloudWatchLogsdescribeResourcePolicies",
-                    "path": "LogGroup/DefaultTest/DeployAssert/AwsApiCallCloudWatchLogsdescribeResourcePolicies",
-                    "children": {
-                      "SdkProvider": {
-                        "id": "SdkProvider",
-                        "path": "LogGroup/DefaultTest/DeployAssert/AwsApiCallCloudWatchLogsdescribeResourcePolicies/SdkProvider",
-                        "children": {
-                          "AssertionsProvider": {
-                            "id": "AssertionsProvider",
-                            "path": "LogGroup/DefaultTest/DeployAssert/AwsApiCallCloudWatchLogsdescribeResourcePolicies/SdkProvider/AssertionsProvider",
-                            "constructInfo": {
-                              "fqn": "constructs.Construct",
-                              "version": "10.3.0"
-                            }
-                          }
-                        },
-                        "constructInfo": {
-                          "fqn": "@aws-cdk/integ-tests-alpha.AssertionsProvider",
-                          "version": "0.0.0"
-                        }
-                      },
-                      "Default": {
-                        "id": "Default",
-                        "path": "LogGroup/DefaultTest/DeployAssert/AwsApiCallCloudWatchLogsdescribeResourcePolicies/Default",
-                        "children": {
-                          "Default": {
-                            "id": "Default",
-                            "path": "LogGroup/DefaultTest/DeployAssert/AwsApiCallCloudWatchLogsdescribeResourcePolicies/Default/Default",
-                            "constructInfo": {
-                              "fqn": "aws-cdk-lib.CfnResource",
-                              "version": "0.0.0"
-                            }
-                          }
-                        },
-                        "constructInfo": {
-                          "fqn": "aws-cdk-lib.CustomResource",
-                          "version": "0.0.0"
-                        }
-                      },
-                      "AssertionResults": {
-                        "id": "AssertionResults",
-                        "path": "LogGroup/DefaultTest/DeployAssert/AwsApiCallCloudWatchLogsdescribeResourcePolicies/AssertionResults",
-=======
                         "path": "LogGroup/DefaultTest/DeployAssert/AwsApiCallCloudWatchLogsfilterLogEvents3768ebc29ab0d992712c2ff3a590644b/AssertionResults",
->>>>>>> 0fa3b1ef
                         "constructInfo": {
                           "fqn": "aws-cdk-lib.CfnOutput",
                           "version": "0.0.0"
