--- conflicted
+++ resolved
@@ -317,11 +317,7 @@
                       "s3Bucket": {
                         "Fn::Sub": "cdk-hnb659fds-assets-${AWS::AccountId}-${AWS::Region}"
                       },
-<<<<<<< HEAD
-                      "s3Key": "954f8550a0b4eb0aebc04d060309cb255f6b8b6c2edb27ea1bd9f803dff0a3c4.zip"
-=======
                       "s3Key": "e2b4766aeeab2b067017ba499fbd35f6183ad52d2f71bc62e0b7c6fe29219c01.zip"
->>>>>>> d730f7f1
                     },
                     "handler": "index.handler",
                     "role": {
@@ -712,31 +708,17 @@
                 "id": "DeployAssert",
                 "path": "LogGroup/DefaultTest/DeployAssert",
                 "children": {
-<<<<<<< HEAD
-                  "AwsApiCallEventBridgeputEventsa1aeaa6950102eb7de2e604e9ddcbe13": {
-                    "id": "AwsApiCallEventBridgeputEventsa1aeaa6950102eb7de2e604e9ddcbe13",
-                    "path": "LogGroup/DefaultTest/DeployAssert/AwsApiCallEventBridgeputEventsa1aeaa6950102eb7de2e604e9ddcbe13",
+                  "AwsApiCallEventBridgeputEvents78fd48808b101c1316fca951436d41a7": {
+                    "id": "AwsApiCallEventBridgeputEvents78fd48808b101c1316fca951436d41a7",
+                    "path": "LogGroup/DefaultTest/DeployAssert/AwsApiCallEventBridgeputEvents78fd48808b101c1316fca951436d41a7",
                     "children": {
                       "SdkProvider": {
                         "id": "SdkProvider",
-                        "path": "LogGroup/DefaultTest/DeployAssert/AwsApiCallEventBridgeputEventsa1aeaa6950102eb7de2e604e9ddcbe13/SdkProvider",
+                        "path": "LogGroup/DefaultTest/DeployAssert/AwsApiCallEventBridgeputEvents78fd48808b101c1316fca951436d41a7/SdkProvider",
                         "children": {
                           "AssertionsProvider": {
                             "id": "AssertionsProvider",
-                            "path": "LogGroup/DefaultTest/DeployAssert/AwsApiCallEventBridgeputEventsa1aeaa6950102eb7de2e604e9ddcbe13/SdkProvider/AssertionsProvider",
-=======
-                  "AwsApiCallEventBridgeputEvents193b6dfa50cf43844147261900a3deba": {
-                    "id": "AwsApiCallEventBridgeputEvents193b6dfa50cf43844147261900a3deba",
-                    "path": "LogGroup/DefaultTest/DeployAssert/AwsApiCallEventBridgeputEvents193b6dfa50cf43844147261900a3deba",
-                    "children": {
-                      "SdkProvider": {
-                        "id": "SdkProvider",
-                        "path": "LogGroup/DefaultTest/DeployAssert/AwsApiCallEventBridgeputEvents193b6dfa50cf43844147261900a3deba/SdkProvider",
-                        "children": {
-                          "AssertionsProvider": {
-                            "id": "AssertionsProvider",
-                            "path": "LogGroup/DefaultTest/DeployAssert/AwsApiCallEventBridgeputEvents193b6dfa50cf43844147261900a3deba/SdkProvider/AssertionsProvider",
->>>>>>> d730f7f1
+                            "path": "LogGroup/DefaultTest/DeployAssert/AwsApiCallEventBridgeputEvents78fd48808b101c1316fca951436d41a7/SdkProvider/AssertionsProvider",
                             "constructInfo": {
                               "fqn": "constructs.Construct",
                               "version": "10.2.70"
@@ -750,19 +732,11 @@
                       },
                       "Default": {
                         "id": "Default",
-<<<<<<< HEAD
-                        "path": "LogGroup/DefaultTest/DeployAssert/AwsApiCallEventBridgeputEventsa1aeaa6950102eb7de2e604e9ddcbe13/Default",
+                        "path": "LogGroup/DefaultTest/DeployAssert/AwsApiCallEventBridgeputEvents78fd48808b101c1316fca951436d41a7/Default",
                         "children": {
                           "Default": {
                             "id": "Default",
-                            "path": "LogGroup/DefaultTest/DeployAssert/AwsApiCallEventBridgeputEventsa1aeaa6950102eb7de2e604e9ddcbe13/Default/Default",
-=======
-                        "path": "LogGroup/DefaultTest/DeployAssert/AwsApiCallEventBridgeputEvents193b6dfa50cf43844147261900a3deba/Default",
-                        "children": {
-                          "Default": {
-                            "id": "Default",
-                            "path": "LogGroup/DefaultTest/DeployAssert/AwsApiCallEventBridgeputEvents193b6dfa50cf43844147261900a3deba/Default/Default",
->>>>>>> d730f7f1
+                            "path": "LogGroup/DefaultTest/DeployAssert/AwsApiCallEventBridgeputEvents78fd48808b101c1316fca951436d41a7/Default/Default",
                             "constructInfo": {
                               "fqn": "aws-cdk-lib.CfnResource",
                               "version": "0.0.0"
@@ -814,31 +788,17 @@
                       "version": "10.2.70"
                     }
                   },
-<<<<<<< HEAD
-                  "AwsApiCallCloudWatchLogsfilterLogEventsa4e346be1069c41c2839213f1cd02f66": {
-                    "id": "AwsApiCallCloudWatchLogsfilterLogEventsa4e346be1069c41c2839213f1cd02f66",
-                    "path": "LogGroup/DefaultTest/DeployAssert/AwsApiCallCloudWatchLogsfilterLogEventsa4e346be1069c41c2839213f1cd02f66",
+                  "AwsApiCallCloudWatchLogsfilterLogEvents0972b46c88b483028787f53fd02a1c40": {
+                    "id": "AwsApiCallCloudWatchLogsfilterLogEvents0972b46c88b483028787f53fd02a1c40",
+                    "path": "LogGroup/DefaultTest/DeployAssert/AwsApiCallCloudWatchLogsfilterLogEvents0972b46c88b483028787f53fd02a1c40",
                     "children": {
                       "SdkProvider": {
                         "id": "SdkProvider",
-                        "path": "LogGroup/DefaultTest/DeployAssert/AwsApiCallCloudWatchLogsfilterLogEventsa4e346be1069c41c2839213f1cd02f66/SdkProvider",
+                        "path": "LogGroup/DefaultTest/DeployAssert/AwsApiCallCloudWatchLogsfilterLogEvents0972b46c88b483028787f53fd02a1c40/SdkProvider",
                         "children": {
                           "AssertionsProvider": {
                             "id": "AssertionsProvider",
-                            "path": "LogGroup/DefaultTest/DeployAssert/AwsApiCallCloudWatchLogsfilterLogEventsa4e346be1069c41c2839213f1cd02f66/SdkProvider/AssertionsProvider",
-=======
-                  "AwsApiCallCloudWatchLogsfilterLogEventse19564146b9bbe084fa4f2460aa68939": {
-                    "id": "AwsApiCallCloudWatchLogsfilterLogEventse19564146b9bbe084fa4f2460aa68939",
-                    "path": "LogGroup/DefaultTest/DeployAssert/AwsApiCallCloudWatchLogsfilterLogEventse19564146b9bbe084fa4f2460aa68939",
-                    "children": {
-                      "SdkProvider": {
-                        "id": "SdkProvider",
-                        "path": "LogGroup/DefaultTest/DeployAssert/AwsApiCallCloudWatchLogsfilterLogEventse19564146b9bbe084fa4f2460aa68939/SdkProvider",
-                        "children": {
-                          "AssertionsProvider": {
-                            "id": "AssertionsProvider",
-                            "path": "LogGroup/DefaultTest/DeployAssert/AwsApiCallCloudWatchLogsfilterLogEventse19564146b9bbe084fa4f2460aa68939/SdkProvider/AssertionsProvider",
->>>>>>> d730f7f1
+                            "path": "LogGroup/DefaultTest/DeployAssert/AwsApiCallCloudWatchLogsfilterLogEvents0972b46c88b483028787f53fd02a1c40/SdkProvider/AssertionsProvider",
                             "constructInfo": {
                               "fqn": "constructs.Construct",
                               "version": "10.2.70"
@@ -852,19 +812,11 @@
                       },
                       "Default": {
                         "id": "Default",
-<<<<<<< HEAD
-                        "path": "LogGroup/DefaultTest/DeployAssert/AwsApiCallCloudWatchLogsfilterLogEventsa4e346be1069c41c2839213f1cd02f66/Default",
+                        "path": "LogGroup/DefaultTest/DeployAssert/AwsApiCallCloudWatchLogsfilterLogEvents0972b46c88b483028787f53fd02a1c40/Default",
                         "children": {
                           "Default": {
                             "id": "Default",
-                            "path": "LogGroup/DefaultTest/DeployAssert/AwsApiCallCloudWatchLogsfilterLogEventsa4e346be1069c41c2839213f1cd02f66/Default/Default",
-=======
-                        "path": "LogGroup/DefaultTest/DeployAssert/AwsApiCallCloudWatchLogsfilterLogEventse19564146b9bbe084fa4f2460aa68939/Default",
-                        "children": {
-                          "Default": {
-                            "id": "Default",
-                            "path": "LogGroup/DefaultTest/DeployAssert/AwsApiCallCloudWatchLogsfilterLogEventse19564146b9bbe084fa4f2460aa68939/Default/Default",
->>>>>>> d730f7f1
+                            "path": "LogGroup/DefaultTest/DeployAssert/AwsApiCallCloudWatchLogsfilterLogEvents0972b46c88b483028787f53fd02a1c40/Default/Default",
                             "constructInfo": {
                               "fqn": "aws-cdk-lib.CfnResource",
                               "version": "0.0.0"
@@ -878,11 +830,7 @@
                       },
                       "AssertionResults": {
                         "id": "AssertionResults",
-<<<<<<< HEAD
-                        "path": "LogGroup/DefaultTest/DeployAssert/AwsApiCallCloudWatchLogsfilterLogEventsa4e346be1069c41c2839213f1cd02f66/AssertionResults",
-=======
-                        "path": "LogGroup/DefaultTest/DeployAssert/AwsApiCallCloudWatchLogsfilterLogEventse19564146b9bbe084fa4f2460aa68939/AssertionResults",
->>>>>>> d730f7f1
+                        "path": "LogGroup/DefaultTest/DeployAssert/AwsApiCallCloudWatchLogsfilterLogEvents0972b46c88b483028787f53fd02a1c40/AssertionResults",
                         "constructInfo": {
                           "fqn": "aws-cdk-lib.CfnOutput",
                           "version": "0.0.0"
