{
  "version": "tree-0.1",
  "tree": {
    "id": "App",
    "path": "",
    "children": {
      "log-group-events": {
        "id": "log-group-events",
        "path": "log-group-events",
        "children": {
          "log-group": {
            "id": "log-group",
            "path": "log-group-events/log-group",
            "children": {
              "Resource": {
                "id": "Resource",
                "path": "log-group-events/log-group/Resource",
                "attributes": {
                  "aws:cdk:cloudformation:type": "AWS::Logs::LogGroup",
                  "aws:cdk:cloudformation:props": {
                    "retentionInDays": 731
                  }
                },
                "constructInfo": {
                  "fqn": "aws-cdk-lib.aws_logs.CfnLogGroup",
                  "version": "0.0.0"
                }
              }
            },
            "constructInfo": {
              "fqn": "aws-cdk-lib.aws_logs.LogGroup",
              "version": "0.0.0"
            }
          },
          "log-group2": {
            "id": "log-group2",
            "path": "log-group-events/log-group2",
            "children": {
              "Resource": {
                "id": "Resource",
                "path": "log-group-events/log-group2/Resource",
                "attributes": {
                  "aws:cdk:cloudformation:type": "AWS::Logs::LogGroup",
                  "aws:cdk:cloudformation:props": {
                    "retentionInDays": 731
                  }
                },
                "constructInfo": {
                  "fqn": "aws-cdk-lib.aws_logs.CfnLogGroup",
                  "version": "0.0.0"
                }
              }
            },
            "constructInfo": {
              "fqn": "aws-cdk-lib.aws_logs.LogGroup",
              "version": "0.0.0"
            }
          },
          "log-group-imported": {
            "id": "log-group-imported",
            "path": "log-group-events/log-group-imported",
            "children": {
              "Resource": {
                "id": "Resource",
                "path": "log-group-events/log-group-imported/Resource",
                "attributes": {
                  "aws:cdk:cloudformation:type": "AWS::Logs::LogGroup",
                  "aws:cdk:cloudformation:props": {
                    "logGroupName": "MyLogGroupNameToBeImported",
                    "retentionInDays": 731
                  }
                },
                "constructInfo": {
                  "fqn": "aws-cdk-lib.aws_logs.CfnLogGroup",
                  "version": "0.0.0"
                }
              }
            },
            "constructInfo": {
              "fqn": "aws-cdk-lib.aws_logs.LogGroup",
              "version": "0.0.0"
            }
          },
          "imported-log-group": {
            "id": "imported-log-group",
            "path": "log-group-events/imported-log-group",
            "constructInfo": {
              "fqn": "aws-cdk-lib.Resource",
              "version": "0.0.0"
            }
          },
          "Timer": {
            "id": "Timer",
            "path": "log-group-events/Timer",
            "children": {
              "Resource": {
                "id": "Resource",
                "path": "log-group-events/Timer/Resource",
                "attributes": {
                  "aws:cdk:cloudformation:type": "AWS::Events::Rule",
                  "aws:cdk:cloudformation:props": {
                    "scheduleExpression": "rate(1 minute)",
                    "state": "ENABLED",
                    "targets": [
                      {
                        "id": "Target0",
                        "arn": {
                          "Fn::Join": [
                            "",
                            [
                              "arn:",
                              {
                                "Ref": "AWS::Partition"
                              },
                              ":logs:",
                              {
                                "Ref": "AWS::Region"
                              },
                              ":",
                              {
                                "Ref": "AWS::AccountId"
                              },
                              ":log-group:",
                              {
                                "Ref": "loggroupB02AAEB1"
                              }
                            ]
                          ]
                        }
                      }
                    ]
                  }
                },
                "constructInfo": {
                  "fqn": "aws-cdk-lib.aws_events.CfnRule",
                  "version": "0.0.0"
                }
              }
            },
            "constructInfo": {
              "fqn": "aws-cdk-lib.aws_events.Rule",
              "version": "0.0.0"
            }
          },
          "EventsLogGroupPolicyloggroupeventsTimerC63340B0": {
            "id": "EventsLogGroupPolicyloggroupeventsTimerC63340B0",
            "path": "log-group-events/EventsLogGroupPolicyloggroupeventsTimerC63340B0",
            "children": {
              "Provider": {
                "id": "Provider",
                "path": "log-group-events/EventsLogGroupPolicyloggroupeventsTimerC63340B0/Provider",
                "constructInfo": {
                  "fqn": "aws-cdk-lib.aws_lambda.SingletonFunction",
                  "version": "0.0.0"
                }
              },
              "Resource": {
                "id": "Resource",
                "path": "log-group-events/EventsLogGroupPolicyloggroupeventsTimerC63340B0/Resource",
                "children": {
                  "Default": {
                    "id": "Default",
                    "path": "log-group-events/EventsLogGroupPolicyloggroupeventsTimerC63340B0/Resource/Default",
                    "constructInfo": {
                      "fqn": "aws-cdk-lib.CfnResource",
                      "version": "0.0.0"
                    }
                  }
                },
                "constructInfo": {
                  "fqn": "aws-cdk-lib.CustomResource",
                  "version": "0.0.0"
                }
              },
              "CustomResourcePolicy": {
                "id": "CustomResourcePolicy",
                "path": "log-group-events/EventsLogGroupPolicyloggroupeventsTimerC63340B0/CustomResourcePolicy",
                "children": {
                  "Resource": {
                    "id": "Resource",
                    "path": "log-group-events/EventsLogGroupPolicyloggroupeventsTimerC63340B0/CustomResourcePolicy/Resource",
                    "attributes": {
                      "aws:cdk:cloudformation:type": "AWS::IAM::Policy",
                      "aws:cdk:cloudformation:props": {
                        "policyDocument": {
                          "Statement": [
                            {
                              "Action": [
                                "logs:DeleteResourcePolicy",
                                "logs:PutResourcePolicy"
                              ],
                              "Effect": "Allow",
                              "Resource": "*"
                            }
                          ],
                          "Version": "2012-10-17"
                        },
                        "policyName": "EventsLogGroupPolicyloggroupeventsTimerC63340B0CustomResourcePolicy67B796AA",
                        "roles": [
                          {
                            "Ref": "AWS679f53fac002430cb0da5b7982bd2287ServiceRoleC1EA0FF2"
                          }
                        ]
                      }
                    },
                    "constructInfo": {
                      "fqn": "aws-cdk-lib.aws_iam.CfnPolicy",
                      "version": "0.0.0"
                    }
                  }
                },
                "constructInfo": {
                  "fqn": "aws-cdk-lib.aws_iam.Policy",
                  "version": "0.0.0"
                }
              }
            },
            "constructInfo": {
              "fqn": "aws-cdk-lib.custom_resources.AwsCustomResource",
              "version": "0.0.0"
            }
          },
          "AWS679f53fac002430cb0da5b7982bd2287": {
            "id": "AWS679f53fac002430cb0da5b7982bd2287",
            "path": "log-group-events/AWS679f53fac002430cb0da5b7982bd2287",
            "children": {
              "ServiceRole": {
                "id": "ServiceRole",
                "path": "log-group-events/AWS679f53fac002430cb0da5b7982bd2287/ServiceRole",
                "children": {
                  "ImportServiceRole": {
                    "id": "ImportServiceRole",
                    "path": "log-group-events/AWS679f53fac002430cb0da5b7982bd2287/ServiceRole/ImportServiceRole",
                    "constructInfo": {
                      "fqn": "aws-cdk-lib.Resource",
                      "version": "0.0.0"
                    }
                  },
                  "Resource": {
                    "id": "Resource",
                    "path": "log-group-events/AWS679f53fac002430cb0da5b7982bd2287/ServiceRole/Resource",
                    "attributes": {
                      "aws:cdk:cloudformation:type": "AWS::IAM::Role",
                      "aws:cdk:cloudformation:props": {
                        "assumeRolePolicyDocument": {
                          "Statement": [
                            {
                              "Action": "sts:AssumeRole",
                              "Effect": "Allow",
                              "Principal": {
                                "Service": "lambda.amazonaws.com"
                              }
                            }
                          ],
                          "Version": "2012-10-17"
                        },
                        "managedPolicyArns": [
                          {
                            "Fn::Join": [
                              "",
                              [
                                "arn:",
                                {
                                  "Ref": "AWS::Partition"
                                },
                                ":iam::aws:policy/service-role/AWSLambdaBasicExecutionRole"
                              ]
                            ]
                          }
                        ]
                      }
                    },
                    "constructInfo": {
                      "fqn": "aws-cdk-lib.aws_iam.CfnRole",
                      "version": "0.0.0"
                    }
                  }
                },
                "constructInfo": {
                  "fqn": "aws-cdk-lib.aws_iam.Role",
                  "version": "0.0.0"
                }
              },
              "Code": {
                "id": "Code",
                "path": "log-group-events/AWS679f53fac002430cb0da5b7982bd2287/Code",
                "children": {
                  "Stage": {
                    "id": "Stage",
                    "path": "log-group-events/AWS679f53fac002430cb0da5b7982bd2287/Code/Stage",
                    "constructInfo": {
                      "fqn": "aws-cdk-lib.AssetStaging",
                      "version": "0.0.0"
                    }
                  },
                  "AssetBucket": {
                    "id": "AssetBucket",
                    "path": "log-group-events/AWS679f53fac002430cb0da5b7982bd2287/Code/AssetBucket",
                    "constructInfo": {
                      "fqn": "aws-cdk-lib.aws_s3.BucketBase",
                      "version": "0.0.0"
                    }
                  }
                },
                "constructInfo": {
                  "fqn": "aws-cdk-lib.aws_s3_assets.Asset",
                  "version": "0.0.0"
                }
              },
              "Resource": {
                "id": "Resource",
                "path": "log-group-events/AWS679f53fac002430cb0da5b7982bd2287/Resource",
                "attributes": {
                  "aws:cdk:cloudformation:type": "AWS::Lambda::Function",
                  "aws:cdk:cloudformation:props": {
                    "code": {
                      "s3Bucket": {
                        "Fn::Sub": "cdk-hnb659fds-assets-${AWS::AccountId}-${AWS::Region}"
                      },
<<<<<<< HEAD
                      "s3Key": "29dc9517e6e3f8a0cab5828a9ebdd7e6915f4f14948e88aca027f1ac2c274f79.zip"
=======
                      "s3Key": "a7daad7bacb0e514491653ee581b9a6554d563c3c58935e94abf501b66781c2e.zip"
>>>>>>> ffd4b7d7
                    },
                    "handler": "index.handler",
                    "role": {
                      "Fn::GetAtt": [
                        "AWS679f53fac002430cb0da5b7982bd2287ServiceRoleC1EA0FF2",
                        "Arn"
                      ]
                    },
                    "runtime": "nodejs18.x",
                    "timeout": 120
                  }
                },
                "constructInfo": {
                  "fqn": "aws-cdk-lib.aws_lambda.CfnFunction",
                  "version": "0.0.0"
                }
              }
            },
            "constructInfo": {
              "fqn": "aws-cdk-lib.aws_lambda.Function",
              "version": "0.0.0"
            }
          },
          "CustomRule": {
            "id": "CustomRule",
            "path": "log-group-events/CustomRule",
            "children": {
              "Resource": {
                "id": "Resource",
                "path": "log-group-events/CustomRule/Resource",
                "attributes": {
                  "aws:cdk:cloudformation:type": "AWS::Events::Rule",
                  "aws:cdk:cloudformation:props": {
                    "eventPattern": {
                      "source": [
                        "cdk-integ"
                      ],
                      "detail-type": [
                        "cdk-integ-custom-rule"
                      ]
                    },
                    "state": "ENABLED",
                    "targets": [
                      {
                        "id": "Target0",
                        "arn": {
                          "Fn::Join": [
                            "",
                            [
                              "arn:",
                              {
                                "Ref": "AWS::Partition"
                              },
                              ":logs:",
                              {
                                "Ref": "AWS::Region"
                              },
                              ":",
                              {
                                "Ref": "AWS::AccountId"
                              },
                              ":log-group:",
                              {
                                "Ref": "loggroup2F19C5C9B"
                              }
                            ]
                          ]
                        },
                        "inputTransformer": {
                          "inputTemplate": "{\"timestamp\":<time>,\"message\":<detail-date>}",
                          "inputPathsMap": {
                            "time": "$.time",
                            "detail-date": "$.detail.date"
                          }
                        }
                      }
                    ]
                  }
                },
                "constructInfo": {
                  "fqn": "aws-cdk-lib.aws_events.CfnRule",
                  "version": "0.0.0"
                }
              }
            },
            "constructInfo": {
              "fqn": "aws-cdk-lib.aws_events.Rule",
              "version": "0.0.0"
            }
          },
          "EventsLogGroupPolicyloggroupeventsCustomRule99E1EEF6": {
            "id": "EventsLogGroupPolicyloggroupeventsCustomRule99E1EEF6",
            "path": "log-group-events/EventsLogGroupPolicyloggroupeventsCustomRule99E1EEF6",
            "children": {
              "Provider": {
                "id": "Provider",
                "path": "log-group-events/EventsLogGroupPolicyloggroupeventsCustomRule99E1EEF6/Provider",
                "constructInfo": {
                  "fqn": "aws-cdk-lib.aws_lambda.SingletonFunction",
                  "version": "0.0.0"
                }
              },
              "Resource": {
                "id": "Resource",
                "path": "log-group-events/EventsLogGroupPolicyloggroupeventsCustomRule99E1EEF6/Resource",
                "children": {
                  "Default": {
                    "id": "Default",
                    "path": "log-group-events/EventsLogGroupPolicyloggroupeventsCustomRule99E1EEF6/Resource/Default",
                    "constructInfo": {
                      "fqn": "aws-cdk-lib.CfnResource",
                      "version": "0.0.0"
                    }
                  }
                },
                "constructInfo": {
                  "fqn": "aws-cdk-lib.CustomResource",
                  "version": "0.0.0"
                }
              },
              "CustomResourcePolicy": {
                "id": "CustomResourcePolicy",
                "path": "log-group-events/EventsLogGroupPolicyloggroupeventsCustomRule99E1EEF6/CustomResourcePolicy",
                "children": {
                  "Resource": {
                    "id": "Resource",
                    "path": "log-group-events/EventsLogGroupPolicyloggroupeventsCustomRule99E1EEF6/CustomResourcePolicy/Resource",
                    "attributes": {
                      "aws:cdk:cloudformation:type": "AWS::IAM::Policy",
                      "aws:cdk:cloudformation:props": {
                        "policyDocument": {
                          "Statement": [
                            {
                              "Action": [
                                "logs:DeleteResourcePolicy",
                                "logs:PutResourcePolicy"
                              ],
                              "Effect": "Allow",
                              "Resource": "*"
                            }
                          ],
                          "Version": "2012-10-17"
                        },
                        "policyName": "EventsLogGroupPolicyloggroupeventsCustomRule99E1EEF6CustomResourcePolicy361E9A96",
                        "roles": [
                          {
                            "Ref": "AWS679f53fac002430cb0da5b7982bd2287ServiceRoleC1EA0FF2"
                          }
                        ]
                      }
                    },
                    "constructInfo": {
                      "fqn": "aws-cdk-lib.aws_iam.CfnPolicy",
                      "version": "0.0.0"
                    }
                  }
                },
                "constructInfo": {
                  "fqn": "aws-cdk-lib.aws_iam.Policy",
                  "version": "0.0.0"
                }
              }
            },
            "constructInfo": {
              "fqn": "aws-cdk-lib.custom_resources.AwsCustomResource",
              "version": "0.0.0"
            }
          },
          "dlq": {
            "id": "dlq",
            "path": "log-group-events/dlq",
            "children": {
              "Resource": {
                "id": "Resource",
                "path": "log-group-events/dlq/Resource",
                "attributes": {
                  "aws:cdk:cloudformation:type": "AWS::SQS::Queue",
                  "aws:cdk:cloudformation:props": {}
                },
                "constructInfo": {
                  "fqn": "aws-cdk-lib.aws_sqs.CfnQueue",
                  "version": "0.0.0"
                }
              }
            },
            "constructInfo": {
              "fqn": "aws-cdk-lib.aws_sqs.Queue",
              "version": "0.0.0"
            }
          },
          "Timer3": {
            "id": "Timer3",
            "path": "log-group-events/Timer3",
            "children": {
              "Resource": {
                "id": "Resource",
                "path": "log-group-events/Timer3/Resource",
                "attributes": {
                  "aws:cdk:cloudformation:type": "AWS::Events::Rule",
                  "aws:cdk:cloudformation:props": {
                    "scheduleExpression": "rate(1 minute)",
                    "state": "ENABLED",
                    "targets": [
                      {
                        "id": "Target0",
                        "arn": {
                          "Fn::Join": [
                            "",
                            [
                              "arn:",
                              {
                                "Ref": "AWS::Partition"
                              },
                              ":logs:",
                              {
                                "Ref": "AWS::Region"
                              },
                              ":",
                              {
                                "Ref": "AWS::AccountId"
                              },
                              ":log-group:MyLogGroupNameToBeImported"
                            ]
                          ]
                        },
                        "deadLetterConfig": {
                          "arn": {
                            "Fn::GetAtt": [
                              "dlq09C78ACC",
                              "Arn"
                            ]
                          }
                        },
                        "retryPolicy": {
                          "maximumRetryAttempts": 2,
                          "maximumEventAgeInSeconds": 7200
                        }
                      }
                    ]
                  }
                },
                "constructInfo": {
                  "fqn": "aws-cdk-lib.aws_events.CfnRule",
                  "version": "0.0.0"
                }
              }
            },
            "constructInfo": {
              "fqn": "aws-cdk-lib.aws_events.Rule",
              "version": "0.0.0"
            }
          },
          "EventsLogGroupPolicyloggroupeventsTimer37DF74C17": {
            "id": "EventsLogGroupPolicyloggroupeventsTimer37DF74C17",
            "path": "log-group-events/EventsLogGroupPolicyloggroupeventsTimer37DF74C17",
            "children": {
              "Provider": {
                "id": "Provider",
                "path": "log-group-events/EventsLogGroupPolicyloggroupeventsTimer37DF74C17/Provider",
                "constructInfo": {
                  "fqn": "aws-cdk-lib.aws_lambda.SingletonFunction",
                  "version": "0.0.0"
                }
              },
              "Resource": {
                "id": "Resource",
                "path": "log-group-events/EventsLogGroupPolicyloggroupeventsTimer37DF74C17/Resource",
                "children": {
                  "Default": {
                    "id": "Default",
                    "path": "log-group-events/EventsLogGroupPolicyloggroupeventsTimer37DF74C17/Resource/Default",
                    "constructInfo": {
                      "fqn": "aws-cdk-lib.CfnResource",
                      "version": "0.0.0"
                    }
                  }
                },
                "constructInfo": {
                  "fqn": "aws-cdk-lib.CustomResource",
                  "version": "0.0.0"
                }
              },
              "CustomResourcePolicy": {
                "id": "CustomResourcePolicy",
                "path": "log-group-events/EventsLogGroupPolicyloggroupeventsTimer37DF74C17/CustomResourcePolicy",
                "children": {
                  "Resource": {
                    "id": "Resource",
                    "path": "log-group-events/EventsLogGroupPolicyloggroupeventsTimer37DF74C17/CustomResourcePolicy/Resource",
                    "attributes": {
                      "aws:cdk:cloudformation:type": "AWS::IAM::Policy",
                      "aws:cdk:cloudformation:props": {
                        "policyDocument": {
                          "Statement": [
                            {
                              "Action": [
                                "logs:DeleteResourcePolicy",
                                "logs:PutResourcePolicy"
                              ],
                              "Effect": "Allow",
                              "Resource": "*"
                            }
                          ],
                          "Version": "2012-10-17"
                        },
                        "policyName": "EventsLogGroupPolicyloggroupeventsTimer37DF74C17CustomResourcePolicyAE930E1E",
                        "roles": [
                          {
                            "Ref": "AWS679f53fac002430cb0da5b7982bd2287ServiceRoleC1EA0FF2"
                          }
                        ]
                      }
                    },
                    "constructInfo": {
                      "fqn": "aws-cdk-lib.aws_iam.CfnPolicy",
                      "version": "0.0.0"
                    }
                  }
                },
                "constructInfo": {
                  "fqn": "aws-cdk-lib.aws_iam.Policy",
                  "version": "0.0.0"
                }
              }
            },
            "constructInfo": {
              "fqn": "aws-cdk-lib.custom_resources.AwsCustomResource",
              "version": "0.0.0"
            }
          },
          "Exports": {
            "id": "Exports",
            "path": "log-group-events/Exports",
            "children": {
              "Output{\"Ref\":\"loggroup2F19C5C9B\"}": {
                "id": "Output{\"Ref\":\"loggroup2F19C5C9B\"}",
                "path": "log-group-events/Exports/Output{\"Ref\":\"loggroup2F19C5C9B\"}",
                "constructInfo": {
                  "fqn": "aws-cdk-lib.CfnOutput",
                  "version": "0.0.0"
                }
              }
            },
            "constructInfo": {
              "fqn": "constructs.Construct",
              "version": "10.2.70"
            }
          },
          "BootstrapVersion": {
            "id": "BootstrapVersion",
            "path": "log-group-events/BootstrapVersion",
            "constructInfo": {
              "fqn": "aws-cdk-lib.CfnParameter",
              "version": "0.0.0"
            }
          },
          "CheckBootstrapVersion": {
            "id": "CheckBootstrapVersion",
            "path": "log-group-events/CheckBootstrapVersion",
            "constructInfo": {
              "fqn": "aws-cdk-lib.CfnRule",
              "version": "0.0.0"
            }
          }
        },
        "constructInfo": {
          "fqn": "aws-cdk-lib.Stack",
          "version": "0.0.0"
        }
      },
      "LogGroup": {
        "id": "LogGroup",
        "path": "LogGroup",
        "children": {
          "DefaultTest": {
            "id": "DefaultTest",
            "path": "LogGroup/DefaultTest",
            "children": {
              "Default": {
                "id": "Default",
                "path": "LogGroup/DefaultTest/Default",
                "constructInfo": {
                  "fqn": "constructs.Construct",
                  "version": "10.2.70"
                }
              },
              "DeployAssert": {
                "id": "DeployAssert",
                "path": "LogGroup/DefaultTest/DeployAssert",
                "children": {
<<<<<<< HEAD
                  "AwsApiCallEventBridgeputEventsdad2167f4df3f56bf0998d9525f2aaa1": {
                    "id": "AwsApiCallEventBridgeputEventsdad2167f4df3f56bf0998d9525f2aaa1",
                    "path": "LogGroup/DefaultTest/DeployAssert/AwsApiCallEventBridgeputEventsdad2167f4df3f56bf0998d9525f2aaa1",
                    "children": {
                      "SdkProvider": {
                        "id": "SdkProvider",
                        "path": "LogGroup/DefaultTest/DeployAssert/AwsApiCallEventBridgeputEventsdad2167f4df3f56bf0998d9525f2aaa1/SdkProvider",
                        "children": {
                          "AssertionsProvider": {
                            "id": "AssertionsProvider",
                            "path": "LogGroup/DefaultTest/DeployAssert/AwsApiCallEventBridgeputEventsdad2167f4df3f56bf0998d9525f2aaa1/SdkProvider/AssertionsProvider",
=======
                  "AwsApiCallEventBridgeputEventsa512213878c67116b6750bf6a2b81081": {
                    "id": "AwsApiCallEventBridgeputEventsa512213878c67116b6750bf6a2b81081",
                    "path": "LogGroup/DefaultTest/DeployAssert/AwsApiCallEventBridgeputEventsa512213878c67116b6750bf6a2b81081",
                    "children": {
                      "SdkProvider": {
                        "id": "SdkProvider",
                        "path": "LogGroup/DefaultTest/DeployAssert/AwsApiCallEventBridgeputEventsa512213878c67116b6750bf6a2b81081/SdkProvider",
                        "children": {
                          "AssertionsProvider": {
                            "id": "AssertionsProvider",
                            "path": "LogGroup/DefaultTest/DeployAssert/AwsApiCallEventBridgeputEventsa512213878c67116b6750bf6a2b81081/SdkProvider/AssertionsProvider",
>>>>>>> ffd4b7d7
                            "constructInfo": {
                              "fqn": "constructs.Construct",
                              "version": "10.2.70"
                            }
                          }
                        },
                        "constructInfo": {
                          "fqn": "@aws-cdk/integ-tests-alpha.AssertionsProvider",
                          "version": "0.0.0"
                        }
                      },
                      "Default": {
                        "id": "Default",
<<<<<<< HEAD
                        "path": "LogGroup/DefaultTest/DeployAssert/AwsApiCallEventBridgeputEventsdad2167f4df3f56bf0998d9525f2aaa1/Default",
                        "children": {
                          "Default": {
                            "id": "Default",
                            "path": "LogGroup/DefaultTest/DeployAssert/AwsApiCallEventBridgeputEventsdad2167f4df3f56bf0998d9525f2aaa1/Default/Default",
=======
                        "path": "LogGroup/DefaultTest/DeployAssert/AwsApiCallEventBridgeputEventsa512213878c67116b6750bf6a2b81081/Default",
                        "children": {
                          "Default": {
                            "id": "Default",
                            "path": "LogGroup/DefaultTest/DeployAssert/AwsApiCallEventBridgeputEventsa512213878c67116b6750bf6a2b81081/Default/Default",
>>>>>>> ffd4b7d7
                            "constructInfo": {
                              "fqn": "aws-cdk-lib.CfnResource",
                              "version": "0.0.0"
                            }
                          }
                        },
                        "constructInfo": {
                          "fqn": "aws-cdk-lib.CustomResource",
                          "version": "0.0.0"
                        }
                      }
                    },
                    "constructInfo": {
                      "fqn": "@aws-cdk/integ-tests-alpha.AwsApiCall",
                      "version": "0.0.0"
                    }
                  },
                  "SingletonFunction1488541a7b23466481b69b4408076b81": {
                    "id": "SingletonFunction1488541a7b23466481b69b4408076b81",
                    "path": "LogGroup/DefaultTest/DeployAssert/SingletonFunction1488541a7b23466481b69b4408076b81",
                    "children": {
                      "Staging": {
                        "id": "Staging",
                        "path": "LogGroup/DefaultTest/DeployAssert/SingletonFunction1488541a7b23466481b69b4408076b81/Staging",
                        "constructInfo": {
                          "fqn": "aws-cdk-lib.AssetStaging",
                          "version": "0.0.0"
                        }
                      },
                      "Role": {
                        "id": "Role",
                        "path": "LogGroup/DefaultTest/DeployAssert/SingletonFunction1488541a7b23466481b69b4408076b81/Role",
                        "constructInfo": {
                          "fqn": "aws-cdk-lib.CfnResource",
                          "version": "0.0.0"
                        }
                      },
                      "Handler": {
                        "id": "Handler",
                        "path": "LogGroup/DefaultTest/DeployAssert/SingletonFunction1488541a7b23466481b69b4408076b81/Handler",
                        "constructInfo": {
                          "fqn": "aws-cdk-lib.CfnResource",
                          "version": "0.0.0"
                        }
                      }
                    },
                    "constructInfo": {
                      "fqn": "constructs.Construct",
                      "version": "10.2.70"
                    }
                  },
<<<<<<< HEAD
                  "AwsApiCallCloudWatchLogsfilterLogEvents9b14c73bfca3258afe103b7b5a0c5c6e": {
                    "id": "AwsApiCallCloudWatchLogsfilterLogEvents9b14c73bfca3258afe103b7b5a0c5c6e",
                    "path": "LogGroup/DefaultTest/DeployAssert/AwsApiCallCloudWatchLogsfilterLogEvents9b14c73bfca3258afe103b7b5a0c5c6e",
                    "children": {
                      "SdkProvider": {
                        "id": "SdkProvider",
                        "path": "LogGroup/DefaultTest/DeployAssert/AwsApiCallCloudWatchLogsfilterLogEvents9b14c73bfca3258afe103b7b5a0c5c6e/SdkProvider",
                        "children": {
                          "AssertionsProvider": {
                            "id": "AssertionsProvider",
                            "path": "LogGroup/DefaultTest/DeployAssert/AwsApiCallCloudWatchLogsfilterLogEvents9b14c73bfca3258afe103b7b5a0c5c6e/SdkProvider/AssertionsProvider",
=======
                  "AwsApiCallCloudWatchLogsfilterLogEventse0c06e88f1f29a460de5c5f91c539857": {
                    "id": "AwsApiCallCloudWatchLogsfilterLogEventse0c06e88f1f29a460de5c5f91c539857",
                    "path": "LogGroup/DefaultTest/DeployAssert/AwsApiCallCloudWatchLogsfilterLogEventse0c06e88f1f29a460de5c5f91c539857",
                    "children": {
                      "SdkProvider": {
                        "id": "SdkProvider",
                        "path": "LogGroup/DefaultTest/DeployAssert/AwsApiCallCloudWatchLogsfilterLogEventse0c06e88f1f29a460de5c5f91c539857/SdkProvider",
                        "children": {
                          "AssertionsProvider": {
                            "id": "AssertionsProvider",
                            "path": "LogGroup/DefaultTest/DeployAssert/AwsApiCallCloudWatchLogsfilterLogEventse0c06e88f1f29a460de5c5f91c539857/SdkProvider/AssertionsProvider",
>>>>>>> ffd4b7d7
                            "constructInfo": {
                              "fqn": "constructs.Construct",
                              "version": "10.2.70"
                            }
                          }
                        },
                        "constructInfo": {
                          "fqn": "@aws-cdk/integ-tests-alpha.AssertionsProvider",
                          "version": "0.0.0"
                        }
                      },
                      "Default": {
                        "id": "Default",
<<<<<<< HEAD
                        "path": "LogGroup/DefaultTest/DeployAssert/AwsApiCallCloudWatchLogsfilterLogEvents9b14c73bfca3258afe103b7b5a0c5c6e/Default",
                        "children": {
                          "Default": {
                            "id": "Default",
                            "path": "LogGroup/DefaultTest/DeployAssert/AwsApiCallCloudWatchLogsfilterLogEvents9b14c73bfca3258afe103b7b5a0c5c6e/Default/Default",
=======
                        "path": "LogGroup/DefaultTest/DeployAssert/AwsApiCallCloudWatchLogsfilterLogEventse0c06e88f1f29a460de5c5f91c539857/Default",
                        "children": {
                          "Default": {
                            "id": "Default",
                            "path": "LogGroup/DefaultTest/DeployAssert/AwsApiCallCloudWatchLogsfilterLogEventse0c06e88f1f29a460de5c5f91c539857/Default/Default",
>>>>>>> ffd4b7d7
                            "constructInfo": {
                              "fqn": "aws-cdk-lib.CfnResource",
                              "version": "0.0.0"
                            }
                          }
                        },
                        "constructInfo": {
                          "fqn": "aws-cdk-lib.CustomResource",
                          "version": "0.0.0"
                        }
                      },
                      "AssertionResults": {
                        "id": "AssertionResults",
<<<<<<< HEAD
                        "path": "LogGroup/DefaultTest/DeployAssert/AwsApiCallCloudWatchLogsfilterLogEvents9b14c73bfca3258afe103b7b5a0c5c6e/AssertionResults",
=======
                        "path": "LogGroup/DefaultTest/DeployAssert/AwsApiCallCloudWatchLogsfilterLogEventse0c06e88f1f29a460de5c5f91c539857/AssertionResults",
>>>>>>> ffd4b7d7
                        "constructInfo": {
                          "fqn": "aws-cdk-lib.CfnOutput",
                          "version": "0.0.0"
                        }
                      }
                    },
                    "constructInfo": {
                      "fqn": "@aws-cdk/integ-tests-alpha.AwsApiCall",
                      "version": "0.0.0"
                    }
                  },
                  "BootstrapVersion": {
                    "id": "BootstrapVersion",
                    "path": "LogGroup/DefaultTest/DeployAssert/BootstrapVersion",
                    "constructInfo": {
                      "fqn": "aws-cdk-lib.CfnParameter",
                      "version": "0.0.0"
                    }
                  },
                  "CheckBootstrapVersion": {
                    "id": "CheckBootstrapVersion",
                    "path": "LogGroup/DefaultTest/DeployAssert/CheckBootstrapVersion",
                    "constructInfo": {
                      "fqn": "aws-cdk-lib.CfnRule",
                      "version": "0.0.0"
                    }
                  }
                },
                "constructInfo": {
                  "fqn": "aws-cdk-lib.Stack",
                  "version": "0.0.0"
                }
              }
            },
            "constructInfo": {
              "fqn": "@aws-cdk/integ-tests-alpha.IntegTestCase",
              "version": "0.0.0"
            }
          }
        },
        "constructInfo": {
          "fqn": "@aws-cdk/integ-tests-alpha.IntegTest",
          "version": "0.0.0"
        }
      },
      "Tree": {
        "id": "Tree",
        "path": "Tree",
        "constructInfo": {
          "fqn": "constructs.Construct",
          "version": "10.2.70"
        }
      }
    },
    "constructInfo": {
      "fqn": "aws-cdk-lib.App",
      "version": "0.0.0"
    }
  }
}<|MERGE_RESOLUTION|>--- conflicted
+++ resolved
@@ -317,11 +317,7 @@
                       "s3Bucket": {
                         "Fn::Sub": "cdk-hnb659fds-assets-${AWS::AccountId}-${AWS::Region}"
                       },
-<<<<<<< HEAD
-                      "s3Key": "29dc9517e6e3f8a0cab5828a9ebdd7e6915f4f14948e88aca027f1ac2c274f79.zip"
-=======
-                      "s3Key": "a7daad7bacb0e514491653ee581b9a6554d563c3c58935e94abf501b66781c2e.zip"
->>>>>>> ffd4b7d7
+                      "s3Key": "51fc32183f8be2ed4acc5164067a61d6763acbd372aeba432deb95b9ac5b5038.zip"
                     },
                     "handler": "index.handler",
                     "role": {
@@ -712,31 +708,17 @@
                 "id": "DeployAssert",
                 "path": "LogGroup/DefaultTest/DeployAssert",
                 "children": {
-<<<<<<< HEAD
-                  "AwsApiCallEventBridgeputEventsdad2167f4df3f56bf0998d9525f2aaa1": {
-                    "id": "AwsApiCallEventBridgeputEventsdad2167f4df3f56bf0998d9525f2aaa1",
-                    "path": "LogGroup/DefaultTest/DeployAssert/AwsApiCallEventBridgeputEventsdad2167f4df3f56bf0998d9525f2aaa1",
+                  "AwsApiCallEventBridgeputEvents94d68f8c7f831e3c241ebe34f5c94180": {
+                    "id": "AwsApiCallEventBridgeputEvents94d68f8c7f831e3c241ebe34f5c94180",
+                    "path": "LogGroup/DefaultTest/DeployAssert/AwsApiCallEventBridgeputEvents94d68f8c7f831e3c241ebe34f5c94180",
                     "children": {
                       "SdkProvider": {
                         "id": "SdkProvider",
-                        "path": "LogGroup/DefaultTest/DeployAssert/AwsApiCallEventBridgeputEventsdad2167f4df3f56bf0998d9525f2aaa1/SdkProvider",
+                        "path": "LogGroup/DefaultTest/DeployAssert/AwsApiCallEventBridgeputEvents94d68f8c7f831e3c241ebe34f5c94180/SdkProvider",
                         "children": {
                           "AssertionsProvider": {
                             "id": "AssertionsProvider",
-                            "path": "LogGroup/DefaultTest/DeployAssert/AwsApiCallEventBridgeputEventsdad2167f4df3f56bf0998d9525f2aaa1/SdkProvider/AssertionsProvider",
-=======
-                  "AwsApiCallEventBridgeputEventsa512213878c67116b6750bf6a2b81081": {
-                    "id": "AwsApiCallEventBridgeputEventsa512213878c67116b6750bf6a2b81081",
-                    "path": "LogGroup/DefaultTest/DeployAssert/AwsApiCallEventBridgeputEventsa512213878c67116b6750bf6a2b81081",
-                    "children": {
-                      "SdkProvider": {
-                        "id": "SdkProvider",
-                        "path": "LogGroup/DefaultTest/DeployAssert/AwsApiCallEventBridgeputEventsa512213878c67116b6750bf6a2b81081/SdkProvider",
-                        "children": {
-                          "AssertionsProvider": {
-                            "id": "AssertionsProvider",
-                            "path": "LogGroup/DefaultTest/DeployAssert/AwsApiCallEventBridgeputEventsa512213878c67116b6750bf6a2b81081/SdkProvider/AssertionsProvider",
->>>>>>> ffd4b7d7
+                            "path": "LogGroup/DefaultTest/DeployAssert/AwsApiCallEventBridgeputEvents94d68f8c7f831e3c241ebe34f5c94180/SdkProvider/AssertionsProvider",
                             "constructInfo": {
                               "fqn": "constructs.Construct",
                               "version": "10.2.70"
@@ -750,19 +732,11 @@
                       },
                       "Default": {
                         "id": "Default",
-<<<<<<< HEAD
-                        "path": "LogGroup/DefaultTest/DeployAssert/AwsApiCallEventBridgeputEventsdad2167f4df3f56bf0998d9525f2aaa1/Default",
+                        "path": "LogGroup/DefaultTest/DeployAssert/AwsApiCallEventBridgeputEvents94d68f8c7f831e3c241ebe34f5c94180/Default",
                         "children": {
                           "Default": {
                             "id": "Default",
-                            "path": "LogGroup/DefaultTest/DeployAssert/AwsApiCallEventBridgeputEventsdad2167f4df3f56bf0998d9525f2aaa1/Default/Default",
-=======
-                        "path": "LogGroup/DefaultTest/DeployAssert/AwsApiCallEventBridgeputEventsa512213878c67116b6750bf6a2b81081/Default",
-                        "children": {
-                          "Default": {
-                            "id": "Default",
-                            "path": "LogGroup/DefaultTest/DeployAssert/AwsApiCallEventBridgeputEventsa512213878c67116b6750bf6a2b81081/Default/Default",
->>>>>>> ffd4b7d7
+                            "path": "LogGroup/DefaultTest/DeployAssert/AwsApiCallEventBridgeputEvents94d68f8c7f831e3c241ebe34f5c94180/Default/Default",
                             "constructInfo": {
                               "fqn": "aws-cdk-lib.CfnResource",
                               "version": "0.0.0"
@@ -814,31 +788,17 @@
                       "version": "10.2.70"
                     }
                   },
-<<<<<<< HEAD
-                  "AwsApiCallCloudWatchLogsfilterLogEvents9b14c73bfca3258afe103b7b5a0c5c6e": {
-                    "id": "AwsApiCallCloudWatchLogsfilterLogEvents9b14c73bfca3258afe103b7b5a0c5c6e",
-                    "path": "LogGroup/DefaultTest/DeployAssert/AwsApiCallCloudWatchLogsfilterLogEvents9b14c73bfca3258afe103b7b5a0c5c6e",
+                  "AwsApiCallCloudWatchLogsfilterLogEvents18da215b754f3fba677de97912ee6822": {
+                    "id": "AwsApiCallCloudWatchLogsfilterLogEvents18da215b754f3fba677de97912ee6822",
+                    "path": "LogGroup/DefaultTest/DeployAssert/AwsApiCallCloudWatchLogsfilterLogEvents18da215b754f3fba677de97912ee6822",
                     "children": {
                       "SdkProvider": {
                         "id": "SdkProvider",
-                        "path": "LogGroup/DefaultTest/DeployAssert/AwsApiCallCloudWatchLogsfilterLogEvents9b14c73bfca3258afe103b7b5a0c5c6e/SdkProvider",
+                        "path": "LogGroup/DefaultTest/DeployAssert/AwsApiCallCloudWatchLogsfilterLogEvents18da215b754f3fba677de97912ee6822/SdkProvider",
                         "children": {
                           "AssertionsProvider": {
                             "id": "AssertionsProvider",
-                            "path": "LogGroup/DefaultTest/DeployAssert/AwsApiCallCloudWatchLogsfilterLogEvents9b14c73bfca3258afe103b7b5a0c5c6e/SdkProvider/AssertionsProvider",
-=======
-                  "AwsApiCallCloudWatchLogsfilterLogEventse0c06e88f1f29a460de5c5f91c539857": {
-                    "id": "AwsApiCallCloudWatchLogsfilterLogEventse0c06e88f1f29a460de5c5f91c539857",
-                    "path": "LogGroup/DefaultTest/DeployAssert/AwsApiCallCloudWatchLogsfilterLogEventse0c06e88f1f29a460de5c5f91c539857",
-                    "children": {
-                      "SdkProvider": {
-                        "id": "SdkProvider",
-                        "path": "LogGroup/DefaultTest/DeployAssert/AwsApiCallCloudWatchLogsfilterLogEventse0c06e88f1f29a460de5c5f91c539857/SdkProvider",
-                        "children": {
-                          "AssertionsProvider": {
-                            "id": "AssertionsProvider",
-                            "path": "LogGroup/DefaultTest/DeployAssert/AwsApiCallCloudWatchLogsfilterLogEventse0c06e88f1f29a460de5c5f91c539857/SdkProvider/AssertionsProvider",
->>>>>>> ffd4b7d7
+                            "path": "LogGroup/DefaultTest/DeployAssert/AwsApiCallCloudWatchLogsfilterLogEvents18da215b754f3fba677de97912ee6822/SdkProvider/AssertionsProvider",
                             "constructInfo": {
                               "fqn": "constructs.Construct",
                               "version": "10.2.70"
@@ -852,19 +812,11 @@
                       },
                       "Default": {
                         "id": "Default",
-<<<<<<< HEAD
-                        "path": "LogGroup/DefaultTest/DeployAssert/AwsApiCallCloudWatchLogsfilterLogEvents9b14c73bfca3258afe103b7b5a0c5c6e/Default",
+                        "path": "LogGroup/DefaultTest/DeployAssert/AwsApiCallCloudWatchLogsfilterLogEvents18da215b754f3fba677de97912ee6822/Default",
                         "children": {
                           "Default": {
                             "id": "Default",
-                            "path": "LogGroup/DefaultTest/DeployAssert/AwsApiCallCloudWatchLogsfilterLogEvents9b14c73bfca3258afe103b7b5a0c5c6e/Default/Default",
-=======
-                        "path": "LogGroup/DefaultTest/DeployAssert/AwsApiCallCloudWatchLogsfilterLogEventse0c06e88f1f29a460de5c5f91c539857/Default",
-                        "children": {
-                          "Default": {
-                            "id": "Default",
-                            "path": "LogGroup/DefaultTest/DeployAssert/AwsApiCallCloudWatchLogsfilterLogEventse0c06e88f1f29a460de5c5f91c539857/Default/Default",
->>>>>>> ffd4b7d7
+                            "path": "LogGroup/DefaultTest/DeployAssert/AwsApiCallCloudWatchLogsfilterLogEvents18da215b754f3fba677de97912ee6822/Default/Default",
                             "constructInfo": {
                               "fqn": "aws-cdk-lib.CfnResource",
                               "version": "0.0.0"
@@ -878,11 +830,7 @@
                       },
                       "AssertionResults": {
                         "id": "AssertionResults",
-<<<<<<< HEAD
-                        "path": "LogGroup/DefaultTest/DeployAssert/AwsApiCallCloudWatchLogsfilterLogEvents9b14c73bfca3258afe103b7b5a0c5c6e/AssertionResults",
-=======
-                        "path": "LogGroup/DefaultTest/DeployAssert/AwsApiCallCloudWatchLogsfilterLogEventse0c06e88f1f29a460de5c5f91c539857/AssertionResults",
->>>>>>> ffd4b7d7
+                        "path": "LogGroup/DefaultTest/DeployAssert/AwsApiCallCloudWatchLogsfilterLogEvents18da215b754f3fba677de97912ee6822/AssertionResults",
                         "constructInfo": {
                           "fqn": "aws-cdk-lib.CfnOutput",
                           "version": "0.0.0"
