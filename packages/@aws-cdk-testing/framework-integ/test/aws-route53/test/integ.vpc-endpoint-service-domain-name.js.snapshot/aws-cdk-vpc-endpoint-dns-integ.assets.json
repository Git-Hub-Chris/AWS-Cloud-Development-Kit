{
  "version": "36.0.0",
  "files": {
    "107e4ea7fe26b0049a79003e5710556207812d452795845039064ba20e7b7d56": {
      "source": {
        "path": "asset.107e4ea7fe26b0049a79003e5710556207812d452795845039064ba20e7b7d56",
        "packaging": "zip"
      },
      "destinations": {
        "current_account-current_region": {
          "bucketName": "cdk-hnb659fds-assets-${AWS::AccountId}-${AWS::Region}",
          "objectKey": "107e4ea7fe26b0049a79003e5710556207812d452795845039064ba20e7b7d56.zip",
          "assumeRoleArn": "arn:${AWS::Partition}:iam::${AWS::AccountId}:role/cdk-hnb659fds-file-publishing-role-${AWS::AccountId}-${AWS::Region}"
        }
      }
    },
<<<<<<< HEAD
    "bf16f657f22972ea313de816876c0255b38ed4f41ad7b953e9469f8314d8689f": {
=======
    "cc55c1d6d88b91c0819bfc6a517fd22488853da3459a6dcc2ee67834c221fad1": {
>>>>>>> 0fa3b1ef
      "source": {
        "path": "aws-cdk-vpc-endpoint-dns-integ.template.json",
        "packaging": "file"
      },
      "destinations": {
        "current_account-current_region": {
          "bucketName": "cdk-hnb659fds-assets-${AWS::AccountId}-${AWS::Region}",
<<<<<<< HEAD
          "objectKey": "bf16f657f22972ea313de816876c0255b38ed4f41ad7b953e9469f8314d8689f.json",
=======
          "objectKey": "cc55c1d6d88b91c0819bfc6a517fd22488853da3459a6dcc2ee67834c221fad1.json",
>>>>>>> 0fa3b1ef
          "assumeRoleArn": "arn:${AWS::Partition}:iam::${AWS::AccountId}:role/cdk-hnb659fds-file-publishing-role-${AWS::AccountId}-${AWS::Region}"
        }
      }
    }
  },
  "dockerImages": {}
}<|MERGE_RESOLUTION|>--- conflicted
+++ resolved
@@ -14,11 +14,7 @@
         }
       }
     },
-<<<<<<< HEAD
-    "bf16f657f22972ea313de816876c0255b38ed4f41ad7b953e9469f8314d8689f": {
-=======
     "cc55c1d6d88b91c0819bfc6a517fd22488853da3459a6dcc2ee67834c221fad1": {
->>>>>>> 0fa3b1ef
       "source": {
         "path": "aws-cdk-vpc-endpoint-dns-integ.template.json",
         "packaging": "file"
@@ -26,11 +22,7 @@
       "destinations": {
         "current_account-current_region": {
           "bucketName": "cdk-hnb659fds-assets-${AWS::AccountId}-${AWS::Region}",
-<<<<<<< HEAD
-          "objectKey": "bf16f657f22972ea313de816876c0255b38ed4f41ad7b953e9469f8314d8689f.json",
-=======
           "objectKey": "cc55c1d6d88b91c0819bfc6a517fd22488853da3459a6dcc2ee67834c221fad1.json",
->>>>>>> 0fa3b1ef
           "assumeRoleArn": "arn:${AWS::Partition}:iam::${AWS::AccountId}:role/cdk-hnb659fds-file-publishing-role-${AWS::AccountId}-${AWS::Region}"
         }
       }
