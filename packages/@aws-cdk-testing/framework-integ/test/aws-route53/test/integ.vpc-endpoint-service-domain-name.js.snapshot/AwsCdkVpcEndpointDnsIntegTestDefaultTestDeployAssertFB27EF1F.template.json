{
 "Resources": {
  "AwsApiCallEC2describeVpcEndpointServices758c25bd3e2e76be46ace3992df28c51": {
   "Type": "Custom::DeployAssert@SdkCallEC2describeVpcEndpointServices",
   "Properties": {
    "ServiceToken": {
     "Fn::GetAtt": [
      "SingletonFunction1488541a7b23466481b69b4408076b81HandlerCD40AE9F",
      "Arn"
     ]
    },
    "service": "EC2",
    "api": "describeVpcEndpointServices",
    "expected": "{\"$ObjectLike\":{\"ServiceDetails\":{\"$ArrayWith\":[{\"$ObjectLike\":{\"PrivateDnsName\":\"my-stuff.aws-cdk.dev\"}}]}}}",
    "parameters": {
     "ServiceNames": {
      "Fn::Join": [
       "",
       [
        "[\"",
        {
         "Fn::Join": [
          ".",
          [
           "com.amazonaws.vpce",
           {
            "Ref": "AWS::Region"
           },
           {
            "Fn::ImportValue": "aws-cdk-vpc-endpoint-dns-integ:ExportsOutputRefVPCES3AE7D56580DE08DD"
           }
          ]
         ]
        },
        "\"]"
       ]
      ]
     }
    },
    "flattenResponse": "false",
<<<<<<< HEAD
    "salt": "1716981843807"
=======
    "salt": "1717241550073"
>>>>>>> 0fa3b1ef
   },
   "UpdateReplacePolicy": "Delete",
   "DeletionPolicy": "Delete"
  },
  "SingletonFunction1488541a7b23466481b69b4408076b81Role37ABCE73": {
   "Type": "AWS::IAM::Role",
   "Properties": {
    "AssumeRolePolicyDocument": {
     "Version": "2012-10-17",
     "Statement": [
      {
       "Action": "sts:AssumeRole",
       "Effect": "Allow",
       "Principal": {
        "Service": "lambda.amazonaws.com"
       }
      }
     ]
    },
    "ManagedPolicyArns": [
     {
      "Fn::Sub": "arn:${AWS::Partition}:iam::aws:policy/service-role/AWSLambdaBasicExecutionRole"
     }
    ],
    "Policies": [
     {
      "PolicyName": "Inline",
      "PolicyDocument": {
       "Version": "2012-10-17",
       "Statement": [
        {
         "Action": [
          "ec2:DescribeVpcEndpointServices"
         ],
         "Effect": "Allow",
         "Resource": [
          "*"
         ]
        }
       ]
      }
     }
    ]
   }
  },
  "SingletonFunction1488541a7b23466481b69b4408076b81HandlerCD40AE9F": {
   "Type": "AWS::Lambda::Function",
   "Properties": {
    "Runtime": "nodejs18.x",
    "Code": {
     "S3Bucket": {
      "Fn::Sub": "cdk-hnb659fds-assets-${AWS::AccountId}-${AWS::Region}"
     },
     "S3Key": "cfdb46b4f2c6702b4a1cc8e23ca426e8de43d13567e73a8453d01c1176393814.zip"
    },
    "Timeout": 120,
    "Handler": "index.handler",
    "Role": {
     "Fn::GetAtt": [
      "SingletonFunction1488541a7b23466481b69b4408076b81Role37ABCE73",
      "Arn"
     ]
    }
   }
  }
 },
 "Outputs": {
  "AssertionResultsAwsApiCallEC2describeVpcEndpointServices758c25bd3e2e76be46ace3992df28c51": {
   "Value": {
    "Fn::GetAtt": [
     "AwsApiCallEC2describeVpcEndpointServices758c25bd3e2e76be46ace3992df28c51",
     "assertion"
    ]
   }
  }
 },
 "Parameters": {
  "BootstrapVersion": {
   "Type": "AWS::SSM::Parameter::Value<String>",
   "Default": "/cdk-bootstrap/hnb659fds/version",
   "Description": "Version of the CDK Bootstrap resources in this environment, automatically retrieved from SSM Parameter Store. [cdk:skip]"
  }
 },
 "Rules": {
  "CheckBootstrapVersion": {
   "Assertions": [
    {
     "Assert": {
      "Fn::Not": [
       {
        "Fn::Contains": [
         [
          "1",
          "2",
          "3",
          "4",
          "5"
         ],
         {
          "Ref": "BootstrapVersion"
         }
        ]
       }
      ]
     },
     "AssertDescription": "CDK bootstrap stack version 6 required. Please run 'cdk bootstrap' with a recent version of the CDK CLI."
    }
   ]
  }
 }
}<|MERGE_RESOLUTION|>--- conflicted
+++ resolved
@@ -38,11 +38,7 @@
      }
     },
     "flattenResponse": "false",
-<<<<<<< HEAD
-    "salt": "1716981843807"
-=======
     "salt": "1717241550073"
->>>>>>> 0fa3b1ef
    },
    "UpdateReplacePolicy": "Delete",
    "DeletionPolicy": "Delete"
