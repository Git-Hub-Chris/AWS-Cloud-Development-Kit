{
  "version": "35.0.0",
  "files": {
<<<<<<< HEAD
    "69219f047e481ddc8381858ba133c767a07fe8f2d8e1823bdeb08bd9e0ec1106": {
      "source": {
        "path": "asset.69219f047e481ddc8381858ba133c767a07fe8f2d8e1823bdeb08bd9e0ec1106",
=======
    "2b579e92e62b1fec719d37bec6b4c9a853eb770a1ec95bbfb0cb301be93af3b7": {
      "source": {
        "path": "asset.2b579e92e62b1fec719d37bec6b4c9a853eb770a1ec95bbfb0cb301be93af3b7",
>>>>>>> 640817b5
        "packaging": "zip"
      },
      "destinations": {
        "234567890123-us-east-1": {
          "bucketName": "cdk-hnb659fds-assets-234567890123-us-east-1",
<<<<<<< HEAD
          "objectKey": "69219f047e481ddc8381858ba133c767a07fe8f2d8e1823bdeb08bd9e0ec1106.zip",
=======
          "objectKey": "2b579e92e62b1fec719d37bec6b4c9a853eb770a1ec95bbfb0cb301be93af3b7.zip",
>>>>>>> 640817b5
          "region": "us-east-1",
          "assumeRoleArn": "arn:${AWS::Partition}:iam::234567890123:role/cdk-hnb659fds-file-publishing-role-234567890123-us-east-1"
        }
      }
    },
<<<<<<< HEAD
    "711b4cf96d3c5d51c532ac92b63184262fcf0c310c901852acc0134263b27910": {
=======
    "f9bf49bbd725ecaa31a6ed5c97d7065bfa59fb5a31448ec069e2029c6e7a0b26": {
>>>>>>> 640817b5
      "source": {
        "path": "child-stack.template.json",
        "packaging": "file"
      },
      "destinations": {
        "234567890123-us-east-1": {
          "bucketName": "cdk-hnb659fds-assets-234567890123-us-east-1",
<<<<<<< HEAD
          "objectKey": "711b4cf96d3c5d51c532ac92b63184262fcf0c310c901852acc0134263b27910.json",
=======
          "objectKey": "f9bf49bbd725ecaa31a6ed5c97d7065bfa59fb5a31448ec069e2029c6e7a0b26.json",
>>>>>>> 640817b5
          "region": "us-east-1",
          "assumeRoleArn": "arn:${AWS::Partition}:iam::234567890123:role/cdk-hnb659fds-file-publishing-role-234567890123-us-east-1"
        }
      }
    }
  },
  "dockerImages": {}
}<|MERGE_RESOLUTION|>--- conflicted
+++ resolved
@@ -1,35 +1,21 @@
 {
   "version": "35.0.0",
   "files": {
-<<<<<<< HEAD
-    "69219f047e481ddc8381858ba133c767a07fe8f2d8e1823bdeb08bd9e0ec1106": {
-      "source": {
-        "path": "asset.69219f047e481ddc8381858ba133c767a07fe8f2d8e1823bdeb08bd9e0ec1106",
-=======
     "2b579e92e62b1fec719d37bec6b4c9a853eb770a1ec95bbfb0cb301be93af3b7": {
       "source": {
         "path": "asset.2b579e92e62b1fec719d37bec6b4c9a853eb770a1ec95bbfb0cb301be93af3b7",
->>>>>>> 640817b5
         "packaging": "zip"
       },
       "destinations": {
         "234567890123-us-east-1": {
           "bucketName": "cdk-hnb659fds-assets-234567890123-us-east-1",
-<<<<<<< HEAD
-          "objectKey": "69219f047e481ddc8381858ba133c767a07fe8f2d8e1823bdeb08bd9e0ec1106.zip",
-=======
           "objectKey": "2b579e92e62b1fec719d37bec6b4c9a853eb770a1ec95bbfb0cb301be93af3b7.zip",
->>>>>>> 640817b5
           "region": "us-east-1",
           "assumeRoleArn": "arn:${AWS::Partition}:iam::234567890123:role/cdk-hnb659fds-file-publishing-role-234567890123-us-east-1"
         }
       }
     },
-<<<<<<< HEAD
-    "711b4cf96d3c5d51c532ac92b63184262fcf0c310c901852acc0134263b27910": {
-=======
     "f9bf49bbd725ecaa31a6ed5c97d7065bfa59fb5a31448ec069e2029c6e7a0b26": {
->>>>>>> 640817b5
       "source": {
         "path": "child-stack.template.json",
         "packaging": "file"
@@ -37,11 +23,7 @@
       "destinations": {
         "234567890123-us-east-1": {
           "bucketName": "cdk-hnb659fds-assets-234567890123-us-east-1",
-<<<<<<< HEAD
-          "objectKey": "711b4cf96d3c5d51c532ac92b63184262fcf0c310c901852acc0134263b27910.json",
-=======
           "objectKey": "f9bf49bbd725ecaa31a6ed5c97d7065bfa59fb5a31448ec069e2029c6e7a0b26.json",
->>>>>>> 640817b5
           "region": "us-east-1",
           "assumeRoleArn": "arn:${AWS::Partition}:iam::234567890123:role/cdk-hnb659fds-file-publishing-role-234567890123-us-east-1"
         }
