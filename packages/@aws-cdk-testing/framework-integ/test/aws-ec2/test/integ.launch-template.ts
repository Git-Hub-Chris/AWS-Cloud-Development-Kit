import * as cdk from 'aws-cdk-lib';
import * as integ from '@aws-cdk/integ-tests-alpha';
import * as ec2 from 'aws-cdk-lib/aws-ec2';

const app = new cdk.App();

const stack = new cdk.Stack(app, 'aws-cdk-ec2-lt-metadata-1');

const vpc = new ec2.Vpc(stack, 'MyVpc', {
  vpcName: 'MyVpc',
  subnetConfiguration: [],
});

const sg1 = new ec2.SecurityGroup(stack, 'sg1', {
  vpc: vpc,
});

const lt = new ec2.LaunchTemplate(stack, 'LT', {
  httpEndpoint: true,
  httpProtocolIpv6: true,
  httpPutResponseHopLimit: 2,
  httpTokens: ec2.LaunchTemplateHttpTokens.REQUIRED,
  instanceMetadataTags: true,
  securityGroup: sg1,
});

<<<<<<< HEAD
new ec2.LaunchTemplate(stack, 'LTWithMachineImageAndPublicIP', {
  machineImage: ec2.MachineImage.latestAmazonLinux2(),
  associatePublicIpAddress: true,
=======
const sg2 = new ec2.SecurityGroup(stack, 'sg2', {
  vpc: vpc,
});

lt.addSecurityGroup(sg2);

new ec2.LaunchTemplate(stack, 'LTWithMachineImage', {
  machineImage: ec2.MachineImage.latestAmazonLinux({
    generation: ec2.AmazonLinuxGeneration.AMAZON_LINUX_2,
  }),
>>>>>>> 83dc73ca
});

new integ.IntegTest(app, 'LambdaTest', {
  testCases: [stack],
});

app.synth();<|MERGE_RESOLUTION|>--- conflicted
+++ resolved
@@ -24,11 +24,6 @@
   securityGroup: sg1,
 });
 
-<<<<<<< HEAD
-new ec2.LaunchTemplate(stack, 'LTWithMachineImageAndPublicIP', {
-  machineImage: ec2.MachineImage.latestAmazonLinux2(),
-  associatePublicIpAddress: true,
-=======
 const sg2 = new ec2.SecurityGroup(stack, 'sg2', {
   vpc: vpc,
 });
@@ -39,7 +34,6 @@
   machineImage: ec2.MachineImage.latestAmazonLinux({
     generation: ec2.AmazonLinuxGeneration.AMAZON_LINUX_2,
   }),
->>>>>>> 83dc73ca
 });
 
 new integ.IntegTest(app, 'LambdaTest', {
