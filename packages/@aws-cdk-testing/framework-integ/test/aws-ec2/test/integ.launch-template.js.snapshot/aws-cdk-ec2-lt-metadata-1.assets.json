{
  "version": "36.0.0",
  "files": {
    "bde7b5c89cb43285f884c94f0b9e17cdb0f5eb5345005114dd60342e0b8a85a1": {
      "source": {
        "path": "asset.bde7b5c89cb43285f884c94f0b9e17cdb0f5eb5345005114dd60342e0b8a85a1",
        "packaging": "zip"
      },
      "destinations": {
        "current_account-current_region": {
          "bucketName": "cdk-hnb659fds-assets-${AWS::AccountId}-${AWS::Region}",
          "objectKey": "bde7b5c89cb43285f884c94f0b9e17cdb0f5eb5345005114dd60342e0b8a85a1.zip",
          "assumeRoleArn": "arn:${AWS::Partition}:iam::${AWS::AccountId}:role/cdk-hnb659fds-file-publishing-role-${AWS::AccountId}-${AWS::Region}"
        }
      }
    },
<<<<<<< HEAD
    "2a3ff681cd1c0fb4038917f3c3576010eb86c579c13d1a6e18984b5134c7ab54": {
=======
    "f2538e37fd181fd53b3abf9b0d22f872ef4c477b00590faad8a2139ed835db54": {
>>>>>>> 247aa356
      "source": {
        "path": "aws-cdk-ec2-lt-metadata-1.template.json",
        "packaging": "file"
      },
      "destinations": {
        "current_account-current_region": {
          "bucketName": "cdk-hnb659fds-assets-${AWS::AccountId}-${AWS::Region}",
<<<<<<< HEAD
          "objectKey": "2a3ff681cd1c0fb4038917f3c3576010eb86c579c13d1a6e18984b5134c7ab54.json",
=======
          "objectKey": "f2538e37fd181fd53b3abf9b0d22f872ef4c477b00590faad8a2139ed835db54.json",
>>>>>>> 247aa356
          "assumeRoleArn": "arn:${AWS::Partition}:iam::${AWS::AccountId}:role/cdk-hnb659fds-file-publishing-role-${AWS::AccountId}-${AWS::Region}"
        }
      }
    }
  },
  "dockerImages": {}
}<|MERGE_RESOLUTION|>--- conflicted
+++ resolved
@@ -14,11 +14,7 @@
         }
       }
     },
-<<<<<<< HEAD
-    "2a3ff681cd1c0fb4038917f3c3576010eb86c579c13d1a6e18984b5134c7ab54": {
-=======
     "f2538e37fd181fd53b3abf9b0d22f872ef4c477b00590faad8a2139ed835db54": {
->>>>>>> 247aa356
       "source": {
         "path": "aws-cdk-ec2-lt-metadata-1.template.json",
         "packaging": "file"
@@ -26,11 +22,7 @@
       "destinations": {
         "current_account-current_region": {
           "bucketName": "cdk-hnb659fds-assets-${AWS::AccountId}-${AWS::Region}",
-<<<<<<< HEAD
-          "objectKey": "2a3ff681cd1c0fb4038917f3c3576010eb86c579c13d1a6e18984b5134c7ab54.json",
-=======
           "objectKey": "f2538e37fd181fd53b3abf9b0d22f872ef4c477b00590faad8a2139ed835db54.json",
->>>>>>> 247aa356
           "assumeRoleArn": "arn:${AWS::Partition}:iam::${AWS::AccountId}:role/cdk-hnb659fds-file-publishing-role-${AWS::AccountId}-${AWS::Region}"
         }
       }
