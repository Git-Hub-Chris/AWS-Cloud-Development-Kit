{
 "Resources": {
  "VPCB9E5F0B4": {
   "Type": "AWS::EC2::VPC",
   "Properties": {
    "CidrBlock": "10.0.0.0/16",
    "EnableDnsHostnames": true,
    "EnableDnsSupport": true,
    "InstanceTenancy": "default",
    "Tags": [
     {
      "Key": "Name",
      "Value": "FlowLogsTestStack/VPC"
     }
    ]
   }
  },
  "VPCPublicSubnet1SubnetB4246D30": {
   "Type": "AWS::EC2::Subnet",
   "Properties": {
    "AvailabilityZone": {
     "Fn::Select": [
      0,
      {
       "Fn::GetAZs": ""
      }
     ]
    },
    "CidrBlock": "10.0.0.0/18",
    "MapPublicIpOnLaunch": true,
    "Tags": [
     {
      "Key": "aws-cdk:subnet-name",
      "Value": "Public"
     },
     {
      "Key": "aws-cdk:subnet-type",
      "Value": "Public"
     },
     {
      "Key": "Name",
      "Value": "FlowLogsTestStack/VPC/PublicSubnet1"
     }
    ],
    "VpcId": {
     "Ref": "VPCB9E5F0B4"
    }
   }
  },
  "VPCPublicSubnet1RouteTableFEE4B781": {
   "Type": "AWS::EC2::RouteTable",
   "Properties": {
    "Tags": [
     {
      "Key": "Name",
      "Value": "FlowLogsTestStack/VPC/PublicSubnet1"
     }
    ],
    "VpcId": {
     "Ref": "VPCB9E5F0B4"
    }
   }
  },
  "VPCPublicSubnet1RouteTableAssociation0B0896DC": {
   "Type": "AWS::EC2::SubnetRouteTableAssociation",
   "Properties": {
    "RouteTableId": {
     "Ref": "VPCPublicSubnet1RouteTableFEE4B781"
    },
    "SubnetId": {
     "Ref": "VPCPublicSubnet1SubnetB4246D30"
    }
   }
  },
  "VPCPublicSubnet1DefaultRoute91CEF279": {
   "Type": "AWS::EC2::Route",
   "Properties": {
    "DestinationCidrBlock": "0.0.0.0/0",
    "GatewayId": {
     "Ref": "VPCIGWB7E252D3"
    },
    "RouteTableId": {
     "Ref": "VPCPublicSubnet1RouteTableFEE4B781"
    }
   },
   "DependsOn": [
    "VPCVPCGW99B986DC"
   ]
  },
  "VPCPublicSubnet1EIP6AD938E8": {
   "Type": "AWS::EC2::EIP",
   "Properties": {
    "Domain": "vpc",
    "Tags": [
     {
      "Key": "Name",
      "Value": "FlowLogsTestStack/VPC/PublicSubnet1"
     }
    ]
   }
  },
  "VPCPublicSubnet1NATGatewayE0556630": {
   "Type": "AWS::EC2::NatGateway",
   "Properties": {
    "AllocationId": {
     "Fn::GetAtt": [
      "VPCPublicSubnet1EIP6AD938E8",
      "AllocationId"
     ]
    },
    "SubnetId": {
     "Ref": "VPCPublicSubnet1SubnetB4246D30"
    },
    "Tags": [
     {
      "Key": "Name",
      "Value": "FlowLogsTestStack/VPC/PublicSubnet1"
     }
    ]
   },
   "DependsOn": [
    "VPCPublicSubnet1DefaultRoute91CEF279",
    "VPCPublicSubnet1RouteTableAssociation0B0896DC"
   ]
  },
  "VPCPublicSubnet2Subnet74179F39": {
   "Type": "AWS::EC2::Subnet",
   "Properties": {
    "AvailabilityZone": {
     "Fn::Select": [
      1,
      {
       "Fn::GetAZs": ""
      }
     ]
    },
    "CidrBlock": "10.0.64.0/18",
    "MapPublicIpOnLaunch": true,
    "Tags": [
     {
      "Key": "aws-cdk:subnet-name",
      "Value": "Public"
     },
     {
      "Key": "aws-cdk:subnet-type",
      "Value": "Public"
     },
     {
      "Key": "Name",
      "Value": "FlowLogsTestStack/VPC/PublicSubnet2"
     }
    ],
    "VpcId": {
     "Ref": "VPCB9E5F0B4"
    }
   }
  },
  "VPCPublicSubnet2RouteTable6F1A15F1": {
   "Type": "AWS::EC2::RouteTable",
   "Properties": {
    "Tags": [
     {
      "Key": "Name",
      "Value": "FlowLogsTestStack/VPC/PublicSubnet2"
     }
    ],
    "VpcId": {
     "Ref": "VPCB9E5F0B4"
    }
   }
  },
  "VPCPublicSubnet2RouteTableAssociation5A808732": {
   "Type": "AWS::EC2::SubnetRouteTableAssociation",
   "Properties": {
    "RouteTableId": {
     "Ref": "VPCPublicSubnet2RouteTable6F1A15F1"
    },
    "SubnetId": {
     "Ref": "VPCPublicSubnet2Subnet74179F39"
    }
   }
  },
  "VPCPublicSubnet2DefaultRouteB7481BBA": {
   "Type": "AWS::EC2::Route",
   "Properties": {
    "DestinationCidrBlock": "0.0.0.0/0",
    "GatewayId": {
     "Ref": "VPCIGWB7E252D3"
    },
    "RouteTableId": {
     "Ref": "VPCPublicSubnet2RouteTable6F1A15F1"
    }
   },
   "DependsOn": [
    "VPCVPCGW99B986DC"
   ]
  },
  "VPCPrivateSubnet1Subnet8BCA10E0": {
   "Type": "AWS::EC2::Subnet",
   "Properties": {
    "AvailabilityZone": {
     "Fn::Select": [
      0,
      {
       "Fn::GetAZs": ""
      }
     ]
    },
    "CidrBlock": "10.0.128.0/18",
    "MapPublicIpOnLaunch": false,
    "Tags": [
     {
      "Key": "aws-cdk:subnet-name",
      "Value": "Private"
     },
     {
      "Key": "aws-cdk:subnet-type",
      "Value": "Private"
     },
     {
      "Key": "Name",
      "Value": "FlowLogsTestStack/VPC/PrivateSubnet1"
     }
    ],
    "VpcId": {
     "Ref": "VPCB9E5F0B4"
    }
   }
  },
  "VPCPrivateSubnet1RouteTableBE8A6027": {
   "Type": "AWS::EC2::RouteTable",
   "Properties": {
    "Tags": [
     {
      "Key": "Name",
      "Value": "FlowLogsTestStack/VPC/PrivateSubnet1"
     }
    ],
    "VpcId": {
     "Ref": "VPCB9E5F0B4"
    }
   }
  },
  "VPCPrivateSubnet1RouteTableAssociation347902D1": {
   "Type": "AWS::EC2::SubnetRouteTableAssociation",
   "Properties": {
    "RouteTableId": {
     "Ref": "VPCPrivateSubnet1RouteTableBE8A6027"
    },
    "SubnetId": {
     "Ref": "VPCPrivateSubnet1Subnet8BCA10E0"
    }
   }
  },
  "VPCPrivateSubnet1DefaultRouteAE1D6490": {
   "Type": "AWS::EC2::Route",
   "Properties": {
    "DestinationCidrBlock": "0.0.0.0/0",
    "NatGatewayId": {
     "Ref": "VPCPublicSubnet1NATGatewayE0556630"
    },
    "RouteTableId": {
     "Ref": "VPCPrivateSubnet1RouteTableBE8A6027"
    }
   }
  },
  "VPCPrivateSubnet2SubnetCFCDAA7A": {
   "Type": "AWS::EC2::Subnet",
   "Properties": {
    "AvailabilityZone": {
     "Fn::Select": [
      1,
      {
       "Fn::GetAZs": ""
      }
     ]
    },
    "CidrBlock": "10.0.192.0/18",
    "MapPublicIpOnLaunch": false,
    "Tags": [
     {
      "Key": "aws-cdk:subnet-name",
      "Value": "Private"
     },
     {
      "Key": "aws-cdk:subnet-type",
      "Value": "Private"
     },
     {
      "Key": "Name",
      "Value": "FlowLogsTestStack/VPC/PrivateSubnet2"
     }
    ],
    "VpcId": {
     "Ref": "VPCB9E5F0B4"
    }
   }
  },
  "VPCPrivateSubnet2RouteTable0A19E10E": {
   "Type": "AWS::EC2::RouteTable",
   "Properties": {
    "Tags": [
     {
      "Key": "Name",
      "Value": "FlowLogsTestStack/VPC/PrivateSubnet2"
     }
    ],
    "VpcId": {
     "Ref": "VPCB9E5F0B4"
    }
   }
  },
  "VPCPrivateSubnet2RouteTableAssociation0C73D413": {
   "Type": "AWS::EC2::SubnetRouteTableAssociation",
   "Properties": {
    "RouteTableId": {
     "Ref": "VPCPrivateSubnet2RouteTable0A19E10E"
    },
    "SubnetId": {
     "Ref": "VPCPrivateSubnet2SubnetCFCDAA7A"
    }
   }
  },
  "VPCPrivateSubnet2DefaultRouteF4F5CFD2": {
   "Type": "AWS::EC2::Route",
   "Properties": {
    "DestinationCidrBlock": "0.0.0.0/0",
    "NatGatewayId": {
     "Ref": "VPCPublicSubnet1NATGatewayE0556630"
    },
    "RouteTableId": {
     "Ref": "VPCPrivateSubnet2RouteTable0A19E10E"
    }
   }
  },
  "VPCIGWB7E252D3": {
   "Type": "AWS::EC2::InternetGateway",
   "Properties": {
    "Tags": [
     {
      "Key": "Name",
      "Value": "FlowLogsTestStack/VPC"
     }
    ]
   }
  },
  "VPCVPCGW99B986DC": {
   "Type": "AWS::EC2::VPCGatewayAttachment",
   "Properties": {
    "InternetGatewayId": {
     "Ref": "VPCIGWB7E252D3"
    },
    "VpcId": {
     "Ref": "VPCB9E5F0B4"
    }
   }
  },
  "VPCRestrictDefaultSecurityGroupCustomResource59474679": {
   "Type": "Custom::VpcRestrictDefaultSG",
   "Properties": {
    "ServiceToken": {
     "Fn::GetAtt": [
      "CustomVpcRestrictDefaultSGCustomResourceProviderHandlerDC833E5E",
      "Arn"
     ]
    },
    "DefaultSecurityGroupId": {
     "Fn::GetAtt": [
      "VPCB9E5F0B4",
      "DefaultSecurityGroup"
     ]
    },
    "Account": {
     "Ref": "AWS::AccountId"
    }
   },
   "UpdateReplacePolicy": "Delete",
   "DeletionPolicy": "Delete"
  },
  "VPCFlowLogsKinesisDataFirehoseFlowLog41C8928A": {
   "Type": "AWS::EC2::FlowLog",
   "Properties": {
    "LogDestination": {
     "Fn::GetAtt": [
      "DeliveryStream",
      "Arn"
     ]
    },
    "LogDestinationType": "kinesis-data-firehose",
    "ResourceId": {
     "Ref": "VPCB9E5F0B4"
    },
    "ResourceType": "VPC",
    "Tags": [
     {
      "Key": "Name",
      "Value": "FlowLogsTestStack/VPC/FlowLogsKinesisDataFirehose"
     }
    ],
    "TrafficType": "ALL"
   }
  },
  "CustomVpcRestrictDefaultSGCustomResourceProviderRole26592FE0": {
   "Type": "AWS::IAM::Role",
   "Properties": {
    "AssumeRolePolicyDocument": {
     "Version": "2012-10-17",
     "Statement": [
      {
       "Action": "sts:AssumeRole",
       "Effect": "Allow",
       "Principal": {
        "Service": "lambda.amazonaws.com"
       }
      }
     ]
    },
    "ManagedPolicyArns": [
     {
      "Fn::Sub": "arn:${AWS::Partition}:iam::aws:policy/service-role/AWSLambdaBasicExecutionRole"
     }
    ],
    "Policies": [
     {
      "PolicyName": "Inline",
      "PolicyDocument": {
       "Version": "2012-10-17",
       "Statement": [
        {
         "Effect": "Allow",
         "Action": [
          "ec2:AuthorizeSecurityGroupIngress",
          "ec2:AuthorizeSecurityGroupEgress",
          "ec2:RevokeSecurityGroupIngress",
          "ec2:RevokeSecurityGroupEgress"
         ],
         "Resource": [
          {
           "Fn::Join": [
            "",
            [
             "arn:",
             {
              "Ref": "AWS::Partition"
             },
             ":ec2:",
             {
              "Ref": "AWS::Region"
             },
             ":",
             {
              "Ref": "AWS::AccountId"
             },
             ":security-group/",
             {
              "Fn::GetAtt": [
               "VPCB9E5F0B4",
               "DefaultSecurityGroup"
              ]
             }
            ]
           ]
          }
         ]
        }
       ]
      }
     }
    ]
   }
  },
  "CustomVpcRestrictDefaultSGCustomResourceProviderHandlerDC833E5E": {
   "Type": "AWS::Lambda::Function",
   "Properties": {
    "Code": {
     "S3Bucket": {
      "Fn::Sub": "cdk-hnb659fds-assets-${AWS::AccountId}-${AWS::Region}"
     },
<<<<<<< HEAD
     "S3Key": "f8f88bf258870e65351f5d3b5e4d697b2a6e4592cfe79697f776a125ac2c1738.zip"
=======
     "S3Key": "a099fdfc61c84ffc56cef4fb2c9472483623ac865ce5d8fca88c89cf60d48d03.zip"
>>>>>>> ee85afb1
    },
    "Timeout": 900,
    "MemorySize": 128,
    "Handler": "__entrypoint__.handler",
    "Role": {
     "Fn::GetAtt": [
      "CustomVpcRestrictDefaultSGCustomResourceProviderRole26592FE0",
      "Arn"
     ]
    },
    "Runtime": "nodejs18.x",
    "Description": "Lambda function for removing all inbound/outbound rules from the VPC default security group"
   },
   "DependsOn": [
    "CustomVpcRestrictDefaultSGCustomResourceProviderRole26592FE0"
   ]
  },
  "FlowLogsCWIAMRole017AD736": {
   "Type": "AWS::IAM::Role",
   "Properties": {
    "AssumeRolePolicyDocument": {
     "Statement": [
      {
       "Action": "sts:AssumeRole",
       "Effect": "Allow",
       "Principal": {
        "Service": "vpc-flow-logs.amazonaws.com"
       }
      }
     ],
     "Version": "2012-10-17"
    },
    "Tags": [
     {
      "Key": "Name",
      "Value": "CustomFlowLogName"
     }
    ]
   }
  },
  "FlowLogsCWIAMRoleDefaultPolicy943C8A20": {
   "Type": "AWS::IAM::Policy",
   "Properties": {
    "PolicyDocument": {
     "Statement": [
      {
       "Action": [
        "logs:CreateLogStream",
        "logs:DescribeLogStreams",
        "logs:PutLogEvents"
       ],
       "Effect": "Allow",
       "Resource": {
        "Fn::GetAtt": [
         "FlowLogsCWLogGroup0398E8F8",
         "Arn"
        ]
       }
      },
      {
       "Action": "iam:PassRole",
       "Effect": "Allow",
       "Resource": {
        "Fn::GetAtt": [
         "FlowLogsCWIAMRole017AD736",
         "Arn"
        ]
       }
      }
     ],
     "Version": "2012-10-17"
    },
    "PolicyName": "FlowLogsCWIAMRoleDefaultPolicy943C8A20",
    "Roles": [
     {
      "Ref": "FlowLogsCWIAMRole017AD736"
     }
    ]
   }
  },
  "FlowLogsCWLogGroup0398E8F8": {
   "Type": "AWS::Logs::LogGroup",
   "Properties": {
    "RetentionInDays": 731,
    "Tags": [
     {
      "Key": "Name",
      "Value": "CustomFlowLogName"
     }
    ]
   },
   "UpdateReplacePolicy": "Retain",
   "DeletionPolicy": "Retain"
  },
  "FlowLogsCWFlowLog9CED86DA": {
   "Type": "AWS::EC2::FlowLog",
   "Properties": {
    "DeliverLogsPermissionArn": {
     "Fn::GetAtt": [
      "FlowLogsCWIAMRole017AD736",
      "Arn"
     ]
    },
    "LogDestinationType": "cloud-watch-logs",
    "LogGroupName": {
     "Ref": "FlowLogsCWLogGroup0398E8F8"
    },
    "ResourceId": {
     "Ref": "VPCB9E5F0B4"
    },
    "ResourceType": "VPC",
    "Tags": [
     {
      "Key": "Name",
      "Value": "CustomFlowLogName"
     }
    ],
    "TrafficType": "ALL"
   }
  },
  "Bucket83908E77": {
   "Type": "AWS::S3::Bucket",
   "Properties": {
    "Tags": [
     {
      "Key": "aws-cdk:auto-delete-objects",
      "Value": "true"
     }
    ]
   },
   "UpdateReplacePolicy": "Delete",
   "DeletionPolicy": "Delete"
  },
  "BucketPolicyE9A3008A": {
   "Type": "AWS::S3::BucketPolicy",
   "Properties": {
    "Bucket": {
     "Ref": "Bucket83908E77"
    },
    "PolicyDocument": {
     "Statement": [
      {
       "Action": [
        "s3:DeleteObject*",
        "s3:GetBucket*",
        "s3:List*",
        "s3:PutBucketPolicy"
       ],
       "Effect": "Allow",
       "Principal": {
        "AWS": {
         "Fn::GetAtt": [
          "CustomS3AutoDeleteObjectsCustomResourceProviderRole3B1BD092",
          "Arn"
         ]
        }
       },
       "Resource": [
        {
         "Fn::GetAtt": [
          "Bucket83908E77",
          "Arn"
         ]
        },
        {
         "Fn::Join": [
          "",
          [
           {
            "Fn::GetAtt": [
             "Bucket83908E77",
             "Arn"
            ]
           },
           "/*"
          ]
         ]
        }
       ]
      }
     ],
     "Version": "2012-10-17"
    }
   }
  },
  "BucketAutoDeleteObjectsCustomResourceBAFD23C2": {
   "Type": "Custom::S3AutoDeleteObjects",
   "Properties": {
    "ServiceToken": {
     "Fn::GetAtt": [
      "CustomS3AutoDeleteObjectsCustomResourceProviderHandler9D90184F",
      "Arn"
     ]
    },
    "BucketName": {
     "Ref": "Bucket83908E77"
    }
   },
   "DependsOn": [
    "BucketPolicyE9A3008A"
   ],
   "UpdateReplacePolicy": "Delete",
   "DeletionPolicy": "Delete"
  },
  "CustomS3AutoDeleteObjectsCustomResourceProviderRole3B1BD092": {
   "Type": "AWS::IAM::Role",
   "Properties": {
    "AssumeRolePolicyDocument": {
     "Version": "2012-10-17",
     "Statement": [
      {
       "Action": "sts:AssumeRole",
       "Effect": "Allow",
       "Principal": {
        "Service": "lambda.amazonaws.com"
       }
      }
     ]
    },
    "ManagedPolicyArns": [
     {
      "Fn::Sub": "arn:${AWS::Partition}:iam::aws:policy/service-role/AWSLambdaBasicExecutionRole"
     }
    ]
   }
  },
  "CustomS3AutoDeleteObjectsCustomResourceProviderHandler9D90184F": {
   "Type": "AWS::Lambda::Function",
   "Properties": {
    "Code": {
     "S3Bucket": {
      "Fn::Sub": "cdk-hnb659fds-assets-${AWS::AccountId}-${AWS::Region}"
     },
     "S3Key": "2ec8ad9e91dcd6e7ad6a5c84ffc6c9c05c408aca3b26ceb2816d81043e6c4dc3.zip"
    },
    "Timeout": 900,
    "MemorySize": 128,
    "Handler": "index.handler",
    "Role": {
     "Fn::GetAtt": [
      "CustomS3AutoDeleteObjectsCustomResourceProviderRole3B1BD092",
      "Arn"
     ]
    },
    "Runtime": "nodejs18.x",
    "Description": {
     "Fn::Join": [
      "",
      [
       "Lambda function for auto-deleting objects in ",
       {
        "Ref": "Bucket83908E77"
       },
       " S3 bucket."
      ]
     ]
    }
   },
   "DependsOn": [
    "CustomS3AutoDeleteObjectsCustomResourceProviderRole3B1BD092"
   ]
  },
  "Role1ABCC5F0": {
   "Type": "AWS::IAM::Role",
   "Properties": {
    "AssumeRolePolicyDocument": {
     "Statement": [
      {
       "Action": "sts:AssumeRole",
       "Effect": "Allow",
       "Principal": {
        "Service": "firehose.amazonaws.com"
       }
      }
     ],
     "Version": "2012-10-17"
    }
   }
  },
  "RoleDefaultPolicy5FFB7DAB": {
   "Type": "AWS::IAM::Policy",
   "Properties": {
    "PolicyDocument": {
     "Statement": [
      {
       "Action": [
        "s3:Abort*",
        "s3:DeleteObject*",
        "s3:GetBucket*",
        "s3:GetObject*",
        "s3:List*",
        "s3:PutObject",
        "s3:PutObjectLegalHold",
        "s3:PutObjectRetention",
        "s3:PutObjectTagging",
        "s3:PutObjectVersionTagging"
       ],
       "Effect": "Allow",
       "Resource": [
        {
         "Fn::GetAtt": [
          "Bucket83908E77",
          "Arn"
         ]
        },
        {
         "Fn::Join": [
          "",
          [
           {
            "Fn::GetAtt": [
             "Bucket83908E77",
             "Arn"
            ]
           },
           "/*"
          ]
         ]
        }
       ]
      },
      {
       "Action": [
        "kinesis:DescribeStream",
        "kinesis:GetRecords",
        "kinesis:GetShardIterator",
        "kinesis:ListShards"
       ],
       "Effect": "Allow",
       "Resource": "*"
      }
     ],
     "Version": "2012-10-17"
    },
    "PolicyName": "RoleDefaultPolicy5FFB7DAB",
    "Roles": [
     {
      "Ref": "Role1ABCC5F0"
     }
    ]
   }
  },
  "DeliveryStream": {
   "Type": "AWS::KinesisFirehose::DeliveryStream",
   "Properties": {
    "S3DestinationConfiguration": {
     "BucketARN": {
      "Fn::GetAtt": [
       "Bucket83908E77",
       "Arn"
      ]
     },
     "RoleARN": {
      "Fn::GetAtt": [
       "Role1ABCC5F0",
       "Arn"
      ]
     }
    }
   }
  }
 },
 "Parameters": {
  "BootstrapVersion": {
   "Type": "AWS::SSM::Parameter::Value<String>",
   "Default": "/cdk-bootstrap/hnb659fds/version",
   "Description": "Version of the CDK Bootstrap resources in this environment, automatically retrieved from SSM Parameter Store. [cdk:skip]"
  }
 },
 "Rules": {
  "CheckBootstrapVersion": {
   "Assertions": [
    {
     "Assert": {
      "Fn::Not": [
       {
        "Fn::Contains": [
         [
          "1",
          "2",
          "3",
          "4",
          "5"
         ],
         {
          "Ref": "BootstrapVersion"
         }
        ]
       }
      ]
     },
     "AssertDescription": "CDK bootstrap stack version 6 required. Please run 'cdk bootstrap' with a recent version of the CDK CLI."
    }
   ]
  }
 }
}<|MERGE_RESOLUTION|>--- conflicted
+++ resolved
@@ -476,11 +476,7 @@
      "S3Bucket": {
       "Fn::Sub": "cdk-hnb659fds-assets-${AWS::AccountId}-${AWS::Region}"
      },
-<<<<<<< HEAD
-     "S3Key": "f8f88bf258870e65351f5d3b5e4d697b2a6e4592cfe79697f776a125ac2c1738.zip"
-=======
      "S3Key": "a099fdfc61c84ffc56cef4fb2c9472483623ac865ce5d8fca88c89cf60d48d03.zip"
->>>>>>> ee85afb1
     },
     "Timeout": 900,
     "MemorySize": 128,
