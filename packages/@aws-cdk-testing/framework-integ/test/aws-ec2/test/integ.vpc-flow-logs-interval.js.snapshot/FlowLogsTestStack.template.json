--- conflicted
+++ resolved
@@ -674,15 +674,12 @@
      "Ref": "VPCB9E5F0B4"
     },
     "ResourceType": "VPC",
-<<<<<<< HEAD
     "Tags": [
      {
       "Key": "Name",
       "Value": "FlowLogsTestStack/FlowLogsCW"
      }
     ],
-=======
->>>>>>> eea223b5
     "TrafficType": "ALL"
    }
   },
