--- conflicted
+++ resolved
@@ -1,34 +1,20 @@
 {
   "version": "34.0.0",
   "files": {
-<<<<<<< HEAD
-    "b7c985ebfbf370ce93607a33c3851adc0b2b6a530f4c06be487e3c2ec3c06c39": {
+    "607f3e7ab05e31100a3d8b37a7c8b7c265265ddd82d3625781b6c940b54b6e6a": {
       "source": {
-        "path": "asset.b7c985ebfbf370ce93607a33c3851adc0b2b6a530f4c06be487e3c2ec3c06c39.bundle",
-=======
-    "63ae5d5f48d3638501e722718b99b5f2fddb9ab73a15d7cb607215a500df19e1": {
-      "source": {
-        "path": "asset.63ae5d5f48d3638501e722718b99b5f2fddb9ab73a15d7cb607215a500df19e1.bundle",
->>>>>>> 8b20c114
+        "path": "asset.607f3e7ab05e31100a3d8b37a7c8b7c265265ddd82d3625781b6c940b54b6e6a.bundle",
         "packaging": "zip"
       },
       "destinations": {
         "current_account-current_region": {
           "bucketName": "cdk-hnb659fds-assets-${AWS::AccountId}-${AWS::Region}",
-<<<<<<< HEAD
-          "objectKey": "b7c985ebfbf370ce93607a33c3851adc0b2b6a530f4c06be487e3c2ec3c06c39.zip",
-=======
-          "objectKey": "63ae5d5f48d3638501e722718b99b5f2fddb9ab73a15d7cb607215a500df19e1.zip",
->>>>>>> 8b20c114
+          "objectKey": "607f3e7ab05e31100a3d8b37a7c8b7c265265ddd82d3625781b6c940b54b6e6a.zip",
           "assumeRoleArn": "arn:${AWS::Partition}:iam::${AWS::AccountId}:role/cdk-hnb659fds-file-publishing-role-${AWS::AccountId}-${AWS::Region}"
         }
       }
     },
-<<<<<<< HEAD
-    "5d5e1f031198bd6c212cf3f11c6babb0118d8126ec24ec36821e6384e871c53a": {
-=======
-    "92b56bc237e9d19855166cb3d0e53c5357bb16ff89fb8f11b6431b760e1685e1": {
->>>>>>> 8b20c114
+    "0a54fc4eb92f43bc428991ec5ccf193c763471cfe51cb381fffe1f268e780105": {
       "source": {
         "path": "FlowLogsDefaultTestDeployAssert6AFD1854.template.json",
         "packaging": "file"
@@ -36,11 +22,7 @@
       "destinations": {
         "current_account-current_region": {
           "bucketName": "cdk-hnb659fds-assets-${AWS::AccountId}-${AWS::Region}",
-<<<<<<< HEAD
-          "objectKey": "5d5e1f031198bd6c212cf3f11c6babb0118d8126ec24ec36821e6384e871c53a.json",
-=======
-          "objectKey": "92b56bc237e9d19855166cb3d0e53c5357bb16ff89fb8f11b6431b760e1685e1.json",
->>>>>>> 8b20c114
+          "objectKey": "0a54fc4eb92f43bc428991ec5ccf193c763471cfe51cb381fffe1f268e780105.json",
           "assumeRoleArn": "arn:${AWS::Partition}:iam::${AWS::AccountId}:role/cdk-hnb659fds-file-publishing-role-${AWS::AccountId}-${AWS::Region}"
         }
       }
