--- conflicted
+++ resolved
@@ -636,15 +636,12 @@
      "Ref": "VPCB9E5F0B4"
     },
     "ResourceType": "VPC",
-<<<<<<< HEAD
     "Tags": [
      {
       "Key": "Name",
       "Value": "CustomFlowLogName"
      }
     ],
-=======
->>>>>>> eea223b5
     "TrafficType": "ALL"
    }
   },
