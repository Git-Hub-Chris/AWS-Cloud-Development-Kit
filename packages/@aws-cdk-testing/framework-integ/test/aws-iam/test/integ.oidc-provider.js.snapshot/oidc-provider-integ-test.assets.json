{
  "version": "35.0.0",
  "files": {
<<<<<<< HEAD
    "5c457522c6b4b994b993962baf92bf9911851c55ec776fd42ec8687238036d41": {
      "source": {
        "path": "asset.5c457522c6b4b994b993962baf92bf9911851c55ec776fd42ec8687238036d41",
=======
    "fe07e5b9d977c2146233a33c70d0afd1d984895920c4f555e3e2282e022361f6": {
      "source": {
        "path": "asset.fe07e5b9d977c2146233a33c70d0afd1d984895920c4f555e3e2282e022361f6",
>>>>>>> ee85afb1
        "packaging": "zip"
      },
      "destinations": {
        "current_account-current_region": {
          "bucketName": "cdk-hnb659fds-assets-${AWS::AccountId}-${AWS::Region}",
<<<<<<< HEAD
          "objectKey": "5c457522c6b4b994b993962baf92bf9911851c55ec776fd42ec8687238036d41.zip",
=======
          "objectKey": "fe07e5b9d977c2146233a33c70d0afd1d984895920c4f555e3e2282e022361f6.zip",
>>>>>>> ee85afb1
          "assumeRoleArn": "arn:${AWS::Partition}:iam::${AWS::AccountId}:role/cdk-hnb659fds-file-publishing-role-${AWS::AccountId}-${AWS::Region}"
        }
      }
    },
<<<<<<< HEAD
    "2fa4b58f5f9fd43f7cbb8bf1768509fee064dff8820f6fa0fb916d38fcf8f87b": {
=======
    "861632986789e919c7617c0a857efc9e3f8294e8952d025c2ba56fcb7d55b7e0": {
>>>>>>> ee85afb1
      "source": {
        "path": "oidc-provider-integ-test.template.json",
        "packaging": "file"
      },
      "destinations": {
        "current_account-current_region": {
          "bucketName": "cdk-hnb659fds-assets-${AWS::AccountId}-${AWS::Region}",
<<<<<<< HEAD
          "objectKey": "2fa4b58f5f9fd43f7cbb8bf1768509fee064dff8820f6fa0fb916d38fcf8f87b.json",
=======
          "objectKey": "861632986789e919c7617c0a857efc9e3f8294e8952d025c2ba56fcb7d55b7e0.json",
>>>>>>> ee85afb1
          "assumeRoleArn": "arn:${AWS::Partition}:iam::${AWS::AccountId}:role/cdk-hnb659fds-file-publishing-role-${AWS::AccountId}-${AWS::Region}"
        }
      }
    }
  },
  "dockerImages": {}
}<|MERGE_RESOLUTION|>--- conflicted
+++ resolved
@@ -1,34 +1,20 @@
 {
   "version": "35.0.0",
   "files": {
-<<<<<<< HEAD
-    "5c457522c6b4b994b993962baf92bf9911851c55ec776fd42ec8687238036d41": {
-      "source": {
-        "path": "asset.5c457522c6b4b994b993962baf92bf9911851c55ec776fd42ec8687238036d41",
-=======
     "fe07e5b9d977c2146233a33c70d0afd1d984895920c4f555e3e2282e022361f6": {
       "source": {
         "path": "asset.fe07e5b9d977c2146233a33c70d0afd1d984895920c4f555e3e2282e022361f6",
->>>>>>> ee85afb1
         "packaging": "zip"
       },
       "destinations": {
         "current_account-current_region": {
           "bucketName": "cdk-hnb659fds-assets-${AWS::AccountId}-${AWS::Region}",
-<<<<<<< HEAD
-          "objectKey": "5c457522c6b4b994b993962baf92bf9911851c55ec776fd42ec8687238036d41.zip",
-=======
           "objectKey": "fe07e5b9d977c2146233a33c70d0afd1d984895920c4f555e3e2282e022361f6.zip",
->>>>>>> ee85afb1
           "assumeRoleArn": "arn:${AWS::Partition}:iam::${AWS::AccountId}:role/cdk-hnb659fds-file-publishing-role-${AWS::AccountId}-${AWS::Region}"
         }
       }
     },
-<<<<<<< HEAD
-    "2fa4b58f5f9fd43f7cbb8bf1768509fee064dff8820f6fa0fb916d38fcf8f87b": {
-=======
     "861632986789e919c7617c0a857efc9e3f8294e8952d025c2ba56fcb7d55b7e0": {
->>>>>>> ee85afb1
       "source": {
         "path": "oidc-provider-integ-test.template.json",
         "packaging": "file"
@@ -36,11 +22,7 @@
       "destinations": {
         "current_account-current_region": {
           "bucketName": "cdk-hnb659fds-assets-${AWS::AccountId}-${AWS::Region}",
-<<<<<<< HEAD
-          "objectKey": "2fa4b58f5f9fd43f7cbb8bf1768509fee064dff8820f6fa0fb916d38fcf8f87b.json",
-=======
           "objectKey": "861632986789e919c7617c0a857efc9e3f8294e8952d025c2ba56fcb7d55b7e0.json",
->>>>>>> ee85afb1
           "assumeRoleArn": "arn:${AWS::Partition}:iam::${AWS::AccountId}:role/cdk-hnb659fds-file-publishing-role-${AWS::AccountId}-${AWS::Region}"
         }
       }
