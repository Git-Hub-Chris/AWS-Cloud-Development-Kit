--- conflicted
+++ resolved
@@ -772,18 +772,6 @@
                           ],
                           "Version": "2012-10-17"
                         },
-<<<<<<< HEAD
-                        "tags": [
-                          {
-                            "key": "Name",
-                            "value": "aws-ecs-integ-nlb-healthchecks/MyAutoScalingGroup"
-                          }
-                        ]
-                      }
-                    },
-                    "constructInfo": {
-                      "fqn": "aws-cdk-lib.aws_iam.CfnRole",
-=======
                         "constructInfo": {
                           "fqn": "aws-cdk-lib.aws_ec2.CfnSecurityGroup",
                           "version": "0.0.0"
@@ -792,7 +780,6 @@
                     },
                     "constructInfo": {
                       "fqn": "aws-cdk-lib.aws_ec2.SecurityGroup",
->>>>>>> 1520d775
                       "version": "0.0.0"
                     }
                   },
@@ -829,17 +816,6 @@
                                       "Arn"
                                     ]
                                   }
-<<<<<<< HEAD
-                                },
-                                {
-                                  "Action": [
-                                    "ecs:Poll",
-                                    "ecs:StartTelemetrySession"
-                                  ],
-                                  "Condition": {
-                                    "ArnEquals": {
-                                      "ecs:cluster": {
-=======
                                 }
                               ],
                               "Version": "2012-10-17"
@@ -877,7 +853,6 @@
                                       ],
                                       "Effect": "Allow",
                                       "Resource": {
->>>>>>> 1520d775
                                         "Fn::GetAtt": [
                                           "ClusterEB0386A7",
                                           "Arn"
@@ -901,18 +876,6 @@
                               ],
                               "Version": "2012-10-17"
                             },
-<<<<<<< HEAD
-                            "policyName": "MyAutoScalingGroupInstanceRoleDefaultPolicyD7C4BACE",
-                            "roles": [
-                              {
-                                "Ref": "MyAutoScalingGroupInstanceRoleDFBF3134"
-                              }
-                            ]
-                          }
-                        },
-                        "constructInfo": {
-                          "fqn": "aws-cdk-lib.aws_iam.CfnPolicy",
-=======
                             "constructInfo": {
                               "fqn": "aws-cdk-lib.aws_iam.CfnPolicy",
                               "version": "0.0.0"
@@ -921,17 +884,12 @@
                         },
                         "constructInfo": {
                           "fqn": "aws-cdk-lib.aws_iam.Policy",
->>>>>>> 1520d775
                           "version": "0.0.0"
                         }
                       }
                     },
                     "constructInfo": {
-<<<<<<< HEAD
-                      "fqn": "aws-cdk-lib.aws_iam.Policy",
-=======
                       "fqn": "aws-cdk-lib.aws_iam.Role",
->>>>>>> 1520d775
                       "version": "0.0.0"
                     }
                   }
@@ -951,23 +909,6 @@
                       {
                         "Ref": "MyAutoScalingGroupInstanceRoleDFBF3134"
                       }
-<<<<<<< HEAD
-                    ]
-                  }
-                },
-                "constructInfo": {
-                  "fqn": "aws-cdk-lib.aws_iam.CfnInstanceProfile",
-                  "version": "0.0.0"
-                }
-              },
-              "LaunchTemplate": {
-                "id": "LaunchTemplate",
-                "path": "aws-ecs-integ-nlb-healthchecks/MyAutoScalingGroup/LaunchTemplate",
-                "children": {
-                  "Resource": {
-                    "id": "Resource",
-                    "path": "aws-ecs-integ-nlb-healthchecks/MyAutoScalingGroup/LaunchTemplate/Resource",
-=======
                     },
                     "constructInfo": {
                       "fqn": "aws-cdk-lib.aws_iam.CfnInstanceProfile",
@@ -977,7 +918,6 @@
                   "LaunchConfig": {
                     "id": "LaunchConfig",
                     "path": "aws-ecs-integ-nlb-healthchecks/Cluster/DefaultAutoScalingGroup/LaunchConfig",
->>>>>>> 1520d775
                     "attributes": {
                       "aws:cdk:cloudformation:type": "AWS::EC2::LaunchTemplate",
                       "aws:cdk:cloudformation:props": {
@@ -988,32 +928,6 @@
                                 "MyAutoScalingGroupInstanceProfile729989CC",
                                 "Arn"
                               ]
-<<<<<<< HEAD
-                            }
-                          },
-                          "imageId": {
-                            "Ref": "SsmParameterValueawsserviceecsoptimizedamiamazonlinux2recommendedimageidC96584B6F00A464EAD1953AFF4B05118Parameter"
-                          },
-                          "instanceType": "t2.micro",
-                          "monitoring": {
-                            "enabled": false
-                          },
-                          "securityGroupIds": [
-                            {
-                              "Fn::GetAtt": [
-                                "MyAutoScalingGroupSGEBE6954A",
-                                "GroupId"
-                              ]
-                            }
-                          ],
-                          "tagSpecifications": [
-                            {
-                              "resourceType": "instance",
-                              "tags": [
-                                {
-                                  "key": "Name",
-                                  "value": "aws-ecs-integ-nlb-healthchecks/MyAutoScalingGroup/LaunchTemplate"
-=======
                             ]
                           }
                         }
@@ -1320,28 +1234,9 @@
                                 "constructInfo": {
                                   "fqn": "aws-cdk-lib.aws_sns.CfnSubscription",
                                   "version": "0.0.0"
->>>>>>> 1520d775
                                 }
                               ]
                             },
-<<<<<<< HEAD
-                            {
-                              "resourceType": "volume",
-                              "tags": [
-                                {
-                                  "key": "Name",
-                                  "value": "aws-ecs-integ-nlb-healthchecks/MyAutoScalingGroup/LaunchTemplate"
-                                }
-                              ]
-                            }
-                          ],
-                          "userData": {
-                            "Fn::Base64": {
-                              "Fn::Join": [
-                                "",
-                                [
-                                  "#!/bin/bash\necho ECS_CLUSTER=",
-=======
                             "constructInfo": {
                               "fqn": "aws-cdk-lib.aws_sns.Subscription",
                               "version": "0.0.0"
@@ -1374,33 +1269,11 @@
                               "aws:cdk:cloudformation:type": "AWS::SNS::Topic",
                               "aws:cdk:cloudformation:props": {
                                 "tags": [
->>>>>>> 1520d775
                                   {
                                     "Ref": "ClusterEB0386A7"
                                   },
                                   " >> /etc/ecs/ecs.config\nsudo iptables --insert FORWARD 1 --in-interface docker+ --destination 169.254.169.254/32 --jump DROP\nsudo service iptables save\necho ECS_AWSVPC_BLOCK_IMDS=true >> /etc/ecs/ecs.config"
                                 ]
-<<<<<<< HEAD
-                              ]
-                            }
-                          }
-                        },
-                        "tagSpecifications": [
-                          {
-                            "resourceType": "launch-template",
-                            "tags": [
-                              {
-                                "key": "Name",
-                                "value": "aws-ecs-integ-nlb-healthchecks/MyAutoScalingGroup/LaunchTemplate"
-                              }
-                            ]
-                          }
-                        ]
-                      }
-                    },
-                    "constructInfo": {
-                      "fqn": "aws-cdk-lib.aws_ec2.CfnLaunchTemplate",
-=======
                               }
                             },
                             "constructInfo": {
@@ -1535,69 +1408,18 @@
                     },
                     "constructInfo": {
                       "fqn": "aws-cdk-lib.aws_autoscaling.LifecycleHook",
->>>>>>> 1520d775
                       "version": "0.0.0"
                     }
                   }
                 },
                 "constructInfo": {
-<<<<<<< HEAD
-                  "fqn": "aws-cdk-lib.aws_ec2.LaunchTemplate",
-                  "version": "0.0.0"
-                }
-              },
-              "ASG": {
-                "id": "ASG",
-                "path": "aws-ecs-integ-nlb-healthchecks/MyAutoScalingGroup/ASG",
-                "attributes": {
-                  "aws:cdk:cloudformation:type": "AWS::AutoScaling::AutoScalingGroup",
-                  "aws:cdk:cloudformation:props": {
-                    "maxSize": "1",
-                    "minSize": "1",
-                    "launchTemplate": {
-                      "launchTemplateId": {
-                        "Ref": "MyAutoScalingGroupLaunchTemplate9D9A040D"
-                      },
-                      "version": {
-                        "Fn::GetAtt": [
-                          "MyAutoScalingGroupLaunchTemplate9D9A040D",
-                          "LatestVersionNumber"
-                        ]
-                      }
-                    },
-                    "newInstancesProtectedFromScaleIn": true,
-                    "tags": [
-                      {
-                        "key": "Name",
-                        "value": "aws-ecs-integ-nlb-healthchecks/MyAutoScalingGroup",
-                        "propagateAtLaunch": true
-                      }
-                    ],
-                    "vpcZoneIdentifier": [
-                      {
-                        "Ref": "VpcPrivateSubnet1Subnet536B997A"
-                      },
-                      {
-                        "Ref": "VpcPrivateSubnet2Subnet3788AAA1"
-                      }
-                    ]
-                  }
-                },
-                "constructInfo": {
-                  "fqn": "aws-cdk-lib.aws_autoscaling.CfnAutoScalingGroup",
-=======
                   "fqn": "aws-cdk-lib.aws_autoscaling.AutoScalingGroup",
->>>>>>> 1520d775
                   "version": "0.0.0"
                 }
               }
             },
             "constructInfo": {
-<<<<<<< HEAD
-              "fqn": "aws-cdk-lib.aws_autoscaling.AutoScalingGroup",
-=======
               "fqn": "aws-cdk-lib.aws_ecs.Cluster",
->>>>>>> 1520d775
               "version": "0.0.0"
             }
           },
@@ -1614,43 +1436,6 @@
             "path": "aws-ecs-integ-nlb-healthchecks/SsmParameterValue:--aws--service--ecs--optimized-ami--amazon-linux-2--recommended--image_id:C96584B6-F00A-464E-AD19-53AFF4B05118",
             "constructInfo": {
               "fqn": "aws-cdk-lib.Resource",
-<<<<<<< HEAD
-              "version": "0.0.0"
-            }
-          },
-          "MyProvider": {
-            "id": "MyProvider",
-            "path": "aws-ecs-integ-nlb-healthchecks/MyProvider",
-            "children": {
-              "MyProvider": {
-                "id": "MyProvider",
-                "path": "aws-ecs-integ-nlb-healthchecks/MyProvider/MyProvider",
-                "attributes": {
-                  "aws:cdk:cloudformation:type": "AWS::ECS::CapacityProvider",
-                  "aws:cdk:cloudformation:props": {
-                    "autoScalingGroupProvider": {
-                      "autoScalingGroupArn": {
-                        "Ref": "MyAutoScalingGroupASG1686ADA7"
-                      },
-                      "managedScaling": {
-                        "status": "ENABLED",
-                        "targetCapacity": 100
-                      },
-                      "managedTerminationProtection": "ENABLED"
-                    },
-                    "name": "my-capacity-provider"
-                  }
-                },
-                "constructInfo": {
-                  "fqn": "aws-cdk-lib.aws_ecs.CfnCapacityProvider",
-                  "version": "0.0.0"
-                }
-              }
-            },
-            "constructInfo": {
-              "fqn": "aws-cdk-lib.aws_ecs.AsgCapacityProvider",
-=======
->>>>>>> 1520d775
               "version": "0.0.0"
             }
           },
