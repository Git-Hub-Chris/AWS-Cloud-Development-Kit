{
<<<<<<< HEAD
  "version": "35.0.0",
  "files": {
    "21085701b1ca92516cb37d3871770b666d5825699d6df157e7410a0e5314412d": {
=======
  "version": "36.0.0",
  "files": {
    "d5bc6608a501023f394e622f56da7bfa3d009cdcb254814891d1352b1e41bbbe": {
>>>>>>> ffe46b54
      "source": {
        "path": "aws-ecs-integ-lb-fargate-cmd-entrypoint-test.template.json",
        "packaging": "file"
      },
      "destinations": {
        "current_account-current_region": {
          "bucketName": "cdk-hnb659fds-assets-${AWS::AccountId}-${AWS::Region}",
<<<<<<< HEAD
          "objectKey": "21085701b1ca92516cb37d3871770b666d5825699d6df157e7410a0e5314412d.json",
=======
          "objectKey": "d5bc6608a501023f394e622f56da7bfa3d009cdcb254814891d1352b1e41bbbe.json",
>>>>>>> ffe46b54
          "assumeRoleArn": "arn:${AWS::Partition}:iam::${AWS::AccountId}:role/cdk-hnb659fds-file-publishing-role-${AWS::AccountId}-${AWS::Region}"
        }
      }
    }
  },
  "dockerImages": {}
}<|MERGE_RESOLUTION|>--- conflicted
+++ resolved
@@ -1,13 +1,7 @@
 {
-<<<<<<< HEAD
-  "version": "35.0.0",
-  "files": {
-    "21085701b1ca92516cb37d3871770b666d5825699d6df157e7410a0e5314412d": {
-=======
   "version": "36.0.0",
   "files": {
     "d5bc6608a501023f394e622f56da7bfa3d009cdcb254814891d1352b1e41bbbe": {
->>>>>>> ffe46b54
       "source": {
         "path": "aws-ecs-integ-lb-fargate-cmd-entrypoint-test.template.json",
         "packaging": "file"
@@ -15,11 +9,7 @@
       "destinations": {
         "current_account-current_region": {
           "bucketName": "cdk-hnb659fds-assets-${AWS::AccountId}-${AWS::Region}",
-<<<<<<< HEAD
-          "objectKey": "21085701b1ca92516cb37d3871770b666d5825699d6df157e7410a0e5314412d.json",
-=======
           "objectKey": "d5bc6608a501023f394e622f56da7bfa3d009cdcb254814891d1352b1e41bbbe.json",
->>>>>>> ffe46b54
           "assumeRoleArn": "arn:${AWS::Partition}:iam::${AWS::AccountId}:role/cdk-hnb659fds-file-publishing-role-${AWS::AccountId}-${AWS::Region}"
         }
       }
