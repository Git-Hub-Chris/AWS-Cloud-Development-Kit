--- conflicted
+++ resolved
@@ -1,25 +1,15 @@
 {
   "version": "35.0.0",
   "files": {
-<<<<<<< HEAD
-    "f8f88bf258870e65351f5d3b5e4d697b2a6e4592cfe79697f776a125ac2c1738": {
-      "source": {
-        "path": "asset.f8f88bf258870e65351f5d3b5e4d697b2a6e4592cfe79697f776a125ac2c1738",
-=======
     "a099fdfc61c84ffc56cef4fb2c9472483623ac865ce5d8fca88c89cf60d48d03": {
       "source": {
         "path": "asset.a099fdfc61c84ffc56cef4fb2c9472483623ac865ce5d8fca88c89cf60d48d03",
->>>>>>> ee85afb1
         "packaging": "zip"
       },
       "destinations": {
         "current_account-current_region": {
           "bucketName": "cdk-hnb659fds-assets-${AWS::AccountId}-${AWS::Region}",
-<<<<<<< HEAD
-          "objectKey": "f8f88bf258870e65351f5d3b5e4d697b2a6e4592cfe79697f776a125ac2c1738.zip",
-=======
           "objectKey": "a099fdfc61c84ffc56cef4fb2c9472483623ac865ce5d8fca88c89cf60d48d03.zip",
->>>>>>> ee85afb1
           "assumeRoleArn": "arn:${AWS::Partition}:iam::${AWS::AccountId}:role/cdk-hnb659fds-file-publishing-role-${AWS::AccountId}-${AWS::Region}"
         }
       }
@@ -50,11 +40,7 @@
         }
       }
     },
-<<<<<<< HEAD
-    "a4e9dc94e5a4c530be42d592066261940e90183aeae4236142090a006206f599": {
-=======
     "1d07fe63a7a341dbdfdd45dd11cfe13a8694d99eff1c9dba0a6dc2b1b158c780": {
->>>>>>> ee85afb1
       "source": {
         "path": "IntegAlbOidc.template.json",
         "packaging": "file"
@@ -62,11 +48,7 @@
       "destinations": {
         "current_account-current_region": {
           "bucketName": "cdk-hnb659fds-assets-${AWS::AccountId}-${AWS::Region}",
-<<<<<<< HEAD
-          "objectKey": "a4e9dc94e5a4c530be42d592066261940e90183aeae4236142090a006206f599.json",
-=======
           "objectKey": "1d07fe63a7a341dbdfdd45dd11cfe13a8694d99eff1c9dba0a6dc2b1b158c780.json",
->>>>>>> ee85afb1
           "assumeRoleArn": "arn:${AWS::Partition}:iam::${AWS::AccountId}:role/cdk-hnb659fds-file-publishing-role-${AWS::AccountId}-${AWS::Region}"
         }
       }
