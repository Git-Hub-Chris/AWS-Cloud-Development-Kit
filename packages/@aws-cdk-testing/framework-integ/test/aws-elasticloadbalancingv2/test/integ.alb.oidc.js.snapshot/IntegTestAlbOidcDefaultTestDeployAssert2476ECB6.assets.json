{
  "version": "36.0.0",
  "files": {
<<<<<<< HEAD
    "5d4737649e879e9388d96eb1cf67ca61dcee86b285f7582a8e93934fdc654e88": {
      "source": {
        "path": "asset.5d4737649e879e9388d96eb1cf67ca61dcee86b285f7582a8e93934fdc654e88.bundle",
=======
    "4984c845346313a408899c8ff361d3b7b97953a9d4202e47694ef2a101f4b5c3": {
      "source": {
        "path": "asset.4984c845346313a408899c8ff361d3b7b97953a9d4202e47694ef2a101f4b5c3.bundle",
>>>>>>> 8a67f399
        "packaging": "zip"
      },
      "destinations": {
        "current_account-current_region": {
          "bucketName": "cdk-hnb659fds-assets-${AWS::AccountId}-${AWS::Region}",
<<<<<<< HEAD
          "objectKey": "5d4737649e879e9388d96eb1cf67ca61dcee86b285f7582a8e93934fdc654e88.zip",
=======
          "objectKey": "4984c845346313a408899c8ff361d3b7b97953a9d4202e47694ef2a101f4b5c3.zip",
>>>>>>> 8a67f399
          "assumeRoleArn": "arn:${AWS::Partition}:iam::${AWS::AccountId}:role/cdk-hnb659fds-file-publishing-role-${AWS::AccountId}-${AWS::Region}"
        }
      }
    },
<<<<<<< HEAD
    "78b67a300d700fb6519b6c859f4668d74279b800c2dbe7c3e51250e58e07f16f": {
=======
    "7f5f0305930478da23a765018a4288272f1a974766a2739467cc7bd8d263f0f3": {
>>>>>>> 8a67f399
      "source": {
        "path": "IntegTestAlbOidcDefaultTestDeployAssert2476ECB6.template.json",
        "packaging": "file"
      },
      "destinations": {
        "current_account-current_region": {
          "bucketName": "cdk-hnb659fds-assets-${AWS::AccountId}-${AWS::Region}",
<<<<<<< HEAD
          "objectKey": "78b67a300d700fb6519b6c859f4668d74279b800c2dbe7c3e51250e58e07f16f.json",
=======
          "objectKey": "7f5f0305930478da23a765018a4288272f1a974766a2739467cc7bd8d263f0f3.json",
>>>>>>> 8a67f399
          "assumeRoleArn": "arn:${AWS::Partition}:iam::${AWS::AccountId}:role/cdk-hnb659fds-file-publishing-role-${AWS::AccountId}-${AWS::Region}"
        }
      }
    }
  },
  "dockerImages": {}
}<|MERGE_RESOLUTION|>--- conflicted
+++ resolved
@@ -1,34 +1,20 @@
 {
   "version": "36.0.0",
   "files": {
-<<<<<<< HEAD
-    "5d4737649e879e9388d96eb1cf67ca61dcee86b285f7582a8e93934fdc654e88": {
-      "source": {
-        "path": "asset.5d4737649e879e9388d96eb1cf67ca61dcee86b285f7582a8e93934fdc654e88.bundle",
-=======
     "4984c845346313a408899c8ff361d3b7b97953a9d4202e47694ef2a101f4b5c3": {
       "source": {
         "path": "asset.4984c845346313a408899c8ff361d3b7b97953a9d4202e47694ef2a101f4b5c3.bundle",
->>>>>>> 8a67f399
         "packaging": "zip"
       },
       "destinations": {
         "current_account-current_region": {
           "bucketName": "cdk-hnb659fds-assets-${AWS::AccountId}-${AWS::Region}",
-<<<<<<< HEAD
-          "objectKey": "5d4737649e879e9388d96eb1cf67ca61dcee86b285f7582a8e93934fdc654e88.zip",
-=======
           "objectKey": "4984c845346313a408899c8ff361d3b7b97953a9d4202e47694ef2a101f4b5c3.zip",
->>>>>>> 8a67f399
           "assumeRoleArn": "arn:${AWS::Partition}:iam::${AWS::AccountId}:role/cdk-hnb659fds-file-publishing-role-${AWS::AccountId}-${AWS::Region}"
         }
       }
     },
-<<<<<<< HEAD
-    "78b67a300d700fb6519b6c859f4668d74279b800c2dbe7c3e51250e58e07f16f": {
-=======
     "7f5f0305930478da23a765018a4288272f1a974766a2739467cc7bd8d263f0f3": {
->>>>>>> 8a67f399
       "source": {
         "path": "IntegTestAlbOidcDefaultTestDeployAssert2476ECB6.template.json",
         "packaging": "file"
@@ -36,11 +22,7 @@
       "destinations": {
         "current_account-current_region": {
           "bucketName": "cdk-hnb659fds-assets-${AWS::AccountId}-${AWS::Region}",
-<<<<<<< HEAD
-          "objectKey": "78b67a300d700fb6519b6c859f4668d74279b800c2dbe7c3e51250e58e07f16f.json",
-=======
           "objectKey": "7f5f0305930478da23a765018a4288272f1a974766a2739467cc7bd8d263f0f3.json",
->>>>>>> 8a67f399
           "assumeRoleArn": "arn:${AWS::Partition}:iam::${AWS::AccountId}:role/cdk-hnb659fds-file-publishing-role-${AWS::AccountId}-${AWS::Region}"
         }
       }
