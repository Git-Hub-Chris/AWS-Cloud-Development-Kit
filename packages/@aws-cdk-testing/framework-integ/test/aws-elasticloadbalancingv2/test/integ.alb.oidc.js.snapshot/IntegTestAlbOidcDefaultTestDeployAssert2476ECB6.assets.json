--- conflicted
+++ resolved
@@ -1,34 +1,20 @@
 {
   "version": "34.0.0",
   "files": {
-<<<<<<< HEAD
-    "8b95fbf5e6a258c07a4cca0d281e5c6bd26f20979e991cfeb3350b51751a0f08": {
+    "d4087f9b90522f437499693de83d9bb1d3d93a99d4d34dad4625e71132244692": {
       "source": {
-        "path": "asset.8b95fbf5e6a258c07a4cca0d281e5c6bd26f20979e991cfeb3350b51751a0f08.bundle",
-=======
-    "607f3e7ab05e31100a3d8b37a7c8b7c265265ddd82d3625781b6c940b54b6e6a": {
-      "source": {
-        "path": "asset.607f3e7ab05e31100a3d8b37a7c8b7c265265ddd82d3625781b6c940b54b6e6a.bundle",
->>>>>>> d730f7f1
+        "path": "asset.d4087f9b90522f437499693de83d9bb1d3d93a99d4d34dad4625e71132244692.bundle",
         "packaging": "zip"
       },
       "destinations": {
         "current_account-current_region": {
           "bucketName": "cdk-hnb659fds-assets-${AWS::AccountId}-${AWS::Region}",
-<<<<<<< HEAD
-          "objectKey": "8b95fbf5e6a258c07a4cca0d281e5c6bd26f20979e991cfeb3350b51751a0f08.zip",
-=======
-          "objectKey": "607f3e7ab05e31100a3d8b37a7c8b7c265265ddd82d3625781b6c940b54b6e6a.zip",
->>>>>>> d730f7f1
+          "objectKey": "d4087f9b90522f437499693de83d9bb1d3d93a99d4d34dad4625e71132244692.zip",
           "assumeRoleArn": "arn:${AWS::Partition}:iam::${AWS::AccountId}:role/cdk-hnb659fds-file-publishing-role-${AWS::AccountId}-${AWS::Region}"
         }
       }
     },
-<<<<<<< HEAD
-    "21045223477fbd380ef1bfe09154930347c1f28b7b949cd8c81eff17efe79dbc": {
-=======
-    "277b1c50e6ed841627166094c91d865aac621afb72f6fe6abffacf6788a4bb4b": {
->>>>>>> d730f7f1
+    "12e8e4a3f477fa82c49607c0cf141c997726fb60480569a3cefe7c950c695379": {
       "source": {
         "path": "IntegTestAlbOidcDefaultTestDeployAssert2476ECB6.template.json",
         "packaging": "file"
@@ -36,11 +22,7 @@
       "destinations": {
         "current_account-current_region": {
           "bucketName": "cdk-hnb659fds-assets-${AWS::AccountId}-${AWS::Region}",
-<<<<<<< HEAD
-          "objectKey": "21045223477fbd380ef1bfe09154930347c1f28b7b949cd8c81eff17efe79dbc.json",
-=======
-          "objectKey": "277b1c50e6ed841627166094c91d865aac621afb72f6fe6abffacf6788a4bb4b.json",
->>>>>>> d730f7f1
+          "objectKey": "12e8e4a3f477fa82c49607c0cf141c997726fb60480569a3cefe7c950c695379.json",
           "assumeRoleArn": "arn:${AWS::Partition}:iam::${AWS::AccountId}:role/cdk-hnb659fds-file-publishing-role-${AWS::AccountId}-${AWS::Region}"
         }
       }
