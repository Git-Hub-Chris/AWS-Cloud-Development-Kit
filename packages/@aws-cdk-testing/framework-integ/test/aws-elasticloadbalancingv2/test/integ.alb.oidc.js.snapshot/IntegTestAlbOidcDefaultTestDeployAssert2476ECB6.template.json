{
 "Resources": {
  "LambdaInvoke018ab0799f88e5aed4847cc0bb1ff6bd": {
   "Type": "Custom::DeployAssert@SdkCallLambdainvoke",
   "Properties": {
    "ServiceToken": {
     "Fn::GetAtt": [
      "SingletonFunction1488541a7b23466481b69b4408076b81HandlerCD40AE9F",
      "Arn"
     ]
    },
    "service": "Lambda",
    "api": "invoke",
    "expected": "{\"$ObjectLike\":{\"Payload\":\"\\\"Authenticated\\\"\"}}",
    "parameters": {
     "FunctionName": {
      "Fn::Join": [
       "",
       [
        "\"",
        {
         "Fn::ImportValue": "IntegAlbOidc:ExportsOutputRefSignin352C80E64BA58F71"
        },
        "\""
       ]
      ]
     }
    },
    "flattenResponse": "false",
<<<<<<< HEAD
    "salt": "1706612027202"
=======
    "salt": "1706261343392"
>>>>>>> 63390e1b
   },
   "UpdateReplacePolicy": "Delete",
   "DeletionPolicy": "Delete"
  },
  "LambdaInvoke018ab0799f88e5aed4847cc0bb1ff6bdInvoke5A72F915": {
   "Type": "AWS::Lambda::Permission",
   "Properties": {
    "Action": "lambda:InvokeFunction",
    "FunctionName": {
     "Fn::ImportValue": "IntegAlbOidc:ExportsOutputRefSignin352C80E64BA58F71"
    },
    "Principal": {
     "Fn::GetAtt": [
      "SingletonFunction1488541a7b23466481b69b4408076b81Role37ABCE73",
      "Arn"
     ]
    }
   }
  },
  "SingletonFunction1488541a7b23466481b69b4408076b81Role37ABCE73": {
   "Type": "AWS::IAM::Role",
   "Properties": {
    "AssumeRolePolicyDocument": {
     "Version": "2012-10-17",
     "Statement": [
      {
       "Action": "sts:AssumeRole",
       "Effect": "Allow",
       "Principal": {
        "Service": "lambda.amazonaws.com"
       }
      }
     ]
    },
    "ManagedPolicyArns": [
     {
      "Fn::Sub": "arn:${AWS::Partition}:iam::aws:policy/service-role/AWSLambdaBasicExecutionRole"
     }
    ],
    "Policies": [
     {
      "PolicyName": "Inline",
      "PolicyDocument": {
       "Version": "2012-10-17",
       "Statement": [
        {
         "Action": [
          "lambda:Invoke"
         ],
         "Effect": "Allow",
         "Resource": [
          "*"
         ]
        },
        {
         "Action": [
          "lambda:InvokeFunction"
         ],
         "Effect": "Allow",
         "Resource": [
          {
           "Fn::Join": [
            "",
            [
             "arn:",
             {
              "Ref": "AWS::Partition"
             },
             ":lambda:",
             {
              "Ref": "AWS::Region"
             },
             ":",
             {
              "Ref": "AWS::AccountId"
             },
             ":function:",
             {
              "Fn::ImportValue": "IntegAlbOidc:ExportsOutputRefSignin352C80E64BA58F71"
             }
            ]
           ]
          }
         ]
        }
       ]
      }
     }
    ]
   }
  },
  "SingletonFunction1488541a7b23466481b69b4408076b81HandlerCD40AE9F": {
   "Type": "AWS::Lambda::Function",
   "Properties": {
    "Runtime": "nodejs18.x",
    "Code": {
     "S3Bucket": {
      "Fn::Sub": "cdk-hnb659fds-assets-${AWS::AccountId}-${AWS::Region}"
     },
     "S3Key": "8fbdffa7c2de22475e8059b7577376fdc9c31b95db57b70d80184a4dd626575a.zip"
    },
    "Timeout": 120,
    "Handler": "index.handler",
    "Role": {
     "Fn::GetAtt": [
      "SingletonFunction1488541a7b23466481b69b4408076b81Role37ABCE73",
      "Arn"
     ]
    }
   }
  }
 },
 "Outputs": {
  "AssertionResultsLambdaInvoke018ab0799f88e5aed4847cc0bb1ff6bd": {
   "Value": {
    "Fn::GetAtt": [
     "LambdaInvoke018ab0799f88e5aed4847cc0bb1ff6bd",
     "assertion"
    ]
   }
  }
 },
 "Parameters": {
  "BootstrapVersion": {
   "Type": "AWS::SSM::Parameter::Value<String>",
   "Default": "/cdk-bootstrap/hnb659fds/version",
   "Description": "Version of the CDK Bootstrap resources in this environment, automatically retrieved from SSM Parameter Store. [cdk:skip]"
  }
 },
 "Rules": {
  "CheckBootstrapVersion": {
   "Assertions": [
    {
     "Assert": {
      "Fn::Not": [
       {
        "Fn::Contains": [
         [
          "1",
          "2",
          "3",
          "4",
          "5"
         ],
         {
          "Ref": "BootstrapVersion"
         }
        ]
       }
      ]
     },
     "AssertDescription": "CDK bootstrap stack version 6 required. Please run 'cdk bootstrap' with a recent version of the CDK CLI."
    }
   ]
  }
 }
}<|MERGE_RESOLUTION|>--- conflicted
+++ resolved
@@ -27,11 +27,7 @@
      }
     },
     "flattenResponse": "false",
-<<<<<<< HEAD
-    "salt": "1706612027202"
-=======
     "salt": "1706261343392"
->>>>>>> 63390e1b
    },
    "UpdateReplacePolicy": "Delete",
    "DeletionPolicy": "Delete"
@@ -131,7 +127,7 @@
      "S3Bucket": {
       "Fn::Sub": "cdk-hnb659fds-assets-${AWS::AccountId}-${AWS::Region}"
      },
-     "S3Key": "8fbdffa7c2de22475e8059b7577376fdc9c31b95db57b70d80184a4dd626575a.zip"
+     "S3Key": "4984c845346313a408899c8ff361d3b7b97953a9d4202e47694ef2a101f4b5c3.zip"
     },
     "Timeout": 120,
     "Handler": "index.handler",
