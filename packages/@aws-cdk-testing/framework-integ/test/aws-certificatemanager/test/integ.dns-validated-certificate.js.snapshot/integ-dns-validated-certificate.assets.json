--- conflicted
+++ resolved
@@ -14,11 +14,7 @@
         }
       }
     },
-<<<<<<< HEAD
-    "3a883466c03b0492d00be9e5a4b91fd9e97f408b3b102d8dffc201aac52d7196": {
-=======
     "b55e67f9c6f802f79d89588dc029c056b5d6b53a3d639452c2f744b7340586ca": {
->>>>>>> aca90272
       "source": {
         "path": "integ-dns-validated-certificate.template.json",
         "packaging": "file"
@@ -26,11 +22,7 @@
       "destinations": {
         "current_account-current_region": {
           "bucketName": "cdk-hnb659fds-assets-${AWS::AccountId}-${AWS::Region}",
-<<<<<<< HEAD
-          "objectKey": "3a883466c03b0492d00be9e5a4b91fd9e97f408b3b102d8dffc201aac52d7196.json",
-=======
           "objectKey": "b55e67f9c6f802f79d89588dc029c056b5d6b53a3d639452c2f744b7340586ca.json",
->>>>>>> aca90272
           "assumeRoleArn": "arn:${AWS::Partition}:iam::${AWS::AccountId}:role/cdk-hnb659fds-file-publishing-role-${AWS::AccountId}-${AWS::Region}"
         }
       }
