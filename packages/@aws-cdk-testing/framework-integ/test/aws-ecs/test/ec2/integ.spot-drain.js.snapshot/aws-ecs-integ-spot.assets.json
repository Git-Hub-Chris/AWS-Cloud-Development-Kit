{
  "version": "31.0.0",
  "files": {
<<<<<<< HEAD
    "ac582399e766998dfd76150a385007ea4e252cf24489be3a7ae2c42487c5bf61": {
=======
    "ad13c6106354caadb6a36b90f011688647c76f1dc65e8cd7c2bf5b5296486b2d": {
>>>>>>> 06b33d54
      "source": {
        "path": "aws-ecs-integ-spot.template.json",
        "packaging": "file"
      },
      "destinations": {
        "current_account-current_region": {
          "bucketName": "cdk-hnb659fds-assets-${AWS::AccountId}-${AWS::Region}",
<<<<<<< HEAD
          "objectKey": "ac582399e766998dfd76150a385007ea4e252cf24489be3a7ae2c42487c5bf61.json",
=======
          "objectKey": "ad13c6106354caadb6a36b90f011688647c76f1dc65e8cd7c2bf5b5296486b2d.json",
>>>>>>> 06b33d54
          "assumeRoleArn": "arn:${AWS::Partition}:iam::${AWS::AccountId}:role/cdk-hnb659fds-file-publishing-role-${AWS::AccountId}-${AWS::Region}"
        }
      }
    }
  },
  "dockerImages": {}
}<|MERGE_RESOLUTION|>--- conflicted
+++ resolved
@@ -1,11 +1,7 @@
 {
   "version": "31.0.0",
   "files": {
-<<<<<<< HEAD
-    "ac582399e766998dfd76150a385007ea4e252cf24489be3a7ae2c42487c5bf61": {
-=======
     "ad13c6106354caadb6a36b90f011688647c76f1dc65e8cd7c2bf5b5296486b2d": {
->>>>>>> 06b33d54
       "source": {
         "path": "aws-ecs-integ-spot.template.json",
         "packaging": "file"
@@ -13,11 +9,7 @@
       "destinations": {
         "current_account-current_region": {
           "bucketName": "cdk-hnb659fds-assets-${AWS::AccountId}-${AWS::Region}",
-<<<<<<< HEAD
-          "objectKey": "ac582399e766998dfd76150a385007ea4e252cf24489be3a7ae2c42487c5bf61.json",
-=======
           "objectKey": "ad13c6106354caadb6a36b90f011688647c76f1dc65e8cd7c2bf5b5296486b2d.json",
->>>>>>> 06b33d54
           "assumeRoleArn": "arn:${AWS::Partition}:iam::${AWS::AccountId}:role/cdk-hnb659fds-file-publishing-role-${AWS::AccountId}-${AWS::Region}"
         }
       }
