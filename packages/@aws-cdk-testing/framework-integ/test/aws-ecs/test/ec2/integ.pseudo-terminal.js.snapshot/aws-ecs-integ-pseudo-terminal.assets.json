--- conflicted
+++ resolved
@@ -1,11 +1,7 @@
 {
   "version": "31.0.0",
   "files": {
-<<<<<<< HEAD
-    "cd331f98707964a10ef6fb31d6ffb08c8753e14dca184f05791be9dd238fbb67": {
-=======
     "58ef1725df4497caf9d5b07fbb7ec2be73279dfaa70e2f5a78ab660f5a218d28": {
->>>>>>> 06b33d54
       "source": {
         "path": "aws-ecs-integ-pseudo-terminal.template.json",
         "packaging": "file"
@@ -13,11 +9,7 @@
       "destinations": {
         "current_account-current_region": {
           "bucketName": "cdk-hnb659fds-assets-${AWS::AccountId}-${AWS::Region}",
-<<<<<<< HEAD
-          "objectKey": "cd331f98707964a10ef6fb31d6ffb08c8753e14dca184f05791be9dd238fbb67.json",
-=======
           "objectKey": "58ef1725df4497caf9d5b07fbb7ec2be73279dfaa70e2f5a78ab660f5a218d28.json",
->>>>>>> 06b33d54
           "assumeRoleArn": "arn:${AWS::Partition}:iam::${AWS::AccountId}:role/cdk-hnb659fds-file-publishing-role-${AWS::AccountId}-${AWS::Region}"
         }
       }
