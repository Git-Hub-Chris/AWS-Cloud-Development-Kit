--- conflicted
+++ resolved
@@ -131,8 +131,6 @@
             },
             "constructInfo": {
               "fqn": "aws-cdk-lib.aws_s3.Bucket",
-<<<<<<< HEAD
-=======
               "version": "0.0.0"
             }
           },
@@ -141,7 +139,6 @@
             "path": "aws-ecs-integ/DefaultCrNodeVersionMap",
             "constructInfo": {
               "fqn": "aws-cdk-lib.CfnMapping",
->>>>>>> 06b33d54
               "version": "0.0.0"
             }
           },
@@ -1380,11 +1377,7 @@
                     },
                     "constructInfo": {
                       "fqn": "constructs.Construct",
-<<<<<<< HEAD
-                      "version": "10.1.270"
-=======
                       "version": "10.2.54"
->>>>>>> 06b33d54
                     }
                   },
                   "LifecycleHookDrainHook": {
@@ -1808,11 +1801,7 @@
                           "s3Bucket": {
                             "Fn::Sub": "cdk-hnb659fds-assets-${AWS::AccountId}-${AWS::Region}"
                           },
-<<<<<<< HEAD
-                          "s3Key": "68b22621fff135f9e3f225bad7ff80fdf2f45c3d9910af601206a0d9b279933a.zip"
-=======
                           "s3Key": "cff916937906abb9c99e0ecbb4accbc091c734ce975c7ff64b3f4bfae4372b9c.zip"
->>>>>>> 06b33d54
                         },
                         "description": "/opt/awscli/aws"
                       }
@@ -2180,12 +2169,7 @@
                     },
                     "deploymentConfiguration": {
                       "maximumPercent": 200,
-                      "minimumHealthyPercent": 50,
-                      "alarms": {
-                        "alarmNames": [],
-                        "enable": false,
-                        "rollback": false
-                      }
+                      "minimumHealthyPercent": 50
                     },
                     "enableEcsManagedTags": false,
                     "launchType": "EC2",
@@ -2288,11 +2272,7 @@
         "path": "Tree",
         "constructInfo": {
           "fqn": "constructs.Construct",
-<<<<<<< HEAD
-          "version": "10.1.270"
-=======
           "version": "10.2.54"
->>>>>>> 06b33d54
         }
       }
     },
