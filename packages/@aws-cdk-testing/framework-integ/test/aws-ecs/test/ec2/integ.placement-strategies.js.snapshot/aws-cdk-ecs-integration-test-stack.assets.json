{
  "version": "31.0.0",
  "files": {
<<<<<<< HEAD
    "91a301355b2b9facafe7c6550c6ed78aa16f1088aae1745bb31d72e07b38a7db": {
=======
    "f47e24faac80dbd061958fe6448187e750abb39f15f74b47cc3ca9bcaee819a7": {
>>>>>>> 06b33d54
      "source": {
        "path": "aws-cdk-ecs-integration-test-stack.template.json",
        "packaging": "file"
      },
      "destinations": {
        "current_account-current_region": {
          "bucketName": "cdk-hnb659fds-assets-${AWS::AccountId}-${AWS::Region}",
<<<<<<< HEAD
          "objectKey": "91a301355b2b9facafe7c6550c6ed78aa16f1088aae1745bb31d72e07b38a7db.json",
=======
          "objectKey": "f47e24faac80dbd061958fe6448187e750abb39f15f74b47cc3ca9bcaee819a7.json",
>>>>>>> 06b33d54
          "assumeRoleArn": "arn:${AWS::Partition}:iam::${AWS::AccountId}:role/cdk-hnb659fds-file-publishing-role-${AWS::AccountId}-${AWS::Region}"
        }
      }
    }
  },
  "dockerImages": {}
}<|MERGE_RESOLUTION|>--- conflicted
+++ resolved
@@ -1,11 +1,7 @@
 {
   "version": "31.0.0",
   "files": {
-<<<<<<< HEAD
-    "91a301355b2b9facafe7c6550c6ed78aa16f1088aae1745bb31d72e07b38a7db": {
-=======
     "f47e24faac80dbd061958fe6448187e750abb39f15f74b47cc3ca9bcaee819a7": {
->>>>>>> 06b33d54
       "source": {
         "path": "aws-cdk-ecs-integration-test-stack.template.json",
         "packaging": "file"
@@ -13,11 +9,7 @@
       "destinations": {
         "current_account-current_region": {
           "bucketName": "cdk-hnb659fds-assets-${AWS::AccountId}-${AWS::Region}",
-<<<<<<< HEAD
-          "objectKey": "91a301355b2b9facafe7c6550c6ed78aa16f1088aae1745bb31d72e07b38a7db.json",
-=======
           "objectKey": "f47e24faac80dbd061958fe6448187e750abb39f15f74b47cc3ca9bcaee819a7.json",
->>>>>>> 06b33d54
           "assumeRoleArn": "arn:${AWS::Partition}:iam::${AWS::AccountId}:role/cdk-hnb659fds-file-publishing-role-${AWS::AccountId}-${AWS::Region}"
         }
       }
