{
  "version": "32.0.0",
  "artifacts": {
    "aws-ecs-fargate-efs.assets": {
      "type": "cdk:asset-manifest",
      "properties": {
        "file": "aws-ecs-fargate-efs.assets.json",
        "requiresBootstrapStackVersion": 6,
        "bootstrapStackVersionSsmParameter": "/cdk-bootstrap/hnb659fds/version"
      }
    },
    "aws-ecs-fargate-efs": {
      "type": "aws:cloudformation:stack",
      "environment": "aws://unknown-account/unknown-region",
      "properties": {
        "templateFile": "aws-ecs-fargate-efs.template.json",
        "validateOnSynth": false,
        "assumeRoleArn": "arn:${AWS::Partition}:iam::${AWS::AccountId}:role/cdk-hnb659fds-deploy-role-${AWS::AccountId}-${AWS::Region}",
        "cloudFormationExecutionRoleArn": "arn:${AWS::Partition}:iam::${AWS::AccountId}:role/cdk-hnb659fds-cfn-exec-role-${AWS::AccountId}-${AWS::Region}",
<<<<<<< HEAD
        "stackTemplateAssetObjectUrl": "s3://cdk-hnb659fds-assets-${AWS::AccountId}-${AWS::Region}/4ebb40ec520bf6b68cfa4dab9b8cc83c8add54f6b6e74d5b6aae861dd836b111.json",
=======
        "stackTemplateAssetObjectUrl": "s3://cdk-hnb659fds-assets-${AWS::AccountId}-${AWS::Region}/05d98682f5d66455a18d98d3c7e029a00681556556eee8d8afa4dd1f954b184a.json",
>>>>>>> 6f9fcd62
        "requiresBootstrapStackVersion": 6,
        "bootstrapStackVersionSsmParameter": "/cdk-bootstrap/hnb659fds/version",
        "additionalDependencies": [
          "aws-ecs-fargate-efs.assets"
        ],
        "lookupRole": {
          "arn": "arn:${AWS::Partition}:iam::${AWS::AccountId}:role/cdk-hnb659fds-lookup-role-${AWS::AccountId}-${AWS::Region}",
          "requiresBootstrapStackVersion": 8,
          "bootstrapStackVersionSsmParameter": "/cdk-bootstrap/hnb659fds/version"
        }
      },
      "dependencies": [
        "aws-ecs-fargate-efs.assets"
      ],
      "metadata": {
        "/aws-ecs-fargate-efs/Vpc/Resource": [
          {
            "type": "aws:cdk:logicalId",
            "data": "Vpc8378EB38"
          }
        ],
        "/aws-ecs-fargate-efs/Vpc/PublicSubnet1/Subnet": [
          {
            "type": "aws:cdk:logicalId",
            "data": "VpcPublicSubnet1Subnet5C2D37C4"
          }
        ],
        "/aws-ecs-fargate-efs/Vpc/PublicSubnet1/RouteTable": [
          {
            "type": "aws:cdk:logicalId",
            "data": "VpcPublicSubnet1RouteTable6C95E38E"
          }
        ],
        "/aws-ecs-fargate-efs/Vpc/PublicSubnet1/RouteTableAssociation": [
          {
            "type": "aws:cdk:logicalId",
            "data": "VpcPublicSubnet1RouteTableAssociation97140677"
          }
        ],
        "/aws-ecs-fargate-efs/Vpc/PublicSubnet1/DefaultRoute": [
          {
            "type": "aws:cdk:logicalId",
            "data": "VpcPublicSubnet1DefaultRoute3DA9E72A"
          }
        ],
        "/aws-ecs-fargate-efs/Vpc/PublicSubnet1/EIP": [
          {
            "type": "aws:cdk:logicalId",
            "data": "VpcPublicSubnet1EIPD7E02669"
          }
        ],
        "/aws-ecs-fargate-efs/Vpc/PublicSubnet1/NATGateway": [
          {
            "type": "aws:cdk:logicalId",
            "data": "VpcPublicSubnet1NATGateway4D7517AA"
          }
        ],
        "/aws-ecs-fargate-efs/Vpc/PublicSubnet2/Subnet": [
          {
            "type": "aws:cdk:logicalId",
            "data": "VpcPublicSubnet2Subnet691E08A3"
          }
        ],
        "/aws-ecs-fargate-efs/Vpc/PublicSubnet2/RouteTable": [
          {
            "type": "aws:cdk:logicalId",
            "data": "VpcPublicSubnet2RouteTable94F7E489"
          }
        ],
        "/aws-ecs-fargate-efs/Vpc/PublicSubnet2/RouteTableAssociation": [
          {
            "type": "aws:cdk:logicalId",
            "data": "VpcPublicSubnet2RouteTableAssociationDD5762D8"
          }
        ],
        "/aws-ecs-fargate-efs/Vpc/PublicSubnet2/DefaultRoute": [
          {
            "type": "aws:cdk:logicalId",
            "data": "VpcPublicSubnet2DefaultRoute97F91067"
          }
        ],
        "/aws-ecs-fargate-efs/Vpc/PublicSubnet2/EIP": [
          {
            "type": "aws:cdk:logicalId",
            "data": "VpcPublicSubnet2EIP3C605A87"
          }
        ],
        "/aws-ecs-fargate-efs/Vpc/PublicSubnet2/NATGateway": [
          {
            "type": "aws:cdk:logicalId",
            "data": "VpcPublicSubnet2NATGateway9182C01D"
          }
        ],
        "/aws-ecs-fargate-efs/Vpc/PrivateSubnet1/Subnet": [
          {
            "type": "aws:cdk:logicalId",
            "data": "VpcPrivateSubnet1Subnet536B997A"
          }
        ],
        "/aws-ecs-fargate-efs/Vpc/PrivateSubnet1/RouteTable": [
          {
            "type": "aws:cdk:logicalId",
            "data": "VpcPrivateSubnet1RouteTableB2C5B500"
          }
        ],
        "/aws-ecs-fargate-efs/Vpc/PrivateSubnet1/RouteTableAssociation": [
          {
            "type": "aws:cdk:logicalId",
            "data": "VpcPrivateSubnet1RouteTableAssociation70C59FA6"
          }
        ],
        "/aws-ecs-fargate-efs/Vpc/PrivateSubnet1/DefaultRoute": [
          {
            "type": "aws:cdk:logicalId",
            "data": "VpcPrivateSubnet1DefaultRouteBE02A9ED"
          }
        ],
        "/aws-ecs-fargate-efs/Vpc/PrivateSubnet2/Subnet": [
          {
            "type": "aws:cdk:logicalId",
            "data": "VpcPrivateSubnet2Subnet3788AAA1"
          }
        ],
        "/aws-ecs-fargate-efs/Vpc/PrivateSubnet2/RouteTable": [
          {
            "type": "aws:cdk:logicalId",
            "data": "VpcPrivateSubnet2RouteTableA678073B"
          }
        ],
        "/aws-ecs-fargate-efs/Vpc/PrivateSubnet2/RouteTableAssociation": [
          {
            "type": "aws:cdk:logicalId",
            "data": "VpcPrivateSubnet2RouteTableAssociationA89CAD56"
          }
        ],
        "/aws-ecs-fargate-efs/Vpc/PrivateSubnet2/DefaultRoute": [
          {
            "type": "aws:cdk:logicalId",
            "data": "VpcPrivateSubnet2DefaultRoute060D2087"
          }
        ],
        "/aws-ecs-fargate-efs/Vpc/IGW": [
          {
            "type": "aws:cdk:logicalId",
            "data": "VpcIGWD7BA715C"
          }
        ],
        "/aws-ecs-fargate-efs/Vpc/VPCGW": [
          {
            "type": "aws:cdk:logicalId",
            "data": "VpcVPCGWBF912B6E"
          }
        ],
        "/aws-ecs-fargate-efs/etcdata/Resource": [
          {
            "type": "aws:cdk:logicalId",
            "data": "etcdata80702D7D"
          }
        ],
        "/aws-ecs-fargate-efs/etcdata/EfsSecurityGroup/Resource": [
          {
            "type": "aws:cdk:logicalId",
            "data": "etcdataEfsSecurityGroupB0A9B014"
          }
        ],
        "/aws-ecs-fargate-efs/etcdata/EfsMountTarget-PrivateSubnet1": [
          {
            "type": "aws:cdk:logicalId",
            "data": "etcdataEfsMountTargetPrivateSubnet1DF9D9372"
          }
        ],
        "/aws-ecs-fargate-efs/etcdata/EfsMountTarget-PrivateSubnet2": [
          {
            "type": "aws:cdk:logicalId",
            "data": "etcdataEfsMountTargetPrivateSubnet209100FF5"
          }
        ],
        "/aws-ecs-fargate-efs/TaskDef/TaskRole/Resource": [
          {
            "type": "aws:cdk:logicalId",
            "data": "TaskDefTaskRole1EDB4A67"
          }
        ],
        "/aws-ecs-fargate-efs/TaskDef/Resource": [
          {
            "type": "aws:cdk:logicalId",
            "data": "TaskDef54694570"
          }
        ],
        "/aws-ecs-fargate-efs/BootstrapVersion": [
          {
            "type": "aws:cdk:logicalId",
            "data": "BootstrapVersion"
          }
        ],
        "/aws-ecs-fargate-efs/CheckBootstrapVersion": [
          {
            "type": "aws:cdk:logicalId",
            "data": "CheckBootstrapVersion"
          }
        ]
      },
      "displayName": "aws-ecs-fargate-efs"
    },
<<<<<<< HEAD
=======
    "awsecsfargatetestDefaultTestDeployAssert78ECD46B.assets": {
      "type": "cdk:asset-manifest",
      "properties": {
        "file": "awsecsfargatetestDefaultTestDeployAssert78ECD46B.assets.json",
        "requiresBootstrapStackVersion": 6,
        "bootstrapStackVersionSsmParameter": "/cdk-bootstrap/hnb659fds/version"
      }
    },
    "awsecsfargatetestDefaultTestDeployAssert78ECD46B": {
      "type": "aws:cloudformation:stack",
      "environment": "aws://unknown-account/unknown-region",
      "properties": {
        "templateFile": "awsecsfargatetestDefaultTestDeployAssert78ECD46B.template.json",
        "validateOnSynth": false,
        "assumeRoleArn": "arn:${AWS::Partition}:iam::${AWS::AccountId}:role/cdk-hnb659fds-deploy-role-${AWS::AccountId}-${AWS::Region}",
        "cloudFormationExecutionRoleArn": "arn:${AWS::Partition}:iam::${AWS::AccountId}:role/cdk-hnb659fds-cfn-exec-role-${AWS::AccountId}-${AWS::Region}",
        "stackTemplateAssetObjectUrl": "s3://cdk-hnb659fds-assets-${AWS::AccountId}-${AWS::Region}/21fbb51d7b23f6a6c262b46a9caee79d744a3ac019fd45422d988b96d44b2a22.json",
        "requiresBootstrapStackVersion": 6,
        "bootstrapStackVersionSsmParameter": "/cdk-bootstrap/hnb659fds/version",
        "additionalDependencies": [
          "awsecsfargatetestDefaultTestDeployAssert78ECD46B.assets"
        ],
        "lookupRole": {
          "arn": "arn:${AWS::Partition}:iam::${AWS::AccountId}:role/cdk-hnb659fds-lookup-role-${AWS::AccountId}-${AWS::Region}",
          "requiresBootstrapStackVersion": 8,
          "bootstrapStackVersionSsmParameter": "/cdk-bootstrap/hnb659fds/version"
        }
      },
      "dependencies": [
        "awsecsfargatetestDefaultTestDeployAssert78ECD46B.assets"
      ],
      "metadata": {
        "/aws-ecs-fargate-test/DefaultTest/DeployAssert/BootstrapVersion": [
          {
            "type": "aws:cdk:logicalId",
            "data": "BootstrapVersion"
          }
        ],
        "/aws-ecs-fargate-test/DefaultTest/DeployAssert/CheckBootstrapVersion": [
          {
            "type": "aws:cdk:logicalId",
            "data": "CheckBootstrapVersion"
          }
        ]
      },
      "displayName": "aws-ecs-fargate-test/DefaultTest/DeployAssert"
    },
>>>>>>> 6f9fcd62
    "Tree": {
      "type": "cdk:tree",
      "properties": {
        "file": "tree.json"
      }
    }
  }
}<|MERGE_RESOLUTION|>--- conflicted
+++ resolved
@@ -1,5 +1,5 @@
 {
-  "version": "32.0.0",
+  "version": "33.0.0",
   "artifacts": {
     "aws-ecs-fargate-efs.assets": {
       "type": "cdk:asset-manifest",
@@ -17,11 +17,7 @@
         "validateOnSynth": false,
         "assumeRoleArn": "arn:${AWS::Partition}:iam::${AWS::AccountId}:role/cdk-hnb659fds-deploy-role-${AWS::AccountId}-${AWS::Region}",
         "cloudFormationExecutionRoleArn": "arn:${AWS::Partition}:iam::${AWS::AccountId}:role/cdk-hnb659fds-cfn-exec-role-${AWS::AccountId}-${AWS::Region}",
-<<<<<<< HEAD
-        "stackTemplateAssetObjectUrl": "s3://cdk-hnb659fds-assets-${AWS::AccountId}-${AWS::Region}/4ebb40ec520bf6b68cfa4dab9b8cc83c8add54f6b6e74d5b6aae861dd836b111.json",
-=======
-        "stackTemplateAssetObjectUrl": "s3://cdk-hnb659fds-assets-${AWS::AccountId}-${AWS::Region}/05d98682f5d66455a18d98d3c7e029a00681556556eee8d8afa4dd1f954b184a.json",
->>>>>>> 6f9fcd62
+        "stackTemplateAssetObjectUrl": "s3://cdk-hnb659fds-assets-${AWS::AccountId}-${AWS::Region}/63486a0554805ca4072510e265297dd8bf9ff2a0cf9819ae857eebfe1e6f89f9.json",
         "requiresBootstrapStackVersion": 6,
         "bootstrapStackVersionSsmParameter": "/cdk-bootstrap/hnb659fds/version",
         "additionalDependencies": [
@@ -226,8 +222,6 @@
       },
       "displayName": "aws-ecs-fargate-efs"
     },
-<<<<<<< HEAD
-=======
     "awsecsfargatetestDefaultTestDeployAssert78ECD46B.assets": {
       "type": "cdk:asset-manifest",
       "properties": {
@@ -275,7 +269,6 @@
       },
       "displayName": "aws-ecs-fargate-test/DefaultTest/DeployAssert"
     },
->>>>>>> 6f9fcd62
     "Tree": {
       "type": "cdk:tree",
       "properties": {
