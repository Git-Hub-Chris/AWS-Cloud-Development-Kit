{
<<<<<<< HEAD
  "version": "31.0.0",
=======
  "version": "32.0.0",
>>>>>>> 06b33d54
  "artifacts": {
    "aws-ecs-service-connect.assets": {
      "type": "cdk:asset-manifest",
      "properties": {
        "file": "aws-ecs-service-connect.assets.json",
        "requiresBootstrapStackVersion": 6,
        "bootstrapStackVersionSsmParameter": "/cdk-bootstrap/hnb659fds/version"
      }
    },
    "aws-ecs-service-connect": {
      "type": "aws:cloudformation:stack",
      "environment": "aws://unknown-account/unknown-region",
      "properties": {
        "templateFile": "aws-ecs-service-connect.template.json",
        "validateOnSynth": false,
        "assumeRoleArn": "arn:${AWS::Partition}:iam::${AWS::AccountId}:role/cdk-hnb659fds-deploy-role-${AWS::AccountId}-${AWS::Region}",
        "cloudFormationExecutionRoleArn": "arn:${AWS::Partition}:iam::${AWS::AccountId}:role/cdk-hnb659fds-cfn-exec-role-${AWS::AccountId}-${AWS::Region}",
<<<<<<< HEAD
        "stackTemplateAssetObjectUrl": "s3://cdk-hnb659fds-assets-${AWS::AccountId}-${AWS::Region}/ab95c33af54c1af1e5a89a01e4f3da15a7f9371f9c34f278263db7247b36d5c9.json",
=======
        "stackTemplateAssetObjectUrl": "s3://cdk-hnb659fds-assets-${AWS::AccountId}-${AWS::Region}/e100d7b52e8ed44b203ac8a18dc1e829a3e71084736d66f9f48a2d7f78f8eaa6.json",
>>>>>>> 06b33d54
        "requiresBootstrapStackVersion": 6,
        "bootstrapStackVersionSsmParameter": "/cdk-bootstrap/hnb659fds/version",
        "additionalDependencies": [
          "aws-ecs-service-connect.assets"
        ],
        "lookupRole": {
          "arn": "arn:${AWS::Partition}:iam::${AWS::AccountId}:role/cdk-hnb659fds-lookup-role-${AWS::AccountId}-${AWS::Region}",
          "requiresBootstrapStackVersion": 8,
          "bootstrapStackVersionSsmParameter": "/cdk-bootstrap/hnb659fds/version"
        }
      },
      "dependencies": [
        "aws-ecs-service-connect.assets"
      ],
      "metadata": {
        "/aws-ecs-service-connect/EcsCluster/Resource": [
          {
            "type": "aws:cdk:logicalId",
            "data": "EcsCluster97242B84"
          }
        ],
        "/aws-ecs-service-connect/EcsCluster/Vpc/Resource": [
          {
            "type": "aws:cdk:logicalId",
            "data": "EcsClusterVpc779914AB"
          }
        ],
        "/aws-ecs-service-connect/EcsCluster/Vpc/PublicSubnet1/Subnet": [
          {
            "type": "aws:cdk:logicalId",
            "data": "EcsClusterVpcPublicSubnet1Subnet4AC37B0F"
          }
        ],
        "/aws-ecs-service-connect/EcsCluster/Vpc/PublicSubnet1/RouteTable": [
          {
            "type": "aws:cdk:logicalId",
            "data": "EcsClusterVpcPublicSubnet1RouteTable4AE3113D"
          }
        ],
        "/aws-ecs-service-connect/EcsCluster/Vpc/PublicSubnet1/RouteTableAssociation": [
          {
            "type": "aws:cdk:logicalId",
            "data": "EcsClusterVpcPublicSubnet1RouteTableAssociation49C4CDBB"
          }
        ],
        "/aws-ecs-service-connect/EcsCluster/Vpc/PublicSubnet1/DefaultRoute": [
          {
            "type": "aws:cdk:logicalId",
            "data": "EcsClusterVpcPublicSubnet1DefaultRoute8C7EFC96"
          }
        ],
        "/aws-ecs-service-connect/EcsCluster/Vpc/PublicSubnet1/EIP": [
          {
            "type": "aws:cdk:logicalId",
            "data": "EcsClusterVpcPublicSubnet1EIP2D3759A3"
          }
        ],
        "/aws-ecs-service-connect/EcsCluster/Vpc/PublicSubnet1/NATGateway": [
          {
            "type": "aws:cdk:logicalId",
            "data": "EcsClusterVpcPublicSubnet1NATGateway2F1E7764"
          }
        ],
        "/aws-ecs-service-connect/EcsCluster/Vpc/PublicSubnet2/Subnet": [
          {
            "type": "aws:cdk:logicalId",
            "data": "EcsClusterVpcPublicSubnet2Subnet4A959A4C"
          }
        ],
        "/aws-ecs-service-connect/EcsCluster/Vpc/PublicSubnet2/RouteTable": [
          {
            "type": "aws:cdk:logicalId",
            "data": "EcsClusterVpcPublicSubnet2RouteTable89A2F6C5"
          }
        ],
        "/aws-ecs-service-connect/EcsCluster/Vpc/PublicSubnet2/RouteTableAssociation": [
          {
            "type": "aws:cdk:logicalId",
            "data": "EcsClusterVpcPublicSubnet2RouteTableAssociationE4D42FC1"
          }
        ],
        "/aws-ecs-service-connect/EcsCluster/Vpc/PublicSubnet2/DefaultRoute": [
          {
            "type": "aws:cdk:logicalId",
            "data": "EcsClusterVpcPublicSubnet2DefaultRoute048730F7"
          }
        ],
        "/aws-ecs-service-connect/EcsCluster/Vpc/PublicSubnet2/EIP": [
          {
            "type": "aws:cdk:logicalId",
            "data": "EcsClusterVpcPublicSubnet2EIP26E3EEEF"
          }
        ],
        "/aws-ecs-service-connect/EcsCluster/Vpc/PublicSubnet2/NATGateway": [
          {
            "type": "aws:cdk:logicalId",
            "data": "EcsClusterVpcPublicSubnet2NATGatewayBD015416"
          }
        ],
        "/aws-ecs-service-connect/EcsCluster/Vpc/PrivateSubnet1/Subnet": [
          {
            "type": "aws:cdk:logicalId",
            "data": "EcsClusterVpcPrivateSubnet1SubnetFAB0E487"
          }
        ],
        "/aws-ecs-service-connect/EcsCluster/Vpc/PrivateSubnet1/RouteTable": [
          {
            "type": "aws:cdk:logicalId",
            "data": "EcsClusterVpcPrivateSubnet1RouteTable2EA148EE"
          }
        ],
        "/aws-ecs-service-connect/EcsCluster/Vpc/PrivateSubnet1/RouteTableAssociation": [
          {
            "type": "aws:cdk:logicalId",
            "data": "EcsClusterVpcPrivateSubnet1RouteTableAssociationF4E8ACD7"
          }
        ],
        "/aws-ecs-service-connect/EcsCluster/Vpc/PrivateSubnet1/DefaultRoute": [
          {
            "type": "aws:cdk:logicalId",
            "data": "EcsClusterVpcPrivateSubnet1DefaultRoute0239F5D0"
          }
        ],
        "/aws-ecs-service-connect/EcsCluster/Vpc/PrivateSubnet2/Subnet": [
          {
            "type": "aws:cdk:logicalId",
            "data": "EcsClusterVpcPrivateSubnet2SubnetC2B7B1BA"
          }
        ],
        "/aws-ecs-service-connect/EcsCluster/Vpc/PrivateSubnet2/RouteTable": [
          {
            "type": "aws:cdk:logicalId",
            "data": "EcsClusterVpcPrivateSubnet2RouteTable1D430E45"
          }
        ],
        "/aws-ecs-service-connect/EcsCluster/Vpc/PrivateSubnet2/RouteTableAssociation": [
          {
            "type": "aws:cdk:logicalId",
            "data": "EcsClusterVpcPrivateSubnet2RouteTableAssociation329A2412"
          }
        ],
        "/aws-ecs-service-connect/EcsCluster/Vpc/PrivateSubnet2/DefaultRoute": [
          {
            "type": "aws:cdk:logicalId",
            "data": "EcsClusterVpcPrivateSubnet2DefaultRoute27221D27"
          }
        ],
        "/aws-ecs-service-connect/EcsCluster/Vpc/IGW": [
          {
            "type": "aws:cdk:logicalId",
            "data": "EcsClusterVpcIGW3663B083"
          }
        ],
        "/aws-ecs-service-connect/EcsCluster/Vpc/VPCGW": [
          {
            "type": "aws:cdk:logicalId",
            "data": "EcsClusterVpcVPCGW944296C0"
          }
        ],
        "/aws-ecs-service-connect/EcsCluster/DefaultServiceDiscoveryNamespace/Resource": [
          {
            "type": "aws:cdk:logicalId",
            "data": "EcsClusterDefaultServiceDiscoveryNamespaceB0971B2F"
          }
        ],
        "/aws-ecs-service-connect/TaskDef/TaskRole/Resource": [
          {
            "type": "aws:cdk:logicalId",
            "data": "TaskDefTaskRole1EDB4A67"
          }
        ],
        "/aws-ecs-service-connect/TaskDef/Resource": [
          {
            "type": "aws:cdk:logicalId",
            "data": "TaskDef54694570"
          }
        ],
        "/aws-ecs-service-connect/TaskDef/container/LogGroup/Resource": [
          {
            "type": "aws:cdk:logicalId",
            "data": "TaskDefcontainerLogGroupAB21CBAF"
          }
        ],
        "/aws-ecs-service-connect/TaskDef/ExecutionRole/Resource": [
          {
            "type": "aws:cdk:logicalId",
            "data": "TaskDefExecutionRoleB4775C97"
          }
        ],
        "/aws-ecs-service-connect/TaskDef/ExecutionRole/DefaultPolicy/Resource": [
          {
            "type": "aws:cdk:logicalId",
            "data": "TaskDefExecutionRoleDefaultPolicy0DBB737A"
          }
        ],
        "/aws-ecs-service-connect/svc/Service": [
          {
            "type": "aws:cdk:logicalId",
            "data": "svcService376F2D22"
          }
        ],
        "/aws-ecs-service-connect/svc/LogGroup/Resource": [
          {
            "type": "aws:cdk:logicalId",
            "data": "svcLogGroup25CAF347"
          }
        ],
        "/aws-ecs-service-connect/svc/SecurityGroup/Resource": [
          {
            "type": "aws:cdk:logicalId",
            "data": "svcSecurityGroup205CC2DA"
          }
        ],
        "/aws-ecs-service-connect/ns/Resource": [
          {
            "type": "aws:cdk:logicalId",
            "data": "ns7AAD7A1A"
          }
        ],
        "/aws-ecs-service-connect/svc-two/Service": [
          {
            "type": "aws:cdk:logicalId",
            "data": "svctwoService5892185E"
          }
        ],
        "/aws-ecs-service-connect/svc-two/SecurityGroup/Resource": [
          {
            "type": "aws:cdk:logicalId",
            "data": "svctwoSecurityGroup7B696927"
          }
        ],
        "/aws-ecs-service-connect/BootstrapVersion": [
          {
            "type": "aws:cdk:logicalId",
            "data": "BootstrapVersion"
          }
        ],
        "/aws-ecs-service-connect/CheckBootstrapVersion": [
          {
            "type": "aws:cdk:logicalId",
            "data": "CheckBootstrapVersion"
          }
        ]
      },
      "displayName": "aws-ecs-service-connect"
    },
    "ServiceConnectDefaultTestDeployAssert88F6A66F.assets": {
      "type": "cdk:asset-manifest",
      "properties": {
        "file": "ServiceConnectDefaultTestDeployAssert88F6A66F.assets.json",
        "requiresBootstrapStackVersion": 6,
        "bootstrapStackVersionSsmParameter": "/cdk-bootstrap/hnb659fds/version"
      }
    },
    "ServiceConnectDefaultTestDeployAssert88F6A66F": {
      "type": "aws:cloudformation:stack",
      "environment": "aws://unknown-account/unknown-region",
      "properties": {
        "templateFile": "ServiceConnectDefaultTestDeployAssert88F6A66F.template.json",
        "validateOnSynth": false,
        "assumeRoleArn": "arn:${AWS::Partition}:iam::${AWS::AccountId}:role/cdk-hnb659fds-deploy-role-${AWS::AccountId}-${AWS::Region}",
        "cloudFormationExecutionRoleArn": "arn:${AWS::Partition}:iam::${AWS::AccountId}:role/cdk-hnb659fds-cfn-exec-role-${AWS::AccountId}-${AWS::Region}",
        "stackTemplateAssetObjectUrl": "s3://cdk-hnb659fds-assets-${AWS::AccountId}-${AWS::Region}/d1bb9f9c141c0b0bba4f15ebed577c22d74718e011b71b5d9c262b81d5257cc9.json",
        "requiresBootstrapStackVersion": 6,
        "bootstrapStackVersionSsmParameter": "/cdk-bootstrap/hnb659fds/version",
        "additionalDependencies": [
          "ServiceConnectDefaultTestDeployAssert88F6A66F.assets"
        ],
        "lookupRole": {
          "arn": "arn:${AWS::Partition}:iam::${AWS::AccountId}:role/cdk-hnb659fds-lookup-role-${AWS::AccountId}-${AWS::Region}",
          "requiresBootstrapStackVersion": 8,
          "bootstrapStackVersionSsmParameter": "/cdk-bootstrap/hnb659fds/version"
        }
      },
      "dependencies": [
        "ServiceConnectDefaultTestDeployAssert88F6A66F.assets"
      ],
      "metadata": {
        "/ServiceConnect/DefaultTest/DeployAssert/AwsApiCallServiceDiscoverylistNamespaces/Default/Default": [
          {
            "type": "aws:cdk:logicalId",
            "data": "AwsApiCallServiceDiscoverylistNamespaces"
          }
        ],
        "/ServiceConnect/DefaultTest/DeployAssert/AwsApiCallServiceDiscoverylistNamespaces/AssertionResults": [
          {
            "type": "aws:cdk:logicalId",
            "data": "AssertionResultsAwsApiCallServiceDiscoverylistNamespaces"
          }
        ],
        "/ServiceConnect/DefaultTest/DeployAssert/SingletonFunction1488541a7b23466481b69b4408076b81/Role": [
          {
            "type": "aws:cdk:logicalId",
            "data": "SingletonFunction1488541a7b23466481b69b4408076b81Role37ABCE73"
          }
        ],
        "/ServiceConnect/DefaultTest/DeployAssert/SingletonFunction1488541a7b23466481b69b4408076b81/Handler": [
          {
            "type": "aws:cdk:logicalId",
            "data": "SingletonFunction1488541a7b23466481b69b4408076b81HandlerCD40AE9F"
          }
        ],
        "/ServiceConnect/DefaultTest/DeployAssert/BootstrapVersion": [
          {
            "type": "aws:cdk:logicalId",
            "data": "BootstrapVersion"
          }
        ],
        "/ServiceConnect/DefaultTest/DeployAssert/CheckBootstrapVersion": [
          {
            "type": "aws:cdk:logicalId",
            "data": "CheckBootstrapVersion"
          }
        ]
      },
      "displayName": "ServiceConnect/DefaultTest/DeployAssert"
    },
    "Tree": {
      "type": "cdk:tree",
      "properties": {
        "file": "tree.json"
      }
    }
  }
}<|MERGE_RESOLUTION|>--- conflicted
+++ resolved
@@ -1,9 +1,5 @@
 {
-<<<<<<< HEAD
-  "version": "31.0.0",
-=======
   "version": "32.0.0",
->>>>>>> 06b33d54
   "artifacts": {
     "aws-ecs-service-connect.assets": {
       "type": "cdk:asset-manifest",
@@ -21,11 +17,7 @@
         "validateOnSynth": false,
         "assumeRoleArn": "arn:${AWS::Partition}:iam::${AWS::AccountId}:role/cdk-hnb659fds-deploy-role-${AWS::AccountId}-${AWS::Region}",
         "cloudFormationExecutionRoleArn": "arn:${AWS::Partition}:iam::${AWS::AccountId}:role/cdk-hnb659fds-cfn-exec-role-${AWS::AccountId}-${AWS::Region}",
-<<<<<<< HEAD
-        "stackTemplateAssetObjectUrl": "s3://cdk-hnb659fds-assets-${AWS::AccountId}-${AWS::Region}/ab95c33af54c1af1e5a89a01e4f3da15a7f9371f9c34f278263db7247b36d5c9.json",
-=======
         "stackTemplateAssetObjectUrl": "s3://cdk-hnb659fds-assets-${AWS::AccountId}-${AWS::Region}/e100d7b52e8ed44b203ac8a18dc1e829a3e71084736d66f9f48a2d7f78f8eaa6.json",
->>>>>>> 06b33d54
         "requiresBootstrapStackVersion": 6,
         "bootstrapStackVersionSsmParameter": "/cdk-bootstrap/hnb659fds/version",
         "additionalDependencies": [
