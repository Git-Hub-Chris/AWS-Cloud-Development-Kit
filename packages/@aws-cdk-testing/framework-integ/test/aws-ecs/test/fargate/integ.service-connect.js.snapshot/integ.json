{
<<<<<<< HEAD
  "version": "31.0.0",
=======
  "version": "32.0.0",
>>>>>>> 06b33d54
  "testCases": {
    "ServiceConnect/DefaultTest": {
      "stacks": [
        "aws-ecs-service-connect"
      ],
      "assertionStack": "ServiceConnect/DefaultTest/DeployAssert",
      "assertionStackName": "ServiceConnectDefaultTestDeployAssert88F6A66F"
    }
  }
}<|MERGE_RESOLUTION|>--- conflicted
+++ resolved
@@ -1,9 +1,5 @@
 {
-<<<<<<< HEAD
-  "version": "31.0.0",
-=======
   "version": "32.0.0",
->>>>>>> 06b33d54
   "testCases": {
     "ServiceConnect/DefaultTest": {
       "stacks": [
