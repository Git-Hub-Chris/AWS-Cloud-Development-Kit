{
  "version": "31.0.0",
  "files": {
<<<<<<< HEAD
    "89216822724af37f704751191f73e449ce5795c275567317e66a70262d9a0f0e": {
=======
    "172e0503cb149dc7df24ff0abac37a65aedab1e7a5e0cba127004546eed84e1b": {
>>>>>>> 06b33d54
      "source": {
        "path": "aws-ecs-integ-runtime.template.json",
        "packaging": "file"
      },
      "destinations": {
        "current_account-current_region": {
          "bucketName": "cdk-hnb659fds-assets-${AWS::AccountId}-${AWS::Region}",
<<<<<<< HEAD
          "objectKey": "89216822724af37f704751191f73e449ce5795c275567317e66a70262d9a0f0e.json",
=======
          "objectKey": "172e0503cb149dc7df24ff0abac37a65aedab1e7a5e0cba127004546eed84e1b.json",
>>>>>>> 06b33d54
          "assumeRoleArn": "arn:${AWS::Partition}:iam::${AWS::AccountId}:role/cdk-hnb659fds-file-publishing-role-${AWS::AccountId}-${AWS::Region}"
        }
      }
    }
  },
  "dockerImages": {}
}<|MERGE_RESOLUTION|>--- conflicted
+++ resolved
@@ -1,11 +1,7 @@
 {
   "version": "31.0.0",
   "files": {
-<<<<<<< HEAD
-    "89216822724af37f704751191f73e449ce5795c275567317e66a70262d9a0f0e": {
-=======
     "172e0503cb149dc7df24ff0abac37a65aedab1e7a5e0cba127004546eed84e1b": {
->>>>>>> 06b33d54
       "source": {
         "path": "aws-ecs-integ-runtime.template.json",
         "packaging": "file"
@@ -13,11 +9,7 @@
       "destinations": {
         "current_account-current_region": {
           "bucketName": "cdk-hnb659fds-assets-${AWS::AccountId}-${AWS::Region}",
-<<<<<<< HEAD
-          "objectKey": "89216822724af37f704751191f73e449ce5795c275567317e66a70262d9a0f0e.json",
-=======
           "objectKey": "172e0503cb149dc7df24ff0abac37a65aedab1e7a5e0cba127004546eed84e1b.json",
->>>>>>> 06b33d54
           "assumeRoleArn": "arn:${AWS::Partition}:iam::${AWS::AccountId}:role/cdk-hnb659fds-file-publishing-role-${AWS::AccountId}-${AWS::Region}"
         }
       }
