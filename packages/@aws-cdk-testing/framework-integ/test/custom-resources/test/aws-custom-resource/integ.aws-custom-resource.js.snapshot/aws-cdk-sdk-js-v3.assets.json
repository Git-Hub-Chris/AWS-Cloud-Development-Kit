{
<<<<<<< HEAD
  "version": "35.0.0",
  "files": {
    "0918310da497b2c577f894c8c1b5dbd1efa03ae18dd4cabd1a9fc3e9c61a5703": {
      "source": {
        "path": "asset.0918310da497b2c577f894c8c1b5dbd1efa03ae18dd4cabd1a9fc3e9c61a5703",
=======
  "version": "36.0.0",
  "files": {
    "1b474110b3f79050ba8693912584a5d5bac8c7e94d63afa8c73f1d087444e7cc": {
      "source": {
        "path": "asset.1b474110b3f79050ba8693912584a5d5bac8c7e94d63afa8c73f1d087444e7cc",
>>>>>>> 8a67f399
        "packaging": "zip"
      },
      "destinations": {
        "current_account-current_region": {
          "bucketName": "cdk-hnb659fds-assets-${AWS::AccountId}-${AWS::Region}",
<<<<<<< HEAD
          "objectKey": "0918310da497b2c577f894c8c1b5dbd1efa03ae18dd4cabd1a9fc3e9c61a5703.zip",
=======
          "objectKey": "1b474110b3f79050ba8693912584a5d5bac8c7e94d63afa8c73f1d087444e7cc.zip",
>>>>>>> 8a67f399
          "assumeRoleArn": "arn:${AWS::Partition}:iam::${AWS::AccountId}:role/cdk-hnb659fds-file-publishing-role-${AWS::AccountId}-${AWS::Region}"
        }
      }
    },
<<<<<<< HEAD
    "a34938e30dea89d4650085906ca7460339a01f11e64c24b807c83d085a383909": {
=======
    "c79766e9c1e4474038c528a0a95e2408876723eed60d2cae1594ea33603203db": {
>>>>>>> 8a67f399
      "source": {
        "path": "aws-cdk-sdk-js-v3.template.json",
        "packaging": "file"
      },
      "destinations": {
        "current_account-current_region": {
          "bucketName": "cdk-hnb659fds-assets-${AWS::AccountId}-${AWS::Region}",
<<<<<<< HEAD
          "objectKey": "a34938e30dea89d4650085906ca7460339a01f11e64c24b807c83d085a383909.json",
=======
          "objectKey": "c79766e9c1e4474038c528a0a95e2408876723eed60d2cae1594ea33603203db.json",
>>>>>>> 8a67f399
          "assumeRoleArn": "arn:${AWS::Partition}:iam::${AWS::AccountId}:role/cdk-hnb659fds-file-publishing-role-${AWS::AccountId}-${AWS::Region}"
        }
      }
    }
  },
  "dockerImages": {}
}<|MERGE_RESOLUTION|>--- conflicted
+++ resolved
@@ -1,36 +1,20 @@
 {
-<<<<<<< HEAD
-  "version": "35.0.0",
-  "files": {
-    "0918310da497b2c577f894c8c1b5dbd1efa03ae18dd4cabd1a9fc3e9c61a5703": {
-      "source": {
-        "path": "asset.0918310da497b2c577f894c8c1b5dbd1efa03ae18dd4cabd1a9fc3e9c61a5703",
-=======
   "version": "36.0.0",
   "files": {
     "1b474110b3f79050ba8693912584a5d5bac8c7e94d63afa8c73f1d087444e7cc": {
       "source": {
         "path": "asset.1b474110b3f79050ba8693912584a5d5bac8c7e94d63afa8c73f1d087444e7cc",
->>>>>>> 8a67f399
         "packaging": "zip"
       },
       "destinations": {
         "current_account-current_region": {
           "bucketName": "cdk-hnb659fds-assets-${AWS::AccountId}-${AWS::Region}",
-<<<<<<< HEAD
-          "objectKey": "0918310da497b2c577f894c8c1b5dbd1efa03ae18dd4cabd1a9fc3e9c61a5703.zip",
-=======
           "objectKey": "1b474110b3f79050ba8693912584a5d5bac8c7e94d63afa8c73f1d087444e7cc.zip",
->>>>>>> 8a67f399
           "assumeRoleArn": "arn:${AWS::Partition}:iam::${AWS::AccountId}:role/cdk-hnb659fds-file-publishing-role-${AWS::AccountId}-${AWS::Region}"
         }
       }
     },
-<<<<<<< HEAD
-    "a34938e30dea89d4650085906ca7460339a01f11e64c24b807c83d085a383909": {
-=======
     "c79766e9c1e4474038c528a0a95e2408876723eed60d2cae1594ea33603203db": {
->>>>>>> 8a67f399
       "source": {
         "path": "aws-cdk-sdk-js-v3.template.json",
         "packaging": "file"
@@ -38,11 +22,7 @@
       "destinations": {
         "current_account-current_region": {
           "bucketName": "cdk-hnb659fds-assets-${AWS::AccountId}-${AWS::Region}",
-<<<<<<< HEAD
-          "objectKey": "a34938e30dea89d4650085906ca7460339a01f11e64c24b807c83d085a383909.json",
-=======
           "objectKey": "c79766e9c1e4474038c528a0a95e2408876723eed60d2cae1594ea33603203db.json",
->>>>>>> 8a67f399
           "assumeRoleArn": "arn:${AWS::Partition}:iam::${AWS::AccountId}:role/cdk-hnb659fds-file-publishing-role-${AWS::AccountId}-${AWS::Region}"
         }
       }
