--- conflicted
+++ resolved
@@ -14,11 +14,7 @@
         }
       }
     },
-<<<<<<< HEAD
-    "dfb095fb945dcdae5a7b56859d42507d320e4270f0baa8ae38929f815e2350d1": {
-=======
     "8ee20e645f6980e1e5bebef73cd9ae3a3efbc12d233a4417a6685205741dbcd0": {
->>>>>>> 0fa3b1ef
       "source": {
         "path": "CustomResourceAthenaDefaultTestDeployAssert7AE6A475.template.json",
         "packaging": "file"
@@ -26,11 +22,7 @@
       "destinations": {
         "current_account-current_region": {
           "bucketName": "cdk-hnb659fds-assets-${AWS::AccountId}-${AWS::Region}",
-<<<<<<< HEAD
-          "objectKey": "dfb095fb945dcdae5a7b56859d42507d320e4270f0baa8ae38929f815e2350d1.json",
-=======
           "objectKey": "8ee20e645f6980e1e5bebef73cd9ae3a3efbc12d233a4417a6685205741dbcd0.json",
->>>>>>> 0fa3b1ef
           "assumeRoleArn": "arn:${AWS::Partition}:iam::${AWS::AccountId}:role/cdk-hnb659fds-file-publishing-role-${AWS::AccountId}-${AWS::Region}"
         }
       }
