--- conflicted
+++ resolved
@@ -1,34 +1,20 @@
 {
   "version": "34.0.0",
   "files": {
-<<<<<<< HEAD
-    "954f8550a0b4eb0aebc04d060309cb255f6b8b6c2edb27ea1bd9f803dff0a3c4": {
-      "source": {
-        "path": "asset.954f8550a0b4eb0aebc04d060309cb255f6b8b6c2edb27ea1bd9f803dff0a3c4",
-=======
     "e2b4766aeeab2b067017ba499fbd35f6183ad52d2f71bc62e0b7c6fe29219c01": {
       "source": {
         "path": "asset.e2b4766aeeab2b067017ba499fbd35f6183ad52d2f71bc62e0b7c6fe29219c01",
->>>>>>> d730f7f1
         "packaging": "zip"
       },
       "destinations": {
         "current_account-current_region": {
           "bucketName": "cdk-hnb659fds-assets-${AWS::AccountId}-${AWS::Region}",
-<<<<<<< HEAD
-          "objectKey": "954f8550a0b4eb0aebc04d060309cb255f6b8b6c2edb27ea1bd9f803dff0a3c4.zip",
-=======
           "objectKey": "e2b4766aeeab2b067017ba499fbd35f6183ad52d2f71bc62e0b7c6fe29219c01.zip",
->>>>>>> d730f7f1
           "assumeRoleArn": "arn:${AWS::Partition}:iam::${AWS::AccountId}:role/cdk-hnb659fds-file-publishing-role-${AWS::AccountId}-${AWS::Region}"
         }
       }
     },
-<<<<<<< HEAD
-    "fcbc39e697fd84a37988c7244b66b19c6ab0bf6b1c40b100506a5fee1230af27": {
-=======
     "9afd0fc67e12f8aea84fc522b60c4bf2ae2d10598cac37e1d6be11f512dd6911": {
->>>>>>> d730f7f1
       "source": {
         "path": "aws-cdk-customresources-vpc.template.json",
         "packaging": "file"
@@ -36,11 +22,7 @@
       "destinations": {
         "current_account-current_region": {
           "bucketName": "cdk-hnb659fds-assets-${AWS::AccountId}-${AWS::Region}",
-<<<<<<< HEAD
-          "objectKey": "fcbc39e697fd84a37988c7244b66b19c6ab0bf6b1c40b100506a5fee1230af27.json",
-=======
           "objectKey": "9afd0fc67e12f8aea84fc522b60c4bf2ae2d10598cac37e1d6be11f512dd6911.json",
->>>>>>> d730f7f1
           "assumeRoleArn": "arn:${AWS::Partition}:iam::${AWS::AccountId}:role/cdk-hnb659fds-file-publishing-role-${AWS::AccountId}-${AWS::Region}"
         }
       }
