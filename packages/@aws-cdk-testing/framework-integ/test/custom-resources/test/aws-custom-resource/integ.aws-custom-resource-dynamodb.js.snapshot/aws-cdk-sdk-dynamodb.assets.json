--- conflicted
+++ resolved
@@ -14,11 +14,7 @@
         }
       }
     },
-<<<<<<< HEAD
-    "7771dc1e30305a40b1b23718357c4a3840efef4e93bec5f4d5da28c9e8202b70": {
-=======
     "e15e8534e6ffd59786a0ca211541f0bc9dcd20e8dbc3e1b9a7e0669c1fe08720": {
->>>>>>> 0fa3b1ef
       "source": {
         "path": "aws-cdk-sdk-dynamodb.template.json",
         "packaging": "file"
@@ -26,11 +22,7 @@
       "destinations": {
         "current_account-current_region": {
           "bucketName": "cdk-hnb659fds-assets-${AWS::AccountId}-${AWS::Region}",
-<<<<<<< HEAD
-          "objectKey": "7771dc1e30305a40b1b23718357c4a3840efef4e93bec5f4d5da28c9e8202b70.json",
-=======
           "objectKey": "e15e8534e6ffd59786a0ca211541f0bc9dcd20e8dbc3e1b9a7e0669c1fe08720.json",
->>>>>>> 0fa3b1ef
           "assumeRoleArn": "arn:${AWS::Partition}:iam::${AWS::AccountId}:role/cdk-hnb659fds-file-publishing-role-${AWS::AccountId}-${AWS::Region}"
         }
       }
