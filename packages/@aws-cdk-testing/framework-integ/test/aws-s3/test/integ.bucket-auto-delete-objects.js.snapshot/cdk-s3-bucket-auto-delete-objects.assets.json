--- conflicted
+++ resolved
@@ -27,34 +27,20 @@
         }
       }
     },
-<<<<<<< HEAD
-    "0918310da497b2c577f894c8c1b5dbd1efa03ae18dd4cabd1a9fc3e9c61a5703": {
-      "source": {
-        "path": "asset.0918310da497b2c577f894c8c1b5dbd1efa03ae18dd4cabd1a9fc3e9c61a5703",
-=======
     "1b474110b3f79050ba8693912584a5d5bac8c7e94d63afa8c73f1d087444e7cc": {
       "source": {
         "path": "asset.1b474110b3f79050ba8693912584a5d5bac8c7e94d63afa8c73f1d087444e7cc",
->>>>>>> 8a67f399
         "packaging": "zip"
       },
       "destinations": {
         "current_account-current_region": {
           "bucketName": "cdk-hnb659fds-assets-${AWS::AccountId}-${AWS::Region}",
-<<<<<<< HEAD
-          "objectKey": "0918310da497b2c577f894c8c1b5dbd1efa03ae18dd4cabd1a9fc3e9c61a5703.zip",
-=======
           "objectKey": "1b474110b3f79050ba8693912584a5d5bac8c7e94d63afa8c73f1d087444e7cc.zip",
->>>>>>> 8a67f399
           "assumeRoleArn": "arn:${AWS::Partition}:iam::${AWS::AccountId}:role/cdk-hnb659fds-file-publishing-role-${AWS::AccountId}-${AWS::Region}"
         }
       }
     },
-<<<<<<< HEAD
-    "63be67c38e9615520aca63c394b392ba2ba8368416a4dbb2c1028e3b4cfc00f1": {
-=======
     "5bc47748e9f38e8ed07c03d4de16f8dee1163ee2c8f133d614d2eefa1ed3b3ea": {
->>>>>>> 8a67f399
       "source": {
         "path": "cdk-s3-bucket-auto-delete-objects.template.json",
         "packaging": "file"
@@ -62,11 +48,7 @@
       "destinations": {
         "current_account-current_region": {
           "bucketName": "cdk-hnb659fds-assets-${AWS::AccountId}-${AWS::Region}",
-<<<<<<< HEAD
-          "objectKey": "63be67c38e9615520aca63c394b392ba2ba8368416a4dbb2c1028e3b4cfc00f1.json",
-=======
           "objectKey": "5bc47748e9f38e8ed07c03d4de16f8dee1163ee2c8f133d614d2eefa1ed3b3ea.json",
->>>>>>> 8a67f399
           "assumeRoleArn": "arn:${AWS::Partition}:iam::${AWS::AccountId}:role/cdk-hnb659fds-file-publishing-role-${AWS::AccountId}-${AWS::Region}"
         }
       }
