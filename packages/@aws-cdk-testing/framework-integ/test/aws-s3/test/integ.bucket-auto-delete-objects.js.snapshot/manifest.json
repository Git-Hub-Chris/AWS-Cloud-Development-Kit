--- conflicted
+++ resolved
@@ -17,11 +17,7 @@
         "validateOnSynth": false,
         "assumeRoleArn": "arn:${AWS::Partition}:iam::${AWS::AccountId}:role/cdk-hnb659fds-deploy-role-${AWS::AccountId}-${AWS::Region}",
         "cloudFormationExecutionRoleArn": "arn:${AWS::Partition}:iam::${AWS::AccountId}:role/cdk-hnb659fds-cfn-exec-role-${AWS::AccountId}-${AWS::Region}",
-<<<<<<< HEAD
-        "stackTemplateAssetObjectUrl": "s3://cdk-hnb659fds-assets-${AWS::AccountId}-${AWS::Region}/62766ee15d31f22c62e45708ceddf4f8436b0d0236787ca7b9547828caf80954.json",
-=======
-        "stackTemplateAssetObjectUrl": "s3://cdk-hnb659fds-assets-${AWS::AccountId}-${AWS::Region}/46631879ca284263702eee703f95a4c9d6310eddbb75aae63565222e39c7083f.json",
->>>>>>> ffd4b7d7
+        "stackTemplateAssetObjectUrl": "s3://cdk-hnb659fds-assets-${AWS::AccountId}-${AWS::Region}/67082c88899c1f134cb9d12a5e81b9c65fee8ae0de585db4a3936e71a7264f7e.json",
         "requiresBootstrapStackVersion": 6,
         "bootstrapStackVersionSsmParameter": "/cdk-bootstrap/hnb659fds/version",
         "additionalDependencies": [
@@ -101,12 +97,6 @@
           {
             "type": "aws:cdk:logicalId",
             "data": "RemovedBucketAutoDeleteObjectsCustomResourceDE96EADE"
-          }
-        ],
-        "/cdk-s3-bucket-auto-delete-objects/DeleteBucket": [
-          {
-            "type": "aws:cdk:warning",
-            "data": "installLatestAwsSdk was not specified, and defaults to true. You probably do not want this. Set the global context flag '@aws-cdk/customresources:installLatestAwsSdkDefault' to false to switch this behavior off project-wide, or set the property explicitly to true if you know you need to call APIs that are not in Lambda's built-in SDK version. [ack: @aws-cdk/custom-resources:installLatestAwsSdkNotSpecified]"
           }
         ],
         "/cdk-s3-bucket-auto-delete-objects/DeleteBucket/Resource/Default": [
