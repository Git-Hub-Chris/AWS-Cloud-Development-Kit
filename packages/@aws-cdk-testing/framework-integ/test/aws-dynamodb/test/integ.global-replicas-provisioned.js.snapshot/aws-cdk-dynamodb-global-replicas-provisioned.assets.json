--- conflicted
+++ resolved
@@ -14,34 +14,20 @@
         }
       }
     },
-<<<<<<< HEAD
-    "5035df1b33be3620261a3a2afe651125fc153ef22d445bee6da24540974e2938": {
-      "source": {
-        "path": "asset.5035df1b33be3620261a3a2afe651125fc153ef22d445bee6da24540974e2938",
-=======
     "f6b251c5210167bd7ded2b4d904eed879427f3c53b8bdda0eb09eaa49c6d1db9": {
       "source": {
         "path": "asset.f6b251c5210167bd7ded2b4d904eed879427f3c53b8bdda0eb09eaa49c6d1db9",
->>>>>>> f0af5b1b
         "packaging": "zip"
       },
       "destinations": {
         "current_account-current_region": {
           "bucketName": "cdk-hnb659fds-assets-${AWS::AccountId}-${AWS::Region}",
-<<<<<<< HEAD
-          "objectKey": "5035df1b33be3620261a3a2afe651125fc153ef22d445bee6da24540974e2938.zip",
-=======
           "objectKey": "f6b251c5210167bd7ded2b4d904eed879427f3c53b8bdda0eb09eaa49c6d1db9.zip",
->>>>>>> f0af5b1b
           "assumeRoleArn": "arn:${AWS::Partition}:iam::${AWS::AccountId}:role/cdk-hnb659fds-file-publishing-role-${AWS::AccountId}-${AWS::Region}"
         }
       }
     },
-<<<<<<< HEAD
-    "b13b90e73a92f7d7e730082213714dc3a83a89bb9c932f086da3a9490d779122": {
-=======
     "385dc21acc91cd5566b3916587aa87a7acdda4c4a907a53e9c7bf25a117e817a": {
->>>>>>> f0af5b1b
       "source": {
         "path": "awscdkdynamodbglobalreplicasprovisionedawscdkawsdynamodbReplicaProviderEA32CB30.nested.template.json",
         "packaging": "file"
@@ -49,20 +35,12 @@
       "destinations": {
         "current_account-current_region": {
           "bucketName": "cdk-hnb659fds-assets-${AWS::AccountId}-${AWS::Region}",
-<<<<<<< HEAD
-          "objectKey": "b13b90e73a92f7d7e730082213714dc3a83a89bb9c932f086da3a9490d779122.json",
-=======
           "objectKey": "385dc21acc91cd5566b3916587aa87a7acdda4c4a907a53e9c7bf25a117e817a.json",
->>>>>>> f0af5b1b
           "assumeRoleArn": "arn:${AWS::Partition}:iam::${AWS::AccountId}:role/cdk-hnb659fds-file-publishing-role-${AWS::AccountId}-${AWS::Region}"
         }
       }
     },
-<<<<<<< HEAD
-    "916830be46f353bbe091b68f4f7394df22ce375e8f108021f87d755bccd0c3ad": {
-=======
     "462255fbc010ce88bfc5ab682af6bc861add59cde1f86b7e483fb4f934d4ade7": {
->>>>>>> f0af5b1b
       "source": {
         "path": "aws-cdk-dynamodb-global-replicas-provisioned.template.json",
         "packaging": "file"
@@ -70,11 +48,7 @@
       "destinations": {
         "current_account-current_region": {
           "bucketName": "cdk-hnb659fds-assets-${AWS::AccountId}-${AWS::Region}",
-<<<<<<< HEAD
-          "objectKey": "916830be46f353bbe091b68f4f7394df22ce375e8f108021f87d755bccd0c3ad.json",
-=======
           "objectKey": "462255fbc010ce88bfc5ab682af6bc861add59cde1f86b7e483fb4f934d4ade7.json",
->>>>>>> f0af5b1b
           "assumeRoleArn": "arn:${AWS::Partition}:iam::${AWS::AccountId}:role/cdk-hnb659fds-file-publishing-role-${AWS::AccountId}-${AWS::Region}"
         }
       }
