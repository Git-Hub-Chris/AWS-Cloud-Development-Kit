{
 "Resources": {
  "TableCD117FA1": {
   "Type": "AWS::DynamoDB::Table",
   "Properties": {
    "AttributeDefinitions": [
     {
      "AttributeName": "hashKey",
      "AttributeType": "S"
     }
    ],
    "KeySchema": [
     {
      "AttributeName": "hashKey",
      "KeyType": "HASH"
     }
    ],
    "ProvisionedThroughput": {
     "ReadCapacityUnits": 5,
     "WriteCapacityUnits": 5
    },
    "StreamSpecification": {
     "StreamViewType": "NEW_AND_OLD_IMAGES"
    }
   },
   "UpdateReplacePolicy": "Delete",
   "DeletionPolicy": "Delete"
  },
  "TableSourceTableAttachedManagedPolicyawscdkdynamodbglobalreplicasprovisionedawscdkawsdynamodbReplicaProviderOnEventHandlerServiceRoleD9856B771F8F2CCB": {
   "Type": "AWS::IAM::ManagedPolicy",
   "Properties": {
    "Description": {
     "Fn::Join": [
      "",
      [
       "DynamoDB replication managed policy for table ",
       {
        "Ref": "TableCD117FA1"
       }
      ]
     ]
    },
    "Path": "/",
    "PolicyDocument": {
     "Statement": [
      {
       "Action": "dynamodb:*",
       "Effect": "Allow",
       "Resource": [
        {
         "Fn::GetAtt": [
          "TableCD117FA1",
          "Arn"
         ]
        },
        {
         "Fn::Join": [
          "",
          [
           "arn:",
           {
            "Ref": "AWS::Partition"
           },
           ":dynamodb:eu-west-3:",
           {
            "Ref": "AWS::AccountId"
           },
           ":table/",
           {
            "Ref": "TableCD117FA1"
           }
          ]
         ]
        },
        {
         "Fn::Join": [
          "",
          [
           "arn:",
           {
            "Ref": "AWS::Partition"
           },
           ":dynamodb:us-east-2:",
           {
            "Ref": "AWS::AccountId"
           },
           ":table/",
           {
            "Ref": "TableCD117FA1"
           }
          ]
         ]
        },
        {
         "Ref": "AWS::NoValue"
        }
       ]
      }
     ],
     "Version": "2012-10-17"
    },
    "Roles": [
     {
      "Fn::GetAtt": [
       "awscdkawsdynamodbReplicaProviderNestedStackawscdkawsdynamodbReplicaProviderNestedStackResource18E3F12D",
       "Outputs.awscdkdynamodbglobalreplicasprovisionedawscdkawsdynamodbReplicaProviderOnEventHandlerServiceRole348A0C9ARef"
      ]
     }
    ]
   }
  },
  "TableSourceTableAttachedManagedPolicyawscdkdynamodbglobalreplicasprovisionedawscdkawsdynamodbReplicaProviderIsCompleteHandlerServiceRoleBE2B1C1A5DC546D2": {
   "Type": "AWS::IAM::ManagedPolicy",
   "Properties": {
    "Description": {
     "Fn::Join": [
      "",
      [
       "DynamoDB replication managed policy for table ",
       {
        "Ref": "TableCD117FA1"
       }
      ]
     ]
    },
    "Path": "/",
    "PolicyDocument": {
     "Statement": [
      {
       "Action": "dynamodb:DescribeTable",
       "Effect": "Allow",
       "Resource": [
        {
         "Fn::GetAtt": [
          "TableCD117FA1",
          "Arn"
         ]
        },
        {
         "Ref": "AWS::NoValue"
        }
       ]
      }
     ],
     "Version": "2012-10-17"
    },
    "Roles": [
     {
      "Fn::GetAtt": [
       "awscdkawsdynamodbReplicaProviderNestedStackawscdkawsdynamodbReplicaProviderNestedStackResource18E3F12D",
       "Outputs.awscdkdynamodbglobalreplicasprovisionedawscdkawsdynamodbReplicaProviderIsCompleteHandlerServiceRole750F1EE9Ref"
      ]
     }
    ]
   }
  },
  "TableReplicauseast28A15C236": {
   "Type": "Custom::DynamoDBReplica",
   "Properties": {
    "ServiceToken": {
     "Fn::GetAtt": [
      "awscdkawsdynamodbReplicaProviderNestedStackawscdkawsdynamodbReplicaProviderNestedStackResource18E3F12D",
      "Outputs.awscdkdynamodbglobalreplicasprovisionedawscdkawsdynamodbReplicaProviderframeworkonEventACC2C387Arn"
     ]
    },
    "TableName": {
     "Ref": "TableCD117FA1"
    },
    "Region": "us-east-2"
   },
   "DependsOn": [
    "TableSourceTableAttachedManagedPolicyawscdkdynamodbglobalreplicasprovisionedawscdkawsdynamodbReplicaProviderIsCompleteHandlerServiceRoleBE2B1C1A5DC546D2",
    "TableSourceTableAttachedManagedPolicyawscdkdynamodbglobalreplicasprovisionedawscdkawsdynamodbReplicaProviderOnEventHandlerServiceRoleD9856B771F8F2CCB",
    "TableWriteScalingTargetE5669214",
    "TableWriteScalingTargetTrackingD78DCCD8"
   ],
   "UpdateReplacePolicy": "Delete",
   "DeletionPolicy": "Delete",
   "Condition": "TableStackRegionNotEqualsuseast2D20A1E77"
  },
  "TableReplicaeuwest314C3E552": {
   "Type": "Custom::DynamoDBReplica",
   "Properties": {
    "ServiceToken": {
     "Fn::GetAtt": [
      "awscdkawsdynamodbReplicaProviderNestedStackawscdkawsdynamodbReplicaProviderNestedStackResource18E3F12D",
      "Outputs.awscdkdynamodbglobalreplicasprovisionedawscdkawsdynamodbReplicaProviderframeworkonEventACC2C387Arn"
     ]
    },
    "TableName": {
     "Ref": "TableCD117FA1"
    },
    "Region": "eu-west-3"
   },
   "DependsOn": [
    "TableSourceTableAttachedManagedPolicyawscdkdynamodbglobalreplicasprovisionedawscdkawsdynamodbReplicaProviderIsCompleteHandlerServiceRoleBE2B1C1A5DC546D2",
    "TableSourceTableAttachedManagedPolicyawscdkdynamodbglobalreplicasprovisionedawscdkawsdynamodbReplicaProviderOnEventHandlerServiceRoleD9856B771F8F2CCB",
    "TableWriteScalingTargetE5669214",
    "TableWriteScalingTargetTrackingD78DCCD8"
   ],
   "UpdateReplacePolicy": "Delete",
   "DeletionPolicy": "Delete",
   "Metadata": {
    "DynamoDbReplicationDependency": {
     "Fn::If": [
      "TableStackRegionNotEqualsuseast2D20A1E77",
      {
       "Ref": "TableReplicauseast28A15C236"
      },
      {
       "Ref": "AWS::NoValue"
      }
     ]
    }
   },
   "Condition": "TableStackRegionNotEqualseuwest302B3591C"
  },
  "TableWriteScalingTargetE5669214": {
   "Type": "AWS::ApplicationAutoScaling::ScalableTarget",
   "Properties": {
    "MaxCapacity": 10,
    "MinCapacity": 5,
    "ResourceId": {
     "Fn::Join": [
      "",
      [
       "table/",
       {
        "Ref": "TableCD117FA1"
       }
      ]
     ]
    },
    "RoleARN": {
     "Fn::Join": [
      "",
      [
       "arn:",
       {
        "Ref": "AWS::Partition"
       },
       ":iam::",
       {
        "Ref": "AWS::AccountId"
       },
       ":role/aws-service-role/dynamodb.application-autoscaling.amazonaws.com/AWSServiceRoleForApplicationAutoScaling_DynamoDBTable"
      ]
     ]
    },
    "ScalableDimension": "dynamodb:table:WriteCapacityUnits",
    "ServiceNamespace": "dynamodb"
   }
  },
  "TableWriteScalingTargetTrackingD78DCCD8": {
   "Type": "AWS::ApplicationAutoScaling::ScalingPolicy",
   "Properties": {
    "PolicyName": "awscdkdynamodbglobalreplicasprovisionedTableWriteScalingTargetTrackingD631E2EC",
    "PolicyType": "TargetTrackingScaling",
    "ScalingTargetId": {
     "Ref": "TableWriteScalingTargetE5669214"
    },
    "TargetTrackingScalingPolicyConfiguration": {
     "PredefinedMetricSpecification": {
      "PredefinedMetricType": "DynamoDBWriteCapacityUtilization"
     },
     "TargetValue": 75
    }
   }
  },
  "awscdkawsdynamodbReplicaProviderNestedStackawscdkawsdynamodbReplicaProviderNestedStackResource18E3F12D": {
   "Type": "AWS::CloudFormation::Stack",
   "Properties": {
    "Parameters": {
     "referencetoawscdkdynamodbglobalreplicasprovisionedTable12280A12Ref": {
      "Ref": "TableCD117FA1"
     }
    },
    "TemplateURL": {
     "Fn::Join": [
      "",
      [
       "https://s3.",
       {
        "Ref": "AWS::Region"
       },
       ".",
       {
        "Ref": "AWS::URLSuffix"
       },
       "/",
       {
        "Fn::Sub": "cdk-hnb659fds-assets-${AWS::AccountId}-${AWS::Region}"
       },
<<<<<<< HEAD
       "/b13b90e73a92f7d7e730082213714dc3a83a89bb9c932f086da3a9490d779122.json"
=======
       "/385dc21acc91cd5566b3916587aa87a7acdda4c4a907a53e9c7bf25a117e817a.json"
>>>>>>> f0af5b1b
      ]
     ]
    }
   },
   "UpdateReplacePolicy": "Delete",
   "DeletionPolicy": "Delete"
  }
 },
 "Conditions": {
  "TableStackRegionNotEqualsuseast2D20A1E77": {
   "Fn::Not": [
    {
     "Fn::Equals": [
      "us-east-2",
      {
       "Ref": "AWS::Region"
      }
     ]
    }
   ]
  },
  "TableStackRegionNotEqualseuwest302B3591C": {
   "Fn::Not": [
    {
     "Fn::Equals": [
      "eu-west-3",
      {
       "Ref": "AWS::Region"
      }
     ]
    }
   ]
  }
 },
 "Parameters": {
  "BootstrapVersion": {
   "Type": "AWS::SSM::Parameter::Value<String>",
   "Default": "/cdk-bootstrap/hnb659fds/version",
   "Description": "Version of the CDK Bootstrap resources in this environment, automatically retrieved from SSM Parameter Store. [cdk:skip]"
  }
 },
 "Rules": {
  "CheckBootstrapVersion": {
   "Assertions": [
    {
     "Assert": {
      "Fn::Not": [
       {
        "Fn::Contains": [
         [
          "1",
          "2",
          "3",
          "4",
          "5"
         ],
         {
          "Ref": "BootstrapVersion"
         }
        ]
       }
      ]
     },
     "AssertDescription": "CDK bootstrap stack version 6 required. Please run 'cdk bootstrap' with a recent version of the CDK CLI."
    }
   ]
  }
 }
}<|MERGE_RESOLUTION|>--- conflicted
+++ resolved
@@ -291,11 +291,7 @@
        {
         "Fn::Sub": "cdk-hnb659fds-assets-${AWS::AccountId}-${AWS::Region}"
        },
-<<<<<<< HEAD
-       "/b13b90e73a92f7d7e730082213714dc3a83a89bb9c932f086da3a9490d779122.json"
-=======
        "/385dc21acc91cd5566b3916587aa87a7acdda4c4a907a53e9c7bf25a117e817a.json"
->>>>>>> f0af5b1b
       ]
      ]
     }
