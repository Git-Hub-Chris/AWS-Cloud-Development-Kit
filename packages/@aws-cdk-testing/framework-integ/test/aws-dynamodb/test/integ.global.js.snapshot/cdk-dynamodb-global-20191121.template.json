--- conflicted
+++ resolved
@@ -246,11 +246,7 @@
        {
         "Fn::Sub": "cdk-hnb659fds-assets-${AWS::AccountId}-eu-west-1"
        },
-<<<<<<< HEAD
-       "/5533f1575705ceb5f70f8918ce27d6f510393326986fb6103a250cc915269d61.json"
-=======
        "/9c540b1a44a6cb4b42c3c40239f3a9ee6605bf50563a292e91dec5245c15ff04.json"
->>>>>>> f0af5b1b
       ]
      ]
     }
