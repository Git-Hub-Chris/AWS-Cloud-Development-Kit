--- conflicted
+++ resolved
@@ -29,11 +29,7 @@
         }
       }
     },
-<<<<<<< HEAD
-    "268f7e609e59e2552fe549ed67e44c4b99f12ff6ae8c4b2a8845a379c4c0bf5b": {
-=======
     "4148c9473bcbd8c19e338a215d442b27cc755081d5d4980c0648dfd92306e0e5": {
->>>>>>> 730fe63e
       "source": {
         "path": "cdkdynamodbglobal20191121awscdkawsdynamodbReplicaProviderB281C954.nested.template.json",
         "packaging": "file"
@@ -41,21 +37,13 @@
       "destinations": {
         "current_account-eu-west-1": {
           "bucketName": "cdk-hnb659fds-assets-${AWS::AccountId}-eu-west-1",
-<<<<<<< HEAD
-          "objectKey": "268f7e609e59e2552fe549ed67e44c4b99f12ff6ae8c4b2a8845a379c4c0bf5b.json",
-=======
           "objectKey": "4148c9473bcbd8c19e338a215d442b27cc755081d5d4980c0648dfd92306e0e5.json",
->>>>>>> 730fe63e
           "region": "eu-west-1",
           "assumeRoleArn": "arn:${AWS::Partition}:iam::${AWS::AccountId}:role/cdk-hnb659fds-file-publishing-role-${AWS::AccountId}-eu-west-1"
         }
       }
     },
-<<<<<<< HEAD
-    "e8fdb04ce84d1fb98a00014ecbeeb2d4185b39f4aed6caa407da70c00d1dc30a": {
-=======
     "092a4f0e5748037725908b7954a6843db86d72d7d7039aad9565d86b97eb563b": {
->>>>>>> 730fe63e
       "source": {
         "path": "cdk-dynamodb-global-20191121.template.json",
         "packaging": "file"
@@ -63,11 +51,7 @@
       "destinations": {
         "current_account-eu-west-1": {
           "bucketName": "cdk-hnb659fds-assets-${AWS::AccountId}-eu-west-1",
-<<<<<<< HEAD
-          "objectKey": "e8fdb04ce84d1fb98a00014ecbeeb2d4185b39f4aed6caa407da70c00d1dc30a.json",
-=======
           "objectKey": "092a4f0e5748037725908b7954a6843db86d72d7d7039aad9565d86b97eb563b.json",
->>>>>>> 730fe63e
           "region": "eu-west-1",
           "assumeRoleArn": "arn:${AWS::Partition}:iam::${AWS::AccountId}:role/cdk-hnb659fds-file-publishing-role-${AWS::AccountId}-eu-west-1"
         }
