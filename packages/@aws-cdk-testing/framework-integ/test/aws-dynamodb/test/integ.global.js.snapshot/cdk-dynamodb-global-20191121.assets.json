{
  "version": "36.0.0",
  "files": {
    "654051b03fb3684cba885b9015a42237db092a98a4fd2ffc75f07919dde1aca4": {
      "source": {
        "path": "asset.654051b03fb3684cba885b9015a42237db092a98a4fd2ffc75f07919dde1aca4",
        "packaging": "zip"
      },
      "destinations": {
        "current_account-eu-west-1": {
          "bucketName": "cdk-hnb659fds-assets-${AWS::AccountId}-eu-west-1",
          "objectKey": "654051b03fb3684cba885b9015a42237db092a98a4fd2ffc75f07919dde1aca4.zip",
          "region": "eu-west-1",
          "assumeRoleArn": "arn:${AWS::Partition}:iam::${AWS::AccountId}:role/cdk-hnb659fds-file-publishing-role-${AWS::AccountId}-eu-west-1"
        }
      }
    },
<<<<<<< HEAD
    "5035df1b33be3620261a3a2afe651125fc153ef22d445bee6da24540974e2938": {
      "source": {
        "path": "asset.5035df1b33be3620261a3a2afe651125fc153ef22d445bee6da24540974e2938",
=======
    "f6b251c5210167bd7ded2b4d904eed879427f3c53b8bdda0eb09eaa49c6d1db9": {
      "source": {
        "path": "asset.f6b251c5210167bd7ded2b4d904eed879427f3c53b8bdda0eb09eaa49c6d1db9",
>>>>>>> f0af5b1b
        "packaging": "zip"
      },
      "destinations": {
        "current_account-eu-west-1": {
          "bucketName": "cdk-hnb659fds-assets-${AWS::AccountId}-eu-west-1",
<<<<<<< HEAD
          "objectKey": "5035df1b33be3620261a3a2afe651125fc153ef22d445bee6da24540974e2938.zip",
=======
          "objectKey": "f6b251c5210167bd7ded2b4d904eed879427f3c53b8bdda0eb09eaa49c6d1db9.zip",
>>>>>>> f0af5b1b
          "region": "eu-west-1",
          "assumeRoleArn": "arn:${AWS::Partition}:iam::${AWS::AccountId}:role/cdk-hnb659fds-file-publishing-role-${AWS::AccountId}-eu-west-1"
        }
      }
    },
<<<<<<< HEAD
    "5533f1575705ceb5f70f8918ce27d6f510393326986fb6103a250cc915269d61": {
=======
    "9c540b1a44a6cb4b42c3c40239f3a9ee6605bf50563a292e91dec5245c15ff04": {
>>>>>>> f0af5b1b
      "source": {
        "path": "cdkdynamodbglobal20191121awscdkawsdynamodbReplicaProviderB281C954.nested.template.json",
        "packaging": "file"
      },
      "destinations": {
        "current_account-eu-west-1": {
          "bucketName": "cdk-hnb659fds-assets-${AWS::AccountId}-eu-west-1",
<<<<<<< HEAD
          "objectKey": "5533f1575705ceb5f70f8918ce27d6f510393326986fb6103a250cc915269d61.json",
=======
          "objectKey": "9c540b1a44a6cb4b42c3c40239f3a9ee6605bf50563a292e91dec5245c15ff04.json",
>>>>>>> f0af5b1b
          "region": "eu-west-1",
          "assumeRoleArn": "arn:${AWS::Partition}:iam::${AWS::AccountId}:role/cdk-hnb659fds-file-publishing-role-${AWS::AccountId}-eu-west-1"
        }
      }
    },
<<<<<<< HEAD
    "da232c7f43a2f30f7d0be91afaa94204a47487a5ba4c9f02480abe3d0f5d87ae": {
=======
    "4f73fa307182e3e71419d4b45e39b6882d7dbd9d9f4e5896be6b673a114d89aa": {
>>>>>>> f0af5b1b
      "source": {
        "path": "cdk-dynamodb-global-20191121.template.json",
        "packaging": "file"
      },
      "destinations": {
        "current_account-eu-west-1": {
          "bucketName": "cdk-hnb659fds-assets-${AWS::AccountId}-eu-west-1",
<<<<<<< HEAD
          "objectKey": "da232c7f43a2f30f7d0be91afaa94204a47487a5ba4c9f02480abe3d0f5d87ae.json",
=======
          "objectKey": "4f73fa307182e3e71419d4b45e39b6882d7dbd9d9f4e5896be6b673a114d89aa.json",
>>>>>>> f0af5b1b
          "region": "eu-west-1",
          "assumeRoleArn": "arn:${AWS::Partition}:iam::${AWS::AccountId}:role/cdk-hnb659fds-file-publishing-role-${AWS::AccountId}-eu-west-1"
        }
      }
    }
  },
  "dockerImages": {}
}<|MERGE_RESOLUTION|>--- conflicted
+++ resolved
@@ -15,35 +15,21 @@
         }
       }
     },
-<<<<<<< HEAD
-    "5035df1b33be3620261a3a2afe651125fc153ef22d445bee6da24540974e2938": {
-      "source": {
-        "path": "asset.5035df1b33be3620261a3a2afe651125fc153ef22d445bee6da24540974e2938",
-=======
     "f6b251c5210167bd7ded2b4d904eed879427f3c53b8bdda0eb09eaa49c6d1db9": {
       "source": {
         "path": "asset.f6b251c5210167bd7ded2b4d904eed879427f3c53b8bdda0eb09eaa49c6d1db9",
->>>>>>> f0af5b1b
         "packaging": "zip"
       },
       "destinations": {
         "current_account-eu-west-1": {
           "bucketName": "cdk-hnb659fds-assets-${AWS::AccountId}-eu-west-1",
-<<<<<<< HEAD
-          "objectKey": "5035df1b33be3620261a3a2afe651125fc153ef22d445bee6da24540974e2938.zip",
-=======
           "objectKey": "f6b251c5210167bd7ded2b4d904eed879427f3c53b8bdda0eb09eaa49c6d1db9.zip",
->>>>>>> f0af5b1b
           "region": "eu-west-1",
           "assumeRoleArn": "arn:${AWS::Partition}:iam::${AWS::AccountId}:role/cdk-hnb659fds-file-publishing-role-${AWS::AccountId}-eu-west-1"
         }
       }
     },
-<<<<<<< HEAD
-    "5533f1575705ceb5f70f8918ce27d6f510393326986fb6103a250cc915269d61": {
-=======
     "9c540b1a44a6cb4b42c3c40239f3a9ee6605bf50563a292e91dec5245c15ff04": {
->>>>>>> f0af5b1b
       "source": {
         "path": "cdkdynamodbglobal20191121awscdkawsdynamodbReplicaProviderB281C954.nested.template.json",
         "packaging": "file"
@@ -51,21 +37,13 @@
       "destinations": {
         "current_account-eu-west-1": {
           "bucketName": "cdk-hnb659fds-assets-${AWS::AccountId}-eu-west-1",
-<<<<<<< HEAD
-          "objectKey": "5533f1575705ceb5f70f8918ce27d6f510393326986fb6103a250cc915269d61.json",
-=======
           "objectKey": "9c540b1a44a6cb4b42c3c40239f3a9ee6605bf50563a292e91dec5245c15ff04.json",
->>>>>>> f0af5b1b
           "region": "eu-west-1",
           "assumeRoleArn": "arn:${AWS::Partition}:iam::${AWS::AccountId}:role/cdk-hnb659fds-file-publishing-role-${AWS::AccountId}-eu-west-1"
         }
       }
     },
-<<<<<<< HEAD
-    "da232c7f43a2f30f7d0be91afaa94204a47487a5ba4c9f02480abe3d0f5d87ae": {
-=======
     "4f73fa307182e3e71419d4b45e39b6882d7dbd9d9f4e5896be6b673a114d89aa": {
->>>>>>> f0af5b1b
       "source": {
         "path": "cdk-dynamodb-global-20191121.template.json",
         "packaging": "file"
@@ -73,11 +51,7 @@
       "destinations": {
         "current_account-eu-west-1": {
           "bucketName": "cdk-hnb659fds-assets-${AWS::AccountId}-eu-west-1",
-<<<<<<< HEAD
-          "objectKey": "da232c7f43a2f30f7d0be91afaa94204a47487a5ba4c9f02480abe3d0f5d87ae.json",
-=======
           "objectKey": "4f73fa307182e3e71419d4b45e39b6882d7dbd9d9f4e5896be6b673a114d89aa.json",
->>>>>>> f0af5b1b
           "region": "eu-west-1",
           "assumeRoleArn": "arn:${AWS::Partition}:iam::${AWS::AccountId}:role/cdk-hnb659fds-file-publishing-role-${AWS::AccountId}-eu-west-1"
         }
