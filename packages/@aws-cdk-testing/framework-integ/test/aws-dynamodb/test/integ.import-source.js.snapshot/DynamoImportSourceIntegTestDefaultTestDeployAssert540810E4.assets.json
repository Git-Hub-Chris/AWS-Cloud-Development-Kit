{
  "version": "36.0.0",
  "files": {
<<<<<<< HEAD
    "4984c845346313a408899c8ff361d3b7b97953a9d4202e47694ef2a101f4b5c3": {
      "source": {
        "path": "asset.4984c845346313a408899c8ff361d3b7b97953a9d4202e47694ef2a101f4b5c3.bundle",
=======
    "3f0f15596be1e3fbbf4a0571522aa1e5312d44abff27360f8d043c1b0704bcf4": {
      "source": {
        "path": "asset.3f0f15596be1e3fbbf4a0571522aa1e5312d44abff27360f8d043c1b0704bcf4.bundle",
>>>>>>> efccfcb9
        "packaging": "zip"
      },
      "destinations": {
        "current_account-current_region": {
          "bucketName": "cdk-hnb659fds-assets-${AWS::AccountId}-${AWS::Region}",
<<<<<<< HEAD
          "objectKey": "4984c845346313a408899c8ff361d3b7b97953a9d4202e47694ef2a101f4b5c3.zip",
=======
          "objectKey": "3f0f15596be1e3fbbf4a0571522aa1e5312d44abff27360f8d043c1b0704bcf4.zip",
>>>>>>> efccfcb9
          "assumeRoleArn": "arn:${AWS::Partition}:iam::${AWS::AccountId}:role/cdk-hnb659fds-file-publishing-role-${AWS::AccountId}-${AWS::Region}"
        }
      }
    },
<<<<<<< HEAD
    "9170fe99c7855904fd065b24bf6384170e00965306386ae0b6e3484a94c222dd": {
=======
    "5a8242b191266a60f29a312d3967cfa03347ef6e5bfecf9e1d4510aa558c0d64": {
>>>>>>> efccfcb9
      "source": {
        "path": "DynamoImportSourceIntegTestDefaultTestDeployAssert540810E4.template.json",
        "packaging": "file"
      },
      "destinations": {
        "current_account-current_region": {
          "bucketName": "cdk-hnb659fds-assets-${AWS::AccountId}-${AWS::Region}",
<<<<<<< HEAD
          "objectKey": "9170fe99c7855904fd065b24bf6384170e00965306386ae0b6e3484a94c222dd.json",
=======
          "objectKey": "5a8242b191266a60f29a312d3967cfa03347ef6e5bfecf9e1d4510aa558c0d64.json",
>>>>>>> efccfcb9
          "assumeRoleArn": "arn:${AWS::Partition}:iam::${AWS::AccountId}:role/cdk-hnb659fds-file-publishing-role-${AWS::AccountId}-${AWS::Region}"
        }
      }
    }
  },
  "dockerImages": {}
}<|MERGE_RESOLUTION|>--- conflicted
+++ resolved
@@ -1,34 +1,20 @@
 {
   "version": "36.0.0",
   "files": {
-<<<<<<< HEAD
-    "4984c845346313a408899c8ff361d3b7b97953a9d4202e47694ef2a101f4b5c3": {
-      "source": {
-        "path": "asset.4984c845346313a408899c8ff361d3b7b97953a9d4202e47694ef2a101f4b5c3.bundle",
-=======
     "3f0f15596be1e3fbbf4a0571522aa1e5312d44abff27360f8d043c1b0704bcf4": {
       "source": {
         "path": "asset.3f0f15596be1e3fbbf4a0571522aa1e5312d44abff27360f8d043c1b0704bcf4.bundle",
->>>>>>> efccfcb9
         "packaging": "zip"
       },
       "destinations": {
         "current_account-current_region": {
           "bucketName": "cdk-hnb659fds-assets-${AWS::AccountId}-${AWS::Region}",
-<<<<<<< HEAD
-          "objectKey": "4984c845346313a408899c8ff361d3b7b97953a9d4202e47694ef2a101f4b5c3.zip",
-=======
           "objectKey": "3f0f15596be1e3fbbf4a0571522aa1e5312d44abff27360f8d043c1b0704bcf4.zip",
->>>>>>> efccfcb9
           "assumeRoleArn": "arn:${AWS::Partition}:iam::${AWS::AccountId}:role/cdk-hnb659fds-file-publishing-role-${AWS::AccountId}-${AWS::Region}"
         }
       }
     },
-<<<<<<< HEAD
-    "9170fe99c7855904fd065b24bf6384170e00965306386ae0b6e3484a94c222dd": {
-=======
     "5a8242b191266a60f29a312d3967cfa03347ef6e5bfecf9e1d4510aa558c0d64": {
->>>>>>> efccfcb9
       "source": {
         "path": "DynamoImportSourceIntegTestDefaultTestDeployAssert540810E4.template.json",
         "packaging": "file"
@@ -36,11 +22,7 @@
       "destinations": {
         "current_account-current_region": {
           "bucketName": "cdk-hnb659fds-assets-${AWS::AccountId}-${AWS::Region}",
-<<<<<<< HEAD
-          "objectKey": "9170fe99c7855904fd065b24bf6384170e00965306386ae0b6e3484a94c222dd.json",
-=======
           "objectKey": "5a8242b191266a60f29a312d3967cfa03347ef6e5bfecf9e1d4510aa558c0d64.json",
->>>>>>> efccfcb9
           "assumeRoleArn": "arn:${AWS::Partition}:iam::${AWS::AccountId}:role/cdk-hnb659fds-file-publishing-role-${AWS::AccountId}-${AWS::Region}"
         }
       }
