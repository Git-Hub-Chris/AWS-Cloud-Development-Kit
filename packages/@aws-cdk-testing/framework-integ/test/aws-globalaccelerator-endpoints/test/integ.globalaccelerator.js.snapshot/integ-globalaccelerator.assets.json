--- conflicted
+++ resolved
@@ -14,11 +14,7 @@
         }
       }
     },
-<<<<<<< HEAD
-    "f814cee6542040d7c0dc72a003e95858d8edcd0af68614f15580966fb58aa03e": {
-=======
     "22403628f719bf66e2c8b0297bead7cc6d4728d45c3b81118f5c0245bbfbb52d": {
->>>>>>> 0fa3b1ef
       "source": {
         "path": "integ-globalaccelerator.template.json",
         "packaging": "file"
@@ -26,11 +22,7 @@
       "destinations": {
         "current_account-current_region": {
           "bucketName": "cdk-hnb659fds-assets-${AWS::AccountId}-${AWS::Region}",
-<<<<<<< HEAD
-          "objectKey": "f814cee6542040d7c0dc72a003e95858d8edcd0af68614f15580966fb58aa03e.json",
-=======
           "objectKey": "22403628f719bf66e2c8b0297bead7cc6d4728d45c3b81118f5c0245bbfbb52d.json",
->>>>>>> 0fa3b1ef
           "assumeRoleArn": "arn:${AWS::Partition}:iam::${AWS::AccountId}:role/cdk-hnb659fds-file-publishing-role-${AWS::AccountId}-${AWS::Region}"
         }
       }
