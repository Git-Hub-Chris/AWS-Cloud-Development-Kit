--- conflicted
+++ resolved
@@ -1,34 +1,20 @@
 {
   "version": "34.0.0",
   "files": {
-<<<<<<< HEAD
-    "29dc9517e6e3f8a0cab5828a9ebdd7e6915f4f14948e88aca027f1ac2c274f79": {
+    "51fc32183f8be2ed4acc5164067a61d6763acbd372aeba432deb95b9ac5b5038": {
       "source": {
-        "path": "asset.29dc9517e6e3f8a0cab5828a9ebdd7e6915f4f14948e88aca027f1ac2c274f79",
-=======
-    "a7daad7bacb0e514491653ee581b9a6554d563c3c58935e94abf501b66781c2e": {
-      "source": {
-        "path": "asset.a7daad7bacb0e514491653ee581b9a6554d563c3c58935e94abf501b66781c2e",
->>>>>>> ffd4b7d7
+        "path": "asset.51fc32183f8be2ed4acc5164067a61d6763acbd372aeba432deb95b9ac5b5038",
         "packaging": "zip"
       },
       "destinations": {
         "current_account-current_region": {
           "bucketName": "cdk-hnb659fds-assets-${AWS::AccountId}-${AWS::Region}",
-<<<<<<< HEAD
-          "objectKey": "29dc9517e6e3f8a0cab5828a9ebdd7e6915f4f14948e88aca027f1ac2c274f79.zip",
-=======
-          "objectKey": "a7daad7bacb0e514491653ee581b9a6554d563c3c58935e94abf501b66781c2e.zip",
->>>>>>> ffd4b7d7
+          "objectKey": "51fc32183f8be2ed4acc5164067a61d6763acbd372aeba432deb95b9ac5b5038.zip",
           "assumeRoleArn": "arn:${AWS::Partition}:iam::${AWS::AccountId}:role/cdk-hnb659fds-file-publishing-role-${AWS::AccountId}-${AWS::Region}"
         }
       }
     },
-<<<<<<< HEAD
-    "5c87bd9e49a61f15dbc53d6896d8848057a3a1fb40db52e3c5bb58bef7b70dc1": {
-=======
-    "6c4cfec963019ed56f52b0b3a30b49fb2898a8b86a383a0c2836fcffc33ec1e5": {
->>>>>>> ffd4b7d7
+    "31d088721595d768541ee61ae04828effc08ef47c511d895acf02ad1eda2cae2": {
       "source": {
         "path": "integ-globalaccelerator.template.json",
         "packaging": "file"
@@ -36,11 +22,7 @@
       "destinations": {
         "current_account-current_region": {
           "bucketName": "cdk-hnb659fds-assets-${AWS::AccountId}-${AWS::Region}",
-<<<<<<< HEAD
-          "objectKey": "5c87bd9e49a61f15dbc53d6896d8848057a3a1fb40db52e3c5bb58bef7b70dc1.json",
-=======
-          "objectKey": "6c4cfec963019ed56f52b0b3a30b49fb2898a8b86a383a0c2836fcffc33ec1e5.json",
->>>>>>> ffd4b7d7
+          "objectKey": "31d088721595d768541ee61ae04828effc08ef47c511d895acf02ad1eda2cae2.json",
           "assumeRoleArn": "arn:${AWS::Partition}:iam::${AWS::AccountId}:role/cdk-hnb659fds-file-publishing-role-${AWS::AccountId}-${AWS::Region}"
         }
       }
