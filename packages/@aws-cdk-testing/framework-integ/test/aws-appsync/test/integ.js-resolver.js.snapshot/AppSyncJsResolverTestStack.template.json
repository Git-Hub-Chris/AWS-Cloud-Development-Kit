--- conflicted
+++ resolved
@@ -402,8 +402,6 @@
    ]
   }
  },
-<<<<<<< HEAD
-=======
  "Mappings": {
   "LatestNodeRuntimeMap": {
    "af-south-1": {
@@ -528,7 +526,6 @@
    }
   }
  },
->>>>>>> aca90272
  "Outputs": {
   "ExportsOutputRefInvokeApi313C8B4949AC2AFC": {
    "Value": {
