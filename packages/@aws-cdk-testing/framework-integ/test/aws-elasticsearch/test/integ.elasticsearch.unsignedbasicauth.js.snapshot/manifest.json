{
  "version": "34.0.0",
  "artifacts": {
    "cdk-integ-elasticsearch-unsignedbasicauth.assets": {
      "type": "cdk:asset-manifest",
      "properties": {
        "file": "cdk-integ-elasticsearch-unsignedbasicauth.assets.json",
        "requiresBootstrapStackVersion": 6,
        "bootstrapStackVersionSsmParameter": "/cdk-bootstrap/hnb659fds/version"
      }
    },
    "cdk-integ-elasticsearch-unsignedbasicauth": {
      "type": "aws:cloudformation:stack",
      "environment": "aws://unknown-account/unknown-region",
      "properties": {
        "templateFile": "cdk-integ-elasticsearch-unsignedbasicauth.template.json",
        "validateOnSynth": false,
        "assumeRoleArn": "arn:${AWS::Partition}:iam::${AWS::AccountId}:role/cdk-hnb659fds-deploy-role-${AWS::AccountId}-${AWS::Region}",
        "cloudFormationExecutionRoleArn": "arn:${AWS::Partition}:iam::${AWS::AccountId}:role/cdk-hnb659fds-cfn-exec-role-${AWS::AccountId}-${AWS::Region}",
<<<<<<< HEAD
        "stackTemplateAssetObjectUrl": "s3://cdk-hnb659fds-assets-${AWS::AccountId}-${AWS::Region}/800b5d6872955c82803856220be7075d5b94d184b32f7f743167087c17b92dff.json",
=======
        "stackTemplateAssetObjectUrl": "s3://cdk-hnb659fds-assets-${AWS::AccountId}-${AWS::Region}/44d5930cea4999a435876de292de983040b5451fe2cb5d98e796105cb005bd73.json",
>>>>>>> ffd4b7d7
        "requiresBootstrapStackVersion": 6,
        "bootstrapStackVersionSsmParameter": "/cdk-bootstrap/hnb659fds/version",
        "additionalDependencies": [
          "cdk-integ-elasticsearch-unsignedbasicauth.assets"
        ],
        "lookupRole": {
          "arn": "arn:${AWS::Partition}:iam::${AWS::AccountId}:role/cdk-hnb659fds-lookup-role-${AWS::AccountId}-${AWS::Region}",
          "requiresBootstrapStackVersion": 8,
          "bootstrapStackVersionSsmParameter": "/cdk-bootstrap/hnb659fds/version"
        }
      },
      "dependencies": [
        "cdk-integ-elasticsearch-unsignedbasicauth.assets"
      ],
      "metadata": {
        "/cdk-integ-elasticsearch-unsignedbasicauth/Domain/MasterUser/Resource": [
          {
            "type": "aws:cdk:logicalId",
            "data": "DomainMasterUserBFAFA7D9"
          }
        ],
        "/cdk-integ-elasticsearch-unsignedbasicauth/Domain/Resource": [
          {
            "type": "aws:cdk:logicalId",
            "data": "Domain66AC69E0"
          }
        ],
        "/cdk-integ-elasticsearch-unsignedbasicauth/Domain/ESAccessPolicy": [
          {
            "type": "aws:cdk:warning",
            "data": "installLatestAwsSdk was not specified, and defaults to true. You probably do not want this. Set the global context flag '@aws-cdk/customresources:installLatestAwsSdkDefault' to false to switch this behavior off project-wide, or set the property explicitly to true if you know you need to call APIs that are not in Lambda's built-in SDK version. [ack: @aws-cdk/custom-resources:installLatestAwsSdkNotSpecified]"
          }
        ],
        "/cdk-integ-elasticsearch-unsignedbasicauth/Domain/ESAccessPolicy/Resource/Default": [
          {
            "type": "aws:cdk:logicalId",
            "data": "DomainESAccessPolicy89986F33"
          }
        ],
        "/cdk-integ-elasticsearch-unsignedbasicauth/Domain/ESAccessPolicy/CustomResourcePolicy/Resource": [
          {
            "type": "aws:cdk:logicalId",
            "data": "DomainESAccessPolicyCustomResourcePolicy9747FC42"
          }
        ],
        "/cdk-integ-elasticsearch-unsignedbasicauth/AWS679f53fac002430cb0da5b7982bd2287/ServiceRole/Resource": [
          {
            "type": "aws:cdk:logicalId",
            "data": "AWS679f53fac002430cb0da5b7982bd2287ServiceRoleC1EA0FF2"
          }
        ],
        "/cdk-integ-elasticsearch-unsignedbasicauth/AWS679f53fac002430cb0da5b7982bd2287/Resource": [
          {
            "type": "aws:cdk:logicalId",
            "data": "AWS679f53fac002430cb0da5b7982bd22872D164C4C"
          }
        ],
        "/cdk-integ-elasticsearch-unsignedbasicauth/BootstrapVersion": [
          {
            "type": "aws:cdk:logicalId",
            "data": "BootstrapVersion"
          }
        ],
        "/cdk-integ-elasticsearch-unsignedbasicauth/CheckBootstrapVersion": [
          {
            "type": "aws:cdk:logicalId",
            "data": "CheckBootstrapVersion"
          }
        ]
      },
      "displayName": "cdk-integ-elasticsearch-unsignedbasicauth"
    },
    "ElasticSearchUnsignedBasicAuthIntegDefaultTestDeployAssertB125FC47.assets": {
      "type": "cdk:asset-manifest",
      "properties": {
        "file": "ElasticSearchUnsignedBasicAuthIntegDefaultTestDeployAssertB125FC47.assets.json",
        "requiresBootstrapStackVersion": 6,
        "bootstrapStackVersionSsmParameter": "/cdk-bootstrap/hnb659fds/version"
      }
    },
    "ElasticSearchUnsignedBasicAuthIntegDefaultTestDeployAssertB125FC47": {
      "type": "aws:cloudformation:stack",
      "environment": "aws://unknown-account/unknown-region",
      "properties": {
        "templateFile": "ElasticSearchUnsignedBasicAuthIntegDefaultTestDeployAssertB125FC47.template.json",
        "validateOnSynth": false,
        "assumeRoleArn": "arn:${AWS::Partition}:iam::${AWS::AccountId}:role/cdk-hnb659fds-deploy-role-${AWS::AccountId}-${AWS::Region}",
        "cloudFormationExecutionRoleArn": "arn:${AWS::Partition}:iam::${AWS::AccountId}:role/cdk-hnb659fds-cfn-exec-role-${AWS::AccountId}-${AWS::Region}",
        "stackTemplateAssetObjectUrl": "s3://cdk-hnb659fds-assets-${AWS::AccountId}-${AWS::Region}/21fbb51d7b23f6a6c262b46a9caee79d744a3ac019fd45422d988b96d44b2a22.json",
        "requiresBootstrapStackVersion": 6,
        "bootstrapStackVersionSsmParameter": "/cdk-bootstrap/hnb659fds/version",
        "additionalDependencies": [
          "ElasticSearchUnsignedBasicAuthIntegDefaultTestDeployAssertB125FC47.assets"
        ],
        "lookupRole": {
          "arn": "arn:${AWS::Partition}:iam::${AWS::AccountId}:role/cdk-hnb659fds-lookup-role-${AWS::AccountId}-${AWS::Region}",
          "requiresBootstrapStackVersion": 8,
          "bootstrapStackVersionSsmParameter": "/cdk-bootstrap/hnb659fds/version"
        }
      },
      "dependencies": [
        "ElasticSearchUnsignedBasicAuthIntegDefaultTestDeployAssertB125FC47.assets"
      ],
      "metadata": {
        "/ElasticSearchUnsignedBasicAuthInteg/DefaultTest/DeployAssert/BootstrapVersion": [
          {
            "type": "aws:cdk:logicalId",
            "data": "BootstrapVersion"
          }
        ],
        "/ElasticSearchUnsignedBasicAuthInteg/DefaultTest/DeployAssert/CheckBootstrapVersion": [
          {
            "type": "aws:cdk:logicalId",
            "data": "CheckBootstrapVersion"
          }
        ]
      },
      "displayName": "ElasticSearchUnsignedBasicAuthInteg/DefaultTest/DeployAssert"
    },
    "Tree": {
      "type": "cdk:tree",
      "properties": {
        "file": "tree.json"
      }
    }
  }
}<|MERGE_RESOLUTION|>--- conflicted
+++ resolved
@@ -17,11 +17,7 @@
         "validateOnSynth": false,
         "assumeRoleArn": "arn:${AWS::Partition}:iam::${AWS::AccountId}:role/cdk-hnb659fds-deploy-role-${AWS::AccountId}-${AWS::Region}",
         "cloudFormationExecutionRoleArn": "arn:${AWS::Partition}:iam::${AWS::AccountId}:role/cdk-hnb659fds-cfn-exec-role-${AWS::AccountId}-${AWS::Region}",
-<<<<<<< HEAD
-        "stackTemplateAssetObjectUrl": "s3://cdk-hnb659fds-assets-${AWS::AccountId}-${AWS::Region}/800b5d6872955c82803856220be7075d5b94d184b32f7f743167087c17b92dff.json",
-=======
-        "stackTemplateAssetObjectUrl": "s3://cdk-hnb659fds-assets-${AWS::AccountId}-${AWS::Region}/44d5930cea4999a435876de292de983040b5451fe2cb5d98e796105cb005bd73.json",
->>>>>>> ffd4b7d7
+        "stackTemplateAssetObjectUrl": "s3://cdk-hnb659fds-assets-${AWS::AccountId}-${AWS::Region}/4be85b420826979a2d2adc0b7a573a00749a0dd68f55aee476228f14189f13a5.json",
         "requiresBootstrapStackVersion": 6,
         "bootstrapStackVersionSsmParameter": "/cdk-bootstrap/hnb659fds/version",
         "additionalDependencies": [
@@ -47,12 +43,6 @@
           {
             "type": "aws:cdk:logicalId",
             "data": "Domain66AC69E0"
-          }
-        ],
-        "/cdk-integ-elasticsearch-unsignedbasicauth/Domain/ESAccessPolicy": [
-          {
-            "type": "aws:cdk:warning",
-            "data": "installLatestAwsSdk was not specified, and defaults to true. You probably do not want this. Set the global context flag '@aws-cdk/customresources:installLatestAwsSdkDefault' to false to switch this behavior off project-wide, or set the property explicitly to true if you know you need to call APIs that are not in Lambda's built-in SDK version. [ack: @aws-cdk/custom-resources:installLatestAwsSdkNotSpecified]"
           }
         ],
         "/cdk-integ-elasticsearch-unsignedbasicauth/Domain/ESAccessPolicy/Resource/Default": [
