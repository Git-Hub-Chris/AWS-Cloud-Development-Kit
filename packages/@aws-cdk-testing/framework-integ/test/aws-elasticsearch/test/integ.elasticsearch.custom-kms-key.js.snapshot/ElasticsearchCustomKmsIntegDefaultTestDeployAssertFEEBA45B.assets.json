--- conflicted
+++ resolved
@@ -1,24 +1,7 @@
 {
   "version": "36.0.0",
   "files": {
-<<<<<<< HEAD
-    "cfdb46b4f2c6702b4a1cc8e23ca426e8de43d13567e73a8453d01c1176393814": {
-      "source": {
-        "path": "asset.cfdb46b4f2c6702b4a1cc8e23ca426e8de43d13567e73a8453d01c1176393814.bundle",
-        "packaging": "zip"
-      },
-      "destinations": {
-        "current_account-current_region": {
-          "bucketName": "cdk-hnb659fds-assets-${AWS::AccountId}-${AWS::Region}",
-          "objectKey": "cfdb46b4f2c6702b4a1cc8e23ca426e8de43d13567e73a8453d01c1176393814.zip",
-          "assumeRoleArn": "arn:${AWS::Partition}:iam::${AWS::AccountId}:role/cdk-hnb659fds-file-publishing-role-${AWS::AccountId}-${AWS::Region}"
-        }
-      }
-    },
-    "664366034ca97e6d1853182275c6aaa8d190b5aecb30a576f53de893a24edf42": {
-=======
     "21fbb51d7b23f6a6c262b46a9caee79d744a3ac019fd45422d988b96d44b2a22": {
->>>>>>> 0fa3b1ef
       "source": {
         "path": "ElasticsearchCustomKmsIntegDefaultTestDeployAssertFEEBA45B.template.json",
         "packaging": "file"
@@ -26,11 +9,7 @@
       "destinations": {
         "current_account-current_region": {
           "bucketName": "cdk-hnb659fds-assets-${AWS::AccountId}-${AWS::Region}",
-<<<<<<< HEAD
-          "objectKey": "664366034ca97e6d1853182275c6aaa8d190b5aecb30a576f53de893a24edf42.json",
-=======
           "objectKey": "21fbb51d7b23f6a6c262b46a9caee79d744a3ac019fd45422d988b96d44b2a22.json",
->>>>>>> 0fa3b1ef
           "assumeRoleArn": "arn:${AWS::Partition}:iam::${AWS::AccountId}:role/cdk-hnb659fds-file-publishing-role-${AWS::AccountId}-${AWS::Region}"
         }
       }
