{
 "Resources": {
  "Vpc8378EB38": {
   "Type": "AWS::EC2::VPC",
   "Properties": {
    "CidrBlock": "10.0.0.0/16",
    "EnableDnsHostnames": true,
    "EnableDnsSupport": true,
    "InstanceTenancy": "default",
    "Tags": [
     {
      "Key": "Name",
      "Value": "aws-cdk-eks-cluster-stack/Vpc"
     }
    ]
   }
  },
  "VpcPublicSubnet1Subnet5C2D37C4": {
   "Type": "AWS::EC2::Subnet",
   "Properties": {
    "AvailabilityZone": {
     "Fn::Select": [
      0,
      {
       "Fn::GetAZs": ""
      }
     ]
    },
    "CidrBlock": "10.0.0.0/18",
    "MapPublicIpOnLaunch": true,
    "Tags": [
     {
      "Key": "aws-cdk:subnet-name",
      "Value": "Public"
     },
     {
      "Key": "aws-cdk:subnet-type",
      "Value": "Public"
     },
     {
      "Key": "kubernetes.io/role/elb",
      "Value": "1"
     },
     {
      "Key": "Name",
      "Value": "aws-cdk-eks-cluster-stack/Vpc/PublicSubnet1"
     }
    ],
    "VpcId": {
     "Ref": "Vpc8378EB38"
    }
   }
  },
  "VpcPublicSubnet1RouteTable6C95E38E": {
   "Type": "AWS::EC2::RouteTable",
   "Properties": {
    "Tags": [
     {
      "Key": "kubernetes.io/role/elb",
      "Value": "1"
     },
     {
      "Key": "Name",
      "Value": "aws-cdk-eks-cluster-stack/Vpc/PublicSubnet1"
     }
    ],
    "VpcId": {
     "Ref": "Vpc8378EB38"
    }
   }
  },
  "VpcPublicSubnet1RouteTableAssociation97140677": {
   "Type": "AWS::EC2::SubnetRouteTableAssociation",
   "Properties": {
    "RouteTableId": {
     "Ref": "VpcPublicSubnet1RouteTable6C95E38E"
    },
    "SubnetId": {
     "Ref": "VpcPublicSubnet1Subnet5C2D37C4"
    }
   }
  },
  "VpcPublicSubnet1DefaultRoute3DA9E72A": {
   "Type": "AWS::EC2::Route",
   "Properties": {
    "DestinationCidrBlock": "0.0.0.0/0",
    "GatewayId": {
     "Ref": "VpcIGWD7BA715C"
    },
    "RouteTableId": {
     "Ref": "VpcPublicSubnet1RouteTable6C95E38E"
    }
   },
   "DependsOn": [
    "VpcVPCGWBF912B6E"
   ]
  },
  "VpcPublicSubnet1EIPD7E02669": {
   "Type": "AWS::EC2::EIP",
   "Properties": {
    "Domain": "vpc",
    "Tags": [
     {
      "Key": "kubernetes.io/role/elb",
      "Value": "1"
     },
     {
      "Key": "Name",
      "Value": "aws-cdk-eks-cluster-stack/Vpc/PublicSubnet1"
     }
    ]
   }
  },
  "VpcPublicSubnet1NATGateway4D7517AA": {
   "Type": "AWS::EC2::NatGateway",
   "Properties": {
    "AllocationId": {
     "Fn::GetAtt": [
      "VpcPublicSubnet1EIPD7E02669",
      "AllocationId"
     ]
    },
    "SubnetId": {
     "Ref": "VpcPublicSubnet1Subnet5C2D37C4"
    },
    "Tags": [
     {
      "Key": "kubernetes.io/role/elb",
      "Value": "1"
     },
     {
      "Key": "Name",
      "Value": "aws-cdk-eks-cluster-stack/Vpc/PublicSubnet1"
     }
    ]
   },
   "DependsOn": [
    "VpcPublicSubnet1DefaultRoute3DA9E72A",
    "VpcPublicSubnet1RouteTableAssociation97140677"
   ]
  },
  "VpcPublicSubnet2Subnet691E08A3": {
   "Type": "AWS::EC2::Subnet",
   "Properties": {
    "AvailabilityZone": {
     "Fn::Select": [
      1,
      {
       "Fn::GetAZs": ""
      }
     ]
    },
    "CidrBlock": "10.0.64.0/18",
    "MapPublicIpOnLaunch": true,
    "Tags": [
     {
      "Key": "aws-cdk:subnet-name",
      "Value": "Public"
     },
     {
      "Key": "aws-cdk:subnet-type",
      "Value": "Public"
     },
     {
      "Key": "kubernetes.io/role/elb",
      "Value": "1"
     },
     {
      "Key": "Name",
      "Value": "aws-cdk-eks-cluster-stack/Vpc/PublicSubnet2"
     }
    ],
    "VpcId": {
     "Ref": "Vpc8378EB38"
    }
   }
  },
  "VpcPublicSubnet2RouteTable94F7E489": {
   "Type": "AWS::EC2::RouteTable",
   "Properties": {
    "Tags": [
     {
      "Key": "kubernetes.io/role/elb",
      "Value": "1"
     },
     {
      "Key": "Name",
      "Value": "aws-cdk-eks-cluster-stack/Vpc/PublicSubnet2"
     }
    ],
    "VpcId": {
     "Ref": "Vpc8378EB38"
    }
   }
  },
  "VpcPublicSubnet2RouteTableAssociationDD5762D8": {
   "Type": "AWS::EC2::SubnetRouteTableAssociation",
   "Properties": {
    "RouteTableId": {
     "Ref": "VpcPublicSubnet2RouteTable94F7E489"
    },
    "SubnetId": {
     "Ref": "VpcPublicSubnet2Subnet691E08A3"
    }
   }
  },
  "VpcPublicSubnet2DefaultRoute97F91067": {
   "Type": "AWS::EC2::Route",
   "Properties": {
    "DestinationCidrBlock": "0.0.0.0/0",
    "GatewayId": {
     "Ref": "VpcIGWD7BA715C"
    },
    "RouteTableId": {
     "Ref": "VpcPublicSubnet2RouteTable94F7E489"
    }
   },
   "DependsOn": [
    "VpcVPCGWBF912B6E"
   ]
  },
  "VpcPrivateSubnet1Subnet536B997A": {
   "Type": "AWS::EC2::Subnet",
   "Properties": {
    "AvailabilityZone": {
     "Fn::Select": [
      0,
      {
       "Fn::GetAZs": ""
      }
     ]
    },
    "CidrBlock": "10.0.128.0/18",
    "MapPublicIpOnLaunch": false,
    "Tags": [
     {
      "Key": "aws-cdk:subnet-name",
      "Value": "Private"
     },
     {
      "Key": "aws-cdk:subnet-type",
      "Value": "Private"
     },
     {
      "Key": "kubernetes.io/role/internal-elb",
      "Value": "1"
     },
     {
      "Key": "Name",
      "Value": "aws-cdk-eks-cluster-stack/Vpc/PrivateSubnet1"
     }
    ],
    "VpcId": {
     "Ref": "Vpc8378EB38"
    }
   }
  },
  "VpcPrivateSubnet1RouteTableB2C5B500": {
   "Type": "AWS::EC2::RouteTable",
   "Properties": {
    "Tags": [
     {
      "Key": "kubernetes.io/role/internal-elb",
      "Value": "1"
     },
     {
      "Key": "Name",
      "Value": "aws-cdk-eks-cluster-stack/Vpc/PrivateSubnet1"
     }
    ],
    "VpcId": {
     "Ref": "Vpc8378EB38"
    }
   }
  },
  "VpcPrivateSubnet1RouteTableAssociation70C59FA6": {
   "Type": "AWS::EC2::SubnetRouteTableAssociation",
   "Properties": {
    "RouteTableId": {
     "Ref": "VpcPrivateSubnet1RouteTableB2C5B500"
    },
    "SubnetId": {
     "Ref": "VpcPrivateSubnet1Subnet536B997A"
    }
   }
  },
  "VpcPrivateSubnet1DefaultRouteBE02A9ED": {
   "Type": "AWS::EC2::Route",
   "Properties": {
    "DestinationCidrBlock": "0.0.0.0/0",
    "NatGatewayId": {
     "Ref": "VpcPublicSubnet1NATGateway4D7517AA"
    },
    "RouteTableId": {
     "Ref": "VpcPrivateSubnet1RouteTableB2C5B500"
    }
   }
  },
  "VpcPrivateSubnet2Subnet3788AAA1": {
   "Type": "AWS::EC2::Subnet",
   "Properties": {
    "AvailabilityZone": {
     "Fn::Select": [
      1,
      {
       "Fn::GetAZs": ""
      }
     ]
    },
    "CidrBlock": "10.0.192.0/18",
    "MapPublicIpOnLaunch": false,
    "Tags": [
     {
      "Key": "aws-cdk:subnet-name",
      "Value": "Private"
     },
     {
      "Key": "aws-cdk:subnet-type",
      "Value": "Private"
     },
     {
      "Key": "kubernetes.io/role/internal-elb",
      "Value": "1"
     },
     {
      "Key": "Name",
      "Value": "aws-cdk-eks-cluster-stack/Vpc/PrivateSubnet2"
     }
    ],
    "VpcId": {
     "Ref": "Vpc8378EB38"
    }
   }
  },
  "VpcPrivateSubnet2RouteTableA678073B": {
   "Type": "AWS::EC2::RouteTable",
   "Properties": {
    "Tags": [
     {
      "Key": "kubernetes.io/role/internal-elb",
      "Value": "1"
     },
     {
      "Key": "Name",
      "Value": "aws-cdk-eks-cluster-stack/Vpc/PrivateSubnet2"
     }
    ],
    "VpcId": {
     "Ref": "Vpc8378EB38"
    }
   }
  },
  "VpcPrivateSubnet2RouteTableAssociationA89CAD56": {
   "Type": "AWS::EC2::SubnetRouteTableAssociation",
   "Properties": {
    "RouteTableId": {
     "Ref": "VpcPrivateSubnet2RouteTableA678073B"
    },
    "SubnetId": {
     "Ref": "VpcPrivateSubnet2Subnet3788AAA1"
    }
   }
  },
  "VpcPrivateSubnet2DefaultRoute060D2087": {
   "Type": "AWS::EC2::Route",
   "Properties": {
    "DestinationCidrBlock": "0.0.0.0/0",
    "NatGatewayId": {
     "Ref": "VpcPublicSubnet1NATGateway4D7517AA"
    },
    "RouteTableId": {
     "Ref": "VpcPrivateSubnet2RouteTableA678073B"
    }
   }
  },
  "VpcIGWD7BA715C": {
   "Type": "AWS::EC2::InternetGateway",
   "Properties": {
    "Tags": [
     {
      "Key": "Name",
      "Value": "aws-cdk-eks-cluster-stack/Vpc"
     }
    ]
   }
  },
  "VpcVPCGWBF912B6E": {
   "Type": "AWS::EC2::VPCGatewayAttachment",
   "Properties": {
    "InternetGatewayId": {
     "Ref": "VpcIGWD7BA715C"
    },
    "VpcId": {
     "Ref": "Vpc8378EB38"
    }
   }
  },
  "VpcRestrictDefaultSecurityGroupCustomResourceC73DA2BE": {
   "Type": "Custom::VpcRestrictDefaultSG",
   "Properties": {
    "ServiceToken": {
     "Fn::GetAtt": [
      "CustomVpcRestrictDefaultSGCustomResourceProviderHandlerDC833E5E",
      "Arn"
     ]
    },
    "DefaultSecurityGroupId": {
     "Fn::GetAtt": [
      "Vpc8378EB38",
      "DefaultSecurityGroup"
     ]
    },
    "Account": {
     "Ref": "AWS::AccountId"
    }
   },
   "UpdateReplacePolicy": "Delete",
   "DeletionPolicy": "Delete"
  },
  "CustomVpcRestrictDefaultSGCustomResourceProviderRole26592FE0": {
   "Type": "AWS::IAM::Role",
   "Properties": {
    "AssumeRolePolicyDocument": {
     "Version": "2012-10-17",
     "Statement": [
      {
       "Action": "sts:AssumeRole",
       "Effect": "Allow",
       "Principal": {
        "Service": "lambda.amazonaws.com"
       }
      }
     ]
    },
    "ManagedPolicyArns": [
     {
      "Fn::Sub": "arn:${AWS::Partition}:iam::aws:policy/service-role/AWSLambdaBasicExecutionRole"
     }
    ],
    "Policies": [
     {
      "PolicyName": "Inline",
      "PolicyDocument": {
       "Version": "2012-10-17",
       "Statement": [
        {
         "Effect": "Allow",
         "Action": [
          "ec2:AuthorizeSecurityGroupIngress",
          "ec2:AuthorizeSecurityGroupEgress",
          "ec2:RevokeSecurityGroupIngress",
          "ec2:RevokeSecurityGroupEgress"
         ],
         "Resource": [
          {
           "Fn::Join": [
            "",
            [
             "arn:",
             {
              "Ref": "AWS::Partition"
             },
             ":ec2:",
             {
              "Ref": "AWS::Region"
             },
             ":",
             {
              "Ref": "AWS::AccountId"
             },
             ":security-group/",
             {
              "Fn::GetAtt": [
               "Vpc8378EB38",
               "DefaultSecurityGroup"
              ]
             }
            ]
           ]
          }
         ]
        }
       ]
      }
     }
    ]
   }
  },
  "CustomVpcRestrictDefaultSGCustomResourceProviderHandlerDC833E5E": {
   "Type": "AWS::Lambda::Function",
   "Properties": {
    "Code": {
     "S3Bucket": {
      "Fn::Sub": "cdk-hnb659fds-assets-${AWS::AccountId}-${AWS::Region}"
     },
     "S3Key": "bde7b5c89cb43285f884c94f0b9e17cdb0f5eb5345005114dd60342e0b8a85a1.zip"
    },
    "Timeout": 900,
    "MemorySize": 128,
    "Handler": "__entrypoint__.handler",
    "Role": {
     "Fn::GetAtt": [
      "CustomVpcRestrictDefaultSGCustomResourceProviderRole26592FE0",
      "Arn"
     ]
    },
    "Runtime": {
     "Fn::FindInMap": [
      "LatestNodeRuntimeMap",
      {
       "Ref": "AWS::Region"
      },
      "value"
     ]
    },
    "Description": "Lambda function for removing all inbound/outbound rules from the VPC default security group"
   },
   "DependsOn": [
    "CustomVpcRestrictDefaultSGCustomResourceProviderRole26592FE0"
   ]
  },
  "KubectlLayer600207B5": {
   "Type": "AWS::Lambda::LayerVersion",
   "Properties": {
    "Content": {
     "S3Bucket": {
      "Fn::Sub": "cdk-hnb659fds-assets-${AWS::AccountId}-${AWS::Region}"
     },
     "S3Key": "bfbdea4d45250c8162c204fe0687cb775e24d61c895ad89e4ca6e9a7fc90b0f0.zip"
    },
    "Description": "/opt/kubectl/kubectl 1.30; /opt/helm/helm 3.15",
    "LicenseInfo": "Apache-2.0"
   }
  },
  "ClusterKubectlHandlerRole94549F93": {
   "Type": "AWS::IAM::Role",
   "Properties": {
    "AssumeRolePolicyDocument": {
     "Statement": [
      {
       "Action": "sts:AssumeRole",
       "Effect": "Allow",
       "Principal": {
        "Service": "lambda.amazonaws.com"
       }
      }
     ],
     "Version": "2012-10-17"
    },
    "ManagedPolicyArns": [
     {
      "Fn::Join": [
       "",
       [
        "arn:",
        {
         "Ref": "AWS::Partition"
        },
        ":iam::aws:policy/service-role/AWSLambdaBasicExecutionRole"
       ]
      ]
     },
     {
      "Fn::Join": [
       "",
       [
        "arn:",
        {
         "Ref": "AWS::Partition"
        },
        ":iam::aws:policy/AmazonEC2ContainerRegistryReadOnly"
       ]
      ]
     },
     {
      "Fn::If": [
       "ClusterHasEcrPublic8EE1114E",
       {
        "Fn::Join": [
         "",
         [
          "arn:",
          {
           "Ref": "AWS::Partition"
          },
          ":iam::aws:policy/AmazonElasticContainerRegistryPublicReadOnly"
         ]
        ]
       },
       {
        "Ref": "AWS::NoValue"
       }
      ]
     }
    ]
   }
  },
  "ClusterKubectlHandlerRoleDefaultPolicyE44083DD": {
   "Type": "AWS::IAM::Policy",
   "Properties": {
    "PolicyDocument": {
     "Statement": [
      {
       "Action": "eks:DescribeCluster",
       "Effect": "Allow",
       "Resource": {
        "Fn::GetAtt": [
         "Cluster9EE0221C",
         "Arn"
        ]
       }
      },
      {
       "Action": "sts:AssumeRole",
       "Effect": "Allow",
       "Resource": {
        "Fn::GetAtt": [
         "ClusterCreationRole360249B6",
         "Arn"
        ]
       }
      }
     ],
     "Version": "2012-10-17"
    },
    "PolicyName": "ClusterKubectlHandlerRoleDefaultPolicyE44083DD",
    "Roles": [
     {
      "Ref": "ClusterKubectlHandlerRole94549F93"
     }
    ]
   }
  },
  "ClusterRoleFA261979": {
   "Type": "AWS::IAM::Role",
   "Properties": {
    "AssumeRolePolicyDocument": {
     "Statement": [
      {
       "Action": "sts:AssumeRole",
       "Effect": "Allow",
       "Principal": {
        "Service": "eks.amazonaws.com"
       }
      }
     ],
     "Version": "2012-10-17"
    },
    "ManagedPolicyArns": [
     {
      "Fn::Join": [
       "",
       [
        "arn:",
        {
         "Ref": "AWS::Partition"
        },
        ":iam::aws:policy/AmazonEKSClusterPolicy"
       ]
      ]
     }
    ]
   }
  },
  "ClusterControlPlaneSecurityGroupD274242C": {
   "Type": "AWS::EC2::SecurityGroup",
   "Properties": {
    "GroupDescription": "EKS Control Plane Security Group",
    "SecurityGroupEgress": [
     {
      "CidrIp": "0.0.0.0/0",
      "Description": "Allow all outbound traffic by default",
      "IpProtocol": "-1"
     }
    ],
    "VpcId": {
     "Ref": "Vpc8378EB38"
    }
   }
  },
  "ClusterCreationRole360249B6": {
   "Type": "AWS::IAM::Role",
   "Properties": {
    "AssumeRolePolicyDocument": {
     "Statement": [
      {
       "Action": "sts:AssumeRole",
       "Effect": "Allow",
       "Principal": {
        "AWS": [
         {
          "Fn::GetAtt": [
           "ClusterKubectlHandlerRole94549F93",
           "Arn"
          ]
         },
         {
          "Fn::GetAtt": [
           "awscdkawseksClusterResourceProviderNestedStackawscdkawseksClusterResourceProviderNestedStackResource9827C454",
           "Outputs.awscdkeksclusterstackawscdkawseksClusterResourceProviderIsCompleteHandlerServiceRole70B1C85DArn"
          ]
         },
         {
          "Fn::GetAtt": [
           "awscdkawseksClusterResourceProviderNestedStackawscdkawseksClusterResourceProviderNestedStackResource9827C454",
           "Outputs.awscdkeksclusterstackawscdkawseksClusterResourceProviderOnEventHandlerServiceRoleB2950FB4Arn"
          ]
         }
        ]
       }
      }
     ],
     "Version": "2012-10-17"
    }
   }
  },
  "ClusterCreationRoleDefaultPolicyE8BDFC7B": {
   "Type": "AWS::IAM::Policy",
   "Properties": {
    "PolicyDocument": {
     "Statement": [
      {
       "Action": "iam:PassRole",
       "Effect": "Allow",
       "Resource": {
        "Fn::GetAtt": [
         "ClusterRoleFA261979",
         "Arn"
        ]
       }
      },
      {
       "Action": [
        "eks:CreateCluster",
        "eks:CreateFargateProfile",
        "eks:DeleteCluster",
        "eks:DescribeCluster",
        "eks:DescribeUpdate",
        "eks:TagResource",
        "eks:UntagResource",
        "eks:UpdateClusterConfig",
        "eks:UpdateClusterVersion"
       ],
       "Effect": "Allow",
       "Resource": "*"
      },
      {
       "Action": [
        "eks:DeleteFargateProfile",
        "eks:DescribeFargateProfile"
       ],
       "Effect": "Allow",
       "Resource": "*"
      },
      {
       "Action": [
        "ec2:DescribeDhcpOptions",
        "ec2:DescribeInstances",
        "ec2:DescribeNetworkInterfaces",
        "ec2:DescribeRouteTables",
        "ec2:DescribeSecurityGroups",
        "ec2:DescribeSubnets",
        "ec2:DescribeVpcs",
        "iam:CreateServiceLinkedRole",
        "iam:GetRole",
        "iam:listAttachedRolePolicies"
       ],
       "Effect": "Allow",
       "Resource": "*"
      }
     ],
     "Version": "2012-10-17"
    },
    "PolicyName": "ClusterCreationRoleDefaultPolicyE8BDFC7B",
    "Roles": [
     {
      "Ref": "ClusterCreationRole360249B6"
     }
    ]
   }
  },
  "Cluster9EE0221C": {
   "Type": "Custom::AWSCDK-EKS-Cluster",
   "Properties": {
    "ServiceToken": {
     "Fn::GetAtt": [
      "awscdkawseksClusterResourceProviderNestedStackawscdkawseksClusterResourceProviderNestedStackResource9827C454",
      "Outputs.awscdkeksclusterstackawscdkawseksClusterResourceProviderframeworkonEvent969BA09CArn"
     ]
    },
    "Config": {
     "version": "1.30",
     "roleArn": {
      "Fn::GetAtt": [
       "ClusterRoleFA261979",
       "Arn"
      ]
     },
     "kubernetesNetworkConfig": {
      "ipFamily": "ipv4"
     },
     "resourcesVpcConfig": {
      "subnetIds": [
       {
        "Ref": "VpcPublicSubnet1Subnet5C2D37C4"
       },
       {
        "Ref": "VpcPublicSubnet2Subnet691E08A3"
       }
      ],
      "securityGroupIds": [
       {
        "Fn::GetAtt": [
         "ClusterControlPlaneSecurityGroupD274242C",
         "GroupId"
        ]
       }
      ],
      "endpointPublicAccess": true,
      "endpointPrivateAccess": true
     }
    },
    "AssumeRoleArn": {
     "Fn::GetAtt": [
      "ClusterCreationRole360249B6",
      "Arn"
     ]
    },
    "AttributesRevision": 2
   },
   "DependsOn": [
    "ClusterCreationRoleDefaultPolicyE8BDFC7B",
    "ClusterCreationRole360249B6"
   ],
   "UpdateReplacePolicy": "Delete",
   "DeletionPolicy": "Delete"
  },
  "ClusterKubectlReadyBarrier200052AF": {
   "Type": "AWS::SSM::Parameter",
   "Properties": {
    "Type": "String",
    "Value": "aws:cdk:eks:kubectl-ready"
   },
   "DependsOn": [
    "ClusterCreationRoleDefaultPolicyE8BDFC7B",
    "ClusterCreationRole360249B6",
    "Cluster9EE0221C"
   ]
  },
  "awscdkawseksClusterResourceProviderNestedStackawscdkawseksClusterResourceProviderNestedStackResource9827C454": {
   "Type": "AWS::CloudFormation::Stack",
   "Properties": {
    "TemplateURL": {
     "Fn::Join": [
      "",
      [
       "https://s3.",
       {
        "Ref": "AWS::Region"
       },
       ".",
       {
        "Ref": "AWS::URLSuffix"
       },
       "/",
       {
        "Fn::Sub": "cdk-hnb659fds-assets-${AWS::AccountId}-${AWS::Region}"
       },
<<<<<<< HEAD
       "/039306deecb60732649c29a910cb913412fe6ba8c2e92dc43464b20299a91856.json"
=======
       "/6fbd84620b59082df8ff25796f55a646708fe76dc6c670dbe1364c57c6d32dcb.json"
>>>>>>> 51149550
      ]
     ]
    }
   },
   "UpdateReplacePolicy": "Delete",
   "DeletionPolicy": "Delete"
  },
  "awscdkawseksKubectlProviderNestedStackawscdkawseksKubectlProviderNestedStackResourceA7AEBA6B": {
   "Type": "AWS::CloudFormation::Stack",
   "Properties": {
    "Parameters": {
     "referencetoawscdkeksclusterstackKubectlLayer380CD730Ref": {
      "Ref": "KubectlLayer600207B5"
     },
     "referencetoawscdkeksclusterstackClusterKubectlHandlerRoleB305ACA0Arn": {
      "Fn::GetAtt": [
       "ClusterKubectlHandlerRole94549F93",
       "Arn"
      ]
     }
    },
    "TemplateURL": {
     "Fn::Join": [
      "",
      [
       "https://s3.",
       {
        "Ref": "AWS::Region"
       },
       ".",
       {
        "Ref": "AWS::URLSuffix"
       },
       "/",
       {
        "Fn::Sub": "cdk-hnb659fds-assets-${AWS::AccountId}-${AWS::Region}"
       },
       "/457d9e5fcdceec85e596398ccfad7c35ccb890af7f8160f73a0372b7bd67d27d.json"
      ]
     ]
    }
   },
   "DependsOn": [
    "ClusterKubectlHandlerRoleDefaultPolicyE44083DD",
    "ClusterKubectlHandlerRole94549F93"
   ],
   "UpdateReplacePolicy": "Delete",
   "DeletionPolicy": "Delete"
  }
 },
 "Mappings": {
  "LatestNodeRuntimeMap": {
   "af-south-1": {
    "value": "nodejs20.x"
   },
   "ap-east-1": {
    "value": "nodejs20.x"
   },
   "ap-northeast-1": {
    "value": "nodejs20.x"
   },
   "ap-northeast-2": {
    "value": "nodejs20.x"
   },
   "ap-northeast-3": {
    "value": "nodejs20.x"
   },
   "ap-south-1": {
    "value": "nodejs20.x"
   },
   "ap-south-2": {
    "value": "nodejs20.x"
   },
   "ap-southeast-1": {
    "value": "nodejs20.x"
   },
   "ap-southeast-2": {
    "value": "nodejs20.x"
   },
   "ap-southeast-3": {
    "value": "nodejs20.x"
   },
   "ap-southeast-4": {
    "value": "nodejs20.x"
   },
   "ca-central-1": {
    "value": "nodejs20.x"
   },
   "cn-north-1": {
    "value": "nodejs18.x"
   },
   "cn-northwest-1": {
    "value": "nodejs18.x"
   },
   "eu-central-1": {
    "value": "nodejs20.x"
   },
   "eu-central-2": {
    "value": "nodejs20.x"
   },
   "eu-north-1": {
    "value": "nodejs20.x"
   },
   "eu-south-1": {
    "value": "nodejs20.x"
   },
   "eu-south-2": {
    "value": "nodejs20.x"
   },
   "eu-west-1": {
    "value": "nodejs20.x"
   },
   "eu-west-2": {
    "value": "nodejs20.x"
   },
   "eu-west-3": {
    "value": "nodejs20.x"
   },
   "il-central-1": {
    "value": "nodejs20.x"
   },
   "me-central-1": {
    "value": "nodejs20.x"
   },
   "me-south-1": {
    "value": "nodejs20.x"
   },
   "sa-east-1": {
    "value": "nodejs20.x"
   },
   "us-east-1": {
    "value": "nodejs20.x"
   },
   "us-east-2": {
    "value": "nodejs20.x"
   },
   "us-gov-east-1": {
    "value": "nodejs18.x"
   },
   "us-gov-west-1": {
    "value": "nodejs18.x"
   },
   "us-iso-east-1": {
    "value": "nodejs18.x"
   },
   "us-iso-west-1": {
    "value": "nodejs18.x"
   },
   "us-isob-east-1": {
    "value": "nodejs18.x"
   },
   "us-west-1": {
    "value": "nodejs20.x"
   },
   "us-west-2": {
    "value": "nodejs20.x"
   }
  }
 },
 "Conditions": {
  "ClusterHasEcrPublic8EE1114E": {
   "Fn::Equals": [
    {
     "Ref": "AWS::Partition"
    },
    "aws"
   ]
  }
 },
 "Parameters": {
  "BootstrapVersion": {
   "Type": "AWS::SSM::Parameter::Value<String>",
   "Default": "/cdk-bootstrap/hnb659fds/version",
   "Description": "Version of the CDK Bootstrap resources in this environment, automatically retrieved from SSM Parameter Store. [cdk:skip]"
  }
 },
 "Rules": {
  "CheckBootstrapVersion": {
   "Assertions": [
    {
     "Assert": {
      "Fn::Not": [
       {
        "Fn::Contains": [
         [
          "1",
          "2",
          "3",
          "4",
          "5"
         ],
         {
          "Ref": "BootstrapVersion"
         }
        ]
       }
      ]
     },
     "AssertDescription": "CDK bootstrap stack version 6 required. Please run 'cdk bootstrap' with a recent version of the CDK CLI."
    }
   ]
  }
 }
}<|MERGE_RESOLUTION|>--- conflicted
+++ resolved
@@ -866,11 +866,7 @@
        {
         "Fn::Sub": "cdk-hnb659fds-assets-${AWS::AccountId}-${AWS::Region}"
        },
-<<<<<<< HEAD
        "/039306deecb60732649c29a910cb913412fe6ba8c2e92dc43464b20299a91856.json"
-=======
-       "/6fbd84620b59082df8ff25796f55a646708fe76dc6c670dbe1364c57c6d32dcb.json"
->>>>>>> 51149550
       ]
      ]
     }
