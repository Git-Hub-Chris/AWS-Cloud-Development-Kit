--- conflicted
+++ resolved
@@ -62,7 +62,7 @@
             },
             "constructInfo": {
               "fqn": "@aws-cdk/lambda-layer-kubectl-v24.KubectlV24Layer",
-              "version": "2.0.242"
+              "version": "2.0.229"
             }
           },
           "FargateCluster": {
@@ -1184,7 +1184,7 @@
                 },
                 "constructInfo": {
                   "fqn": "constructs.Construct",
-                  "version": "10.2.69"
+                  "version": "10.2.55"
                 }
               },
               "KubectlReadyBarrier": {
@@ -2498,7 +2498,7 @@
                     },
                     "constructInfo": {
                       "fqn": "constructs.Construct",
-                      "version": "10.2.69"
+                      "version": "10.2.55"
                     }
                   }
                 },
@@ -2577,7 +2577,7 @@
             },
             "constructInfo": {
               "fqn": "constructs.Construct",
-              "version": "10.2.69"
+              "version": "10.2.55"
             }
           },
           "@aws-cdk--aws-eks.KubectlProvider": {
@@ -2710,7 +2710,7 @@
                           "s3Bucket": {
                             "Fn::Sub": "cdk-hnb659fds-assets-${AWS::AccountId}-${AWS::Region}"
                           },
-                          "s3Key": "e2277687077a2abf9ae1af1cc9565e6715e2ebb62f79ec53aa75a1af9298f642.zip"
+                          "s3Key": "292870ae2617f1c4d62ff18422e009afd534a342c17877fd1b931fb8d8a62abc.zip"
                         },
                         "description": "/opt/awscli/aws"
                       }
@@ -3035,29 +3035,6 @@
                 "attributes": {
                   "aws:cdk:cloudformation:type": "AWS::CloudFormation::Stack",
                   "aws:cdk:cloudformation:props": {
-<<<<<<< HEAD
-                    "templateUrl": {
-                      "Fn::Join": [
-                        "",
-                        [
-                          "https://s3.",
-                          {
-                            "Ref": "AWS::Region"
-                          },
-                          ".",
-                          {
-                            "Ref": "AWS::URLSuffix"
-                          },
-                          "/",
-                          {
-                            "Fn::Sub": "cdk-hnb659fds-assets-${AWS::AccountId}-${AWS::Region}"
-                          },
-                          "/9f5d715ade59169299a1918a13646eee514d2b8a0ec34831d76a518221ab4a7c.json"
-                        ]
-                      ]
-                    },
-=======
->>>>>>> c575dded
                     "parameters": {
                       "referencetoawscdkeksfargateclustertestKubectlLayer821D4586Ref": {
                         "Ref": "KubectlLayer600207B5"
@@ -3111,7 +3088,7 @@
             },
             "constructInfo": {
               "fqn": "constructs.Construct",
-              "version": "10.2.69"
+              "version": "10.2.55"
             }
           },
           "BootstrapVersion": {
@@ -3149,7 +3126,7 @@
                 "path": "aws-cdk-eks-fargate-cluster/DefaultTest/Default",
                 "constructInfo": {
                   "fqn": "constructs.Construct",
-                  "version": "10.2.69"
+                  "version": "10.2.55"
                 }
               },
               "DeployAssert": {
@@ -3195,7 +3172,7 @@
         "path": "Tree",
         "constructInfo": {
           "fqn": "constructs.Construct",
-          "version": "10.2.69"
+          "version": "10.2.55"
         }
       }
     },
