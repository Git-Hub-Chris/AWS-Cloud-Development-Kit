{
  "version": "tree-0.1",
  "tree": {
    "id": "App",
    "path": "",
    "children": {
      "aws-cdk-eks-cluster-windows-ng-test": {
        "id": "aws-cdk-eks-cluster-windows-ng-test",
        "path": "aws-cdk-eks-cluster-windows-ng-test",
        "children": {
          "AdminRole": {
            "id": "AdminRole",
            "path": "aws-cdk-eks-cluster-windows-ng-test/AdminRole",
            "children": {
              "ImportAdminRole": {
                "id": "ImportAdminRole",
                "path": "aws-cdk-eks-cluster-windows-ng-test/AdminRole/ImportAdminRole",
                "constructInfo": {
                  "fqn": "aws-cdk-lib.Resource",
                  "version": "0.0.0"
                }
              },
              "Resource": {
                "id": "Resource",
                "path": "aws-cdk-eks-cluster-windows-ng-test/AdminRole/Resource",
                "attributes": {
                  "aws:cdk:cloudformation:type": "AWS::IAM::Role",
                  "aws:cdk:cloudformation:props": {
                    "assumeRolePolicyDocument": {
                      "Statement": [
                        {
                          "Action": "sts:AssumeRole",
                          "Effect": "Allow",
                          "Principal": {
                            "AWS": {
                              "Fn::Join": [
                                "",
                                [
                                  "arn:",
                                  {
                                    "Ref": "AWS::Partition"
                                  },
                                  ":iam::",
                                  {
                                    "Ref": "AWS::AccountId"
                                  },
                                  ":root"
                                ]
                              ]
                            }
                          }
                        }
                      ],
                      "Version": "2012-10-17"
                    }
                  }
                },
                "constructInfo": {
                  "fqn": "aws-cdk-lib.aws_iam.CfnRole",
                  "version": "0.0.0"
                }
              }
            },
            "constructInfo": {
              "fqn": "aws-cdk-lib.aws_iam.Role",
              "version": "0.0.0"
            }
          },
          "Vpc": {
            "id": "Vpc",
            "path": "aws-cdk-eks-cluster-windows-ng-test/Vpc",
            "children": {
              "Resource": {
                "id": "Resource",
                "path": "aws-cdk-eks-cluster-windows-ng-test/Vpc/Resource",
                "attributes": {
                  "aws:cdk:cloudformation:type": "AWS::EC2::VPC",
                  "aws:cdk:cloudformation:props": {
                    "cidrBlock": "10.0.0.0/16",
                    "enableDnsHostnames": true,
                    "enableDnsSupport": true,
                    "instanceTenancy": "default",
                    "tags": [
                      {
                        "key": "Name",
                        "value": "aws-cdk-eks-cluster-windows-ng-test/Vpc"
                      }
                    ]
                  }
                },
                "constructInfo": {
                  "fqn": "aws-cdk-lib.aws_ec2.CfnVPC",
                  "version": "0.0.0"
                }
              },
              "PublicSubnet1": {
                "id": "PublicSubnet1",
                "path": "aws-cdk-eks-cluster-windows-ng-test/Vpc/PublicSubnet1",
                "children": {
                  "Subnet": {
                    "id": "Subnet",
                    "path": "aws-cdk-eks-cluster-windows-ng-test/Vpc/PublicSubnet1/Subnet",
                    "attributes": {
                      "aws:cdk:cloudformation:type": "AWS::EC2::Subnet",
                      "aws:cdk:cloudformation:props": {
                        "availabilityZone": {
                          "Fn::Select": [
                            0,
                            {
                              "Fn::GetAZs": ""
                            }
                          ]
                        },
                        "cidrBlock": "10.0.0.0/18",
                        "mapPublicIpOnLaunch": true,
                        "tags": [
                          {
                            "key": "aws-cdk:subnet-name",
                            "value": "Public"
                          },
                          {
                            "key": "aws-cdk:subnet-type",
                            "value": "Public"
                          },
                          {
                            "key": "kubernetes.io/role/elb",
                            "value": "1"
                          },
                          {
                            "key": "Name",
                            "value": "aws-cdk-eks-cluster-windows-ng-test/Vpc/PublicSubnet1"
                          }
                        ],
                        "vpcId": {
                          "Ref": "Vpc8378EB38"
                        }
                      }
                    },
                    "constructInfo": {
                      "fqn": "aws-cdk-lib.aws_ec2.CfnSubnet",
                      "version": "0.0.0"
                    }
                  },
                  "Acl": {
                    "id": "Acl",
                    "path": "aws-cdk-eks-cluster-windows-ng-test/Vpc/PublicSubnet1/Acl",
                    "constructInfo": {
                      "fqn": "aws-cdk-lib.Resource",
                      "version": "0.0.0"
                    }
                  },
                  "RouteTable": {
                    "id": "RouteTable",
                    "path": "aws-cdk-eks-cluster-windows-ng-test/Vpc/PublicSubnet1/RouteTable",
                    "attributes": {
                      "aws:cdk:cloudformation:type": "AWS::EC2::RouteTable",
                      "aws:cdk:cloudformation:props": {
                        "tags": [
                          {
                            "key": "kubernetes.io/role/elb",
                            "value": "1"
                          },
                          {
                            "key": "Name",
                            "value": "aws-cdk-eks-cluster-windows-ng-test/Vpc/PublicSubnet1"
                          }
                        ],
                        "vpcId": {
                          "Ref": "Vpc8378EB38"
                        }
                      }
                    },
                    "constructInfo": {
                      "fqn": "aws-cdk-lib.aws_ec2.CfnRouteTable",
                      "version": "0.0.0"
                    }
                  },
                  "RouteTableAssociation": {
                    "id": "RouteTableAssociation",
                    "path": "aws-cdk-eks-cluster-windows-ng-test/Vpc/PublicSubnet1/RouteTableAssociation",
                    "attributes": {
                      "aws:cdk:cloudformation:type": "AWS::EC2::SubnetRouteTableAssociation",
                      "aws:cdk:cloudformation:props": {
                        "routeTableId": {
                          "Ref": "VpcPublicSubnet1RouteTable6C95E38E"
                        },
                        "subnetId": {
                          "Ref": "VpcPublicSubnet1Subnet5C2D37C4"
                        }
                      }
                    },
                    "constructInfo": {
                      "fqn": "aws-cdk-lib.aws_ec2.CfnSubnetRouteTableAssociation",
                      "version": "0.0.0"
                    }
                  },
                  "DefaultRoute": {
                    "id": "DefaultRoute",
                    "path": "aws-cdk-eks-cluster-windows-ng-test/Vpc/PublicSubnet1/DefaultRoute",
                    "attributes": {
                      "aws:cdk:cloudformation:type": "AWS::EC2::Route",
                      "aws:cdk:cloudformation:props": {
                        "destinationCidrBlock": "0.0.0.0/0",
                        "gatewayId": {
                          "Ref": "VpcIGWD7BA715C"
                        },
                        "routeTableId": {
                          "Ref": "VpcPublicSubnet1RouteTable6C95E38E"
                        }
                      }
                    },
                    "constructInfo": {
                      "fqn": "aws-cdk-lib.aws_ec2.CfnRoute",
                      "version": "0.0.0"
                    }
                  },
                  "EIP": {
                    "id": "EIP",
                    "path": "aws-cdk-eks-cluster-windows-ng-test/Vpc/PublicSubnet1/EIP",
                    "attributes": {
                      "aws:cdk:cloudformation:type": "AWS::EC2::EIP",
                      "aws:cdk:cloudformation:props": {
                        "domain": "vpc",
                        "tags": [
                          {
                            "key": "kubernetes.io/role/elb",
                            "value": "1"
                          },
                          {
                            "key": "Name",
                            "value": "aws-cdk-eks-cluster-windows-ng-test/Vpc/PublicSubnet1"
                          }
                        ]
                      }
                    },
                    "constructInfo": {
                      "fqn": "aws-cdk-lib.aws_ec2.CfnEIP",
                      "version": "0.0.0"
                    }
                  },
                  "NATGateway": {
                    "id": "NATGateway",
                    "path": "aws-cdk-eks-cluster-windows-ng-test/Vpc/PublicSubnet1/NATGateway",
                    "attributes": {
                      "aws:cdk:cloudformation:type": "AWS::EC2::NatGateway",
                      "aws:cdk:cloudformation:props": {
                        "allocationId": {
                          "Fn::GetAtt": [
                            "VpcPublicSubnet1EIPD7E02669",
                            "AllocationId"
                          ]
                        },
                        "subnetId": {
                          "Ref": "VpcPublicSubnet1Subnet5C2D37C4"
                        },
                        "tags": [
                          {
                            "key": "kubernetes.io/role/elb",
                            "value": "1"
                          },
                          {
                            "key": "Name",
                            "value": "aws-cdk-eks-cluster-windows-ng-test/Vpc/PublicSubnet1"
                          }
                        ]
                      }
                    },
                    "constructInfo": {
                      "fqn": "aws-cdk-lib.aws_ec2.CfnNatGateway",
                      "version": "0.0.0"
                    }
                  }
                },
                "constructInfo": {
                  "fqn": "aws-cdk-lib.aws_ec2.PublicSubnet",
                  "version": "0.0.0"
                }
              },
              "PublicSubnet2": {
                "id": "PublicSubnet2",
                "path": "aws-cdk-eks-cluster-windows-ng-test/Vpc/PublicSubnet2",
                "children": {
                  "Subnet": {
                    "id": "Subnet",
                    "path": "aws-cdk-eks-cluster-windows-ng-test/Vpc/PublicSubnet2/Subnet",
                    "attributes": {
                      "aws:cdk:cloudformation:type": "AWS::EC2::Subnet",
                      "aws:cdk:cloudformation:props": {
                        "availabilityZone": {
                          "Fn::Select": [
                            1,
                            {
                              "Fn::GetAZs": ""
                            }
                          ]
                        },
                        "cidrBlock": "10.0.64.0/18",
                        "mapPublicIpOnLaunch": true,
                        "tags": [
                          {
                            "key": "aws-cdk:subnet-name",
                            "value": "Public"
                          },
                          {
                            "key": "aws-cdk:subnet-type",
                            "value": "Public"
                          },
                          {
                            "key": "kubernetes.io/role/elb",
                            "value": "1"
                          },
                          {
                            "key": "Name",
                            "value": "aws-cdk-eks-cluster-windows-ng-test/Vpc/PublicSubnet2"
                          }
                        ],
                        "vpcId": {
                          "Ref": "Vpc8378EB38"
                        }
                      }
                    },
                    "constructInfo": {
                      "fqn": "aws-cdk-lib.aws_ec2.CfnSubnet",
                      "version": "0.0.0"
                    }
                  },
                  "Acl": {
                    "id": "Acl",
                    "path": "aws-cdk-eks-cluster-windows-ng-test/Vpc/PublicSubnet2/Acl",
                    "constructInfo": {
                      "fqn": "aws-cdk-lib.Resource",
                      "version": "0.0.0"
                    }
                  },
                  "RouteTable": {
                    "id": "RouteTable",
                    "path": "aws-cdk-eks-cluster-windows-ng-test/Vpc/PublicSubnet2/RouteTable",
                    "attributes": {
                      "aws:cdk:cloudformation:type": "AWS::EC2::RouteTable",
                      "aws:cdk:cloudformation:props": {
                        "tags": [
                          {
                            "key": "kubernetes.io/role/elb",
                            "value": "1"
                          },
                          {
                            "key": "Name",
                            "value": "aws-cdk-eks-cluster-windows-ng-test/Vpc/PublicSubnet2"
                          }
                        ],
                        "vpcId": {
                          "Ref": "Vpc8378EB38"
                        }
                      }
                    },
                    "constructInfo": {
                      "fqn": "aws-cdk-lib.aws_ec2.CfnRouteTable",
                      "version": "0.0.0"
                    }
                  },
                  "RouteTableAssociation": {
                    "id": "RouteTableAssociation",
                    "path": "aws-cdk-eks-cluster-windows-ng-test/Vpc/PublicSubnet2/RouteTableAssociation",
                    "attributes": {
                      "aws:cdk:cloudformation:type": "AWS::EC2::SubnetRouteTableAssociation",
                      "aws:cdk:cloudformation:props": {
                        "routeTableId": {
                          "Ref": "VpcPublicSubnet2RouteTable94F7E489"
                        },
                        "subnetId": {
                          "Ref": "VpcPublicSubnet2Subnet691E08A3"
                        }
                      }
                    },
                    "constructInfo": {
                      "fqn": "aws-cdk-lib.aws_ec2.CfnSubnetRouteTableAssociation",
                      "version": "0.0.0"
                    }
                  },
                  "DefaultRoute": {
                    "id": "DefaultRoute",
                    "path": "aws-cdk-eks-cluster-windows-ng-test/Vpc/PublicSubnet2/DefaultRoute",
                    "attributes": {
                      "aws:cdk:cloudformation:type": "AWS::EC2::Route",
                      "aws:cdk:cloudformation:props": {
                        "destinationCidrBlock": "0.0.0.0/0",
                        "gatewayId": {
                          "Ref": "VpcIGWD7BA715C"
                        },
                        "routeTableId": {
                          "Ref": "VpcPublicSubnet2RouteTable94F7E489"
                        }
                      }
                    },
                    "constructInfo": {
                      "fqn": "aws-cdk-lib.aws_ec2.CfnRoute",
                      "version": "0.0.0"
                    }
                  }
                },
                "constructInfo": {
                  "fqn": "aws-cdk-lib.aws_ec2.PublicSubnet",
                  "version": "0.0.0"
                }
              },
              "PrivateSubnet1": {
                "id": "PrivateSubnet1",
                "path": "aws-cdk-eks-cluster-windows-ng-test/Vpc/PrivateSubnet1",
                "children": {
                  "Subnet": {
                    "id": "Subnet",
                    "path": "aws-cdk-eks-cluster-windows-ng-test/Vpc/PrivateSubnet1/Subnet",
                    "attributes": {
                      "aws:cdk:cloudformation:type": "AWS::EC2::Subnet",
                      "aws:cdk:cloudformation:props": {
                        "availabilityZone": {
                          "Fn::Select": [
                            0,
                            {
                              "Fn::GetAZs": ""
                            }
                          ]
                        },
                        "cidrBlock": "10.0.128.0/18",
                        "mapPublicIpOnLaunch": false,
                        "tags": [
                          {
                            "key": "aws-cdk:subnet-name",
                            "value": "Private"
                          },
                          {
                            "key": "aws-cdk:subnet-type",
                            "value": "Private"
                          },
                          {
                            "key": "kubernetes.io/role/internal-elb",
                            "value": "1"
                          },
                          {
                            "key": "Name",
                            "value": "aws-cdk-eks-cluster-windows-ng-test/Vpc/PrivateSubnet1"
                          }
                        ],
                        "vpcId": {
                          "Ref": "Vpc8378EB38"
                        }
                      }
                    },
                    "constructInfo": {
                      "fqn": "aws-cdk-lib.aws_ec2.CfnSubnet",
                      "version": "0.0.0"
                    }
                  },
                  "Acl": {
                    "id": "Acl",
                    "path": "aws-cdk-eks-cluster-windows-ng-test/Vpc/PrivateSubnet1/Acl",
                    "constructInfo": {
                      "fqn": "aws-cdk-lib.Resource",
                      "version": "0.0.0"
                    }
                  },
                  "RouteTable": {
                    "id": "RouteTable",
                    "path": "aws-cdk-eks-cluster-windows-ng-test/Vpc/PrivateSubnet1/RouteTable",
                    "attributes": {
                      "aws:cdk:cloudformation:type": "AWS::EC2::RouteTable",
                      "aws:cdk:cloudformation:props": {
                        "tags": [
                          {
                            "key": "kubernetes.io/role/internal-elb",
                            "value": "1"
                          },
                          {
                            "key": "Name",
                            "value": "aws-cdk-eks-cluster-windows-ng-test/Vpc/PrivateSubnet1"
                          }
                        ],
                        "vpcId": {
                          "Ref": "Vpc8378EB38"
                        }
                      }
                    },
                    "constructInfo": {
                      "fqn": "aws-cdk-lib.aws_ec2.CfnRouteTable",
                      "version": "0.0.0"
                    }
                  },
                  "RouteTableAssociation": {
                    "id": "RouteTableAssociation",
                    "path": "aws-cdk-eks-cluster-windows-ng-test/Vpc/PrivateSubnet1/RouteTableAssociation",
                    "attributes": {
                      "aws:cdk:cloudformation:type": "AWS::EC2::SubnetRouteTableAssociation",
                      "aws:cdk:cloudformation:props": {
                        "routeTableId": {
                          "Ref": "VpcPrivateSubnet1RouteTableB2C5B500"
                        },
                        "subnetId": {
                          "Ref": "VpcPrivateSubnet1Subnet536B997A"
                        }
                      }
                    },
                    "constructInfo": {
                      "fqn": "aws-cdk-lib.aws_ec2.CfnSubnetRouteTableAssociation",
                      "version": "0.0.0"
                    }
                  },
                  "DefaultRoute": {
                    "id": "DefaultRoute",
                    "path": "aws-cdk-eks-cluster-windows-ng-test/Vpc/PrivateSubnet1/DefaultRoute",
                    "attributes": {
                      "aws:cdk:cloudformation:type": "AWS::EC2::Route",
                      "aws:cdk:cloudformation:props": {
                        "destinationCidrBlock": "0.0.0.0/0",
                        "natGatewayId": {
                          "Ref": "VpcPublicSubnet1NATGateway4D7517AA"
                        },
                        "routeTableId": {
                          "Ref": "VpcPrivateSubnet1RouteTableB2C5B500"
                        }
                      }
                    },
                    "constructInfo": {
                      "fqn": "aws-cdk-lib.aws_ec2.CfnRoute",
                      "version": "0.0.0"
                    }
                  }
                },
                "constructInfo": {
                  "fqn": "aws-cdk-lib.aws_ec2.PrivateSubnet",
                  "version": "0.0.0"
                }
              },
              "PrivateSubnet2": {
                "id": "PrivateSubnet2",
                "path": "aws-cdk-eks-cluster-windows-ng-test/Vpc/PrivateSubnet2",
                "children": {
                  "Subnet": {
                    "id": "Subnet",
                    "path": "aws-cdk-eks-cluster-windows-ng-test/Vpc/PrivateSubnet2/Subnet",
                    "attributes": {
                      "aws:cdk:cloudformation:type": "AWS::EC2::Subnet",
                      "aws:cdk:cloudformation:props": {
                        "availabilityZone": {
                          "Fn::Select": [
                            1,
                            {
                              "Fn::GetAZs": ""
                            }
                          ]
                        },
                        "cidrBlock": "10.0.192.0/18",
                        "mapPublicIpOnLaunch": false,
                        "tags": [
                          {
                            "key": "aws-cdk:subnet-name",
                            "value": "Private"
                          },
                          {
                            "key": "aws-cdk:subnet-type",
                            "value": "Private"
                          },
                          {
                            "key": "kubernetes.io/role/internal-elb",
                            "value": "1"
                          },
                          {
                            "key": "Name",
                            "value": "aws-cdk-eks-cluster-windows-ng-test/Vpc/PrivateSubnet2"
                          }
                        ],
                        "vpcId": {
                          "Ref": "Vpc8378EB38"
                        }
                      }
                    },
                    "constructInfo": {
                      "fqn": "aws-cdk-lib.aws_ec2.CfnSubnet",
                      "version": "0.0.0"
                    }
                  },
                  "Acl": {
                    "id": "Acl",
                    "path": "aws-cdk-eks-cluster-windows-ng-test/Vpc/PrivateSubnet2/Acl",
                    "constructInfo": {
                      "fqn": "aws-cdk-lib.Resource",
                      "version": "0.0.0"
                    }
                  },
                  "RouteTable": {
                    "id": "RouteTable",
                    "path": "aws-cdk-eks-cluster-windows-ng-test/Vpc/PrivateSubnet2/RouteTable",
                    "attributes": {
                      "aws:cdk:cloudformation:type": "AWS::EC2::RouteTable",
                      "aws:cdk:cloudformation:props": {
                        "tags": [
                          {
                            "key": "kubernetes.io/role/internal-elb",
                            "value": "1"
                          },
                          {
                            "key": "Name",
                            "value": "aws-cdk-eks-cluster-windows-ng-test/Vpc/PrivateSubnet2"
                          }
                        ],
                        "vpcId": {
                          "Ref": "Vpc8378EB38"
                        }
                      }
                    },
                    "constructInfo": {
                      "fqn": "aws-cdk-lib.aws_ec2.CfnRouteTable",
                      "version": "0.0.0"
                    }
                  },
                  "RouteTableAssociation": {
                    "id": "RouteTableAssociation",
                    "path": "aws-cdk-eks-cluster-windows-ng-test/Vpc/PrivateSubnet2/RouteTableAssociation",
                    "attributes": {
                      "aws:cdk:cloudformation:type": "AWS::EC2::SubnetRouteTableAssociation",
                      "aws:cdk:cloudformation:props": {
                        "routeTableId": {
                          "Ref": "VpcPrivateSubnet2RouteTableA678073B"
                        },
                        "subnetId": {
                          "Ref": "VpcPrivateSubnet2Subnet3788AAA1"
                        }
                      }
                    },
                    "constructInfo": {
                      "fqn": "aws-cdk-lib.aws_ec2.CfnSubnetRouteTableAssociation",
                      "version": "0.0.0"
                    }
                  },
                  "DefaultRoute": {
                    "id": "DefaultRoute",
                    "path": "aws-cdk-eks-cluster-windows-ng-test/Vpc/PrivateSubnet2/DefaultRoute",
                    "attributes": {
                      "aws:cdk:cloudformation:type": "AWS::EC2::Route",
                      "aws:cdk:cloudformation:props": {
                        "destinationCidrBlock": "0.0.0.0/0",
                        "natGatewayId": {
                          "Ref": "VpcPublicSubnet1NATGateway4D7517AA"
                        },
                        "routeTableId": {
                          "Ref": "VpcPrivateSubnet2RouteTableA678073B"
                        }
                      }
                    },
                    "constructInfo": {
                      "fqn": "aws-cdk-lib.aws_ec2.CfnRoute",
                      "version": "0.0.0"
                    }
                  }
                },
                "constructInfo": {
                  "fqn": "aws-cdk-lib.aws_ec2.PrivateSubnet",
                  "version": "0.0.0"
                }
              },
              "IGW": {
                "id": "IGW",
                "path": "aws-cdk-eks-cluster-windows-ng-test/Vpc/IGW",
                "attributes": {
                  "aws:cdk:cloudformation:type": "AWS::EC2::InternetGateway",
                  "aws:cdk:cloudformation:props": {
                    "tags": [
                      {
                        "key": "Name",
                        "value": "aws-cdk-eks-cluster-windows-ng-test/Vpc"
                      }
                    ]
                  }
                },
                "constructInfo": {
                  "fqn": "aws-cdk-lib.aws_ec2.CfnInternetGateway",
                  "version": "0.0.0"
                }
              },
              "VPCGW": {
                "id": "VPCGW",
                "path": "aws-cdk-eks-cluster-windows-ng-test/Vpc/VPCGW",
                "attributes": {
                  "aws:cdk:cloudformation:type": "AWS::EC2::VPCGatewayAttachment",
                  "aws:cdk:cloudformation:props": {
                    "internetGatewayId": {
                      "Ref": "VpcIGWD7BA715C"
                    },
                    "vpcId": {
                      "Ref": "Vpc8378EB38"
                    }
                  }
                },
                "constructInfo": {
                  "fqn": "aws-cdk-lib.aws_ec2.CfnVPCGatewayAttachment",
                  "version": "0.0.0"
                }
              }
            },
            "constructInfo": {
              "fqn": "aws-cdk-lib.aws_ec2.Vpc",
              "version": "0.0.0"
            }
          },
          "KubectlLayer": {
            "id": "KubectlLayer",
            "path": "aws-cdk-eks-cluster-windows-ng-test/KubectlLayer",
            "children": {
              "Code": {
                "id": "Code",
                "path": "aws-cdk-eks-cluster-windows-ng-test/KubectlLayer/Code",
                "children": {
                  "Stage": {
                    "id": "Stage",
                    "path": "aws-cdk-eks-cluster-windows-ng-test/KubectlLayer/Code/Stage",
                    "constructInfo": {
                      "fqn": "aws-cdk-lib.AssetStaging",
                      "version": "0.0.0"
                    }
                  },
                  "AssetBucket": {
                    "id": "AssetBucket",
                    "path": "aws-cdk-eks-cluster-windows-ng-test/KubectlLayer/Code/AssetBucket",
                    "constructInfo": {
                      "fqn": "aws-cdk-lib.aws_s3.BucketBase",
                      "version": "0.0.0"
                    }
                  }
                },
                "constructInfo": {
                  "fqn": "aws-cdk-lib.aws_s3_assets.Asset",
                  "version": "0.0.0"
                }
              },
              "Resource": {
                "id": "Resource",
                "path": "aws-cdk-eks-cluster-windows-ng-test/KubectlLayer/Resource",
                "attributes": {
                  "aws:cdk:cloudformation:type": "AWS::Lambda::LayerVersion",
                  "aws:cdk:cloudformation:props": {
                    "content": {
                      "s3Bucket": {
                        "Fn::Sub": "cdk-hnb659fds-assets-${AWS::AccountId}-${AWS::Region}"
                      },
                      "s3Key": "c475180f5b1bbabac165414da13a9b843b111cd3b6d5fae9c954c006640c4064.zip"
                    },
                    "description": "/opt/kubectl/kubectl 1.24; /opt/helm/helm 3.9",
                    "licenseInfo": "Apache-2.0"
                  }
                },
                "constructInfo": {
                  "fqn": "aws-cdk-lib.aws_lambda.CfnLayerVersion",
                  "version": "0.0.0"
                }
              }
            },
            "constructInfo": {
              "fqn": "@aws-cdk/lambda-layer-kubectl-v24.KubectlV24Layer",
              "version": "2.0.242"
            }
          },
          "Cluster": {
            "id": "Cluster",
            "path": "aws-cdk-eks-cluster-windows-ng-test/Cluster",
            "children": {
              "KubectlHandlerRole": {
                "id": "KubectlHandlerRole",
                "path": "aws-cdk-eks-cluster-windows-ng-test/Cluster/KubectlHandlerRole",
                "children": {
                  "ImportKubectlHandlerRole": {
                    "id": "ImportKubectlHandlerRole",
                    "path": "aws-cdk-eks-cluster-windows-ng-test/Cluster/KubectlHandlerRole/ImportKubectlHandlerRole",
                    "constructInfo": {
                      "fqn": "aws-cdk-lib.Resource",
                      "version": "0.0.0"
                    }
                  },
                  "Resource": {
                    "id": "Resource",
                    "path": "aws-cdk-eks-cluster-windows-ng-test/Cluster/KubectlHandlerRole/Resource",
                    "attributes": {
                      "aws:cdk:cloudformation:type": "AWS::IAM::Role",
                      "aws:cdk:cloudformation:props": {
                        "assumeRolePolicyDocument": {
                          "Statement": [
                            {
                              "Action": "sts:AssumeRole",
                              "Effect": "Allow",
                              "Principal": {
                                "Service": "lambda.amazonaws.com"
                              }
                            }
                          ],
                          "Version": "2012-10-17"
                        },
                        "managedPolicyArns": [
                          {
                            "Fn::Join": [
                              "",
                              [
                                "arn:",
                                {
                                  "Ref": "AWS::Partition"
                                },
                                ":iam::aws:policy/service-role/AWSLambdaBasicExecutionRole"
                              ]
                            ]
                          },
                          {
                            "Fn::Join": [
                              "",
                              [
                                "arn:",
                                {
                                  "Ref": "AWS::Partition"
                                },
                                ":iam::aws:policy/service-role/AWSLambdaVPCAccessExecutionRole"
                              ]
                            ]
                          },
                          {
                            "Fn::Join": [
                              "",
                              [
                                "arn:",
                                {
                                  "Ref": "AWS::Partition"
                                },
                                ":iam::aws:policy/AmazonEC2ContainerRegistryReadOnly"
                              ]
                            ]
                          },
                          {
                            "Fn::If": [
                              "ClusterHasEcrPublic8EE1114E",
                              {
                                "Fn::Join": [
                                  "",
                                  [
                                    "arn:",
                                    {
                                      "Ref": "AWS::Partition"
                                    },
                                    ":iam::aws:policy/AmazonElasticContainerRegistryPublicReadOnly"
                                  ]
                                ]
                              },
                              {
                                "Ref": "AWS::NoValue"
                              }
                            ]
                          }
                        ]
                      }
                    },
                    "constructInfo": {
                      "fqn": "aws-cdk-lib.aws_iam.CfnRole",
                      "version": "0.0.0"
                    }
                  },
                  "DefaultPolicy": {
                    "id": "DefaultPolicy",
                    "path": "aws-cdk-eks-cluster-windows-ng-test/Cluster/KubectlHandlerRole/DefaultPolicy",
                    "children": {
                      "Resource": {
                        "id": "Resource",
                        "path": "aws-cdk-eks-cluster-windows-ng-test/Cluster/KubectlHandlerRole/DefaultPolicy/Resource",
                        "attributes": {
                          "aws:cdk:cloudformation:type": "AWS::IAM::Policy",
                          "aws:cdk:cloudformation:props": {
                            "policyDocument": {
                              "Statement": [
                                {
                                  "Action": "eks:DescribeCluster",
                                  "Effect": "Allow",
                                  "Resource": {
                                    "Fn::GetAtt": [
                                      "Cluster9EE0221C",
                                      "Arn"
                                    ]
                                  }
                                },
                                {
                                  "Action": "sts:AssumeRole",
                                  "Effect": "Allow",
                                  "Resource": {
                                    "Fn::GetAtt": [
                                      "ClusterCreationRole360249B6",
                                      "Arn"
                                    ]
                                  }
                                }
                              ],
                              "Version": "2012-10-17"
                            },
                            "policyName": "ClusterKubectlHandlerRoleDefaultPolicyE44083DD",
                            "roles": [
                              {
                                "Ref": "ClusterKubectlHandlerRole94549F93"
                              }
                            ]
                          }
                        },
                        "constructInfo": {
                          "fqn": "aws-cdk-lib.aws_iam.CfnPolicy",
                          "version": "0.0.0"
                        }
                      }
                    },
                    "constructInfo": {
                      "fqn": "aws-cdk-lib.aws_iam.Policy",
                      "version": "0.0.0"
                    }
                  }
                },
                "constructInfo": {
                  "fqn": "aws-cdk-lib.aws_iam.Role",
                  "version": "0.0.0"
                }
              },
              "Role": {
                "id": "Role",
                "path": "aws-cdk-eks-cluster-windows-ng-test/Cluster/Role",
                "children": {
                  "ImportRole": {
                    "id": "ImportRole",
                    "path": "aws-cdk-eks-cluster-windows-ng-test/Cluster/Role/ImportRole",
                    "constructInfo": {
                      "fqn": "aws-cdk-lib.Resource",
                      "version": "0.0.0"
                    }
                  },
                  "Resource": {
                    "id": "Resource",
                    "path": "aws-cdk-eks-cluster-windows-ng-test/Cluster/Role/Resource",
                    "attributes": {
                      "aws:cdk:cloudformation:type": "AWS::IAM::Role",
                      "aws:cdk:cloudformation:props": {
                        "assumeRolePolicyDocument": {
                          "Statement": [
                            {
                              "Action": "sts:AssumeRole",
                              "Effect": "Allow",
                              "Principal": {
                                "Service": "eks.amazonaws.com"
                              }
                            }
                          ],
                          "Version": "2012-10-17"
                        },
                        "managedPolicyArns": [
                          {
                            "Fn::Join": [
                              "",
                              [
                                "arn:",
                                {
                                  "Ref": "AWS::Partition"
                                },
                                ":iam::aws:policy/AmazonEKSClusterPolicy"
                              ]
                            ]
                          }
                        ]
                      }
                    },
                    "constructInfo": {
                      "fqn": "aws-cdk-lib.aws_iam.CfnRole",
                      "version": "0.0.0"
                    }
                  }
                },
                "constructInfo": {
                  "fqn": "aws-cdk-lib.aws_iam.Role",
                  "version": "0.0.0"
                }
              },
              "ControlPlaneSecurityGroup": {
                "id": "ControlPlaneSecurityGroup",
                "path": "aws-cdk-eks-cluster-windows-ng-test/Cluster/ControlPlaneSecurityGroup",
                "children": {
                  "Resource": {
                    "id": "Resource",
                    "path": "aws-cdk-eks-cluster-windows-ng-test/Cluster/ControlPlaneSecurityGroup/Resource",
                    "attributes": {
                      "aws:cdk:cloudformation:type": "AWS::EC2::SecurityGroup",
                      "aws:cdk:cloudformation:props": {
                        "groupDescription": "EKS Control Plane Security Group",
                        "securityGroupEgress": [
                          {
                            "cidrIp": "0.0.0.0/0",
                            "description": "Allow all outbound traffic by default",
                            "ipProtocol": "-1"
                          }
                        ],
                        "vpcId": {
                          "Ref": "Vpc8378EB38"
                        }
                      }
                    },
                    "constructInfo": {
                      "fqn": "aws-cdk-lib.aws_ec2.CfnSecurityGroup",
                      "version": "0.0.0"
                    }
                  }
                },
                "constructInfo": {
                  "fqn": "aws-cdk-lib.aws_ec2.SecurityGroup",
                  "version": "0.0.0"
                }
              },
              "Resource": {
                "id": "Resource",
                "path": "aws-cdk-eks-cluster-windows-ng-test/Cluster/Resource",
                "children": {
                  "CreationRole": {
                    "id": "CreationRole",
                    "path": "aws-cdk-eks-cluster-windows-ng-test/Cluster/Resource/CreationRole",
                    "children": {
                      "ImportCreationRole": {
                        "id": "ImportCreationRole",
                        "path": "aws-cdk-eks-cluster-windows-ng-test/Cluster/Resource/CreationRole/ImportCreationRole",
                        "constructInfo": {
                          "fqn": "aws-cdk-lib.Resource",
                          "version": "0.0.0"
                        }
                      },
                      "Resource": {
                        "id": "Resource",
                        "path": "aws-cdk-eks-cluster-windows-ng-test/Cluster/Resource/CreationRole/Resource",
                        "attributes": {
                          "aws:cdk:cloudformation:type": "AWS::IAM::Role",
                          "aws:cdk:cloudformation:props": {
                            "assumeRolePolicyDocument": {
                              "Statement": [
                                {
                                  "Action": "sts:AssumeRole",
                                  "Effect": "Allow",
                                  "Principal": {
                                    "AWS": [
                                      {
                                        "Fn::GetAtt": [
                                          "ClusterKubectlHandlerRole94549F93",
                                          "Arn"
                                        ]
                                      },
                                      {
                                        "Fn::GetAtt": [
                                          "awscdkawseksClusterResourceProviderNestedStackawscdkawseksClusterResourceProviderNestedStackResource9827C454",
                                          "Outputs.awscdkeksclusterwindowsngtestawscdkawseksClusterResourceProviderIsCompleteHandlerServiceRoleC101D0ACArn"
                                        ]
                                      },
                                      {
                                        "Fn::GetAtt": [
                                          "awscdkawseksClusterResourceProviderNestedStackawscdkawseksClusterResourceProviderNestedStackResource9827C454",
                                          "Outputs.awscdkeksclusterwindowsngtestawscdkawseksClusterResourceProviderOnEventHandlerServiceRole620154B8Arn"
                                        ]
                                      }
                                    ]
                                  }
                                }
                              ],
                              "Version": "2012-10-17"
                            }
                          }
                        },
                        "constructInfo": {
                          "fqn": "aws-cdk-lib.aws_iam.CfnRole",
                          "version": "0.0.0"
                        }
                      },
                      "DefaultPolicy": {
                        "id": "DefaultPolicy",
                        "path": "aws-cdk-eks-cluster-windows-ng-test/Cluster/Resource/CreationRole/DefaultPolicy",
                        "children": {
                          "Resource": {
                            "id": "Resource",
                            "path": "aws-cdk-eks-cluster-windows-ng-test/Cluster/Resource/CreationRole/DefaultPolicy/Resource",
                            "attributes": {
                              "aws:cdk:cloudformation:type": "AWS::IAM::Policy",
                              "aws:cdk:cloudformation:props": {
                                "policyDocument": {
                                  "Statement": [
                                    {
                                      "Action": "iam:PassRole",
                                      "Effect": "Allow",
                                      "Resource": {
                                        "Fn::GetAtt": [
                                          "ClusterRoleFA261979",
                                          "Arn"
                                        ]
                                      }
                                    },
                                    {
                                      "Action": [
                                        "eks:CreateCluster",
                                        "eks:CreateFargateProfile",
                                        "eks:DeleteCluster",
                                        "eks:DescribeCluster",
                                        "eks:DescribeUpdate",
                                        "eks:TagResource",
                                        "eks:UntagResource",
                                        "eks:UpdateClusterConfig",
                                        "eks:UpdateClusterVersion"
                                      ],
                                      "Effect": "Allow",
                                      "Resource": "*"
                                    },
                                    {
                                      "Action": [
                                        "eks:DeleteFargateProfile",
                                        "eks:DescribeFargateProfile"
                                      ],
                                      "Effect": "Allow",
                                      "Resource": "*"
                                    },
                                    {
                                      "Action": [
                                        "ec2:DescribeDhcpOptions",
                                        "ec2:DescribeInstances",
                                        "ec2:DescribeNetworkInterfaces",
                                        "ec2:DescribeRouteTables",
                                        "ec2:DescribeSecurityGroups",
                                        "ec2:DescribeSubnets",
                                        "ec2:DescribeVpcs",
                                        "iam:CreateServiceLinkedRole",
                                        "iam:GetRole",
                                        "iam:listAttachedRolePolicies"
                                      ],
                                      "Effect": "Allow",
                                      "Resource": "*"
                                    }
                                  ],
                                  "Version": "2012-10-17"
                                },
                                "policyName": "ClusterCreationRoleDefaultPolicyE8BDFC7B",
                                "roles": [
                                  {
                                    "Ref": "ClusterCreationRole360249B6"
                                  }
                                ]
                              }
                            },
                            "constructInfo": {
                              "fqn": "aws-cdk-lib.aws_iam.CfnPolicy",
                              "version": "0.0.0"
                            }
                          }
                        },
                        "constructInfo": {
                          "fqn": "aws-cdk-lib.aws_iam.Policy",
                          "version": "0.0.0"
                        }
                      }
                    },
                    "constructInfo": {
                      "fqn": "aws-cdk-lib.aws_iam.Role",
                      "version": "0.0.0"
                    }
                  },
                  "Resource": {
                    "id": "Resource",
                    "path": "aws-cdk-eks-cluster-windows-ng-test/Cluster/Resource/Resource",
                    "children": {
                      "Default": {
                        "id": "Default",
                        "path": "aws-cdk-eks-cluster-windows-ng-test/Cluster/Resource/Resource/Default",
                        "constructInfo": {
                          "fqn": "aws-cdk-lib.CfnResource",
                          "version": "0.0.0"
                        }
                      }
                    },
                    "constructInfo": {
                      "fqn": "aws-cdk-lib.CustomResource",
                      "version": "0.0.0"
                    }
                  }
                },
                "constructInfo": {
                  "fqn": "constructs.Construct",
                  "version": "10.2.69"
                }
              },
              "KubectlReadyBarrier": {
                "id": "KubectlReadyBarrier",
                "path": "aws-cdk-eks-cluster-windows-ng-test/Cluster/KubectlReadyBarrier",
                "constructInfo": {
                  "fqn": "aws-cdk-lib.CfnResource",
                  "version": "0.0.0"
                }
              },
              "ClusterSecurityGroup": {
                "id": "ClusterSecurityGroup",
                "path": "aws-cdk-eks-cluster-windows-ng-test/Cluster/ClusterSecurityGroup",
                "constructInfo": {
                  "fqn": "aws-cdk-lib.Resource",
                  "version": "0.0.0"
                }
              },
              "HasEcrPublic": {
                "id": "HasEcrPublic",
                "path": "aws-cdk-eks-cluster-windows-ng-test/Cluster/HasEcrPublic",
                "constructInfo": {
                  "fqn": "aws-cdk-lib.CfnCondition",
                  "version": "0.0.0"
                }
              },
              "AwsAuth": {
                "id": "AwsAuth",
                "path": "aws-cdk-eks-cluster-windows-ng-test/Cluster/AwsAuth",
                "children": {
                  "manifest": {
                    "id": "manifest",
                    "path": "aws-cdk-eks-cluster-windows-ng-test/Cluster/AwsAuth/manifest",
                    "children": {
                      "Resource": {
                        "id": "Resource",
                        "path": "aws-cdk-eks-cluster-windows-ng-test/Cluster/AwsAuth/manifest/Resource",
                        "children": {
                          "Default": {
                            "id": "Default",
                            "path": "aws-cdk-eks-cluster-windows-ng-test/Cluster/AwsAuth/manifest/Resource/Default",
                            "constructInfo": {
                              "fqn": "aws-cdk-lib.CfnResource",
                              "version": "0.0.0"
                            }
                          }
                        },
                        "constructInfo": {
                          "fqn": "aws-cdk-lib.CustomResource",
                          "version": "0.0.0"
                        }
                      }
                    },
                    "constructInfo": {
                      "fqn": "aws-cdk-lib.aws_eks.KubernetesManifest",
                      "version": "0.0.0"
                    }
                  }
                },
                "constructInfo": {
                  "fqn": "aws-cdk-lib.aws_eks.AwsAuth",
                  "version": "0.0.0"
                }
              },
              "ConfigCommand": {
                "id": "ConfigCommand",
                "path": "aws-cdk-eks-cluster-windows-ng-test/Cluster/ConfigCommand",
                "constructInfo": {
                  "fqn": "aws-cdk-lib.CfnOutput",
                  "version": "0.0.0"
                }
              },
              "GetTokenCommand": {
                "id": "GetTokenCommand",
                "path": "aws-cdk-eks-cluster-windows-ng-test/Cluster/GetTokenCommand",
                "constructInfo": {
                  "fqn": "aws-cdk-lib.CfnOutput",
                  "version": "0.0.0"
                }
              },
              "NodegroupLinuxNodegroup": {
                "id": "NodegroupLinuxNodegroup",
                "path": "aws-cdk-eks-cluster-windows-ng-test/Cluster/NodegroupLinuxNodegroup",
                "children": {
                  "NodeGroupRole": {
                    "id": "NodeGroupRole",
                    "path": "aws-cdk-eks-cluster-windows-ng-test/Cluster/NodegroupLinuxNodegroup/NodeGroupRole",
                    "children": {
                      "ImportNodeGroupRole": {
                        "id": "ImportNodeGroupRole",
                        "path": "aws-cdk-eks-cluster-windows-ng-test/Cluster/NodegroupLinuxNodegroup/NodeGroupRole/ImportNodeGroupRole",
                        "constructInfo": {
                          "fqn": "aws-cdk-lib.Resource",
                          "version": "0.0.0"
                        }
                      },
                      "Resource": {
                        "id": "Resource",
                        "path": "aws-cdk-eks-cluster-windows-ng-test/Cluster/NodegroupLinuxNodegroup/NodeGroupRole/Resource",
                        "attributes": {
                          "aws:cdk:cloudformation:type": "AWS::IAM::Role",
                          "aws:cdk:cloudformation:props": {
                            "assumeRolePolicyDocument": {
                              "Statement": [
                                {
                                  "Action": "sts:AssumeRole",
                                  "Effect": "Allow",
                                  "Principal": {
                                    "Service": "ec2.amazonaws.com"
                                  }
                                }
                              ],
                              "Version": "2012-10-17"
                            },
                            "managedPolicyArns": [
                              {
                                "Fn::Join": [
                                  "",
                                  [
                                    "arn:",
                                    {
                                      "Ref": "AWS::Partition"
                                    },
                                    ":iam::aws:policy/AmazonEKSWorkerNodePolicy"
                                  ]
                                ]
                              },
                              {
                                "Fn::Join": [
                                  "",
                                  [
                                    "arn:",
                                    {
                                      "Ref": "AWS::Partition"
                                    },
                                    ":iam::aws:policy/AmazonEKS_CNI_Policy"
                                  ]
                                ]
                              },
                              {
                                "Fn::Join": [
                                  "",
                                  [
                                    "arn:",
                                    {
                                      "Ref": "AWS::Partition"
                                    },
                                    ":iam::aws:policy/AmazonEC2ContainerRegistryReadOnly"
                                  ]
                                ]
                              }
                            ]
                          }
                        },
                        "constructInfo": {
                          "fqn": "aws-cdk-lib.aws_iam.CfnRole",
                          "version": "0.0.0"
                        }
                      }
                    },
                    "constructInfo": {
                      "fqn": "aws-cdk-lib.aws_iam.Role",
                      "version": "0.0.0"
                    }
                  },
                  "Resource": {
                    "id": "Resource",
                    "path": "aws-cdk-eks-cluster-windows-ng-test/Cluster/NodegroupLinuxNodegroup/Resource",
                    "attributes": {
                      "aws:cdk:cloudformation:type": "AWS::EKS::Nodegroup",
                      "aws:cdk:cloudformation:props": {
                        "amiType": "AL2_x86_64",
                        "clusterName": {
                          "Ref": "Cluster9EE0221C"
                        },
                        "forceUpdateEnabled": true,
                        "nodeRole": {
                          "Fn::GetAtt": [
                            "ClusterNodegroupLinuxNodegroupNodeGroupRoleF14B6D19",
                            "Arn"
                          ]
                        },
                        "scalingConfig": {
                          "desiredSize": 2,
                          "maxSize": 2,
                          "minSize": 1
                        },
                        "subnets": [
                          {
                            "Ref": "VpcPrivateSubnet1Subnet536B997A"
                          },
                          {
                            "Ref": "VpcPrivateSubnet2Subnet3788AAA1"
                          }
                        ]
                      }
                    },
                    "constructInfo": {
                      "fqn": "aws-cdk-lib.aws_eks.CfnNodegroup",
                      "version": "0.0.0"
                    }
                  }
                },
                "constructInfo": {
                  "fqn": "aws-cdk-lib.aws_eks.Nodegroup",
                  "version": "0.0.0"
                }
              },
              "NodegroupWindowsNodegroup": {
                "id": "NodegroupWindowsNodegroup",
                "path": "aws-cdk-eks-cluster-windows-ng-test/Cluster/NodegroupWindowsNodegroup",
                "children": {
                  "NodeGroupRole": {
                    "id": "NodeGroupRole",
                    "path": "aws-cdk-eks-cluster-windows-ng-test/Cluster/NodegroupWindowsNodegroup/NodeGroupRole",
                    "children": {
                      "ImportNodeGroupRole": {
                        "id": "ImportNodeGroupRole",
                        "path": "aws-cdk-eks-cluster-windows-ng-test/Cluster/NodegroupWindowsNodegroup/NodeGroupRole/ImportNodeGroupRole",
                        "constructInfo": {
                          "fqn": "aws-cdk-lib.Resource",
                          "version": "0.0.0"
                        }
                      },
                      "Resource": {
                        "id": "Resource",
                        "path": "aws-cdk-eks-cluster-windows-ng-test/Cluster/NodegroupWindowsNodegroup/NodeGroupRole/Resource",
                        "attributes": {
                          "aws:cdk:cloudformation:type": "AWS::IAM::Role",
                          "aws:cdk:cloudformation:props": {
                            "assumeRolePolicyDocument": {
                              "Statement": [
                                {
                                  "Action": "sts:AssumeRole",
                                  "Effect": "Allow",
                                  "Principal": {
                                    "Service": "ec2.amazonaws.com"
                                  }
                                }
                              ],
                              "Version": "2012-10-17"
                            },
                            "managedPolicyArns": [
                              {
                                "Fn::Join": [
                                  "",
                                  [
                                    "arn:",
                                    {
                                      "Ref": "AWS::Partition"
                                    },
                                    ":iam::aws:policy/AmazonEKSWorkerNodePolicy"
                                  ]
                                ]
                              },
                              {
                                "Fn::Join": [
                                  "",
                                  [
                                    "arn:",
                                    {
                                      "Ref": "AWS::Partition"
                                    },
                                    ":iam::aws:policy/AmazonEKS_CNI_Policy"
                                  ]
                                ]
                              },
                              {
                                "Fn::Join": [
                                  "",
                                  [
                                    "arn:",
                                    {
                                      "Ref": "AWS::Partition"
                                    },
                                    ":iam::aws:policy/AmazonEC2ContainerRegistryReadOnly"
                                  ]
                                ]
                              }
                            ]
                          }
                        },
                        "constructInfo": {
                          "fqn": "aws-cdk-lib.aws_iam.CfnRole",
                          "version": "0.0.0"
                        }
                      }
                    },
                    "constructInfo": {
                      "fqn": "aws-cdk-lib.aws_iam.Role",
                      "version": "0.0.0"
                    }
                  },
                  "Resource": {
                    "id": "Resource",
                    "path": "aws-cdk-eks-cluster-windows-ng-test/Cluster/NodegroupWindowsNodegroup/Resource",
                    "attributes": {
                      "aws:cdk:cloudformation:type": "AWS::EKS::Nodegroup",
                      "aws:cdk:cloudformation:props": {
                        "amiType": "WINDOWS_FULL_2022_x86_64",
                        "clusterName": {
                          "Ref": "Cluster9EE0221C"
                        },
                        "forceUpdateEnabled": true,
                        "nodeRole": {
                          "Fn::GetAtt": [
                            "ClusterNodegroupWindowsNodegroupNodeGroupRoleD51D4054",
                            "Arn"
                          ]
                        },
                        "scalingConfig": {
                          "desiredSize": 2,
                          "maxSize": 2,
                          "minSize": 1
                        },
                        "subnets": [
                          {
                            "Ref": "VpcPrivateSubnet1Subnet536B997A"
                          },
                          {
                            "Ref": "VpcPrivateSubnet2Subnet3788AAA1"
                          }
                        ],
                        "taints": [
                          {
                            "effect": "NO_SCHEDULE",
                            "key": "os",
                            "value": "windows"
                          }
                        ]
                      }
                    },
                    "constructInfo": {
                      "fqn": "aws-cdk-lib.aws_eks.CfnNodegroup",
                      "version": "0.0.0"
                    }
                  }
                },
                "constructInfo": {
                  "fqn": "aws-cdk-lib.aws_eks.Nodegroup",
                  "version": "0.0.0"
                }
              }
            },
            "constructInfo": {
              "fqn": "aws-cdk-lib.aws_eks.Cluster",
              "version": "0.0.0"
            }
          },
          "@aws-cdk--aws-eks.ClusterResourceProvider": {
            "id": "@aws-cdk--aws-eks.ClusterResourceProvider",
            "path": "aws-cdk-eks-cluster-windows-ng-test/@aws-cdk--aws-eks.ClusterResourceProvider",
            "children": {
              "NodeProxyAgentLayer": {
                "id": "NodeProxyAgentLayer",
                "path": "aws-cdk-eks-cluster-windows-ng-test/@aws-cdk--aws-eks.ClusterResourceProvider/NodeProxyAgentLayer",
                "children": {
                  "Code": {
                    "id": "Code",
                    "path": "aws-cdk-eks-cluster-windows-ng-test/@aws-cdk--aws-eks.ClusterResourceProvider/NodeProxyAgentLayer/Code",
                    "children": {
                      "Stage": {
                        "id": "Stage",
                        "path": "aws-cdk-eks-cluster-windows-ng-test/@aws-cdk--aws-eks.ClusterResourceProvider/NodeProxyAgentLayer/Code/Stage",
                        "constructInfo": {
                          "fqn": "aws-cdk-lib.AssetStaging",
                          "version": "0.0.0"
                        }
                      },
                      "AssetBucket": {
                        "id": "AssetBucket",
                        "path": "aws-cdk-eks-cluster-windows-ng-test/@aws-cdk--aws-eks.ClusterResourceProvider/NodeProxyAgentLayer/Code/AssetBucket",
                        "constructInfo": {
                          "fqn": "aws-cdk-lib.aws_s3.BucketBase",
                          "version": "0.0.0"
                        }
                      }
                    },
                    "constructInfo": {
                      "fqn": "aws-cdk-lib.aws_s3_assets.Asset",
                      "version": "0.0.0"
                    }
                  },
                  "Resource": {
                    "id": "Resource",
                    "path": "aws-cdk-eks-cluster-windows-ng-test/@aws-cdk--aws-eks.ClusterResourceProvider/NodeProxyAgentLayer/Resource",
                    "attributes": {
                      "aws:cdk:cloudformation:type": "AWS::Lambda::LayerVersion",
                      "aws:cdk:cloudformation:props": {
                        "content": {
                          "s3Bucket": {
                            "Fn::Sub": "cdk-hnb659fds-assets-${AWS::AccountId}-${AWS::Region}"
                          },
                          "s3Key": "25f7dc8c7a6d65604d70050f2d9d19d6bfc5060a3d74662fc86589f4385e3a1b.zip"
                        },
                        "description": "/opt/nodejs/node_modules/proxy-agent"
                      }
                    },
                    "constructInfo": {
                      "fqn": "aws-cdk-lib.aws_lambda.CfnLayerVersion",
                      "version": "0.0.0"
                    }
                  }
                },
                "constructInfo": {
                  "fqn": "aws-cdk-lib.lambda_layer_node_proxy_agent.NodeProxyAgentLayer",
                  "version": "0.0.0"
                }
              },
              "OnEventHandler": {
                "id": "OnEventHandler",
                "path": "aws-cdk-eks-cluster-windows-ng-test/@aws-cdk--aws-eks.ClusterResourceProvider/OnEventHandler",
                "children": {
                  "ServiceRole": {
                    "id": "ServiceRole",
                    "path": "aws-cdk-eks-cluster-windows-ng-test/@aws-cdk--aws-eks.ClusterResourceProvider/OnEventHandler/ServiceRole",
                    "children": {
                      "ImportServiceRole": {
                        "id": "ImportServiceRole",
                        "path": "aws-cdk-eks-cluster-windows-ng-test/@aws-cdk--aws-eks.ClusterResourceProvider/OnEventHandler/ServiceRole/ImportServiceRole",
                        "constructInfo": {
                          "fqn": "aws-cdk-lib.Resource",
                          "version": "0.0.0"
                        }
                      },
                      "Resource": {
                        "id": "Resource",
                        "path": "aws-cdk-eks-cluster-windows-ng-test/@aws-cdk--aws-eks.ClusterResourceProvider/OnEventHandler/ServiceRole/Resource",
                        "attributes": {
                          "aws:cdk:cloudformation:type": "AWS::IAM::Role",
                          "aws:cdk:cloudformation:props": {
                            "assumeRolePolicyDocument": {
                              "Statement": [
                                {
                                  "Action": "sts:AssumeRole",
                                  "Effect": "Allow",
                                  "Principal": {
                                    "Service": "lambda.amazonaws.com"
                                  }
                                }
                              ],
                              "Version": "2012-10-17"
                            },
                            "managedPolicyArns": [
                              {
                                "Fn::Join": [
                                  "",
                                  [
                                    "arn:",
                                    {
                                      "Ref": "AWS::Partition"
                                    },
                                    ":iam::aws:policy/service-role/AWSLambdaBasicExecutionRole"
                                  ]
                                ]
                              }
                            ]
                          }
                        },
                        "constructInfo": {
                          "fqn": "aws-cdk-lib.aws_iam.CfnRole",
                          "version": "0.0.0"
                        }
                      }
                    },
                    "constructInfo": {
                      "fqn": "aws-cdk-lib.aws_iam.Role",
                      "version": "0.0.0"
                    }
                  },
                  "Code": {
                    "id": "Code",
                    "path": "aws-cdk-eks-cluster-windows-ng-test/@aws-cdk--aws-eks.ClusterResourceProvider/OnEventHandler/Code",
                    "children": {
                      "Stage": {
                        "id": "Stage",
                        "path": "aws-cdk-eks-cluster-windows-ng-test/@aws-cdk--aws-eks.ClusterResourceProvider/OnEventHandler/Code/Stage",
                        "constructInfo": {
                          "fqn": "aws-cdk-lib.AssetStaging",
                          "version": "0.0.0"
                        }
                      },
                      "AssetBucket": {
                        "id": "AssetBucket",
                        "path": "aws-cdk-eks-cluster-windows-ng-test/@aws-cdk--aws-eks.ClusterResourceProvider/OnEventHandler/Code/AssetBucket",
                        "constructInfo": {
                          "fqn": "aws-cdk-lib.aws_s3.BucketBase",
                          "version": "0.0.0"
                        }
                      }
                    },
                    "constructInfo": {
                      "fqn": "aws-cdk-lib.aws_s3_assets.Asset",
                      "version": "0.0.0"
                    }
                  },
                  "Resource": {
                    "id": "Resource",
                    "path": "aws-cdk-eks-cluster-windows-ng-test/@aws-cdk--aws-eks.ClusterResourceProvider/OnEventHandler/Resource",
                    "attributes": {
                      "aws:cdk:cloudformation:type": "AWS::Lambda::Function",
                      "aws:cdk:cloudformation:props": {
                        "code": {
                          "s3Bucket": {
                            "Fn::Sub": "cdk-hnb659fds-assets-${AWS::AccountId}-${AWS::Region}"
                          },
                          "s3Key": "a46179e8334ce45c3cbb975d0dfe34028e095aa8dfa55496bbc7717623351649.zip"
                        },
                        "description": "onEvent handler for EKS cluster resource provider",
                        "environment": {
                          "variables": {
                            "AWS_STS_REGIONAL_ENDPOINTS": "regional"
                          }
                        },
                        "handler": "index.onEvent",
                        "layers": [
                          {
                            "Ref": "NodeProxyAgentLayer924C1971"
                          }
                        ],
                        "role": {
                          "Fn::GetAtt": [
                            "OnEventHandlerServiceRole15A26729",
                            "Arn"
                          ]
                        },
                        "runtime": "nodejs18.x",
                        "timeout": 60
                      }
                    },
                    "constructInfo": {
                      "fqn": "aws-cdk-lib.aws_lambda.CfnFunction",
                      "version": "0.0.0"
                    }
                  }
                },
                "constructInfo": {
                  "fqn": "aws-cdk-lib.aws_lambda.Function",
                  "version": "0.0.0"
                }
              },
              "IsCompleteHandler": {
                "id": "IsCompleteHandler",
                "path": "aws-cdk-eks-cluster-windows-ng-test/@aws-cdk--aws-eks.ClusterResourceProvider/IsCompleteHandler",
                "children": {
                  "ServiceRole": {
                    "id": "ServiceRole",
                    "path": "aws-cdk-eks-cluster-windows-ng-test/@aws-cdk--aws-eks.ClusterResourceProvider/IsCompleteHandler/ServiceRole",
                    "children": {
                      "ImportServiceRole": {
                        "id": "ImportServiceRole",
                        "path": "aws-cdk-eks-cluster-windows-ng-test/@aws-cdk--aws-eks.ClusterResourceProvider/IsCompleteHandler/ServiceRole/ImportServiceRole",
                        "constructInfo": {
                          "fqn": "aws-cdk-lib.Resource",
                          "version": "0.0.0"
                        }
                      },
                      "Resource": {
                        "id": "Resource",
                        "path": "aws-cdk-eks-cluster-windows-ng-test/@aws-cdk--aws-eks.ClusterResourceProvider/IsCompleteHandler/ServiceRole/Resource",
                        "attributes": {
                          "aws:cdk:cloudformation:type": "AWS::IAM::Role",
                          "aws:cdk:cloudformation:props": {
                            "assumeRolePolicyDocument": {
                              "Statement": [
                                {
                                  "Action": "sts:AssumeRole",
                                  "Effect": "Allow",
                                  "Principal": {
                                    "Service": "lambda.amazonaws.com"
                                  }
                                }
                              ],
                              "Version": "2012-10-17"
                            },
                            "managedPolicyArns": [
                              {
                                "Fn::Join": [
                                  "",
                                  [
                                    "arn:",
                                    {
                                      "Ref": "AWS::Partition"
                                    },
                                    ":iam::aws:policy/service-role/AWSLambdaBasicExecutionRole"
                                  ]
                                ]
                              }
                            ]
                          }
                        },
                        "constructInfo": {
                          "fqn": "aws-cdk-lib.aws_iam.CfnRole",
                          "version": "0.0.0"
                        }
                      }
                    },
                    "constructInfo": {
                      "fqn": "aws-cdk-lib.aws_iam.Role",
                      "version": "0.0.0"
                    }
                  },
                  "Code": {
                    "id": "Code",
                    "path": "aws-cdk-eks-cluster-windows-ng-test/@aws-cdk--aws-eks.ClusterResourceProvider/IsCompleteHandler/Code",
                    "children": {
                      "Stage": {
                        "id": "Stage",
                        "path": "aws-cdk-eks-cluster-windows-ng-test/@aws-cdk--aws-eks.ClusterResourceProvider/IsCompleteHandler/Code/Stage",
                        "constructInfo": {
                          "fqn": "aws-cdk-lib.AssetStaging",
                          "version": "0.0.0"
                        }
                      },
                      "AssetBucket": {
                        "id": "AssetBucket",
                        "path": "aws-cdk-eks-cluster-windows-ng-test/@aws-cdk--aws-eks.ClusterResourceProvider/IsCompleteHandler/Code/AssetBucket",
                        "constructInfo": {
                          "fqn": "aws-cdk-lib.aws_s3.BucketBase",
                          "version": "0.0.0"
                        }
                      }
                    },
                    "constructInfo": {
                      "fqn": "aws-cdk-lib.aws_s3_assets.Asset",
                      "version": "0.0.0"
                    }
                  },
                  "Resource": {
                    "id": "Resource",
                    "path": "aws-cdk-eks-cluster-windows-ng-test/@aws-cdk--aws-eks.ClusterResourceProvider/IsCompleteHandler/Resource",
                    "attributes": {
                      "aws:cdk:cloudformation:type": "AWS::Lambda::Function",
                      "aws:cdk:cloudformation:props": {
                        "code": {
                          "s3Bucket": {
                            "Fn::Sub": "cdk-hnb659fds-assets-${AWS::AccountId}-${AWS::Region}"
                          },
                          "s3Key": "a46179e8334ce45c3cbb975d0dfe34028e095aa8dfa55496bbc7717623351649.zip"
                        },
                        "description": "isComplete handler for EKS cluster resource provider",
                        "environment": {
                          "variables": {
                            "AWS_STS_REGIONAL_ENDPOINTS": "regional"
                          }
                        },
                        "handler": "index.isComplete",
                        "layers": [
                          {
                            "Ref": "NodeProxyAgentLayer924C1971"
                          }
                        ],
                        "role": {
                          "Fn::GetAtt": [
                            "IsCompleteHandlerServiceRole5810CC58",
                            "Arn"
                          ]
                        },
                        "runtime": "nodejs18.x",
                        "timeout": 60
                      }
                    },
                    "constructInfo": {
                      "fqn": "aws-cdk-lib.aws_lambda.CfnFunction",
                      "version": "0.0.0"
                    }
                  }
                },
                "constructInfo": {
                  "fqn": "aws-cdk-lib.aws_lambda.Function",
                  "version": "0.0.0"
                }
              },
              "Provider": {
                "id": "Provider",
                "path": "aws-cdk-eks-cluster-windows-ng-test/@aws-cdk--aws-eks.ClusterResourceProvider/Provider",
                "children": {
                  "framework-onEvent": {
                    "id": "framework-onEvent",
                    "path": "aws-cdk-eks-cluster-windows-ng-test/@aws-cdk--aws-eks.ClusterResourceProvider/Provider/framework-onEvent",
                    "children": {
                      "ServiceRole": {
                        "id": "ServiceRole",
                        "path": "aws-cdk-eks-cluster-windows-ng-test/@aws-cdk--aws-eks.ClusterResourceProvider/Provider/framework-onEvent/ServiceRole",
                        "children": {
                          "ImportServiceRole": {
                            "id": "ImportServiceRole",
                            "path": "aws-cdk-eks-cluster-windows-ng-test/@aws-cdk--aws-eks.ClusterResourceProvider/Provider/framework-onEvent/ServiceRole/ImportServiceRole",
                            "constructInfo": {
                              "fqn": "aws-cdk-lib.Resource",
                              "version": "0.0.0"
                            }
                          },
                          "Resource": {
                            "id": "Resource",
                            "path": "aws-cdk-eks-cluster-windows-ng-test/@aws-cdk--aws-eks.ClusterResourceProvider/Provider/framework-onEvent/ServiceRole/Resource",
                            "attributes": {
                              "aws:cdk:cloudformation:type": "AWS::IAM::Role",
                              "aws:cdk:cloudformation:props": {
                                "assumeRolePolicyDocument": {
                                  "Statement": [
                                    {
                                      "Action": "sts:AssumeRole",
                                      "Effect": "Allow",
                                      "Principal": {
                                        "Service": "lambda.amazonaws.com"
                                      }
                                    }
                                  ],
                                  "Version": "2012-10-17"
                                },
                                "managedPolicyArns": [
                                  {
                                    "Fn::Join": [
                                      "",
                                      [
                                        "arn:",
                                        {
                                          "Ref": "AWS::Partition"
                                        },
                                        ":iam::aws:policy/service-role/AWSLambdaBasicExecutionRole"
                                      ]
                                    ]
                                  }
                                ]
                              }
                            },
                            "constructInfo": {
                              "fqn": "aws-cdk-lib.aws_iam.CfnRole",
                              "version": "0.0.0"
                            }
                          },
                          "DefaultPolicy": {
                            "id": "DefaultPolicy",
                            "path": "aws-cdk-eks-cluster-windows-ng-test/@aws-cdk--aws-eks.ClusterResourceProvider/Provider/framework-onEvent/ServiceRole/DefaultPolicy",
                            "children": {
                              "Resource": {
                                "id": "Resource",
                                "path": "aws-cdk-eks-cluster-windows-ng-test/@aws-cdk--aws-eks.ClusterResourceProvider/Provider/framework-onEvent/ServiceRole/DefaultPolicy/Resource",
                                "attributes": {
                                  "aws:cdk:cloudformation:type": "AWS::IAM::Policy",
                                  "aws:cdk:cloudformation:props": {
                                    "policyDocument": {
                                      "Statement": [
                                        {
                                          "Action": "lambda:InvokeFunction",
                                          "Effect": "Allow",
                                          "Resource": [
                                            {
                                              "Fn::GetAtt": [
                                                "IsCompleteHandler7073F4DA",
                                                "Arn"
                                              ]
                                            },
                                            {
                                              "Fn::GetAtt": [
                                                "OnEventHandler42BEBAE0",
                                                "Arn"
                                              ]
                                            },
                                            {
                                              "Fn::Join": [
                                                "",
                                                [
                                                  {
                                                    "Fn::GetAtt": [
                                                      "IsCompleteHandler7073F4DA",
                                                      "Arn"
                                                    ]
                                                  },
                                                  ":*"
                                                ]
                                              ]
                                            },
                                            {
                                              "Fn::Join": [
                                                "",
                                                [
                                                  {
                                                    "Fn::GetAtt": [
                                                      "OnEventHandler42BEBAE0",
                                                      "Arn"
                                                    ]
                                                  },
                                                  ":*"
                                                ]
                                              ]
                                            }
                                          ]
                                        },
                                        {
                                          "Action": "states:StartExecution",
                                          "Effect": "Allow",
                                          "Resource": {
                                            "Ref": "Providerwaiterstatemachine5D4A9DF0"
                                          }
                                        }
                                      ],
                                      "Version": "2012-10-17"
                                    },
                                    "policyName": "ProviderframeworkonEventServiceRoleDefaultPolicy48CD2133",
                                    "roles": [
                                      {
                                        "Ref": "ProviderframeworkonEventServiceRole9FF04296"
                                      }
                                    ]
                                  }
                                },
                                "constructInfo": {
                                  "fqn": "aws-cdk-lib.aws_iam.CfnPolicy",
                                  "version": "0.0.0"
                                }
                              }
                            },
                            "constructInfo": {
                              "fqn": "aws-cdk-lib.aws_iam.Policy",
                              "version": "0.0.0"
                            }
                          }
                        },
                        "constructInfo": {
                          "fqn": "aws-cdk-lib.aws_iam.Role",
                          "version": "0.0.0"
                        }
                      },
                      "Code": {
                        "id": "Code",
                        "path": "aws-cdk-eks-cluster-windows-ng-test/@aws-cdk--aws-eks.ClusterResourceProvider/Provider/framework-onEvent/Code",
                        "children": {
                          "Stage": {
                            "id": "Stage",
                            "path": "aws-cdk-eks-cluster-windows-ng-test/@aws-cdk--aws-eks.ClusterResourceProvider/Provider/framework-onEvent/Code/Stage",
                            "constructInfo": {
                              "fqn": "aws-cdk-lib.AssetStaging",
                              "version": "0.0.0"
                            }
                          },
                          "AssetBucket": {
                            "id": "AssetBucket",
                            "path": "aws-cdk-eks-cluster-windows-ng-test/@aws-cdk--aws-eks.ClusterResourceProvider/Provider/framework-onEvent/Code/AssetBucket",
                            "constructInfo": {
                              "fqn": "aws-cdk-lib.aws_s3.BucketBase",
                              "version": "0.0.0"
                            }
                          }
                        },
                        "constructInfo": {
                          "fqn": "aws-cdk-lib.aws_s3_assets.Asset",
                          "version": "0.0.0"
                        }
                      },
                      "Resource": {
                        "id": "Resource",
                        "path": "aws-cdk-eks-cluster-windows-ng-test/@aws-cdk--aws-eks.ClusterResourceProvider/Provider/framework-onEvent/Resource",
                        "attributes": {
                          "aws:cdk:cloudformation:type": "AWS::Lambda::Function",
                          "aws:cdk:cloudformation:props": {
                            "code": {
                              "s3Bucket": {
                                "Fn::Sub": "cdk-hnb659fds-assets-${AWS::AccountId}-${AWS::Region}"
                              },
                              "s3Key": "73b60c2cf141bf58c33cfaa33858f5c84103a0232ba7192d696536488f7731c4.zip"
                            },
                            "description": "AWS CDK resource provider framework - onEvent (aws-cdk-eks-cluster-windows-ng-test/@aws-cdk--aws-eks.ClusterResourceProvider/Provider)",
                            "environment": {
                              "variables": {
                                "USER_ON_EVENT_FUNCTION_ARN": {
                                  "Fn::GetAtt": [
                                    "OnEventHandler42BEBAE0",
                                    "Arn"
                                  ]
                                },
                                "USER_IS_COMPLETE_FUNCTION_ARN": {
                                  "Fn::GetAtt": [
                                    "IsCompleteHandler7073F4DA",
                                    "Arn"
                                  ]
                                },
                                "WAITER_STATE_MACHINE_ARN": {
                                  "Ref": "Providerwaiterstatemachine5D4A9DF0"
                                }
                              }
                            },
                            "handler": "framework.onEvent",
                            "role": {
                              "Fn::GetAtt": [
                                "ProviderframeworkonEventServiceRole9FF04296",
                                "Arn"
                              ]
                            },
                            "runtime": "nodejs18.x",
                            "timeout": 900
                          }
                        },
                        "constructInfo": {
                          "fqn": "aws-cdk-lib.aws_lambda.CfnFunction",
                          "version": "0.0.0"
                        }
                      }
                    },
                    "constructInfo": {
                      "fqn": "aws-cdk-lib.aws_lambda.Function",
                      "version": "0.0.0"
                    }
                  },
                  "framework-isComplete": {
                    "id": "framework-isComplete",
                    "path": "aws-cdk-eks-cluster-windows-ng-test/@aws-cdk--aws-eks.ClusterResourceProvider/Provider/framework-isComplete",
                    "children": {
                      "ServiceRole": {
                        "id": "ServiceRole",
                        "path": "aws-cdk-eks-cluster-windows-ng-test/@aws-cdk--aws-eks.ClusterResourceProvider/Provider/framework-isComplete/ServiceRole",
                        "children": {
                          "ImportServiceRole": {
                            "id": "ImportServiceRole",
                            "path": "aws-cdk-eks-cluster-windows-ng-test/@aws-cdk--aws-eks.ClusterResourceProvider/Provider/framework-isComplete/ServiceRole/ImportServiceRole",
                            "constructInfo": {
                              "fqn": "aws-cdk-lib.Resource",
                              "version": "0.0.0"
                            }
                          },
                          "Resource": {
                            "id": "Resource",
                            "path": "aws-cdk-eks-cluster-windows-ng-test/@aws-cdk--aws-eks.ClusterResourceProvider/Provider/framework-isComplete/ServiceRole/Resource",
                            "attributes": {
                              "aws:cdk:cloudformation:type": "AWS::IAM::Role",
                              "aws:cdk:cloudformation:props": {
                                "assumeRolePolicyDocument": {
                                  "Statement": [
                                    {
                                      "Action": "sts:AssumeRole",
                                      "Effect": "Allow",
                                      "Principal": {
                                        "Service": "lambda.amazonaws.com"
                                      }
                                    }
                                  ],
                                  "Version": "2012-10-17"
                                },
                                "managedPolicyArns": [
                                  {
                                    "Fn::Join": [
                                      "",
                                      [
                                        "arn:",
                                        {
                                          "Ref": "AWS::Partition"
                                        },
                                        ":iam::aws:policy/service-role/AWSLambdaBasicExecutionRole"
                                      ]
                                    ]
                                  }
                                ]
                              }
                            },
                            "constructInfo": {
                              "fqn": "aws-cdk-lib.aws_iam.CfnRole",
                              "version": "0.0.0"
                            }
                          },
                          "DefaultPolicy": {
                            "id": "DefaultPolicy",
                            "path": "aws-cdk-eks-cluster-windows-ng-test/@aws-cdk--aws-eks.ClusterResourceProvider/Provider/framework-isComplete/ServiceRole/DefaultPolicy",
                            "children": {
                              "Resource": {
                                "id": "Resource",
                                "path": "aws-cdk-eks-cluster-windows-ng-test/@aws-cdk--aws-eks.ClusterResourceProvider/Provider/framework-isComplete/ServiceRole/DefaultPolicy/Resource",
                                "attributes": {
                                  "aws:cdk:cloudformation:type": "AWS::IAM::Policy",
                                  "aws:cdk:cloudformation:props": {
                                    "policyDocument": {
                                      "Statement": [
                                        {
                                          "Action": "lambda:InvokeFunction",
                                          "Effect": "Allow",
                                          "Resource": [
                                            {
                                              "Fn::GetAtt": [
                                                "IsCompleteHandler7073F4DA",
                                                "Arn"
                                              ]
                                            },
                                            {
                                              "Fn::GetAtt": [
                                                "OnEventHandler42BEBAE0",
                                                "Arn"
                                              ]
                                            },
                                            {
                                              "Fn::Join": [
                                                "",
                                                [
                                                  {
                                                    "Fn::GetAtt": [
                                                      "IsCompleteHandler7073F4DA",
                                                      "Arn"
                                                    ]
                                                  },
                                                  ":*"
                                                ]
                                              ]
                                            },
                                            {
                                              "Fn::Join": [
                                                "",
                                                [
                                                  {
                                                    "Fn::GetAtt": [
                                                      "OnEventHandler42BEBAE0",
                                                      "Arn"
                                                    ]
                                                  },
                                                  ":*"
                                                ]
                                              ]
                                            }
                                          ]
                                        }
                                      ],
                                      "Version": "2012-10-17"
                                    },
                                    "policyName": "ProviderframeworkisCompleteServiceRoleDefaultPolicy2E7140AC",
                                    "roles": [
                                      {
                                        "Ref": "ProviderframeworkisCompleteServiceRoleB1087139"
                                      }
                                    ]
                                  }
                                },
                                "constructInfo": {
                                  "fqn": "aws-cdk-lib.aws_iam.CfnPolicy",
                                  "version": "0.0.0"
                                }
                              }
                            },
                            "constructInfo": {
                              "fqn": "aws-cdk-lib.aws_iam.Policy",
                              "version": "0.0.0"
                            }
                          }
                        },
                        "constructInfo": {
                          "fqn": "aws-cdk-lib.aws_iam.Role",
                          "version": "0.0.0"
                        }
                      },
                      "Code": {
                        "id": "Code",
                        "path": "aws-cdk-eks-cluster-windows-ng-test/@aws-cdk--aws-eks.ClusterResourceProvider/Provider/framework-isComplete/Code",
                        "children": {
                          "Stage": {
                            "id": "Stage",
                            "path": "aws-cdk-eks-cluster-windows-ng-test/@aws-cdk--aws-eks.ClusterResourceProvider/Provider/framework-isComplete/Code/Stage",
                            "constructInfo": {
                              "fqn": "aws-cdk-lib.AssetStaging",
                              "version": "0.0.0"
                            }
                          },
                          "AssetBucket": {
                            "id": "AssetBucket",
                            "path": "aws-cdk-eks-cluster-windows-ng-test/@aws-cdk--aws-eks.ClusterResourceProvider/Provider/framework-isComplete/Code/AssetBucket",
                            "constructInfo": {
                              "fqn": "aws-cdk-lib.aws_s3.BucketBase",
                              "version": "0.0.0"
                            }
                          }
                        },
                        "constructInfo": {
                          "fqn": "aws-cdk-lib.aws_s3_assets.Asset",
                          "version": "0.0.0"
                        }
                      },
                      "Resource": {
                        "id": "Resource",
                        "path": "aws-cdk-eks-cluster-windows-ng-test/@aws-cdk--aws-eks.ClusterResourceProvider/Provider/framework-isComplete/Resource",
                        "attributes": {
                          "aws:cdk:cloudformation:type": "AWS::Lambda::Function",
                          "aws:cdk:cloudformation:props": {
                            "code": {
                              "s3Bucket": {
                                "Fn::Sub": "cdk-hnb659fds-assets-${AWS::AccountId}-${AWS::Region}"
                              },
                              "s3Key": "73b60c2cf141bf58c33cfaa33858f5c84103a0232ba7192d696536488f7731c4.zip"
                            },
                            "description": "AWS CDK resource provider framework - isComplete (aws-cdk-eks-cluster-windows-ng-test/@aws-cdk--aws-eks.ClusterResourceProvider/Provider)",
                            "environment": {
                              "variables": {
                                "USER_ON_EVENT_FUNCTION_ARN": {
                                  "Fn::GetAtt": [
                                    "OnEventHandler42BEBAE0",
                                    "Arn"
                                  ]
                                },
                                "USER_IS_COMPLETE_FUNCTION_ARN": {
                                  "Fn::GetAtt": [
                                    "IsCompleteHandler7073F4DA",
                                    "Arn"
                                  ]
                                }
                              }
                            },
                            "handler": "framework.isComplete",
                            "role": {
                              "Fn::GetAtt": [
                                "ProviderframeworkisCompleteServiceRoleB1087139",
                                "Arn"
                              ]
                            },
                            "runtime": "nodejs18.x",
                            "timeout": 900
                          }
                        },
                        "constructInfo": {
                          "fqn": "aws-cdk-lib.aws_lambda.CfnFunction",
                          "version": "0.0.0"
                        }
                      }
                    },
                    "constructInfo": {
                      "fqn": "aws-cdk-lib.aws_lambda.Function",
                      "version": "0.0.0"
                    }
                  },
                  "framework-onTimeout": {
                    "id": "framework-onTimeout",
                    "path": "aws-cdk-eks-cluster-windows-ng-test/@aws-cdk--aws-eks.ClusterResourceProvider/Provider/framework-onTimeout",
                    "children": {
                      "ServiceRole": {
                        "id": "ServiceRole",
                        "path": "aws-cdk-eks-cluster-windows-ng-test/@aws-cdk--aws-eks.ClusterResourceProvider/Provider/framework-onTimeout/ServiceRole",
                        "children": {
                          "ImportServiceRole": {
                            "id": "ImportServiceRole",
                            "path": "aws-cdk-eks-cluster-windows-ng-test/@aws-cdk--aws-eks.ClusterResourceProvider/Provider/framework-onTimeout/ServiceRole/ImportServiceRole",
                            "constructInfo": {
                              "fqn": "aws-cdk-lib.Resource",
                              "version": "0.0.0"
                            }
                          },
                          "Resource": {
                            "id": "Resource",
                            "path": "aws-cdk-eks-cluster-windows-ng-test/@aws-cdk--aws-eks.ClusterResourceProvider/Provider/framework-onTimeout/ServiceRole/Resource",
                            "attributes": {
                              "aws:cdk:cloudformation:type": "AWS::IAM::Role",
                              "aws:cdk:cloudformation:props": {
                                "assumeRolePolicyDocument": {
                                  "Statement": [
                                    {
                                      "Action": "sts:AssumeRole",
                                      "Effect": "Allow",
                                      "Principal": {
                                        "Service": "lambda.amazonaws.com"
                                      }
                                    }
                                  ],
                                  "Version": "2012-10-17"
                                },
                                "managedPolicyArns": [
                                  {
                                    "Fn::Join": [
                                      "",
                                      [
                                        "arn:",
                                        {
                                          "Ref": "AWS::Partition"
                                        },
                                        ":iam::aws:policy/service-role/AWSLambdaBasicExecutionRole"
                                      ]
                                    ]
                                  }
                                ]
                              }
                            },
                            "constructInfo": {
                              "fqn": "aws-cdk-lib.aws_iam.CfnRole",
                              "version": "0.0.0"
                            }
                          },
                          "DefaultPolicy": {
                            "id": "DefaultPolicy",
                            "path": "aws-cdk-eks-cluster-windows-ng-test/@aws-cdk--aws-eks.ClusterResourceProvider/Provider/framework-onTimeout/ServiceRole/DefaultPolicy",
                            "children": {
                              "Resource": {
                                "id": "Resource",
                                "path": "aws-cdk-eks-cluster-windows-ng-test/@aws-cdk--aws-eks.ClusterResourceProvider/Provider/framework-onTimeout/ServiceRole/DefaultPolicy/Resource",
                                "attributes": {
                                  "aws:cdk:cloudformation:type": "AWS::IAM::Policy",
                                  "aws:cdk:cloudformation:props": {
                                    "policyDocument": {
                                      "Statement": [
                                        {
                                          "Action": "lambda:InvokeFunction",
                                          "Effect": "Allow",
                                          "Resource": [
                                            {
                                              "Fn::GetAtt": [
                                                "IsCompleteHandler7073F4DA",
                                                "Arn"
                                              ]
                                            },
                                            {
                                              "Fn::GetAtt": [
                                                "OnEventHandler42BEBAE0",
                                                "Arn"
                                              ]
                                            },
                                            {
                                              "Fn::Join": [
                                                "",
                                                [
                                                  {
                                                    "Fn::GetAtt": [
                                                      "IsCompleteHandler7073F4DA",
                                                      "Arn"
                                                    ]
                                                  },
                                                  ":*"
                                                ]
                                              ]
                                            },
                                            {
                                              "Fn::Join": [
                                                "",
                                                [
                                                  {
                                                    "Fn::GetAtt": [
                                                      "OnEventHandler42BEBAE0",
                                                      "Arn"
                                                    ]
                                                  },
                                                  ":*"
                                                ]
                                              ]
                                            }
                                          ]
                                        }
                                      ],
                                      "Version": "2012-10-17"
                                    },
                                    "policyName": "ProviderframeworkonTimeoutServiceRoleDefaultPolicy2688969F",
                                    "roles": [
                                      {
                                        "Ref": "ProviderframeworkonTimeoutServiceRole28643D26"
                                      }
                                    ]
                                  }
                                },
                                "constructInfo": {
                                  "fqn": "aws-cdk-lib.aws_iam.CfnPolicy",
                                  "version": "0.0.0"
                                }
                              }
                            },
                            "constructInfo": {
                              "fqn": "aws-cdk-lib.aws_iam.Policy",
                              "version": "0.0.0"
                            }
                          }
                        },
                        "constructInfo": {
                          "fqn": "aws-cdk-lib.aws_iam.Role",
                          "version": "0.0.0"
                        }
                      },
                      "Code": {
                        "id": "Code",
                        "path": "aws-cdk-eks-cluster-windows-ng-test/@aws-cdk--aws-eks.ClusterResourceProvider/Provider/framework-onTimeout/Code",
                        "children": {
                          "Stage": {
                            "id": "Stage",
                            "path": "aws-cdk-eks-cluster-windows-ng-test/@aws-cdk--aws-eks.ClusterResourceProvider/Provider/framework-onTimeout/Code/Stage",
                            "constructInfo": {
                              "fqn": "aws-cdk-lib.AssetStaging",
                              "version": "0.0.0"
                            }
                          },
                          "AssetBucket": {
                            "id": "AssetBucket",
                            "path": "aws-cdk-eks-cluster-windows-ng-test/@aws-cdk--aws-eks.ClusterResourceProvider/Provider/framework-onTimeout/Code/AssetBucket",
                            "constructInfo": {
                              "fqn": "aws-cdk-lib.aws_s3.BucketBase",
                              "version": "0.0.0"
                            }
                          }
                        },
                        "constructInfo": {
                          "fqn": "aws-cdk-lib.aws_s3_assets.Asset",
                          "version": "0.0.0"
                        }
                      },
                      "Resource": {
                        "id": "Resource",
                        "path": "aws-cdk-eks-cluster-windows-ng-test/@aws-cdk--aws-eks.ClusterResourceProvider/Provider/framework-onTimeout/Resource",
                        "attributes": {
                          "aws:cdk:cloudformation:type": "AWS::Lambda::Function",
                          "aws:cdk:cloudformation:props": {
                            "code": {
                              "s3Bucket": {
                                "Fn::Sub": "cdk-hnb659fds-assets-${AWS::AccountId}-${AWS::Region}"
                              },
                              "s3Key": "73b60c2cf141bf58c33cfaa33858f5c84103a0232ba7192d696536488f7731c4.zip"
                            },
                            "description": "AWS CDK resource provider framework - onTimeout (aws-cdk-eks-cluster-windows-ng-test/@aws-cdk--aws-eks.ClusterResourceProvider/Provider)",
                            "environment": {
                              "variables": {
                                "USER_ON_EVENT_FUNCTION_ARN": {
                                  "Fn::GetAtt": [
                                    "OnEventHandler42BEBAE0",
                                    "Arn"
                                  ]
                                },
                                "USER_IS_COMPLETE_FUNCTION_ARN": {
                                  "Fn::GetAtt": [
                                    "IsCompleteHandler7073F4DA",
                                    "Arn"
                                  ]
                                }
                              }
                            },
                            "handler": "framework.onTimeout",
                            "role": {
                              "Fn::GetAtt": [
                                "ProviderframeworkonTimeoutServiceRole28643D26",
                                "Arn"
                              ]
                            },
                            "runtime": "nodejs18.x",
                            "timeout": 900
                          }
                        },
                        "constructInfo": {
                          "fqn": "aws-cdk-lib.aws_lambda.CfnFunction",
                          "version": "0.0.0"
                        }
                      }
                    },
                    "constructInfo": {
                      "fqn": "aws-cdk-lib.aws_lambda.Function",
                      "version": "0.0.0"
                    }
                  },
                  "waiter-state-machine": {
                    "id": "waiter-state-machine",
                    "path": "aws-cdk-eks-cluster-windows-ng-test/@aws-cdk--aws-eks.ClusterResourceProvider/Provider/waiter-state-machine",
                    "children": {
                      "Role": {
                        "id": "Role",
                        "path": "aws-cdk-eks-cluster-windows-ng-test/@aws-cdk--aws-eks.ClusterResourceProvider/Provider/waiter-state-machine/Role",
                        "children": {
                          "ImportRole": {
                            "id": "ImportRole",
                            "path": "aws-cdk-eks-cluster-windows-ng-test/@aws-cdk--aws-eks.ClusterResourceProvider/Provider/waiter-state-machine/Role/ImportRole",
                            "constructInfo": {
                              "fqn": "aws-cdk-lib.Resource",
                              "version": "0.0.0"
                            }
                          },
                          "Resource": {
                            "id": "Resource",
                            "path": "aws-cdk-eks-cluster-windows-ng-test/@aws-cdk--aws-eks.ClusterResourceProvider/Provider/waiter-state-machine/Role/Resource",
                            "attributes": {
                              "aws:cdk:cloudformation:type": "AWS::IAM::Role",
                              "aws:cdk:cloudformation:props": {
                                "assumeRolePolicyDocument": {
                                  "Statement": [
                                    {
                                      "Action": "sts:AssumeRole",
                                      "Effect": "Allow",
                                      "Principal": {
                                        "Service": "states.amazonaws.com"
                                      }
                                    }
                                  ],
                                  "Version": "2012-10-17"
                                }
                              }
                            },
                            "constructInfo": {
                              "fqn": "aws-cdk-lib.aws_iam.CfnRole",
                              "version": "0.0.0"
                            }
                          },
                          "DefaultPolicy": {
                            "id": "DefaultPolicy",
                            "path": "aws-cdk-eks-cluster-windows-ng-test/@aws-cdk--aws-eks.ClusterResourceProvider/Provider/waiter-state-machine/Role/DefaultPolicy",
                            "children": {
                              "Resource": {
                                "id": "Resource",
                                "path": "aws-cdk-eks-cluster-windows-ng-test/@aws-cdk--aws-eks.ClusterResourceProvider/Provider/waiter-state-machine/Role/DefaultPolicy/Resource",
                                "attributes": {
                                  "aws:cdk:cloudformation:type": "AWS::IAM::Policy",
                                  "aws:cdk:cloudformation:props": {
                                    "policyDocument": {
                                      "Statement": [
                                        {
                                          "Action": "lambda:InvokeFunction",
                                          "Effect": "Allow",
                                          "Resource": [
                                            {
                                              "Fn::GetAtt": [
                                                "ProviderframeworkisComplete26D7B0CB",
                                                "Arn"
                                              ]
                                            },
                                            {
                                              "Fn::GetAtt": [
                                                "ProviderframeworkonTimeout0B47CA38",
                                                "Arn"
                                              ]
                                            },
                                            {
                                              "Fn::Join": [
                                                "",
                                                [
                                                  {
                                                    "Fn::GetAtt": [
                                                      "ProviderframeworkisComplete26D7B0CB",
                                                      "Arn"
                                                    ]
                                                  },
                                                  ":*"
                                                ]
                                              ]
                                            },
                                            {
                                              "Fn::Join": [
                                                "",
                                                [
                                                  {
                                                    "Fn::GetAtt": [
                                                      "ProviderframeworkonTimeout0B47CA38",
                                                      "Arn"
                                                    ]
                                                  },
                                                  ":*"
                                                ]
                                              ]
                                            }
                                          ]
                                        }
                                      ],
                                      "Version": "2012-10-17"
                                    },
                                    "policyName": "ProviderwaiterstatemachineRoleDefaultPolicyD3C3DA1A",
                                    "roles": [
                                      {
                                        "Ref": "ProviderwaiterstatemachineRole0C7159F9"
                                      }
                                    ]
                                  }
                                },
                                "constructInfo": {
                                  "fqn": "aws-cdk-lib.aws_iam.CfnPolicy",
                                  "version": "0.0.0"
                                }
                              }
                            },
                            "constructInfo": {
                              "fqn": "aws-cdk-lib.aws_iam.Policy",
                              "version": "0.0.0"
                            }
                          }
                        },
                        "constructInfo": {
                          "fqn": "aws-cdk-lib.aws_iam.Role",
                          "version": "0.0.0"
                        }
                      },
                      "Resource": {
                        "id": "Resource",
                        "path": "aws-cdk-eks-cluster-windows-ng-test/@aws-cdk--aws-eks.ClusterResourceProvider/Provider/waiter-state-machine/Resource",
                        "constructInfo": {
                          "fqn": "aws-cdk-lib.CfnResource",
                          "version": "0.0.0"
                        }
                      }
                    },
                    "constructInfo": {
                      "fqn": "constructs.Construct",
                      "version": "10.2.69"
                    }
                  }
                },
                "constructInfo": {
                  "fqn": "aws-cdk-lib.custom_resources.Provider",
                  "version": "0.0.0"
                }
              },
              "awscdkeksclusterwindowsngtestawscdkawseksClusterResourceProviderOnEventHandlerServiceRole620154B8Arn": {
                "id": "awscdkeksclusterwindowsngtestawscdkawseksClusterResourceProviderOnEventHandlerServiceRole620154B8Arn",
                "path": "aws-cdk-eks-cluster-windows-ng-test/@aws-cdk--aws-eks.ClusterResourceProvider/awscdkeksclusterwindowsngtestawscdkawseksClusterResourceProviderOnEventHandlerServiceRole620154B8Arn",
                "constructInfo": {
                  "fqn": "aws-cdk-lib.CfnOutput",
                  "version": "0.0.0"
                }
              },
              "awscdkeksclusterwindowsngtestawscdkawseksClusterResourceProviderIsCompleteHandlerServiceRoleC101D0ACArn": {
                "id": "awscdkeksclusterwindowsngtestawscdkawseksClusterResourceProviderIsCompleteHandlerServiceRoleC101D0ACArn",
                "path": "aws-cdk-eks-cluster-windows-ng-test/@aws-cdk--aws-eks.ClusterResourceProvider/awscdkeksclusterwindowsngtestawscdkawseksClusterResourceProviderIsCompleteHandlerServiceRoleC101D0ACArn",
                "constructInfo": {
                  "fqn": "aws-cdk-lib.CfnOutput",
                  "version": "0.0.0"
                }
              },
              "awscdkeksclusterwindowsngtestawscdkawseksClusterResourceProviderframeworkonEvent1F4DAAE5Arn": {
                "id": "awscdkeksclusterwindowsngtestawscdkawseksClusterResourceProviderframeworkonEvent1F4DAAE5Arn",
                "path": "aws-cdk-eks-cluster-windows-ng-test/@aws-cdk--aws-eks.ClusterResourceProvider/awscdkeksclusterwindowsngtestawscdkawseksClusterResourceProviderframeworkonEvent1F4DAAE5Arn",
                "constructInfo": {
                  "fqn": "aws-cdk-lib.CfnOutput",
                  "version": "0.0.0"
                }
              }
            },
            "constructInfo": {
              "fqn": "aws-cdk-lib.NestedStack",
              "version": "0.0.0"
            }
          },
          "@aws-cdk--aws-eks.ClusterResourceProvider.NestedStack": {
            "id": "@aws-cdk--aws-eks.ClusterResourceProvider.NestedStack",
            "path": "aws-cdk-eks-cluster-windows-ng-test/@aws-cdk--aws-eks.ClusterResourceProvider.NestedStack",
            "children": {
              "@aws-cdk--aws-eks.ClusterResourceProvider.NestedStackResource": {
                "id": "@aws-cdk--aws-eks.ClusterResourceProvider.NestedStackResource",
                "path": "aws-cdk-eks-cluster-windows-ng-test/@aws-cdk--aws-eks.ClusterResourceProvider.NestedStack/@aws-cdk--aws-eks.ClusterResourceProvider.NestedStackResource",
                "attributes": {
                  "aws:cdk:cloudformation:type": "AWS::CloudFormation::Stack",
                  "aws:cdk:cloudformation:props": {
                    "templateUrl": {
                      "Fn::Join": [
                        "",
                        [
                          "https://s3.",
                          {
                            "Ref": "AWS::Region"
                          },
                          ".",
                          {
                            "Ref": "AWS::URLSuffix"
                          },
                          "/",
                          {
                            "Fn::Sub": "cdk-hnb659fds-assets-${AWS::AccountId}-${AWS::Region}"
                          },
                          "/9bc5ed764d14a563b18739d104caa37c6f428a8e9e92d6d8e23b0d31178583f0.json"
                        ]
                      ]
                    }
                  }
                },
                "constructInfo": {
                  "fqn": "aws-cdk-lib.CfnStack",
                  "version": "0.0.0"
                }
              }
            },
            "constructInfo": {
              "fqn": "constructs.Construct",
              "version": "10.2.69"
            }
          },
          "@aws-cdk--aws-eks.KubectlProvider": {
            "id": "@aws-cdk--aws-eks.KubectlProvider",
            "path": "aws-cdk-eks-cluster-windows-ng-test/@aws-cdk--aws-eks.KubectlProvider",
            "children": {
              "Handler": {
                "id": "Handler",
                "path": "aws-cdk-eks-cluster-windows-ng-test/@aws-cdk--aws-eks.KubectlProvider/Handler",
                "children": {
                  "Code": {
                    "id": "Code",
                    "path": "aws-cdk-eks-cluster-windows-ng-test/@aws-cdk--aws-eks.KubectlProvider/Handler/Code",
                    "children": {
                      "Stage": {
                        "id": "Stage",
                        "path": "aws-cdk-eks-cluster-windows-ng-test/@aws-cdk--aws-eks.KubectlProvider/Handler/Code/Stage",
                        "constructInfo": {
                          "fqn": "aws-cdk-lib.AssetStaging",
                          "version": "0.0.0"
                        }
                      },
                      "AssetBucket": {
                        "id": "AssetBucket",
                        "path": "aws-cdk-eks-cluster-windows-ng-test/@aws-cdk--aws-eks.KubectlProvider/Handler/Code/AssetBucket",
                        "constructInfo": {
                          "fqn": "aws-cdk-lib.aws_s3.BucketBase",
                          "version": "0.0.0"
                        }
                      }
                    },
                    "constructInfo": {
                      "fqn": "aws-cdk-lib.aws_s3_assets.Asset",
                      "version": "0.0.0"
                    }
                  },
                  "Resource": {
                    "id": "Resource",
                    "path": "aws-cdk-eks-cluster-windows-ng-test/@aws-cdk--aws-eks.KubectlProvider/Handler/Resource",
                    "attributes": {
                      "aws:cdk:cloudformation:type": "AWS::Lambda::Function",
                      "aws:cdk:cloudformation:props": {
                        "code": {
                          "s3Bucket": {
                            "Fn::Sub": "cdk-hnb659fds-assets-${AWS::AccountId}-${AWS::Region}"
                          },
                          "s3Key": "9017774b84ae2457b1b2ad6fcbb4860d8ce2537062c77010b24d9b156ced5a1b.zip"
                        },
                        "description": "onEvent handler for EKS kubectl resource provider",
                        "handler": "index.handler",
                        "layers": [
                          {
                            "Ref": "AwsCliLayerF44AAF94"
                          },
                          {
                            "Ref": "referencetoawscdkeksclusterwindowsngtestKubectlLayer31B52BE6Ref"
                          }
                        ],
                        "memorySize": 1024,
                        "role": {
                          "Ref": "referencetoawscdkeksclusterwindowsngtestClusterKubectlHandlerRoleA205E29AArn"
                        },
                        "runtime": "python3.7",
                        "timeout": 900,
                        "vpcConfig": {
                          "subnetIds": [
                            {
                              "Ref": "referencetoawscdkeksclusterwindowsngtestVpcPrivateSubnet1Subnet55633596Ref"
                            },
                            {
                              "Ref": "referencetoawscdkeksclusterwindowsngtestVpcPrivateSubnet2Subnet8BB8D3CBRef"
                            }
                          ],
                          "securityGroupIds": [
                            {
                              "Ref": "referencetoawscdkeksclusterwindowsngtestCluster3F744D4AClusterSecurityGroupId"
                            }
                          ]
                        }
                      }
                    },
                    "constructInfo": {
                      "fqn": "aws-cdk-lib.aws_lambda.CfnFunction",
                      "version": "0.0.0"
                    }
                  }
                },
                "constructInfo": {
                  "fqn": "aws-cdk-lib.aws_lambda.Function",
                  "version": "0.0.0"
                }
              },
              "AwsCliLayer": {
                "id": "AwsCliLayer",
                "path": "aws-cdk-eks-cluster-windows-ng-test/@aws-cdk--aws-eks.KubectlProvider/AwsCliLayer",
                "children": {
                  "Code": {
                    "id": "Code",
                    "path": "aws-cdk-eks-cluster-windows-ng-test/@aws-cdk--aws-eks.KubectlProvider/AwsCliLayer/Code",
                    "children": {
                      "Stage": {
                        "id": "Stage",
                        "path": "aws-cdk-eks-cluster-windows-ng-test/@aws-cdk--aws-eks.KubectlProvider/AwsCliLayer/Code/Stage",
                        "constructInfo": {
                          "fqn": "aws-cdk-lib.AssetStaging",
                          "version": "0.0.0"
                        }
                      },
                      "AssetBucket": {
                        "id": "AssetBucket",
                        "path": "aws-cdk-eks-cluster-windows-ng-test/@aws-cdk--aws-eks.KubectlProvider/AwsCliLayer/Code/AssetBucket",
                        "constructInfo": {
                          "fqn": "aws-cdk-lib.aws_s3.BucketBase",
                          "version": "0.0.0"
                        }
                      }
                    },
                    "constructInfo": {
                      "fqn": "aws-cdk-lib.aws_s3_assets.Asset",
                      "version": "0.0.0"
                    }
                  },
                  "Resource": {
                    "id": "Resource",
                    "path": "aws-cdk-eks-cluster-windows-ng-test/@aws-cdk--aws-eks.KubectlProvider/AwsCliLayer/Resource",
                    "attributes": {
                      "aws:cdk:cloudformation:type": "AWS::Lambda::LayerVersion",
                      "aws:cdk:cloudformation:props": {
                        "content": {
                          "s3Bucket": {
                            "Fn::Sub": "cdk-hnb659fds-assets-${AWS::AccountId}-${AWS::Region}"
                          },
                          "s3Key": "e2277687077a2abf9ae1af1cc9565e6715e2ebb62f79ec53aa75a1af9298f642.zip"
                        },
                        "description": "/opt/awscli/aws"
                      }
                    },
                    "constructInfo": {
                      "fqn": "aws-cdk-lib.aws_lambda.CfnLayerVersion",
                      "version": "0.0.0"
                    }
                  }
                },
                "constructInfo": {
                  "fqn": "aws-cdk-lib.lambda_layer_awscli.AwsCliLayer",
                  "version": "0.0.0"
                }
              },
              "ConditionalPolicyArn": {
                "id": "ConditionalPolicyArn",
                "path": "aws-cdk-eks-cluster-windows-ng-test/@aws-cdk--aws-eks.KubectlProvider/ConditionalPolicyArn",
                "constructInfo": {
                  "fqn": "aws-cdk-lib.Resource",
                  "version": "0.0.0"
                }
              },
              "conditionalPolicy": {
                "id": "conditionalPolicy",
                "path": "aws-cdk-eks-cluster-windows-ng-test/@aws-cdk--aws-eks.KubectlProvider/conditionalPolicy",
                "constructInfo": {
                  "fqn": "aws-cdk-lib.Resource",
                  "version": "0.0.0"
                }
              },
              "Provider": {
                "id": "Provider",
                "path": "aws-cdk-eks-cluster-windows-ng-test/@aws-cdk--aws-eks.KubectlProvider/Provider",
                "children": {
                  "framework-onEvent": {
                    "id": "framework-onEvent",
                    "path": "aws-cdk-eks-cluster-windows-ng-test/@aws-cdk--aws-eks.KubectlProvider/Provider/framework-onEvent",
                    "children": {
                      "ServiceRole": {
                        "id": "ServiceRole",
                        "path": "aws-cdk-eks-cluster-windows-ng-test/@aws-cdk--aws-eks.KubectlProvider/Provider/framework-onEvent/ServiceRole",
                        "children": {
                          "ImportServiceRole": {
                            "id": "ImportServiceRole",
                            "path": "aws-cdk-eks-cluster-windows-ng-test/@aws-cdk--aws-eks.KubectlProvider/Provider/framework-onEvent/ServiceRole/ImportServiceRole",
                            "constructInfo": {
                              "fqn": "aws-cdk-lib.Resource",
                              "version": "0.0.0"
                            }
                          },
                          "Resource": {
                            "id": "Resource",
                            "path": "aws-cdk-eks-cluster-windows-ng-test/@aws-cdk--aws-eks.KubectlProvider/Provider/framework-onEvent/ServiceRole/Resource",
                            "attributes": {
                              "aws:cdk:cloudformation:type": "AWS::IAM::Role",
                              "aws:cdk:cloudformation:props": {
                                "assumeRolePolicyDocument": {
                                  "Statement": [
                                    {
                                      "Action": "sts:AssumeRole",
                                      "Effect": "Allow",
                                      "Principal": {
                                        "Service": "lambda.amazonaws.com"
                                      }
                                    }
                                  ],
                                  "Version": "2012-10-17"
                                },
                                "managedPolicyArns": [
                                  {
                                    "Fn::Join": [
                                      "",
                                      [
                                        "arn:",
                                        {
                                          "Ref": "AWS::Partition"
                                        },
                                        ":iam::aws:policy/service-role/AWSLambdaBasicExecutionRole"
                                      ]
                                    ]
                                  },
                                  {
                                    "Fn::Join": [
                                      "",
                                      [
                                        "arn:",
                                        {
                                          "Ref": "AWS::Partition"
                                        },
                                        ":iam::aws:policy/service-role/AWSLambdaVPCAccessExecutionRole"
                                      ]
                                    ]
                                  }
                                ]
                              }
                            },
                            "constructInfo": {
                              "fqn": "aws-cdk-lib.aws_iam.CfnRole",
                              "version": "0.0.0"
                            }
                          },
                          "DefaultPolicy": {
                            "id": "DefaultPolicy",
                            "path": "aws-cdk-eks-cluster-windows-ng-test/@aws-cdk--aws-eks.KubectlProvider/Provider/framework-onEvent/ServiceRole/DefaultPolicy",
                            "children": {
                              "Resource": {
                                "id": "Resource",
                                "path": "aws-cdk-eks-cluster-windows-ng-test/@aws-cdk--aws-eks.KubectlProvider/Provider/framework-onEvent/ServiceRole/DefaultPolicy/Resource",
                                "attributes": {
                                  "aws:cdk:cloudformation:type": "AWS::IAM::Policy",
                                  "aws:cdk:cloudformation:props": {
                                    "policyDocument": {
                                      "Statement": [
                                        {
                                          "Action": "lambda:InvokeFunction",
                                          "Effect": "Allow",
                                          "Resource": [
                                            {
                                              "Fn::GetAtt": [
                                                "Handler886CB40B",
                                                "Arn"
                                              ]
                                            },
                                            {
                                              "Fn::Join": [
                                                "",
                                                [
                                                  {
                                                    "Fn::GetAtt": [
                                                      "Handler886CB40B",
                                                      "Arn"
                                                    ]
                                                  },
                                                  ":*"
                                                ]
                                              ]
                                            }
                                          ]
                                        }
                                      ],
                                      "Version": "2012-10-17"
                                    },
                                    "policyName": "ProviderframeworkonEventServiceRoleDefaultPolicy48CD2133",
                                    "roles": [
                                      {
                                        "Ref": "ProviderframeworkonEventServiceRole9FF04296"
                                      }
                                    ]
                                  }
                                },
                                "constructInfo": {
                                  "fqn": "aws-cdk-lib.aws_iam.CfnPolicy",
                                  "version": "0.0.0"
                                }
                              }
                            },
                            "constructInfo": {
                              "fqn": "aws-cdk-lib.aws_iam.Policy",
                              "version": "0.0.0"
                            }
                          }
                        },
                        "constructInfo": {
                          "fqn": "aws-cdk-lib.aws_iam.Role",
                          "version": "0.0.0"
                        }
                      },
                      "Code": {
                        "id": "Code",
                        "path": "aws-cdk-eks-cluster-windows-ng-test/@aws-cdk--aws-eks.KubectlProvider/Provider/framework-onEvent/Code",
                        "children": {
                          "Stage": {
                            "id": "Stage",
                            "path": "aws-cdk-eks-cluster-windows-ng-test/@aws-cdk--aws-eks.KubectlProvider/Provider/framework-onEvent/Code/Stage",
                            "constructInfo": {
                              "fqn": "aws-cdk-lib.AssetStaging",
                              "version": "0.0.0"
                            }
                          },
                          "AssetBucket": {
                            "id": "AssetBucket",
                            "path": "aws-cdk-eks-cluster-windows-ng-test/@aws-cdk--aws-eks.KubectlProvider/Provider/framework-onEvent/Code/AssetBucket",
                            "constructInfo": {
                              "fqn": "aws-cdk-lib.aws_s3.BucketBase",
                              "version": "0.0.0"
                            }
                          }
                        },
                        "constructInfo": {
                          "fqn": "aws-cdk-lib.aws_s3_assets.Asset",
                          "version": "0.0.0"
                        }
                      },
                      "Resource": {
                        "id": "Resource",
                        "path": "aws-cdk-eks-cluster-windows-ng-test/@aws-cdk--aws-eks.KubectlProvider/Provider/framework-onEvent/Resource",
                        "attributes": {
                          "aws:cdk:cloudformation:type": "AWS::Lambda::Function",
                          "aws:cdk:cloudformation:props": {
                            "code": {
                              "s3Bucket": {
                                "Fn::Sub": "cdk-hnb659fds-assets-${AWS::AccountId}-${AWS::Region}"
                              },
                              "s3Key": "73b60c2cf141bf58c33cfaa33858f5c84103a0232ba7192d696536488f7731c4.zip"
                            },
                            "description": "AWS CDK resource provider framework - onEvent (aws-cdk-eks-cluster-windows-ng-test/@aws-cdk--aws-eks.KubectlProvider/Provider)",
                            "environment": {
                              "variables": {
                                "USER_ON_EVENT_FUNCTION_ARN": {
                                  "Fn::GetAtt": [
                                    "Handler886CB40B",
                                    "Arn"
                                  ]
                                }
                              }
                            },
                            "handler": "framework.onEvent",
                            "role": {
                              "Fn::GetAtt": [
                                "ProviderframeworkonEventServiceRole9FF04296",
                                "Arn"
                              ]
                            },
                            "runtime": "nodejs18.x",
                            "timeout": 900,
                            "vpcConfig": {
                              "subnetIds": [
                                {
                                  "Ref": "referencetoawscdkeksclusterwindowsngtestVpcPrivateSubnet1Subnet55633596Ref"
                                },
                                {
                                  "Ref": "referencetoawscdkeksclusterwindowsngtestVpcPrivateSubnet2Subnet8BB8D3CBRef"
                                }
                              ],
                              "securityGroupIds": [
                                {
                                  "Ref": "referencetoawscdkeksclusterwindowsngtestCluster3F744D4AClusterSecurityGroupId"
                                }
                              ]
                            }
                          }
                        },
                        "constructInfo": {
                          "fqn": "aws-cdk-lib.aws_lambda.CfnFunction",
                          "version": "0.0.0"
                        }
                      }
                    },
                    "constructInfo": {
                      "fqn": "aws-cdk-lib.aws_lambda.Function",
                      "version": "0.0.0"
                    }
                  }
                },
                "constructInfo": {
                  "fqn": "aws-cdk-lib.custom_resources.Provider",
                  "version": "0.0.0"
                }
              },
              "awscdkeksclusterwindowsngtestawscdkawseksKubectlProviderframeworkonEventCEC3AFF7Arn": {
                "id": "awscdkeksclusterwindowsngtestawscdkawseksKubectlProviderframeworkonEventCEC3AFF7Arn",
                "path": "aws-cdk-eks-cluster-windows-ng-test/@aws-cdk--aws-eks.KubectlProvider/awscdkeksclusterwindowsngtestawscdkawseksKubectlProviderframeworkonEventCEC3AFF7Arn",
                "constructInfo": {
                  "fqn": "aws-cdk-lib.CfnOutput",
                  "version": "0.0.0"
                }
              },
              "reference-to-awscdkeksclusterwindowsngtestKubectlLayer31B52BE6Ref": {
                "id": "reference-to-awscdkeksclusterwindowsngtestKubectlLayer31B52BE6Ref",
                "path": "aws-cdk-eks-cluster-windows-ng-test/@aws-cdk--aws-eks.KubectlProvider/reference-to-awscdkeksclusterwindowsngtestKubectlLayer31B52BE6Ref",
                "constructInfo": {
                  "fqn": "aws-cdk-lib.CfnParameter",
                  "version": "0.0.0"
                }
              },
              "reference-to-awscdkeksclusterwindowsngtestClusterKubectlHandlerRoleA205E29AArn": {
                "id": "reference-to-awscdkeksclusterwindowsngtestClusterKubectlHandlerRoleA205E29AArn",
                "path": "aws-cdk-eks-cluster-windows-ng-test/@aws-cdk--aws-eks.KubectlProvider/reference-to-awscdkeksclusterwindowsngtestClusterKubectlHandlerRoleA205E29AArn",
                "constructInfo": {
                  "fqn": "aws-cdk-lib.CfnParameter",
                  "version": "0.0.0"
                }
              },
              "reference-to-awscdkeksclusterwindowsngtestVpcPrivateSubnet1Subnet55633596Ref": {
                "id": "reference-to-awscdkeksclusterwindowsngtestVpcPrivateSubnet1Subnet55633596Ref",
                "path": "aws-cdk-eks-cluster-windows-ng-test/@aws-cdk--aws-eks.KubectlProvider/reference-to-awscdkeksclusterwindowsngtestVpcPrivateSubnet1Subnet55633596Ref",
                "constructInfo": {
                  "fqn": "aws-cdk-lib.CfnParameter",
                  "version": "0.0.0"
                }
              },
              "reference-to-awscdkeksclusterwindowsngtestVpcPrivateSubnet2Subnet8BB8D3CBRef": {
                "id": "reference-to-awscdkeksclusterwindowsngtestVpcPrivateSubnet2Subnet8BB8D3CBRef",
                "path": "aws-cdk-eks-cluster-windows-ng-test/@aws-cdk--aws-eks.KubectlProvider/reference-to-awscdkeksclusterwindowsngtestVpcPrivateSubnet2Subnet8BB8D3CBRef",
                "constructInfo": {
                  "fqn": "aws-cdk-lib.CfnParameter",
                  "version": "0.0.0"
                }
              },
              "reference-to-awscdkeksclusterwindowsngtestCluster3F744D4AClusterSecurityGroupId": {
                "id": "reference-to-awscdkeksclusterwindowsngtestCluster3F744D4AClusterSecurityGroupId",
                "path": "aws-cdk-eks-cluster-windows-ng-test/@aws-cdk--aws-eks.KubectlProvider/reference-to-awscdkeksclusterwindowsngtestCluster3F744D4AClusterSecurityGroupId",
                "constructInfo": {
                  "fqn": "aws-cdk-lib.CfnParameter",
                  "version": "0.0.0"
                }
              }
            },
            "constructInfo": {
              "fqn": "aws-cdk-lib.aws_eks.KubectlProvider",
              "version": "0.0.0"
            }
          },
          "@aws-cdk--aws-eks.KubectlProvider.NestedStack": {
            "id": "@aws-cdk--aws-eks.KubectlProvider.NestedStack",
            "path": "aws-cdk-eks-cluster-windows-ng-test/@aws-cdk--aws-eks.KubectlProvider.NestedStack",
            "children": {
              "@aws-cdk--aws-eks.KubectlProvider.NestedStackResource": {
                "id": "@aws-cdk--aws-eks.KubectlProvider.NestedStackResource",
                "path": "aws-cdk-eks-cluster-windows-ng-test/@aws-cdk--aws-eks.KubectlProvider.NestedStack/@aws-cdk--aws-eks.KubectlProvider.NestedStackResource",
                "attributes": {
                  "aws:cdk:cloudformation:type": "AWS::CloudFormation::Stack",
                  "aws:cdk:cloudformation:props": {
<<<<<<< HEAD
                    "templateUrl": {
                      "Fn::Join": [
                        "",
                        [
                          "https://s3.",
                          {
                            "Ref": "AWS::Region"
                          },
                          ".",
                          {
                            "Ref": "AWS::URLSuffix"
                          },
                          "/",
                          {
                            "Fn::Sub": "cdk-hnb659fds-assets-${AWS::AccountId}-${AWS::Region}"
                          },
                          "/f3d4d746a0afe416bcd5f72ac67899b5eb0c5ed2367d3b6c33f805a3f7222a53.json"
                        ]
                      ]
                    },
=======
>>>>>>> c575dded
                    "parameters": {
                      "referencetoawscdkeksclusterwindowsngtestKubectlLayer31B52BE6Ref": {
                        "Ref": "KubectlLayer600207B5"
                      },
                      "referencetoawscdkeksclusterwindowsngtestClusterKubectlHandlerRoleA205E29AArn": {
                        "Fn::GetAtt": [
                          "ClusterKubectlHandlerRole94549F93",
                          "Arn"
                        ]
                      },
                      "referencetoawscdkeksclusterwindowsngtestVpcPrivateSubnet1Subnet55633596Ref": {
                        "Ref": "VpcPrivateSubnet1Subnet536B997A"
                      },
                      "referencetoawscdkeksclusterwindowsngtestVpcPrivateSubnet2Subnet8BB8D3CBRef": {
                        "Ref": "VpcPrivateSubnet2Subnet3788AAA1"
                      },
                      "referencetoawscdkeksclusterwindowsngtestCluster3F744D4AClusterSecurityGroupId": {
                        "Fn::GetAtt": [
                          "Cluster9EE0221C",
                          "ClusterSecurityGroupId"
                        ]
                      }
                    },
                    "templateUrl": {
                      "Fn::Join": [
                        "",
                        [
                          "https://s3.",
                          {
                            "Ref": "AWS::Region"
                          },
                          ".",
                          {
                            "Ref": "AWS::URLSuffix"
                          },
                          "/",
                          {
                            "Fn::Sub": "cdk-hnb659fds-assets-${AWS::AccountId}-${AWS::Region}"
                          },
                          "/1576ef5893684923ec69c2fdf1a0e0064a31bb34f4c7680ea66d4df7bd5396c2.json"
                        ]
                      ]
                    }
                  }
                },
                "constructInfo": {
                  "fqn": "aws-cdk-lib.CfnStack",
                  "version": "0.0.0"
                }
              }
            },
            "constructInfo": {
              "fqn": "constructs.Construct",
              "version": "10.2.69"
            }
          },
          "BootstrapVersion": {
            "id": "BootstrapVersion",
            "path": "aws-cdk-eks-cluster-windows-ng-test/BootstrapVersion",
            "constructInfo": {
              "fqn": "aws-cdk-lib.CfnParameter",
              "version": "0.0.0"
            }
          },
          "CheckBootstrapVersion": {
            "id": "CheckBootstrapVersion",
            "path": "aws-cdk-eks-cluster-windows-ng-test/CheckBootstrapVersion",
            "constructInfo": {
              "fqn": "aws-cdk-lib.CfnRule",
              "version": "0.0.0"
            }
          }
        },
        "constructInfo": {
          "fqn": "aws-cdk-lib.Stack",
          "version": "0.0.0"
        }
      },
      "aws-cdk-eks-cluster-windows-ng": {
        "id": "aws-cdk-eks-cluster-windows-ng",
        "path": "aws-cdk-eks-cluster-windows-ng",
        "children": {
          "DefaultTest": {
            "id": "DefaultTest",
            "path": "aws-cdk-eks-cluster-windows-ng/DefaultTest",
            "children": {
              "Default": {
                "id": "Default",
                "path": "aws-cdk-eks-cluster-windows-ng/DefaultTest/Default",
                "constructInfo": {
                  "fqn": "constructs.Construct",
                  "version": "10.2.69"
                }
              },
              "DeployAssert": {
                "id": "DeployAssert",
                "path": "aws-cdk-eks-cluster-windows-ng/DefaultTest/DeployAssert",
                "children": {
                  "BootstrapVersion": {
                    "id": "BootstrapVersion",
                    "path": "aws-cdk-eks-cluster-windows-ng/DefaultTest/DeployAssert/BootstrapVersion",
                    "constructInfo": {
                      "fqn": "aws-cdk-lib.CfnParameter",
                      "version": "0.0.0"
                    }
                  },
                  "CheckBootstrapVersion": {
                    "id": "CheckBootstrapVersion",
                    "path": "aws-cdk-eks-cluster-windows-ng/DefaultTest/DeployAssert/CheckBootstrapVersion",
                    "constructInfo": {
                      "fqn": "aws-cdk-lib.CfnRule",
                      "version": "0.0.0"
                    }
                  }
                },
                "constructInfo": {
                  "fqn": "aws-cdk-lib.Stack",
                  "version": "0.0.0"
                }
              }
            },
            "constructInfo": {
              "fqn": "@aws-cdk/integ-tests-alpha.IntegTestCase",
              "version": "0.0.0"
            }
          }
        },
        "constructInfo": {
          "fqn": "@aws-cdk/integ-tests-alpha.IntegTest",
          "version": "0.0.0"
        }
      },
      "Tree": {
        "id": "Tree",
        "path": "Tree",
        "constructInfo": {
          "fqn": "constructs.Construct",
          "version": "10.2.69"
        }
      }
    },
    "constructInfo": {
      "fqn": "aws-cdk-lib.App",
      "version": "0.0.0"
    }
  }
}<|MERGE_RESOLUTION|>--- conflicted
+++ resolved
@@ -755,7 +755,7 @@
             },
             "constructInfo": {
               "fqn": "@aws-cdk/lambda-layer-kubectl-v24.KubectlV24Layer",
-              "version": "2.0.242"
+              "version": "2.0.229"
             }
           },
           "Cluster": {
@@ -1178,7 +1178,7 @@
                 },
                 "constructInfo": {
                   "fqn": "constructs.Construct",
-                  "version": "10.2.69"
+                  "version": "10.2.55"
                 }
               },
               "KubectlReadyBarrier": {
@@ -2658,7 +2658,7 @@
                     },
                     "constructInfo": {
                       "fqn": "constructs.Construct",
-                      "version": "10.2.69"
+                      "version": "10.2.55"
                     }
                   }
                 },
@@ -2737,7 +2737,7 @@
             },
             "constructInfo": {
               "fqn": "constructs.Construct",
-              "version": "10.2.69"
+              "version": "10.2.55"
             }
           },
           "@aws-cdk--aws-eks.KubectlProvider": {
@@ -2870,7 +2870,7 @@
                           "s3Bucket": {
                             "Fn::Sub": "cdk-hnb659fds-assets-${AWS::AccountId}-${AWS::Region}"
                           },
-                          "s3Key": "e2277687077a2abf9ae1af1cc9565e6715e2ebb62f79ec53aa75a1af9298f642.zip"
+                          "s3Key": "292870ae2617f1c4d62ff18422e009afd534a342c17877fd1b931fb8d8a62abc.zip"
                         },
                         "description": "/opt/awscli/aws"
                       }
@@ -3195,29 +3195,6 @@
                 "attributes": {
                   "aws:cdk:cloudformation:type": "AWS::CloudFormation::Stack",
                   "aws:cdk:cloudformation:props": {
-<<<<<<< HEAD
-                    "templateUrl": {
-                      "Fn::Join": [
-                        "",
-                        [
-                          "https://s3.",
-                          {
-                            "Ref": "AWS::Region"
-                          },
-                          ".",
-                          {
-                            "Ref": "AWS::URLSuffix"
-                          },
-                          "/",
-                          {
-                            "Fn::Sub": "cdk-hnb659fds-assets-${AWS::AccountId}-${AWS::Region}"
-                          },
-                          "/f3d4d746a0afe416bcd5f72ac67899b5eb0c5ed2367d3b6c33f805a3f7222a53.json"
-                        ]
-                      ]
-                    },
-=======
->>>>>>> c575dded
                     "parameters": {
                       "referencetoawscdkeksclusterwindowsngtestKubectlLayer31B52BE6Ref": {
                         "Ref": "KubectlLayer600207B5"
@@ -3271,7 +3248,7 @@
             },
             "constructInfo": {
               "fqn": "constructs.Construct",
-              "version": "10.2.69"
+              "version": "10.2.55"
             }
           },
           "BootstrapVersion": {
@@ -3309,7 +3286,7 @@
                 "path": "aws-cdk-eks-cluster-windows-ng/DefaultTest/Default",
                 "constructInfo": {
                   "fqn": "constructs.Construct",
-                  "version": "10.2.69"
+                  "version": "10.2.55"
                 }
               },
               "DeployAssert": {
@@ -3355,7 +3332,7 @@
         "path": "Tree",
         "constructInfo": {
           "fqn": "constructs.Construct",
-          "version": "10.2.69"
+          "version": "10.2.55"
         }
       }
     },
