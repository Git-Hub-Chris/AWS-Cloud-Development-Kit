{
 "Resources": {
  "AdminRole38563C57": {
   "Type": "AWS::IAM::Role",
   "Properties": {
    "AssumeRolePolicyDocument": {
     "Statement": [
      {
       "Action": "sts:AssumeRole",
       "Effect": "Allow",
       "Principal": {
        "AWS": {
         "Fn::Join": [
          "",
          [
           "arn:",
           {
            "Ref": "AWS::Partition"
           },
           ":iam::",
           {
            "Ref": "AWS::AccountId"
           },
           ":root"
          ]
         ]
        }
       }
      }
     ],
     "Version": "2012-10-17"
    }
   }
  },
  "Vpc8378EB38": {
   "Type": "AWS::EC2::VPC",
   "Properties": {
    "CidrBlock": "10.0.0.0/16",
    "EnableDnsHostnames": true,
    "EnableDnsSupport": true,
    "InstanceTenancy": "default",
    "Tags": [
     {
      "Key": "Name",
      "Value": "aws-cdk-eks-cluster-windows-ng-test/Vpc"
     }
    ]
   }
  },
  "VpcPublicSubnet1Subnet5C2D37C4": {
   "Type": "AWS::EC2::Subnet",
   "Properties": {
    "AvailabilityZone": {
     "Fn::Select": [
      0,
      {
       "Fn::GetAZs": ""
      }
     ]
    },
    "CidrBlock": "10.0.0.0/18",
    "MapPublicIpOnLaunch": true,
    "Tags": [
     {
      "Key": "aws-cdk:subnet-name",
      "Value": "Public"
     },
     {
      "Key": "aws-cdk:subnet-type",
      "Value": "Public"
     },
     {
      "Key": "kubernetes.io/role/elb",
      "Value": "1"
     },
     {
      "Key": "Name",
      "Value": "aws-cdk-eks-cluster-windows-ng-test/Vpc/PublicSubnet1"
     }
    ],
    "VpcId": {
     "Ref": "Vpc8378EB38"
    }
   }
  },
  "VpcPublicSubnet1RouteTable6C95E38E": {
   "Type": "AWS::EC2::RouteTable",
   "Properties": {
    "Tags": [
     {
      "Key": "kubernetes.io/role/elb",
      "Value": "1"
     },
     {
      "Key": "Name",
      "Value": "aws-cdk-eks-cluster-windows-ng-test/Vpc/PublicSubnet1"
     }
    ],
    "VpcId": {
     "Ref": "Vpc8378EB38"
    }
   }
  },
  "VpcPublicSubnet1RouteTableAssociation97140677": {
   "Type": "AWS::EC2::SubnetRouteTableAssociation",
   "Properties": {
    "RouteTableId": {
     "Ref": "VpcPublicSubnet1RouteTable6C95E38E"
    },
    "SubnetId": {
     "Ref": "VpcPublicSubnet1Subnet5C2D37C4"
    }
   }
  },
  "VpcPublicSubnet1DefaultRoute3DA9E72A": {
   "Type": "AWS::EC2::Route",
   "Properties": {
    "DestinationCidrBlock": "0.0.0.0/0",
    "GatewayId": {
     "Ref": "VpcIGWD7BA715C"
    },
    "RouteTableId": {
     "Ref": "VpcPublicSubnet1RouteTable6C95E38E"
    }
   },
   "DependsOn": [
    "VpcVPCGWBF912B6E"
   ]
  },
  "VpcPublicSubnet1EIPD7E02669": {
   "Type": "AWS::EC2::EIP",
   "Properties": {
    "Domain": "vpc",
    "Tags": [
     {
      "Key": "kubernetes.io/role/elb",
      "Value": "1"
     },
     {
      "Key": "Name",
      "Value": "aws-cdk-eks-cluster-windows-ng-test/Vpc/PublicSubnet1"
     }
    ]
   }
  },
  "VpcPublicSubnet1NATGateway4D7517AA": {
   "Type": "AWS::EC2::NatGateway",
   "Properties": {
    "AllocationId": {
     "Fn::GetAtt": [
      "VpcPublicSubnet1EIPD7E02669",
      "AllocationId"
     ]
    },
    "SubnetId": {
     "Ref": "VpcPublicSubnet1Subnet5C2D37C4"
    },
    "Tags": [
     {
      "Key": "kubernetes.io/role/elb",
      "Value": "1"
     },
     {
      "Key": "Name",
      "Value": "aws-cdk-eks-cluster-windows-ng-test/Vpc/PublicSubnet1"
     }
    ]
   },
   "DependsOn": [
    "VpcPublicSubnet1DefaultRoute3DA9E72A",
    "VpcPublicSubnet1RouteTableAssociation97140677"
   ]
  },
  "VpcPublicSubnet2Subnet691E08A3": {
   "Type": "AWS::EC2::Subnet",
   "Properties": {
    "AvailabilityZone": {
     "Fn::Select": [
      1,
      {
       "Fn::GetAZs": ""
      }
     ]
    },
    "CidrBlock": "10.0.64.0/18",
    "MapPublicIpOnLaunch": true,
    "Tags": [
     {
      "Key": "aws-cdk:subnet-name",
      "Value": "Public"
     },
     {
      "Key": "aws-cdk:subnet-type",
      "Value": "Public"
     },
     {
      "Key": "kubernetes.io/role/elb",
      "Value": "1"
     },
     {
      "Key": "Name",
      "Value": "aws-cdk-eks-cluster-windows-ng-test/Vpc/PublicSubnet2"
     }
    ],
    "VpcId": {
     "Ref": "Vpc8378EB38"
    }
   }
  },
  "VpcPublicSubnet2RouteTable94F7E489": {
   "Type": "AWS::EC2::RouteTable",
   "Properties": {
    "Tags": [
     {
      "Key": "kubernetes.io/role/elb",
      "Value": "1"
     },
     {
      "Key": "Name",
      "Value": "aws-cdk-eks-cluster-windows-ng-test/Vpc/PublicSubnet2"
     }
    ],
    "VpcId": {
     "Ref": "Vpc8378EB38"
    }
   }
  },
  "VpcPublicSubnet2RouteTableAssociationDD5762D8": {
   "Type": "AWS::EC2::SubnetRouteTableAssociation",
   "Properties": {
    "RouteTableId": {
     "Ref": "VpcPublicSubnet2RouteTable94F7E489"
    },
    "SubnetId": {
     "Ref": "VpcPublicSubnet2Subnet691E08A3"
    }
   }
  },
  "VpcPublicSubnet2DefaultRoute97F91067": {
   "Type": "AWS::EC2::Route",
   "Properties": {
    "DestinationCidrBlock": "0.0.0.0/0",
    "GatewayId": {
     "Ref": "VpcIGWD7BA715C"
    },
    "RouteTableId": {
     "Ref": "VpcPublicSubnet2RouteTable94F7E489"
    }
   },
   "DependsOn": [
    "VpcVPCGWBF912B6E"
   ]
  },
  "VpcPrivateSubnet1Subnet536B997A": {
   "Type": "AWS::EC2::Subnet",
   "Properties": {
    "AvailabilityZone": {
     "Fn::Select": [
      0,
      {
       "Fn::GetAZs": ""
      }
     ]
    },
    "CidrBlock": "10.0.128.0/18",
    "MapPublicIpOnLaunch": false,
    "Tags": [
     {
      "Key": "aws-cdk:subnet-name",
      "Value": "Private"
     },
     {
      "Key": "aws-cdk:subnet-type",
      "Value": "Private"
     },
     {
      "Key": "kubernetes.io/role/internal-elb",
      "Value": "1"
     },
     {
      "Key": "Name",
      "Value": "aws-cdk-eks-cluster-windows-ng-test/Vpc/PrivateSubnet1"
     }
    ],
    "VpcId": {
     "Ref": "Vpc8378EB38"
    }
   }
  },
  "VpcPrivateSubnet1RouteTableB2C5B500": {
   "Type": "AWS::EC2::RouteTable",
   "Properties": {
    "Tags": [
     {
      "Key": "kubernetes.io/role/internal-elb",
      "Value": "1"
     },
     {
      "Key": "Name",
      "Value": "aws-cdk-eks-cluster-windows-ng-test/Vpc/PrivateSubnet1"
     }
    ],
    "VpcId": {
     "Ref": "Vpc8378EB38"
    }
   }
  },
  "VpcPrivateSubnet1RouteTableAssociation70C59FA6": {
   "Type": "AWS::EC2::SubnetRouteTableAssociation",
   "Properties": {
    "RouteTableId": {
     "Ref": "VpcPrivateSubnet1RouteTableB2C5B500"
    },
    "SubnetId": {
     "Ref": "VpcPrivateSubnet1Subnet536B997A"
    }
   }
  },
  "VpcPrivateSubnet1DefaultRouteBE02A9ED": {
   "Type": "AWS::EC2::Route",
   "Properties": {
    "DestinationCidrBlock": "0.0.0.0/0",
    "NatGatewayId": {
     "Ref": "VpcPublicSubnet1NATGateway4D7517AA"
    },
    "RouteTableId": {
     "Ref": "VpcPrivateSubnet1RouteTableB2C5B500"
    }
   }
  },
  "VpcPrivateSubnet2Subnet3788AAA1": {
   "Type": "AWS::EC2::Subnet",
   "Properties": {
    "AvailabilityZone": {
     "Fn::Select": [
      1,
      {
       "Fn::GetAZs": ""
      }
     ]
    },
    "CidrBlock": "10.0.192.0/18",
    "MapPublicIpOnLaunch": false,
    "Tags": [
     {
      "Key": "aws-cdk:subnet-name",
      "Value": "Private"
     },
     {
      "Key": "aws-cdk:subnet-type",
      "Value": "Private"
     },
     {
      "Key": "kubernetes.io/role/internal-elb",
      "Value": "1"
     },
     {
      "Key": "Name",
      "Value": "aws-cdk-eks-cluster-windows-ng-test/Vpc/PrivateSubnet2"
     }
    ],
    "VpcId": {
     "Ref": "Vpc8378EB38"
    }
   }
  },
  "VpcPrivateSubnet2RouteTableA678073B": {
   "Type": "AWS::EC2::RouteTable",
   "Properties": {
    "Tags": [
     {
      "Key": "kubernetes.io/role/internal-elb",
      "Value": "1"
     },
     {
      "Key": "Name",
      "Value": "aws-cdk-eks-cluster-windows-ng-test/Vpc/PrivateSubnet2"
     }
    ],
    "VpcId": {
     "Ref": "Vpc8378EB38"
    }
   }
  },
  "VpcPrivateSubnet2RouteTableAssociationA89CAD56": {
   "Type": "AWS::EC2::SubnetRouteTableAssociation",
   "Properties": {
    "RouteTableId": {
     "Ref": "VpcPrivateSubnet2RouteTableA678073B"
    },
    "SubnetId": {
     "Ref": "VpcPrivateSubnet2Subnet3788AAA1"
    }
   }
  },
  "VpcPrivateSubnet2DefaultRoute060D2087": {
   "Type": "AWS::EC2::Route",
   "Properties": {
    "DestinationCidrBlock": "0.0.0.0/0",
    "NatGatewayId": {
     "Ref": "VpcPublicSubnet1NATGateway4D7517AA"
    },
    "RouteTableId": {
     "Ref": "VpcPrivateSubnet2RouteTableA678073B"
    }
   }
  },
  "VpcIGWD7BA715C": {
   "Type": "AWS::EC2::InternetGateway",
   "Properties": {
    "Tags": [
     {
      "Key": "Name",
      "Value": "aws-cdk-eks-cluster-windows-ng-test/Vpc"
     }
    ]
   }
  },
  "VpcVPCGWBF912B6E": {
   "Type": "AWS::EC2::VPCGatewayAttachment",
   "Properties": {
    "InternetGatewayId": {
     "Ref": "VpcIGWD7BA715C"
    },
    "VpcId": {
     "Ref": "Vpc8378EB38"
    }
   }
  },
  "KubectlLayer600207B5": {
   "Type": "AWS::Lambda::LayerVersion",
   "Properties": {
    "Content": {
     "S3Bucket": {
      "Fn::Sub": "cdk-hnb659fds-assets-${AWS::AccountId}-${AWS::Region}"
     },
     "S3Key": "c475180f5b1bbabac165414da13a9b843b111cd3b6d5fae9c954c006640c4064.zip"
    },
    "Description": "/opt/kubectl/kubectl 1.24; /opt/helm/helm 3.9",
    "LicenseInfo": "Apache-2.0"
   }
  },
  "ClusterKubectlHandlerRole94549F93": {
   "Type": "AWS::IAM::Role",
   "Properties": {
    "AssumeRolePolicyDocument": {
     "Statement": [
      {
       "Action": "sts:AssumeRole",
       "Effect": "Allow",
       "Principal": {
        "Service": "lambda.amazonaws.com"
       }
      }
     ],
     "Version": "2012-10-17"
    },
    "ManagedPolicyArns": [
     {
      "Fn::Join": [
       "",
       [
        "arn:",
        {
         "Ref": "AWS::Partition"
        },
        ":iam::aws:policy/service-role/AWSLambdaBasicExecutionRole"
       ]
      ]
     },
     {
      "Fn::Join": [
       "",
       [
        "arn:",
        {
         "Ref": "AWS::Partition"
        },
        ":iam::aws:policy/service-role/AWSLambdaVPCAccessExecutionRole"
       ]
      ]
     },
     {
      "Fn::Join": [
       "",
       [
        "arn:",
        {
         "Ref": "AWS::Partition"
        },
        ":iam::aws:policy/AmazonEC2ContainerRegistryReadOnly"
       ]
      ]
     },
     {
      "Fn::If": [
       "ClusterHasEcrPublic8EE1114E",
       {
        "Fn::Join": [
         "",
         [
          "arn:",
          {
           "Ref": "AWS::Partition"
          },
          ":iam::aws:policy/AmazonElasticContainerRegistryPublicReadOnly"
         ]
        ]
       },
       {
        "Ref": "AWS::NoValue"
       }
      ]
     }
    ]
   }
  },
  "ClusterKubectlHandlerRoleDefaultPolicyE44083DD": {
   "Type": "AWS::IAM::Policy",
   "Properties": {
    "PolicyDocument": {
     "Statement": [
      {
       "Action": "eks:DescribeCluster",
       "Effect": "Allow",
       "Resource": {
        "Fn::GetAtt": [
         "Cluster9EE0221C",
         "Arn"
        ]
       }
      },
      {
       "Action": "sts:AssumeRole",
       "Effect": "Allow",
       "Resource": {
        "Fn::GetAtt": [
         "ClusterCreationRole360249B6",
         "Arn"
        ]
       }
      }
     ],
     "Version": "2012-10-17"
    },
    "PolicyName": "ClusterKubectlHandlerRoleDefaultPolicyE44083DD",
    "Roles": [
     {
      "Ref": "ClusterKubectlHandlerRole94549F93"
     }
    ]
   }
  },
  "ClusterRoleFA261979": {
   "Type": "AWS::IAM::Role",
   "Properties": {
    "AssumeRolePolicyDocument": {
     "Statement": [
      {
       "Action": "sts:AssumeRole",
       "Effect": "Allow",
       "Principal": {
        "Service": "eks.amazonaws.com"
       }
      }
     ],
     "Version": "2012-10-17"
    },
    "ManagedPolicyArns": [
     {
      "Fn::Join": [
       "",
       [
        "arn:",
        {
         "Ref": "AWS::Partition"
        },
        ":iam::aws:policy/AmazonEKSClusterPolicy"
       ]
      ]
     }
    ]
   }
  },
  "ClusterControlPlaneSecurityGroupD274242C": {
   "Type": "AWS::EC2::SecurityGroup",
   "Properties": {
    "GroupDescription": "EKS Control Plane Security Group",
    "SecurityGroupEgress": [
     {
      "CidrIp": "0.0.0.0/0",
      "Description": "Allow all outbound traffic by default",
      "IpProtocol": "-1"
     }
    ],
    "VpcId": {
     "Ref": "Vpc8378EB38"
    }
   }
  },
  "ClusterCreationRole360249B6": {
   "Type": "AWS::IAM::Role",
   "Properties": {
    "AssumeRolePolicyDocument": {
     "Statement": [
      {
       "Action": "sts:AssumeRole",
       "Effect": "Allow",
       "Principal": {
        "AWS": [
         {
          "Fn::GetAtt": [
           "ClusterKubectlHandlerRole94549F93",
           "Arn"
          ]
         },
         {
          "Fn::GetAtt": [
           "awscdkawseksClusterResourceProviderNestedStackawscdkawseksClusterResourceProviderNestedStackResource9827C454",
           "Outputs.awscdkeksclusterwindowsngtestawscdkawseksClusterResourceProviderIsCompleteHandlerServiceRoleC101D0ACArn"
          ]
         },
         {
          "Fn::GetAtt": [
           "awscdkawseksClusterResourceProviderNestedStackawscdkawseksClusterResourceProviderNestedStackResource9827C454",
           "Outputs.awscdkeksclusterwindowsngtestawscdkawseksClusterResourceProviderOnEventHandlerServiceRole620154B8Arn"
          ]
         }
        ]
       }
      }
     ],
     "Version": "2012-10-17"
    }
   },
   "DependsOn": [
    "VpcIGWD7BA715C",
    "VpcPrivateSubnet1DefaultRouteBE02A9ED",
    "VpcPrivateSubnet1RouteTableB2C5B500",
    "VpcPrivateSubnet1RouteTableAssociation70C59FA6",
    "VpcPrivateSubnet1Subnet536B997A",
    "VpcPrivateSubnet2DefaultRoute060D2087",
    "VpcPrivateSubnet2RouteTableA678073B",
    "VpcPrivateSubnet2RouteTableAssociationA89CAD56",
    "VpcPrivateSubnet2Subnet3788AAA1",
    "VpcPublicSubnet1DefaultRoute3DA9E72A",
    "VpcPublicSubnet1EIPD7E02669",
    "VpcPublicSubnet1NATGateway4D7517AA",
    "VpcPublicSubnet1RouteTable6C95E38E",
    "VpcPublicSubnet1RouteTableAssociation97140677",
    "VpcPublicSubnet1Subnet5C2D37C4",
    "VpcPublicSubnet2DefaultRoute97F91067",
    "VpcPublicSubnet2RouteTable94F7E489",
    "VpcPublicSubnet2RouteTableAssociationDD5762D8",
    "VpcPublicSubnet2Subnet691E08A3",
    "Vpc8378EB38",
    "VpcVPCGWBF912B6E"
   ]
  },
  "ClusterCreationRoleDefaultPolicyE8BDFC7B": {
   "Type": "AWS::IAM::Policy",
   "Properties": {
    "PolicyDocument": {
     "Statement": [
      {
       "Action": "iam:PassRole",
       "Effect": "Allow",
       "Resource": {
        "Fn::GetAtt": [
         "ClusterRoleFA261979",
         "Arn"
        ]
       }
      },
      {
       "Action": [
        "eks:CreateCluster",
        "eks:CreateFargateProfile",
        "eks:DeleteCluster",
        "eks:DescribeCluster",
        "eks:DescribeUpdate",
        "eks:TagResource",
        "eks:UntagResource",
        "eks:UpdateClusterConfig",
        "eks:UpdateClusterVersion"
       ],
       "Effect": "Allow",
       "Resource": "*"
      },
      {
       "Action": [
        "eks:DeleteFargateProfile",
        "eks:DescribeFargateProfile"
       ],
       "Effect": "Allow",
       "Resource": "*"
      },
      {
       "Action": [
        "ec2:DescribeDhcpOptions",
        "ec2:DescribeInstances",
        "ec2:DescribeNetworkInterfaces",
        "ec2:DescribeRouteTables",
        "ec2:DescribeSecurityGroups",
        "ec2:DescribeSubnets",
        "ec2:DescribeVpcs",
        "iam:CreateServiceLinkedRole",
        "iam:GetRole",
        "iam:listAttachedRolePolicies"
       ],
       "Effect": "Allow",
       "Resource": "*"
      }
     ],
     "Version": "2012-10-17"
    },
    "PolicyName": "ClusterCreationRoleDefaultPolicyE8BDFC7B",
    "Roles": [
     {
      "Ref": "ClusterCreationRole360249B6"
     }
    ]
   },
   "DependsOn": [
    "VpcIGWD7BA715C",
    "VpcPrivateSubnet1DefaultRouteBE02A9ED",
    "VpcPrivateSubnet1RouteTableB2C5B500",
    "VpcPrivateSubnet1RouteTableAssociation70C59FA6",
    "VpcPrivateSubnet1Subnet536B997A",
    "VpcPrivateSubnet2DefaultRoute060D2087",
    "VpcPrivateSubnet2RouteTableA678073B",
    "VpcPrivateSubnet2RouteTableAssociationA89CAD56",
    "VpcPrivateSubnet2Subnet3788AAA1",
    "VpcPublicSubnet1DefaultRoute3DA9E72A",
    "VpcPublicSubnet1EIPD7E02669",
    "VpcPublicSubnet1NATGateway4D7517AA",
    "VpcPublicSubnet1RouteTable6C95E38E",
    "VpcPublicSubnet1RouteTableAssociation97140677",
    "VpcPublicSubnet1Subnet5C2D37C4",
    "VpcPublicSubnet2DefaultRoute97F91067",
    "VpcPublicSubnet2RouteTable94F7E489",
    "VpcPublicSubnet2RouteTableAssociationDD5762D8",
    "VpcPublicSubnet2Subnet691E08A3",
    "Vpc8378EB38",
    "VpcVPCGWBF912B6E"
   ]
  },
  "Cluster9EE0221C": {
   "Type": "Custom::AWSCDK-EKS-Cluster",
   "Properties": {
    "ServiceToken": {
     "Fn::GetAtt": [
      "awscdkawseksClusterResourceProviderNestedStackawscdkawseksClusterResourceProviderNestedStackResource9827C454",
      "Outputs.awscdkeksclusterwindowsngtestawscdkawseksClusterResourceProviderframeworkonEvent1F4DAAE5Arn"
     ]
    },
    "Config": {
     "version": "1.24",
     "roleArn": {
      "Fn::GetAtt": [
       "ClusterRoleFA261979",
       "Arn"
      ]
     },
     "kubernetesNetworkConfig": {
      "ipFamily": "ipv4"
     },
     "resourcesVpcConfig": {
      "subnetIds": [
       {
        "Ref": "VpcPublicSubnet1Subnet5C2D37C4"
       },
       {
        "Ref": "VpcPublicSubnet2Subnet691E08A3"
       },
       {
        "Ref": "VpcPrivateSubnet1Subnet536B997A"
       },
       {
        "Ref": "VpcPrivateSubnet2Subnet3788AAA1"
       }
      ],
      "securityGroupIds": [
       {
        "Fn::GetAtt": [
         "ClusterControlPlaneSecurityGroupD274242C",
         "GroupId"
        ]
       }
      ],
      "endpointPublicAccess": true,
      "endpointPrivateAccess": true
     }
    },
    "AssumeRoleArn": {
     "Fn::GetAtt": [
      "ClusterCreationRole360249B6",
      "Arn"
     ]
    },
    "AttributesRevision": 2
   },
   "DependsOn": [
    "ClusterCreationRoleDefaultPolicyE8BDFC7B",
    "ClusterCreationRole360249B6",
    "VpcIGWD7BA715C",
    "VpcPrivateSubnet1DefaultRouteBE02A9ED",
    "VpcPrivateSubnet1RouteTableB2C5B500",
    "VpcPrivateSubnet1RouteTableAssociation70C59FA6",
    "VpcPrivateSubnet1Subnet536B997A",
    "VpcPrivateSubnet2DefaultRoute060D2087",
    "VpcPrivateSubnet2RouteTableA678073B",
    "VpcPrivateSubnet2RouteTableAssociationA89CAD56",
    "VpcPrivateSubnet2Subnet3788AAA1",
    "VpcPublicSubnet1DefaultRoute3DA9E72A",
    "VpcPublicSubnet1EIPD7E02669",
    "VpcPublicSubnet1NATGateway4D7517AA",
    "VpcPublicSubnet1RouteTable6C95E38E",
    "VpcPublicSubnet1RouteTableAssociation97140677",
    "VpcPublicSubnet1Subnet5C2D37C4",
    "VpcPublicSubnet2DefaultRoute97F91067",
    "VpcPublicSubnet2RouteTable94F7E489",
    "VpcPublicSubnet2RouteTableAssociationDD5762D8",
    "VpcPublicSubnet2Subnet691E08A3",
    "Vpc8378EB38",
    "VpcVPCGWBF912B6E"
   ],
   "UpdateReplacePolicy": "Delete",
   "DeletionPolicy": "Delete"
  },
  "ClusterKubectlReadyBarrier200052AF": {
   "Type": "AWS::SSM::Parameter",
   "Properties": {
    "Type": "String",
    "Value": "aws:cdk:eks:kubectl-ready"
   },
   "DependsOn": [
    "ClusterCreationRoleDefaultPolicyE8BDFC7B",
    "ClusterCreationRole360249B6",
    "Cluster9EE0221C"
   ]
  },
  "ClusterAwsAuthmanifestFE51F8AE": {
   "Type": "Custom::AWSCDK-EKS-KubernetesResource",
   "Properties": {
    "ServiceToken": {
     "Fn::GetAtt": [
      "awscdkawseksKubectlProviderNestedStackawscdkawseksKubectlProviderNestedStackResourceA7AEBA6B",
      "Outputs.awscdkeksclusterwindowsngtestawscdkawseksKubectlProviderframeworkonEventCEC3AFF7Arn"
     ]
    },
    "Manifest": {
     "Fn::Join": [
      "",
      [
       "[{\"apiVersion\":\"v1\",\"kind\":\"ConfigMap\",\"metadata\":{\"name\":\"aws-auth\",\"namespace\":\"kube-system\",\"labels\":{\"aws.cdk.eks/prune-c8bbbd1ef6f476bba2ffbad9bb1ba022c81aa5230e\":\"\"}},\"data\":{\"mapRoles\":\"[{\\\"rolearn\\\":\\\"",
       {
        "Fn::GetAtt": [
         "AdminRole38563C57",
         "Arn"
        ]
       },
       "\\\",\\\"username\\\":\\\"",
       {
        "Fn::GetAtt": [
         "AdminRole38563C57",
         "Arn"
        ]
       },
       "\\\",\\\"groups\\\":[\\\"system:masters\\\"]},{\\\"rolearn\\\":\\\"",
       {
        "Fn::GetAtt": [
         "ClusterNodegroupLinuxNodegroupNodeGroupRoleF14B6D19",
         "Arn"
        ]
       },
       "\\\",\\\"username\\\":\\\"system:node:{{EC2PrivateDNSName}}\\\",\\\"groups\\\":[\\\"system:bootstrappers\\\",\\\"system:nodes\\\"]},{\\\"rolearn\\\":\\\"",
       {
        "Fn::GetAtt": [
         "ClusterNodegroupWindowsNodegroupNodeGroupRoleD51D4054",
         "Arn"
        ]
       },
       "\\\",\\\"username\\\":\\\"system:node:{{EC2PrivateDNSName}}\\\",\\\"groups\\\":[\\\"system:bootstrappers\\\",\\\"system:nodes\\\"]}]\",\"mapUsers\":\"[]\",\"mapAccounts\":\"[]\"}}]"
      ]
     ]
    },
    "ClusterName": {
     "Ref": "Cluster9EE0221C"
    },
    "RoleArn": {
     "Fn::GetAtt": [
      "ClusterCreationRole360249B6",
      "Arn"
     ]
    },
    "PruneLabel": "aws.cdk.eks/prune-c8bbbd1ef6f476bba2ffbad9bb1ba022c81aa5230e",
    "Overwrite": true
   },
   "DependsOn": [
    "ClusterKubectlReadyBarrier200052AF"
   ],
   "UpdateReplacePolicy": "Delete",
   "DeletionPolicy": "Delete"
  },
  "ClusterNodegroupLinuxNodegroupNodeGroupRoleF14B6D19": {
   "Type": "AWS::IAM::Role",
   "Properties": {
    "AssumeRolePolicyDocument": {
     "Statement": [
      {
       "Action": "sts:AssumeRole",
       "Effect": "Allow",
       "Principal": {
        "Service": "ec2.amazonaws.com"
       }
      }
     ],
     "Version": "2012-10-17"
    },
    "ManagedPolicyArns": [
     {
      "Fn::Join": [
       "",
       [
        "arn:",
        {
         "Ref": "AWS::Partition"
        },
        ":iam::aws:policy/AmazonEKSWorkerNodePolicy"
       ]
      ]
     },
     {
      "Fn::Join": [
       "",
       [
        "arn:",
        {
         "Ref": "AWS::Partition"
        },
        ":iam::aws:policy/AmazonEKS_CNI_Policy"
       ]
      ]
     },
     {
      "Fn::Join": [
       "",
       [
        "arn:",
        {
         "Ref": "AWS::Partition"
        },
        ":iam::aws:policy/AmazonEC2ContainerRegistryReadOnly"
       ]
      ]
     }
    ]
   }
  },
  "ClusterNodegroupLinuxNodegroup8D946039": {
   "Type": "AWS::EKS::Nodegroup",
   "Properties": {
    "AmiType": "AL2_x86_64",
    "ClusterName": {
     "Ref": "Cluster9EE0221C"
    },
    "ForceUpdateEnabled": true,
    "NodeRole": {
     "Fn::GetAtt": [
      "ClusterNodegroupLinuxNodegroupNodeGroupRoleF14B6D19",
      "Arn"
     ]
    },
    "ScalingConfig": {
     "DesiredSize": 2,
     "MaxSize": 2,
     "MinSize": 1
    },
    "Subnets": [
     {
      "Ref": "VpcPrivateSubnet1Subnet536B997A"
     },
     {
      "Ref": "VpcPrivateSubnet2Subnet3788AAA1"
     }
    ]
   }
  },
  "ClusterNodegroupWindowsNodegroupNodeGroupRoleD51D4054": {
   "Type": "AWS::IAM::Role",
   "Properties": {
    "AssumeRolePolicyDocument": {
     "Statement": [
      {
       "Action": "sts:AssumeRole",
       "Effect": "Allow",
       "Principal": {
        "Service": "ec2.amazonaws.com"
       }
      }
     ],
     "Version": "2012-10-17"
    },
    "ManagedPolicyArns": [
     {
      "Fn::Join": [
       "",
       [
        "arn:",
        {
         "Ref": "AWS::Partition"
        },
        ":iam::aws:policy/AmazonEKSWorkerNodePolicy"
       ]
      ]
     },
     {
      "Fn::Join": [
       "",
       [
        "arn:",
        {
         "Ref": "AWS::Partition"
        },
        ":iam::aws:policy/AmazonEKS_CNI_Policy"
       ]
      ]
     },
     {
      "Fn::Join": [
       "",
       [
        "arn:",
        {
         "Ref": "AWS::Partition"
        },
        ":iam::aws:policy/AmazonEC2ContainerRegistryReadOnly"
       ]
      ]
     }
    ]
   }
  },
  "ClusterNodegroupWindowsNodegroup4D72A84B": {
   "Type": "AWS::EKS::Nodegroup",
   "Properties": {
    "AmiType": "WINDOWS_FULL_2022_x86_64",
    "ClusterName": {
     "Ref": "Cluster9EE0221C"
    },
    "ForceUpdateEnabled": true,
    "NodeRole": {
     "Fn::GetAtt": [
      "ClusterNodegroupWindowsNodegroupNodeGroupRoleD51D4054",
      "Arn"
     ]
    },
    "ScalingConfig": {
     "DesiredSize": 2,
     "MaxSize": 2,
     "MinSize": 1
    },
    "Subnets": [
     {
      "Ref": "VpcPrivateSubnet1Subnet536B997A"
     },
     {
      "Ref": "VpcPrivateSubnet2Subnet3788AAA1"
     }
    ],
    "Taints": [
     {
      "Effect": "NO_SCHEDULE",
      "Key": "os",
      "Value": "windows"
     }
    ]
   }
  },
  "awscdkawseksClusterResourceProviderNestedStackawscdkawseksClusterResourceProviderNestedStackResource9827C454": {
   "Type": "AWS::CloudFormation::Stack",
   "Properties": {
    "TemplateURL": {
     "Fn::Join": [
      "",
      [
       "https://s3.",
       {
        "Ref": "AWS::Region"
       },
       ".",
       {
        "Ref": "AWS::URLSuffix"
       },
       "/",
       {
        "Fn::Sub": "cdk-hnb659fds-assets-${AWS::AccountId}-${AWS::Region}"
       },
       "/9bc5ed764d14a563b18739d104caa37c6f428a8e9e92d6d8e23b0d31178583f0.json"
      ]
     ]
    }
   },
   "UpdateReplacePolicy": "Delete",
   "DeletionPolicy": "Delete"
  },
  "awscdkawseksKubectlProviderNestedStackawscdkawseksKubectlProviderNestedStackResourceA7AEBA6B": {
   "Type": "AWS::CloudFormation::Stack",
   "Properties": {
<<<<<<< HEAD
    "TemplateURL": {
     "Fn::Join": [
      "",
      [
       "https://s3.",
       {
        "Ref": "AWS::Region"
       },
       ".",
       {
        "Ref": "AWS::URLSuffix"
       },
       "/",
       {
        "Fn::Sub": "cdk-hnb659fds-assets-${AWS::AccountId}-${AWS::Region}"
       },
       "/f3d4d746a0afe416bcd5f72ac67899b5eb0c5ed2367d3b6c33f805a3f7222a53.json"
      ]
     ]
    },
=======
>>>>>>> c575dded
    "Parameters": {
     "referencetoawscdkeksclusterwindowsngtestKubectlLayer31B52BE6Ref": {
      "Ref": "KubectlLayer600207B5"
     },
     "referencetoawscdkeksclusterwindowsngtestClusterKubectlHandlerRoleA205E29AArn": {
      "Fn::GetAtt": [
       "ClusterKubectlHandlerRole94549F93",
       "Arn"
      ]
     },
     "referencetoawscdkeksclusterwindowsngtestVpcPrivateSubnet1Subnet55633596Ref": {
      "Ref": "VpcPrivateSubnet1Subnet536B997A"
     },
     "referencetoawscdkeksclusterwindowsngtestVpcPrivateSubnet2Subnet8BB8D3CBRef": {
      "Ref": "VpcPrivateSubnet2Subnet3788AAA1"
     },
     "referencetoawscdkeksclusterwindowsngtestCluster3F744D4AClusterSecurityGroupId": {
      "Fn::GetAtt": [
       "Cluster9EE0221C",
       "ClusterSecurityGroupId"
      ]
     }
    },
    "TemplateURL": {
     "Fn::Join": [
      "",
      [
       "https://s3.",
       {
        "Ref": "AWS::Region"
       },
       ".",
       {
        "Ref": "AWS::URLSuffix"
       },
       "/",
       {
        "Fn::Sub": "cdk-hnb659fds-assets-${AWS::AccountId}-${AWS::Region}"
       },
       "/1576ef5893684923ec69c2fdf1a0e0064a31bb34f4c7680ea66d4df7bd5396c2.json"
      ]
     ]
    }
   },
   "DependsOn": [
    "ClusterKubectlHandlerRoleDefaultPolicyE44083DD",
    "ClusterKubectlHandlerRole94549F93",
    "VpcPrivateSubnet1DefaultRouteBE02A9ED",
    "VpcPrivateSubnet1RouteTableAssociation70C59FA6",
    "VpcPrivateSubnet2DefaultRoute060D2087",
    "VpcPrivateSubnet2RouteTableAssociationA89CAD56"
   ],
   "UpdateReplacePolicy": "Delete",
   "DeletionPolicy": "Delete"
  }
 },
 "Conditions": {
  "ClusterHasEcrPublic8EE1114E": {
   "Fn::Equals": [
    {
     "Ref": "AWS::Partition"
    },
    "aws"
   ]
  }
 },
 "Outputs": {
  "ClusterConfigCommand43AAE40F": {
   "Value": {
    "Fn::Join": [
     "",
     [
      "aws eks update-kubeconfig --name ",
      {
       "Ref": "Cluster9EE0221C"
      },
      " --region ",
      {
       "Ref": "AWS::Region"
      },
      " --role-arn ",
      {
       "Fn::GetAtt": [
        "AdminRole38563C57",
        "Arn"
       ]
      }
     ]
    ]
   }
  },
  "ClusterGetTokenCommand06AE992E": {
   "Value": {
    "Fn::Join": [
     "",
     [
      "aws eks get-token --cluster-name ",
      {
       "Ref": "Cluster9EE0221C"
      },
      " --region ",
      {
       "Ref": "AWS::Region"
      },
      " --role-arn ",
      {
       "Fn::GetAtt": [
        "AdminRole38563C57",
        "Arn"
       ]
      }
     ]
    ]
   }
  }
 },
 "Parameters": {
  "BootstrapVersion": {
   "Type": "AWS::SSM::Parameter::Value<String>",
   "Default": "/cdk-bootstrap/hnb659fds/version",
   "Description": "Version of the CDK Bootstrap resources in this environment, automatically retrieved from SSM Parameter Store. [cdk:skip]"
  }
 },
 "Rules": {
  "CheckBootstrapVersion": {
   "Assertions": [
    {
     "Assert": {
      "Fn::Not": [
       {
        "Fn::Contains": [
         [
          "1",
          "2",
          "3",
          "4",
          "5"
         ],
         {
          "Ref": "BootstrapVersion"
         }
        ]
       }
      ]
     },
     "AssertDescription": "CDK bootstrap stack version 6 required. Please run 'cdk bootstrap' with a recent version of the CDK CLI."
    }
   ]
  }
 }
}<|MERGE_RESOLUTION|>--- conflicted
+++ resolved
@@ -1108,29 +1108,6 @@
   "awscdkawseksKubectlProviderNestedStackawscdkawseksKubectlProviderNestedStackResourceA7AEBA6B": {
    "Type": "AWS::CloudFormation::Stack",
    "Properties": {
-<<<<<<< HEAD
-    "TemplateURL": {
-     "Fn::Join": [
-      "",
-      [
-       "https://s3.",
-       {
-        "Ref": "AWS::Region"
-       },
-       ".",
-       {
-        "Ref": "AWS::URLSuffix"
-       },
-       "/",
-       {
-        "Fn::Sub": "cdk-hnb659fds-assets-${AWS::AccountId}-${AWS::Region}"
-       },
-       "/f3d4d746a0afe416bcd5f72ac67899b5eb0c5ed2367d3b6c33f805a3f7222a53.json"
-      ]
-     ]
-    },
-=======
->>>>>>> c575dded
     "Parameters": {
      "referencetoawscdkeksclusterwindowsngtestKubectlLayer31B52BE6Ref": {
       "Ref": "KubectlLayer600207B5"
