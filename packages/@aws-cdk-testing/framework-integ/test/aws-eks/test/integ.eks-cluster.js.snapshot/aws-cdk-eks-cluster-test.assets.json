--- conflicted
+++ resolved
@@ -155,11 +155,7 @@
         }
       }
     },
-<<<<<<< HEAD
     "b4350973118926890c57c2525dc30704d77b125a9a79615a7191c3463bf2217b": {
-=======
-    "0511cd6789ef23b00b13b4ebc4a632b632aef77ce301ba7421cf183dbca49a82": {
->>>>>>> a79794e3
       "source": {
         "path": "aws-cdk-eks-cluster-test.template.json",
         "packaging": "file"
@@ -167,11 +163,7 @@
       "destinations": {
         "current_account-us-east-1": {
           "bucketName": "cdk-hnb659fds-assets-${AWS::AccountId}-us-east-1",
-<<<<<<< HEAD
           "objectKey": "b4350973118926890c57c2525dc30704d77b125a9a79615a7191c3463bf2217b.json",
-=======
-          "objectKey": "0511cd6789ef23b00b13b4ebc4a632b632aef77ce301ba7421cf183dbca49a82.json",
->>>>>>> a79794e3
           "region": "us-east-1",
           "assumeRoleArn": "arn:${AWS::Partition}:iam::${AWS::AccountId}:role/cdk-hnb659fds-file-publishing-role-${AWS::AccountId}-us-east-1"
         }
