{
  "version": "31.0.0",
  "files": {
    "c475180f5b1bbabac165414da13a9b843b111cd3b6d5fae9c954c006640c4064": {
      "source": {
        "path": "asset.c475180f5b1bbabac165414da13a9b843b111cd3b6d5fae9c954c006640c4064.zip",
        "packaging": "file"
      },
      "destinations": {
        "current_account-us-east-1": {
          "bucketName": "cdk-hnb659fds-assets-${AWS::AccountId}-us-east-1",
          "objectKey": "c475180f5b1bbabac165414da13a9b843b111cd3b6d5fae9c954c006640c4064.zip",
          "region": "us-east-1",
          "assumeRoleArn": "arn:${AWS::Partition}:iam::${AWS::AccountId}:role/cdk-hnb659fds-file-publishing-role-${AWS::AccountId}-us-east-1"
        }
      }
    },
    "ad44c2b0638f04871c889d78e71dea90ffae67b9cc4aa4366d5102db42435ee1": {
      "source": {
        "path": "asset.ad44c2b0638f04871c889d78e71dea90ffae67b9cc4aa4366d5102db42435ee1.zip",
        "packaging": "file"
      },
      "destinations": {
        "current_account-us-east-1": {
          "bucketName": "cdk-hnb659fds-assets-${AWS::AccountId}-us-east-1",
          "objectKey": "ad44c2b0638f04871c889d78e71dea90ffae67b9cc4aa4366d5102db42435ee1.zip",
          "region": "us-east-1",
          "assumeRoleArn": "arn:${AWS::Partition}:iam::${AWS::AccountId}:role/cdk-hnb659fds-file-publishing-role-${AWS::AccountId}-us-east-1"
        }
      }
    },
    "68b8fc42fe6d1eb6e6c39212ce770fac02511440fecfc5b69a904fe8a19f6b8e": {
      "source": {
        "path": "asset.68b8fc42fe6d1eb6e6c39212ce770fac02511440fecfc5b69a904fe8a19f6b8e",
        "packaging": "zip"
      },
      "destinations": {
        "current_account-us-east-1": {
          "bucketName": "cdk-hnb659fds-assets-${AWS::AccountId}-us-east-1",
          "objectKey": "68b8fc42fe6d1eb6e6c39212ce770fac02511440fecfc5b69a904fe8a19f6b8e.zip",
          "region": "us-east-1",
          "assumeRoleArn": "arn:${AWS::Partition}:iam::${AWS::AccountId}:role/cdk-hnb659fds-file-publishing-role-${AWS::AccountId}-us-east-1"
        }
      }
    },
    "45017ac1fb5b50dac36a255c328b0fe125f18a8e6d3689e188eab5e3a1bf8146": {
      "source": {
        "path": "asset.45017ac1fb5b50dac36a255c328b0fe125f18a8e6d3689e188eab5e3a1bf8146",
        "packaging": "zip"
      },
      "destinations": {
        "current_account-us-east-1": {
          "bucketName": "cdk-hnb659fds-assets-${AWS::AccountId}-us-east-1",
          "objectKey": "45017ac1fb5b50dac36a255c328b0fe125f18a8e6d3689e188eab5e3a1bf8146.zip",
          "region": "us-east-1",
          "assumeRoleArn": "arn:${AWS::Partition}:iam::${AWS::AccountId}:role/cdk-hnb659fds-file-publishing-role-${AWS::AccountId}-us-east-1"
        }
      }
    },
    "9017774b84ae2457b1b2ad6fcbb4860d8ce2537062c77010b24d9b156ced5a1b": {
      "source": {
        "path": "asset.9017774b84ae2457b1b2ad6fcbb4860d8ce2537062c77010b24d9b156ced5a1b",
        "packaging": "zip"
      },
      "destinations": {
        "current_account-us-east-1": {
          "bucketName": "cdk-hnb659fds-assets-${AWS::AccountId}-us-east-1",
          "objectKey": "9017774b84ae2457b1b2ad6fcbb4860d8ce2537062c77010b24d9b156ced5a1b.zip",
          "region": "us-east-1",
          "assumeRoleArn": "arn:${AWS::Partition}:iam::${AWS::AccountId}:role/cdk-hnb659fds-file-publishing-role-${AWS::AccountId}-us-east-1"
        }
      }
    },
    "68b22621fff135f9e3f225bad7ff80fdf2f45c3d9910af601206a0d9b279933a": {
      "source": {
        "path": "asset.68b22621fff135f9e3f225bad7ff80fdf2f45c3d9910af601206a0d9b279933a.zip",
        "packaging": "file"
      },
      "destinations": {
        "current_account-us-east-1": {
          "bucketName": "cdk-hnb659fds-assets-${AWS::AccountId}-us-east-1",
          "objectKey": "68b22621fff135f9e3f225bad7ff80fdf2f45c3d9910af601206a0d9b279933a.zip",
          "region": "us-east-1",
          "assumeRoleArn": "arn:${AWS::Partition}:iam::${AWS::AccountId}:role/cdk-hnb659fds-file-publishing-role-${AWS::AccountId}-us-east-1"
        }
      }
    },
    "d65fbdc11b108e0386ed8577c454d4544f6d4e7960f84a0d2e211478d6324dbf": {
      "source": {
        "path": "asset.d65fbdc11b108e0386ed8577c454d4544f6d4e7960f84a0d2e211478d6324dbf",
        "packaging": "zip"
      },
      "destinations": {
        "current_account-us-east-1": {
          "bucketName": "cdk-hnb659fds-assets-${AWS::AccountId}-us-east-1",
          "objectKey": "d65fbdc11b108e0386ed8577c454d4544f6d4e7960f84a0d2e211478d6324dbf.zip",
          "region": "us-east-1",
          "assumeRoleArn": "arn:${AWS::Partition}:iam::${AWS::AccountId}:role/cdk-hnb659fds-file-publishing-role-${AWS::AccountId}-us-east-1"
        }
      }
    },
    "ffa3d5f3876afed62c60735ced8dafb4db2ccbd70a8b2f6b0d9e6eaa5823d631": {
      "source": {
        "path": "asset.ffa3d5f3876afed62c60735ced8dafb4db2ccbd70a8b2f6b0d9e6eaa5823d631",
        "packaging": "zip"
      },
      "destinations": {
        "current_account-us-east-1": {
          "bucketName": "cdk-hnb659fds-assets-${AWS::AccountId}-us-east-1",
          "objectKey": "ffa3d5f3876afed62c60735ced8dafb4db2ccbd70a8b2f6b0d9e6eaa5823d631.zip",
          "region": "us-east-1",
          "assumeRoleArn": "arn:${AWS::Partition}:iam::${AWS::AccountId}:role/cdk-hnb659fds-file-publishing-role-${AWS::AccountId}-us-east-1"
        }
      }
    },
    "a913a2614f4e118cb83fa3c0dd17575c9adbbdbad4da17aecd505282a25513f8": {
      "source": {
        "path": "asset.a913a2614f4e118cb83fa3c0dd17575c9adbbdbad4da17aecd505282a25513f8",
        "packaging": "zip"
      },
      "destinations": {
        "current_account-us-east-1": {
          "bucketName": "cdk-hnb659fds-assets-${AWS::AccountId}-us-east-1",
          "objectKey": "a913a2614f4e118cb83fa3c0dd17575c9adbbdbad4da17aecd505282a25513f8.zip",
          "region": "us-east-1",
          "assumeRoleArn": "arn:${AWS::Partition}:iam::${AWS::AccountId}:role/cdk-hnb659fds-file-publishing-role-${AWS::AccountId}-us-east-1"
        }
      }
    },
    "52ddec39798dbce4df5b8250380eae68fe7c9052ae545130a2b4a7282a1e6d7b": {
      "source": {
        "path": "awscdkeksclustertestawscdkawseksClusterResourceProvider5F388D1A.nested.template.json",
        "packaging": "file"
      },
      "destinations": {
        "current_account-us-east-1": {
          "bucketName": "cdk-hnb659fds-assets-${AWS::AccountId}-us-east-1",
          "objectKey": "52ddec39798dbce4df5b8250380eae68fe7c9052ae545130a2b4a7282a1e6d7b.json",
          "region": "us-east-1",
          "assumeRoleArn": "arn:${AWS::Partition}:iam::${AWS::AccountId}:role/cdk-hnb659fds-file-publishing-role-${AWS::AccountId}-us-east-1"
        }
      }
    },
    "890506c6ab125c4b38e96581e45fe7ba2f307326f6d398745fbe2f2e769e6752": {
      "source": {
        "path": "awscdkeksclustertestawscdkawseksKubectlProviderE05943BF.nested.template.json",
        "packaging": "file"
      },
      "destinations": {
        "current_account-us-east-1": {
          "bucketName": "cdk-hnb659fds-assets-${AWS::AccountId}-us-east-1",
          "objectKey": "890506c6ab125c4b38e96581e45fe7ba2f307326f6d398745fbe2f2e769e6752.json",
          "region": "us-east-1",
          "assumeRoleArn": "arn:${AWS::Partition}:iam::${AWS::AccountId}:role/cdk-hnb659fds-file-publishing-role-${AWS::AccountId}-us-east-1"
        }
      }
    },
<<<<<<< HEAD
    "1aab7351106a31fb452fa1989848544802c40fcb35867c9a7b8affbc42aa6b54": {
=======
    "857f2a49824ee8d576d2980e8993c8d0d021a2940679eec72caeee6857b392f7": {
>>>>>>> 2f1a4dda
      "source": {
        "path": "aws-cdk-eks-cluster-test.template.json",
        "packaging": "file"
      },
      "destinations": {
        "current_account-us-east-1": {
          "bucketName": "cdk-hnb659fds-assets-${AWS::AccountId}-us-east-1",
<<<<<<< HEAD
          "objectKey": "1aab7351106a31fb452fa1989848544802c40fcb35867c9a7b8affbc42aa6b54.json",
=======
          "objectKey": "857f2a49824ee8d576d2980e8993c8d0d021a2940679eec72caeee6857b392f7.json",
>>>>>>> 2f1a4dda
          "region": "us-east-1",
          "assumeRoleArn": "arn:${AWS::Partition}:iam::${AWS::AccountId}:role/cdk-hnb659fds-file-publishing-role-${AWS::AccountId}-us-east-1"
        }
      }
    }
  },
  "dockerImages": {}
}<|MERGE_RESOLUTION|>--- conflicted
+++ resolved
@@ -155,11 +155,7 @@
         }
       }
     },
-<<<<<<< HEAD
-    "1aab7351106a31fb452fa1989848544802c40fcb35867c9a7b8affbc42aa6b54": {
-=======
     "857f2a49824ee8d576d2980e8993c8d0d021a2940679eec72caeee6857b392f7": {
->>>>>>> 2f1a4dda
       "source": {
         "path": "aws-cdk-eks-cluster-test.template.json",
         "packaging": "file"
@@ -167,11 +163,7 @@
       "destinations": {
         "current_account-us-east-1": {
           "bucketName": "cdk-hnb659fds-assets-${AWS::AccountId}-us-east-1",
-<<<<<<< HEAD
-          "objectKey": "1aab7351106a31fb452fa1989848544802c40fcb35867c9a7b8affbc42aa6b54.json",
-=======
           "objectKey": "857f2a49824ee8d576d2980e8993c8d0d021a2940679eec72caeee6857b392f7.json",
->>>>>>> 2f1a4dda
           "region": "us-east-1",
           "assumeRoleArn": "arn:${AWS::Partition}:iam::${AWS::AccountId}:role/cdk-hnb659fds-file-publishing-role-${AWS::AccountId}-us-east-1"
         }
