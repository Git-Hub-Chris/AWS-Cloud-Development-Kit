--- conflicted
+++ resolved
@@ -5541,11 +5541,7 @@
                           "s3Bucket": {
                             "Fn::Sub": "cdk-hnb659fds-assets-${AWS::AccountId}-us-east-1"
                           },
-<<<<<<< HEAD
                           "s3Key": "8dd602cf5aa1420570d23fd9ec2d7b613ac9861fe0fd0a1fd5f8bbd65b5d3abd.zip"
-=======
-                          "s3Key": "1b5aaa158e02216aa983cbf998d740faf1176f70b3769f77295e9bd20f543edf.zip"
->>>>>>> f6c902e7
                         },
                         "description": "onEvent handler for EKS cluster resource provider",
                         "environment": {
@@ -5677,11 +5673,7 @@
                           "s3Bucket": {
                             "Fn::Sub": "cdk-hnb659fds-assets-${AWS::AccountId}-us-east-1"
                           },
-<<<<<<< HEAD
                           "s3Key": "8dd602cf5aa1420570d23fd9ec2d7b613ac9861fe0fd0a1fd5f8bbd65b5d3abd.zip"
-=======
-                          "s3Key": "1b5aaa158e02216aa983cbf998d740faf1176f70b3769f77295e9bd20f543edf.zip"
->>>>>>> f6c902e7
                         },
                         "description": "isComplete handler for EKS cluster resource provider",
                         "environment": {
@@ -6616,13 +6608,8 @@
                           }
                         },
                         "constructInfo": {
-<<<<<<< HEAD
-                          "fqn": "constructs.Construct",
-                          "version": "10.3.0"
-=======
-                          "fqn": "aws-cdk-lib.aws_stepfunctions.CfnStateMachine",
-                          "version": "0.0.0"
->>>>>>> f6c902e7
+                          "fqn": "constructs.Construct",
+                          "version": "10.3.0"
                         }
                       }
                     },
@@ -6689,11 +6676,7 @@
                           {
                             "Fn::Sub": "cdk-hnb659fds-assets-${AWS::AccountId}-us-east-1"
                           },
-<<<<<<< HEAD
                           "/1b1eba23a76ba421f2f2f4fde7ced05bc27c7f9fe625e65f55f9b5b20f6ccb8f.json"
-=======
-                          "/00420af58cb34bf2e227760d5e02cd5f4ad53a6829202536e3fe3278b7aa046f.json"
->>>>>>> f6c902e7
                         ]
                       ]
                     }
@@ -7200,11 +7183,7 @@
                           {
                             "Fn::Sub": "cdk-hnb659fds-assets-${AWS::AccountId}-us-east-1"
                           },
-<<<<<<< HEAD
                           "/f8d26ef0c20c826f9b6c2e6e7a05806f5464665622f7fedd9884c8acea2bf886.json"
-=======
-                          "/ad5adb8c8c2caa5c10c411a9bab01e6f15d7054b566ca660d7718b71ac5c445f.json"
->>>>>>> f6c902e7
                         ]
                       ]
                     }
