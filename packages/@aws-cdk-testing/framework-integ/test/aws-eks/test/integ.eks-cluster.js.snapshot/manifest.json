{
  "version": "31.0.0",
  "artifacts": {
    "aws-cdk-eks-cluster-test.assets": {
      "type": "cdk:asset-manifest",
      "properties": {
        "file": "aws-cdk-eks-cluster-test.assets.json",
        "requiresBootstrapStackVersion": 6,
        "bootstrapStackVersionSsmParameter": "/cdk-bootstrap/hnb659fds/version"
      }
    },
    "aws-cdk-eks-cluster-test": {
      "type": "aws:cloudformation:stack",
      "environment": "aws://unknown-account/us-east-1",
      "properties": {
        "templateFile": "aws-cdk-eks-cluster-test.template.json",
        "validateOnSynth": false,
        "assumeRoleArn": "arn:${AWS::Partition}:iam::${AWS::AccountId}:role/cdk-hnb659fds-deploy-role-${AWS::AccountId}-us-east-1",
        "cloudFormationExecutionRoleArn": "arn:${AWS::Partition}:iam::${AWS::AccountId}:role/cdk-hnb659fds-cfn-exec-role-${AWS::AccountId}-us-east-1",
<<<<<<< HEAD
        "stackTemplateAssetObjectUrl": "s3://cdk-hnb659fds-assets-${AWS::AccountId}-us-east-1/e15adf079edaf1ea5c3750ba6ffdd2375c8fdfdf041bd48a3e5ee3770776cb89.json",
=======
        "stackTemplateAssetObjectUrl": "s3://cdk-hnb659fds-assets-${AWS::AccountId}-us-east-1/857f2a49824ee8d576d2980e8993c8d0d021a2940679eec72caeee6857b392f7.json",
>>>>>>> 74c35dc2
        "requiresBootstrapStackVersion": 6,
        "bootstrapStackVersionSsmParameter": "/cdk-bootstrap/hnb659fds/version",
        "additionalDependencies": [
          "aws-cdk-eks-cluster-test.assets"
        ],
        "lookupRole": {
          "arn": "arn:${AWS::Partition}:iam::${AWS::AccountId}:role/cdk-hnb659fds-lookup-role-${AWS::AccountId}-us-east-1",
          "requiresBootstrapStackVersion": 8,
          "bootstrapStackVersionSsmParameter": "/cdk-bootstrap/hnb659fds/version"
        }
      },
      "dependencies": [
        "aws-cdk-eks-cluster-test.assets"
      ],
      "metadata": {
        "/aws-cdk-eks-cluster-test/AdminRole/Resource": [
          {
            "type": "aws:cdk:logicalId",
            "data": "AdminRole38563C57"
          }
        ],
        "/aws-cdk-eks-cluster-test/SecretsKey/Resource": [
          {
            "type": "aws:cdk:logicalId",
            "data": "SecretsKey317DCF94"
          }
        ],
        "/aws-cdk-eks-cluster-test/Vpc/Resource": [
          {
            "type": "aws:cdk:logicalId",
            "data": "Vpc8378EB38"
          }
        ],
        "/aws-cdk-eks-cluster-test/Vpc/PublicSubnet1/Subnet": [
          {
            "type": "aws:cdk:logicalId",
            "data": "VpcPublicSubnet1Subnet5C2D37C4"
          }
        ],
        "/aws-cdk-eks-cluster-test/Vpc/PublicSubnet1/RouteTable": [
          {
            "type": "aws:cdk:logicalId",
            "data": "VpcPublicSubnet1RouteTable6C95E38E"
          }
        ],
        "/aws-cdk-eks-cluster-test/Vpc/PublicSubnet1/RouteTableAssociation": [
          {
            "type": "aws:cdk:logicalId",
            "data": "VpcPublicSubnet1RouteTableAssociation97140677"
          }
        ],
        "/aws-cdk-eks-cluster-test/Vpc/PublicSubnet1/DefaultRoute": [
          {
            "type": "aws:cdk:logicalId",
            "data": "VpcPublicSubnet1DefaultRoute3DA9E72A"
          }
        ],
        "/aws-cdk-eks-cluster-test/Vpc/PublicSubnet1/EIP": [
          {
            "type": "aws:cdk:logicalId",
            "data": "VpcPublicSubnet1EIPD7E02669"
          }
        ],
        "/aws-cdk-eks-cluster-test/Vpc/PublicSubnet1/NATGateway": [
          {
            "type": "aws:cdk:logicalId",
            "data": "VpcPublicSubnet1NATGateway4D7517AA"
          }
        ],
        "/aws-cdk-eks-cluster-test/Vpc/PublicSubnet2/Subnet": [
          {
            "type": "aws:cdk:logicalId",
            "data": "VpcPublicSubnet2Subnet691E08A3"
          }
        ],
        "/aws-cdk-eks-cluster-test/Vpc/PublicSubnet2/RouteTable": [
          {
            "type": "aws:cdk:logicalId",
            "data": "VpcPublicSubnet2RouteTable94F7E489"
          }
        ],
        "/aws-cdk-eks-cluster-test/Vpc/PublicSubnet2/RouteTableAssociation": [
          {
            "type": "aws:cdk:logicalId",
            "data": "VpcPublicSubnet2RouteTableAssociationDD5762D8"
          }
        ],
        "/aws-cdk-eks-cluster-test/Vpc/PublicSubnet2/DefaultRoute": [
          {
            "type": "aws:cdk:logicalId",
            "data": "VpcPublicSubnet2DefaultRoute97F91067"
          }
        ],
        "/aws-cdk-eks-cluster-test/Vpc/PrivateSubnet1/Subnet": [
          {
            "type": "aws:cdk:logicalId",
            "data": "VpcPrivateSubnet1Subnet536B997A"
          }
        ],
        "/aws-cdk-eks-cluster-test/Vpc/PrivateSubnet1/RouteTable": [
          {
            "type": "aws:cdk:logicalId",
            "data": "VpcPrivateSubnet1RouteTableB2C5B500"
          }
        ],
        "/aws-cdk-eks-cluster-test/Vpc/PrivateSubnet1/RouteTableAssociation": [
          {
            "type": "aws:cdk:logicalId",
            "data": "VpcPrivateSubnet1RouteTableAssociation70C59FA6"
          }
        ],
        "/aws-cdk-eks-cluster-test/Vpc/PrivateSubnet1/DefaultRoute": [
          {
            "type": "aws:cdk:logicalId",
            "data": "VpcPrivateSubnet1DefaultRouteBE02A9ED"
          }
        ],
        "/aws-cdk-eks-cluster-test/Vpc/PrivateSubnet2/Subnet": [
          {
            "type": "aws:cdk:logicalId",
            "data": "VpcPrivateSubnet2Subnet3788AAA1"
          }
        ],
        "/aws-cdk-eks-cluster-test/Vpc/PrivateSubnet2/RouteTable": [
          {
            "type": "aws:cdk:logicalId",
            "data": "VpcPrivateSubnet2RouteTableA678073B"
          }
        ],
        "/aws-cdk-eks-cluster-test/Vpc/PrivateSubnet2/RouteTableAssociation": [
          {
            "type": "aws:cdk:logicalId",
            "data": "VpcPrivateSubnet2RouteTableAssociationA89CAD56"
          }
        ],
        "/aws-cdk-eks-cluster-test/Vpc/PrivateSubnet2/DefaultRoute": [
          {
            "type": "aws:cdk:logicalId",
            "data": "VpcPrivateSubnet2DefaultRoute060D2087"
          }
        ],
        "/aws-cdk-eks-cluster-test/Vpc/IGW": [
          {
            "type": "aws:cdk:logicalId",
            "data": "VpcIGWD7BA715C"
          }
        ],
        "/aws-cdk-eks-cluster-test/Vpc/VPCGW": [
          {
            "type": "aws:cdk:logicalId",
            "data": "VpcVPCGWBF912B6E"
          }
        ],
        "/aws-cdk-eks-cluster-test/KubectlLayer/Resource": [
          {
            "type": "aws:cdk:logicalId",
            "data": "KubectlLayer600207B5"
          }
        ],
        "/aws-cdk-eks-cluster-test/Cluster/Role/Resource": [
          {
            "type": "aws:cdk:logicalId",
            "data": "ClusterRoleFA261979"
          }
        ],
        "/aws-cdk-eks-cluster-test/Cluster/ControlPlaneSecurityGroup/Resource": [
          {
            "type": "aws:cdk:logicalId",
            "data": "ClusterControlPlaneSecurityGroupD274242C"
          }
        ],
        "/aws-cdk-eks-cluster-test/Cluster/ControlPlaneSecurityGroup/from awscdkeksclustertestClusterNodesInstanceSecurityGroupD0B64C54:443": [
          {
            "type": "aws:cdk:logicalId",
            "data": "ClusterControlPlaneSecurityGroupfromawscdkeksclustertestClusterNodesInstanceSecurityGroupD0B64C54443795AF111"
          }
        ],
        "/aws-cdk-eks-cluster-test/Cluster/ControlPlaneSecurityGroup/from awscdkeksclustertestClusterNodesArmInstanceSecurityGroup52C45858:443": [
          {
            "type": "aws:cdk:logicalId",
            "data": "ClusterControlPlaneSecurityGroupfromawscdkeksclustertestClusterNodesArmInstanceSecurityGroup52C45858443B84847DA"
          }
        ],
        "/aws-cdk-eks-cluster-test/Cluster/ControlPlaneSecurityGroup/from awscdkeksclustertestClusterBottlerocketNodesInstanceSecurityGroup83FE7914:443": [
          {
            "type": "aws:cdk:logicalId",
            "data": "ClusterControlPlaneSecurityGroupfromawscdkeksclustertestClusterBottlerocketNodesInstanceSecurityGroup83FE7914443ECEF3F30"
          }
        ],
        "/aws-cdk-eks-cluster-test/Cluster/ControlPlaneSecurityGroup/from awscdkeksclustertestClusterspotInstanceSecurityGroupF50F5D47:443": [
          {
            "type": "aws:cdk:logicalId",
            "data": "ClusterControlPlaneSecurityGroupfromawscdkeksclustertestClusterspotInstanceSecurityGroupF50F5D474431DE5485F"
          }
        ],
        "/aws-cdk-eks-cluster-test/Cluster/Resource/CreationRole/Resource": [
          {
            "type": "aws:cdk:logicalId",
            "data": "ClusterCreationRole360249B6"
          }
        ],
        "/aws-cdk-eks-cluster-test/Cluster/Resource/CreationRole/DefaultPolicy/Resource": [
          {
            "type": "aws:cdk:logicalId",
            "data": "ClusterCreationRoleDefaultPolicyE8BDFC7B"
          }
        ],
        "/aws-cdk-eks-cluster-test/Cluster/Resource/Resource/Default": [
          {
            "type": "aws:cdk:logicalId",
            "data": "Cluster9EE0221C"
          }
        ],
        "/aws-cdk-eks-cluster-test/Cluster/KubectlReadyBarrier": [
          {
            "type": "aws:cdk:logicalId",
            "data": "ClusterKubectlReadyBarrier200052AF"
          }
        ],
        "/aws-cdk-eks-cluster-test/Cluster/ClusterSecurityGroup/from awscdkeksclustertestClusterNodesInstanceSecurityGroupD0B64C54:443": [
          {
            "type": "aws:cdk:logicalId",
            "data": "ClusterClusterSecurityGroupfromawscdkeksclustertestClusterNodesInstanceSecurityGroupD0B64C544432C10EDB4"
          }
        ],
        "/aws-cdk-eks-cluster-test/Cluster/ClusterSecurityGroup/from awscdkeksclustertestClusterNodesArmInstanceSecurityGroup52C45858:443": [
          {
            "type": "aws:cdk:logicalId",
            "data": "ClusterClusterSecurityGroupfromawscdkeksclustertestClusterNodesArmInstanceSecurityGroup52C45858443A88C1345"
          }
        ],
        "/aws-cdk-eks-cluster-test/Cluster/ClusterSecurityGroup/from awscdkeksclustertestClusterBottlerocketNodesInstanceSecurityGroup83FE7914:443": [
          {
            "type": "aws:cdk:logicalId",
            "data": "ClusterClusterSecurityGroupfromawscdkeksclustertestClusterBottlerocketNodesInstanceSecurityGroup83FE7914443A80EB501"
          }
        ],
        "/aws-cdk-eks-cluster-test/Cluster/ClusterSecurityGroup/from awscdkeksclustertestClusterspotInstanceSecurityGroupF50F5D47:443": [
          {
            "type": "aws:cdk:logicalId",
            "data": "ClusterClusterSecurityGroupfromawscdkeksclustertestClusterspotInstanceSecurityGroupF50F5D474432A818F38"
          }
        ],
        "/aws-cdk-eks-cluster-test/Cluster/AwsAuth/manifest/Resource/Default": [
          {
            "type": "aws:cdk:logicalId",
            "data": "ClusterAwsAuthmanifestFE51F8AE"
          }
        ],
        "/aws-cdk-eks-cluster-test/Cluster/NodegroupDefaultCapacity/NodeGroupRole/Resource": [
          {
            "type": "aws:cdk:logicalId",
            "data": "ClusterNodegroupDefaultCapacityNodeGroupRole55953B04"
          }
        ],
        "/aws-cdk-eks-cluster-test/Cluster/NodegroupDefaultCapacity/Resource": [
          {
            "type": "aws:cdk:logicalId",
            "data": "ClusterNodegroupDefaultCapacityDA0920A3"
          }
        ],
        "/aws-cdk-eks-cluster-test/Cluster/ConfigCommand": [
          {
            "type": "aws:cdk:logicalId",
            "data": "ClusterConfigCommand43AAE40F"
          }
        ],
        "/aws-cdk-eks-cluster-test/Cluster/GetTokenCommand": [
          {
            "type": "aws:cdk:logicalId",
            "data": "ClusterGetTokenCommand06AE992E"
          }
        ],
        "/aws-cdk-eks-cluster-test/Cluster/fargate-profile-default/PodExecutionRole/Resource": [
          {
            "type": "aws:cdk:logicalId",
            "data": "ClusterfargateprofiledefaultPodExecutionRole09952CFF"
          }
        ],
        "/aws-cdk-eks-cluster-test/Cluster/fargate-profile-default/Resource/Default": [
          {
            "type": "aws:cdk:logicalId",
            "data": "ClusterfargateprofiledefaultEFC59F14"
          }
        ],
        "/aws-cdk-eks-cluster-test/Cluster/Nodes/InstanceSecurityGroup": [
          {
            "type": "aws:cdk:warning",
            "data": "Ignoring Egress rule since 'allowAllOutbound' is set to true; To add customized rules, set allowAllOutbound=false on the SecurityGroup"
          }
        ],
        "/aws-cdk-eks-cluster-test/Cluster/Nodes/InstanceSecurityGroup/Resource": [
          {
            "type": "aws:cdk:logicalId",
            "data": "ClusterNodesInstanceSecurityGroup899246BD"
          }
        ],
        "/aws-cdk-eks-cluster-test/Cluster/Nodes/InstanceSecurityGroup/from awscdkeksclustertestClusterNodesInstanceSecurityGroupD0B64C54:ALL TRAFFIC": [
          {
            "type": "aws:cdk:logicalId",
            "data": "ClusterNodesInstanceSecurityGroupfromawscdkeksclustertestClusterNodesInstanceSecurityGroupD0B64C54ALLTRAFFICBC5FBE2E"
          }
        ],
        "/aws-cdk-eks-cluster-test/Cluster/Nodes/InstanceSecurityGroup/from awscdkeksclustertestClusterClusterSecurityGroupF7265A32:443": [
          {
            "type": "aws:cdk:logicalId",
            "data": "ClusterNodesInstanceSecurityGroupfromawscdkeksclustertestClusterClusterSecurityGroupF7265A32443DC7FAF39"
          }
        ],
        "/aws-cdk-eks-cluster-test/Cluster/Nodes/InstanceSecurityGroup/from awscdkeksclustertestClusterControlPlaneSecurityGroup2F130134:443": [
          {
            "type": "aws:cdk:logicalId",
            "data": "ClusterNodesInstanceSecurityGroupfromawscdkeksclustertestClusterControlPlaneSecurityGroup2F130134443AE10EB12"
          }
        ],
        "/aws-cdk-eks-cluster-test/Cluster/Nodes/InstanceSecurityGroup/from awscdkeksclustertestClusterClusterSecurityGroupF7265A32:1025-65535": [
          {
            "type": "aws:cdk:logicalId",
            "data": "ClusterNodesInstanceSecurityGroupfromawscdkeksclustertestClusterClusterSecurityGroupF7265A32102565535D6A46ADB"
          }
        ],
        "/aws-cdk-eks-cluster-test/Cluster/Nodes/InstanceSecurityGroup/from awscdkeksclustertestClusterControlPlaneSecurityGroup2F130134:1025-65535": [
          {
            "type": "aws:cdk:logicalId",
            "data": "ClusterNodesInstanceSecurityGroupfromawscdkeksclustertestClusterControlPlaneSecurityGroup2F1301341025655359F401D0D"
          }
        ],
        "/aws-cdk-eks-cluster-test/Cluster/Nodes/InstanceRole/Resource": [
          {
            "type": "aws:cdk:logicalId",
            "data": "ClusterNodesInstanceRoleC3C01328"
          }
        ],
        "/aws-cdk-eks-cluster-test/Cluster/Nodes/InstanceProfile": [
          {
            "type": "aws:cdk:logicalId",
            "data": "ClusterNodesInstanceProfileF2DD0E21"
          }
        ],
        "/aws-cdk-eks-cluster-test/Cluster/Nodes/LaunchConfig": [
          {
            "type": "aws:cdk:logicalId",
            "data": "ClusterNodesLaunchConfig7C420A27"
          }
        ],
        "/aws-cdk-eks-cluster-test/Cluster/Nodes/ASG": [
          {
            "type": "aws:cdk:logicalId",
            "data": "ClusterNodesASGF172BD19"
          }
        ],
        "/aws-cdk-eks-cluster-test/Cluster/NodesArm/InstanceSecurityGroup": [
          {
            "type": "aws:cdk:warning",
            "data": "Ignoring Egress rule since 'allowAllOutbound' is set to true; To add customized rules, set allowAllOutbound=false on the SecurityGroup"
          }
        ],
        "/aws-cdk-eks-cluster-test/Cluster/NodesArm/InstanceSecurityGroup/Resource": [
          {
            "type": "aws:cdk:logicalId",
            "data": "ClusterNodesArmInstanceSecurityGroup599F388B"
          }
        ],
        "/aws-cdk-eks-cluster-test/Cluster/NodesArm/InstanceSecurityGroup/from awscdkeksclustertestClusterNodesArmInstanceSecurityGroup52C45858:ALL TRAFFIC": [
          {
            "type": "aws:cdk:logicalId",
            "data": "ClusterNodesArmInstanceSecurityGroupfromawscdkeksclustertestClusterNodesArmInstanceSecurityGroup52C45858ALLTRAFFIC83BB7106"
          }
        ],
        "/aws-cdk-eks-cluster-test/Cluster/NodesArm/InstanceSecurityGroup/from awscdkeksclustertestClusterClusterSecurityGroupF7265A32:443": [
          {
            "type": "aws:cdk:logicalId",
            "data": "ClusterNodesArmInstanceSecurityGroupfromawscdkeksclustertestClusterClusterSecurityGroupF7265A32443AC8AE5BF"
          }
        ],
        "/aws-cdk-eks-cluster-test/Cluster/NodesArm/InstanceSecurityGroup/from awscdkeksclustertestClusterControlPlaneSecurityGroup2F130134:443": [
          {
            "type": "aws:cdk:logicalId",
            "data": "ClusterNodesArmInstanceSecurityGroupfromawscdkeksclustertestClusterControlPlaneSecurityGroup2F13013444328ED4211"
          }
        ],
        "/aws-cdk-eks-cluster-test/Cluster/NodesArm/InstanceSecurityGroup/from awscdkeksclustertestClusterClusterSecurityGroupF7265A32:1025-65535": [
          {
            "type": "aws:cdk:logicalId",
            "data": "ClusterNodesArmInstanceSecurityGroupfromawscdkeksclustertestClusterClusterSecurityGroupF7265A32102565535F5718241"
          }
        ],
        "/aws-cdk-eks-cluster-test/Cluster/NodesArm/InstanceSecurityGroup/from awscdkeksclustertestClusterControlPlaneSecurityGroup2F130134:1025-65535": [
          {
            "type": "aws:cdk:logicalId",
            "data": "ClusterNodesArmInstanceSecurityGroupfromawscdkeksclustertestClusterControlPlaneSecurityGroup2F13013410256553586052D07"
          }
        ],
        "/aws-cdk-eks-cluster-test/Cluster/NodesArm/InstanceRole/Resource": [
          {
            "type": "aws:cdk:logicalId",
            "data": "ClusterNodesArmInstanceRoleB93D3298"
          }
        ],
        "/aws-cdk-eks-cluster-test/Cluster/NodesArm/InstanceProfile": [
          {
            "type": "aws:cdk:logicalId",
            "data": "ClusterNodesArmInstanceProfile158C5C9F"
          }
        ],
        "/aws-cdk-eks-cluster-test/Cluster/NodesArm/LaunchConfig": [
          {
            "type": "aws:cdk:logicalId",
            "data": "ClusterNodesArmLaunchConfigAAF61344"
          }
        ],
        "/aws-cdk-eks-cluster-test/Cluster/NodesArm/ASG": [
          {
            "type": "aws:cdk:logicalId",
            "data": "ClusterNodesArmASG40A593D0"
          }
        ],
        "/aws-cdk-eks-cluster-test/Cluster/BottlerocketNodes/InstanceSecurityGroup": [
          {
            "type": "aws:cdk:warning",
            "data": "Ignoring Egress rule since 'allowAllOutbound' is set to true; To add customized rules, set allowAllOutbound=false on the SecurityGroup"
          }
        ],
        "/aws-cdk-eks-cluster-test/Cluster/BottlerocketNodes/InstanceSecurityGroup/Resource": [
          {
            "type": "aws:cdk:logicalId",
            "data": "ClusterBottlerocketNodesInstanceSecurityGroup3794A94B"
          }
        ],
        "/aws-cdk-eks-cluster-test/Cluster/BottlerocketNodes/InstanceSecurityGroup/from awscdkeksclustertestClusterBottlerocketNodesInstanceSecurityGroup83FE7914:ALL TRAFFIC": [
          {
            "type": "aws:cdk:logicalId",
            "data": "ClusterBottlerocketNodesInstanceSecurityGroupfromawscdkeksclustertestClusterBottlerocketNodesInstanceSecurityGroup83FE7914ALLTRAFFIC7B6353A7"
          }
        ],
        "/aws-cdk-eks-cluster-test/Cluster/BottlerocketNodes/InstanceSecurityGroup/from awscdkeksclustertestClusterClusterSecurityGroupF7265A32:443": [
          {
            "type": "aws:cdk:logicalId",
            "data": "ClusterBottlerocketNodesInstanceSecurityGroupfromawscdkeksclustertestClusterClusterSecurityGroupF7265A32443D1686B16"
          }
        ],
        "/aws-cdk-eks-cluster-test/Cluster/BottlerocketNodes/InstanceSecurityGroup/from awscdkeksclustertestClusterControlPlaneSecurityGroup2F130134:443": [
          {
            "type": "aws:cdk:logicalId",
            "data": "ClusterBottlerocketNodesInstanceSecurityGroupfromawscdkeksclustertestClusterControlPlaneSecurityGroup2F130134443A6D43789"
          }
        ],
        "/aws-cdk-eks-cluster-test/Cluster/BottlerocketNodes/InstanceSecurityGroup/from awscdkeksclustertestClusterClusterSecurityGroupF7265A32:1025-65535": [
          {
            "type": "aws:cdk:logicalId",
            "data": "ClusterBottlerocketNodesInstanceSecurityGroupfromawscdkeksclustertestClusterClusterSecurityGroupF7265A32102565535674E85A7"
          }
        ],
        "/aws-cdk-eks-cluster-test/Cluster/BottlerocketNodes/InstanceSecurityGroup/from awscdkeksclustertestClusterControlPlaneSecurityGroup2F130134:1025-65535": [
          {
            "type": "aws:cdk:logicalId",
            "data": "ClusterBottlerocketNodesInstanceSecurityGroupfromawscdkeksclustertestClusterControlPlaneSecurityGroup2F1301341025655352CE8AD9A"
          }
        ],
        "/aws-cdk-eks-cluster-test/Cluster/BottlerocketNodes/InstanceRole/Resource": [
          {
            "type": "aws:cdk:logicalId",
            "data": "ClusterBottlerocketNodesInstanceRole68E4BCFB"
          }
        ],
        "/aws-cdk-eks-cluster-test/Cluster/BottlerocketNodes/InstanceProfile": [
          {
            "type": "aws:cdk:logicalId",
            "data": "ClusterBottlerocketNodesInstanceProfileB6E2F25A"
          }
        ],
        "/aws-cdk-eks-cluster-test/Cluster/BottlerocketNodes/LaunchConfig": [
          {
            "type": "aws:cdk:logicalId",
            "data": "ClusterBottlerocketNodesLaunchConfig76D7BEBE"
          }
        ],
        "/aws-cdk-eks-cluster-test/Cluster/BottlerocketNodes/ASG": [
          {
            "type": "aws:cdk:logicalId",
            "data": "ClusterBottlerocketNodesASGA27A9B70"
          }
        ],
        "/aws-cdk-eks-cluster-test/Cluster/spot/InstanceSecurityGroup": [
          {
            "type": "aws:cdk:warning",
            "data": "Ignoring Egress rule since 'allowAllOutbound' is set to true; To add customized rules, set allowAllOutbound=false on the SecurityGroup"
          }
        ],
        "/aws-cdk-eks-cluster-test/Cluster/spot/InstanceSecurityGroup/Resource": [
          {
            "type": "aws:cdk:logicalId",
            "data": "ClusterspotInstanceSecurityGroup01F7B1CE"
          }
        ],
        "/aws-cdk-eks-cluster-test/Cluster/spot/InstanceSecurityGroup/from awscdkeksclustertestClusterspotInstanceSecurityGroupF50F5D47:ALL TRAFFIC": [
          {
            "type": "aws:cdk:logicalId",
            "data": "ClusterspotInstanceSecurityGroupfromawscdkeksclustertestClusterspotInstanceSecurityGroupF50F5D47ALLTRAFFIC2B1A12D9"
          }
        ],
        "/aws-cdk-eks-cluster-test/Cluster/spot/InstanceSecurityGroup/from awscdkeksclustertestClusterClusterSecurityGroupF7265A32:443": [
          {
            "type": "aws:cdk:logicalId",
            "data": "ClusterspotInstanceSecurityGroupfromawscdkeksclustertestClusterClusterSecurityGroupF7265A324438F751704"
          }
        ],
        "/aws-cdk-eks-cluster-test/Cluster/spot/InstanceSecurityGroup/from awscdkeksclustertestClusterControlPlaneSecurityGroup2F130134:443": [
          {
            "type": "aws:cdk:logicalId",
            "data": "ClusterspotInstanceSecurityGroupfromawscdkeksclustertestClusterControlPlaneSecurityGroup2F1301344430650F325"
          }
        ],
        "/aws-cdk-eks-cluster-test/Cluster/spot/InstanceSecurityGroup/from awscdkeksclustertestClusterClusterSecurityGroupF7265A32:1025-65535": [
          {
            "type": "aws:cdk:logicalId",
            "data": "ClusterspotInstanceSecurityGroupfromawscdkeksclustertestClusterClusterSecurityGroupF7265A321025655350D837827"
          }
        ],
        "/aws-cdk-eks-cluster-test/Cluster/spot/InstanceSecurityGroup/from awscdkeksclustertestClusterControlPlaneSecurityGroup2F130134:1025-65535": [
          {
            "type": "aws:cdk:logicalId",
            "data": "ClusterspotInstanceSecurityGroupfromawscdkeksclustertestClusterControlPlaneSecurityGroup2F130134102565535C7203235"
          }
        ],
        "/aws-cdk-eks-cluster-test/Cluster/spot/InstanceRole/Resource": [
          {
            "type": "aws:cdk:logicalId",
            "data": "ClusterspotInstanceRole39043830"
          }
        ],
        "/aws-cdk-eks-cluster-test/Cluster/spot/InstanceProfile": [
          {
            "type": "aws:cdk:logicalId",
            "data": "ClusterspotInstanceProfileAB88D077"
          }
        ],
        "/aws-cdk-eks-cluster-test/Cluster/spot/LaunchConfig": [
          {
            "type": "aws:cdk:logicalId",
            "data": "ClusterspotLaunchConfigCC19F2E6"
          }
        ],
        "/aws-cdk-eks-cluster-test/Cluster/spot/ASG": [
          {
            "type": "aws:cdk:logicalId",
            "data": "ClusterspotASG857494B6"
          }
        ],
        "/aws-cdk-eks-cluster-test/Cluster/chart-spot-interrupt-handler/Resource/Default": [
          {
            "type": "aws:cdk:logicalId",
            "data": "Clusterchartspotinterrupthandler79E2D768"
          }
        ],
        "/aws-cdk-eks-cluster-test/Cluster/Nodegroupextra-ng/NodeGroupRole/Resource": [
          {
            "type": "aws:cdk:logicalId",
            "data": "ClusterNodegroupextrangNodeGroupRole23AE23D0"
          }
        ],
        "/aws-cdk-eks-cluster-test/Cluster/Nodegroupextra-ng/Resource": [
          {
            "type": "aws:cdk:logicalId",
            "data": "ClusterNodegroupextrangF9406A09"
          }
        ],
        "/aws-cdk-eks-cluster-test/Cluster/Nodegroupextra-ng-spot/NodeGroupRole/Resource": [
          {
            "type": "aws:cdk:logicalId",
            "data": "ClusterNodegroupextrangspotNodeGroupRoleB53B4857"
          }
        ],
        "/aws-cdk-eks-cluster-test/Cluster/Nodegroupextra-ng-spot/Resource": [
          {
            "type": "aws:cdk:logicalId",
            "data": "ClusterNodegroupextrangspotB327AE6B"
          }
        ],
        "/aws-cdk-eks-cluster-test/Cluster/Nodegroupextra-ng-arm/NodeGroupRole/Resource": [
          {
            "type": "aws:cdk:logicalId",
            "data": "ClusterNodegroupextrangarmNodeGroupRoleADF5749F"
          }
        ],
        "/aws-cdk-eks-cluster-test/Cluster/Nodegroupextra-ng-arm/Resource": [
          {
            "type": "aws:cdk:logicalId",
            "data": "ClusterNodegroupextrangarm7773987A"
          }
        ],
        "/aws-cdk-eks-cluster-test/Cluster/Nodegroupextra-ng-arm3/NodeGroupRole/Resource": [
          {
            "type": "aws:cdk:logicalId",
            "data": "ClusterNodegroupextrangarm3NodeGroupRole3A6AB3EC"
          }
        ],
        "/aws-cdk-eks-cluster-test/Cluster/Nodegroupextra-ng-arm3/Resource": [
          {
            "type": "aws:cdk:logicalId",
            "data": "ClusterNodegroupextrangarm327128311"
          }
        ],
        "/aws-cdk-eks-cluster-test/Cluster/Nodegroupextra-ng2/Resource": [
          {
            "type": "aws:cdk:logicalId",
            "data": "ClusterNodegroupextrang2F1FB0D40"
          }
        ],
        "/aws-cdk-eks-cluster-test/Cluster/manifest-HelloApp/Resource/Default": [
          {
            "type": "aws:cdk:logicalId",
            "data": "ClustermanifestHelloApp078A45D8"
          }
        ],
        "/aws-cdk-eks-cluster-test/Cluster/chart-dashboard/Resource/Default": [
          {
            "type": "aws:cdk:logicalId",
            "data": "Clusterchartdashboard4AA45F3F"
          }
        ],
        "/aws-cdk-eks-cluster-test/Cluster/chart-test-chart/Resource/Default": [
          {
            "type": "aws:cdk:logicalId",
            "data": "Clustercharttestchart9FD698EB"
          }
        ],
        "/aws-cdk-eks-cluster-test/Cluster/cdk8s-chart/Resource/Default": [
          {
            "type": "aws:cdk:logicalId",
            "data": "Clustercdk8schartDADD257F"
          }
        ],
        "/aws-cdk-eks-cluster-test/Cluster/manifest-nginx-namespace/Resource/Default": [
          {
            "type": "aws:cdk:logicalId",
            "data": "ClustermanifestnginxnamespaceA68B4CE0"
          }
        ],
        "/aws-cdk-eks-cluster-test/Cluster/chart-nginx-ingress/Resource/Default": [
          {
            "type": "aws:cdk:logicalId",
            "data": "Clusterchartnginxingress1193EC3F"
          }
        ],
        "/aws-cdk-eks-cluster-test/Cluster/MyServiceAccount/ConditionJson/Resource/Default": [
          {
            "type": "aws:cdk:logicalId",
            "data": "ClusterMyServiceAccountConditionJson671C0633"
          }
        ],
        "/aws-cdk-eks-cluster-test/Cluster/MyServiceAccount/Role/Resource": [
          {
            "type": "aws:cdk:logicalId",
            "data": "ClusterMyServiceAccountRole85337B29"
          }
        ],
        "/aws-cdk-eks-cluster-test/Cluster/MyServiceAccount/manifest-MyServiceAccountServiceAccountResource/Resource/Default": [
          {
            "type": "aws:cdk:logicalId",
            "data": "ClusterMyServiceAccountmanifestMyServiceAccountServiceAccountResource67018F11"
          }
        ],
        "/aws-cdk-eks-cluster-test/Cluster/OpenIdConnectProvider/Resource/Default": [
          {
            "type": "aws:cdk:logicalId",
            "data": "ClusterOpenIdConnectProviderE7EB0530"
          }
        ],
        "/aws-cdk-eks-cluster-test/Cluster/MyExtendedServiceAccount/ConditionJson/Resource/Default": [
          {
            "type": "aws:cdk:logicalId",
            "data": "ClusterMyExtendedServiceAccountConditionJsonF780F28A"
          }
        ],
        "/aws-cdk-eks-cluster-test/Cluster/MyExtendedServiceAccount/Role/Resource": [
          {
            "type": "aws:cdk:logicalId",
            "data": "ClusterMyExtendedServiceAccountRole064047AA"
          }
        ],
        "/aws-cdk-eks-cluster-test/Cluster/MyExtendedServiceAccount/manifest-MyExtendedServiceAccountServiceAccountResource/Resource/Default": [
          {
            "type": "aws:cdk:logicalId",
            "data": "ClusterMyExtendedServiceAccountmanifestMyExtendedServiceAccountServiceAccountResource90162712"
          }
        ],
        "/aws-cdk-eks-cluster-test/@aws-cdk--aws-eks.ClusterResourceProvider/NodeProxyAgentLayer/Resource": [
          {
            "type": "aws:cdk:logicalId",
            "data": "NodeProxyAgentLayer924C1971"
          }
        ],
        "/aws-cdk-eks-cluster-test/@aws-cdk--aws-eks.ClusterResourceProvider/OnEventHandler/ServiceRole/Resource": [
          {
            "type": "aws:cdk:logicalId",
            "data": "OnEventHandlerServiceRole15A26729"
          }
        ],
        "/aws-cdk-eks-cluster-test/@aws-cdk--aws-eks.ClusterResourceProvider/OnEventHandler/Resource": [
          {
            "type": "aws:cdk:logicalId",
            "data": "OnEventHandler42BEBAE0"
          }
        ],
        "/aws-cdk-eks-cluster-test/@aws-cdk--aws-eks.ClusterResourceProvider/IsCompleteHandler/ServiceRole/Resource": [
          {
            "type": "aws:cdk:logicalId",
            "data": "IsCompleteHandlerServiceRole5810CC58"
          }
        ],
        "/aws-cdk-eks-cluster-test/@aws-cdk--aws-eks.ClusterResourceProvider/IsCompleteHandler/Resource": [
          {
            "type": "aws:cdk:logicalId",
            "data": "IsCompleteHandler7073F4DA"
          }
        ],
        "/aws-cdk-eks-cluster-test/@aws-cdk--aws-eks.ClusterResourceProvider/Provider/framework-onEvent/ServiceRole/Resource": [
          {
            "type": "aws:cdk:logicalId",
            "data": "ProviderframeworkonEventServiceRole9FF04296"
          }
        ],
        "/aws-cdk-eks-cluster-test/@aws-cdk--aws-eks.ClusterResourceProvider/Provider/framework-onEvent/ServiceRole/DefaultPolicy/Resource": [
          {
            "type": "aws:cdk:logicalId",
            "data": "ProviderframeworkonEventServiceRoleDefaultPolicy48CD2133"
          }
        ],
        "/aws-cdk-eks-cluster-test/@aws-cdk--aws-eks.ClusterResourceProvider/Provider/framework-onEvent/Resource": [
          {
            "type": "aws:cdk:logicalId",
            "data": "ProviderframeworkonEvent83C1D0A7"
          }
        ],
        "/aws-cdk-eks-cluster-test/@aws-cdk--aws-eks.ClusterResourceProvider/Provider/framework-isComplete/ServiceRole/Resource": [
          {
            "type": "aws:cdk:logicalId",
            "data": "ProviderframeworkisCompleteServiceRoleB1087139"
          }
        ],
        "/aws-cdk-eks-cluster-test/@aws-cdk--aws-eks.ClusterResourceProvider/Provider/framework-isComplete/ServiceRole/DefaultPolicy/Resource": [
          {
            "type": "aws:cdk:logicalId",
            "data": "ProviderframeworkisCompleteServiceRoleDefaultPolicy2E7140AC"
          }
        ],
        "/aws-cdk-eks-cluster-test/@aws-cdk--aws-eks.ClusterResourceProvider/Provider/framework-isComplete/Resource": [
          {
            "type": "aws:cdk:logicalId",
            "data": "ProviderframeworkisComplete26D7B0CB"
          }
        ],
        "/aws-cdk-eks-cluster-test/@aws-cdk--aws-eks.ClusterResourceProvider/Provider/framework-onTimeout/ServiceRole/Resource": [
          {
            "type": "aws:cdk:logicalId",
            "data": "ProviderframeworkonTimeoutServiceRole28643D26"
          }
        ],
        "/aws-cdk-eks-cluster-test/@aws-cdk--aws-eks.ClusterResourceProvider/Provider/framework-onTimeout/ServiceRole/DefaultPolicy/Resource": [
          {
            "type": "aws:cdk:logicalId",
            "data": "ProviderframeworkonTimeoutServiceRoleDefaultPolicy2688969F"
          }
        ],
        "/aws-cdk-eks-cluster-test/@aws-cdk--aws-eks.ClusterResourceProvider/Provider/framework-onTimeout/Resource": [
          {
            "type": "aws:cdk:logicalId",
            "data": "ProviderframeworkonTimeout0B47CA38"
          }
        ],
        "/aws-cdk-eks-cluster-test/@aws-cdk--aws-eks.ClusterResourceProvider/Provider/waiter-state-machine/Role/Resource": [
          {
            "type": "aws:cdk:logicalId",
            "data": "ProviderwaiterstatemachineRole0C7159F9"
          }
        ],
        "/aws-cdk-eks-cluster-test/@aws-cdk--aws-eks.ClusterResourceProvider/Provider/waiter-state-machine/Role/DefaultPolicy/Resource": [
          {
            "type": "aws:cdk:logicalId",
            "data": "ProviderwaiterstatemachineRoleDefaultPolicyD3C3DA1A"
          }
        ],
        "/aws-cdk-eks-cluster-test/@aws-cdk--aws-eks.ClusterResourceProvider/Provider/waiter-state-machine/Resource": [
          {
            "type": "aws:cdk:logicalId",
            "data": "Providerwaiterstatemachine5D4A9DF0"
          }
        ],
        "/aws-cdk-eks-cluster-test/@aws-cdk--aws-eks.ClusterResourceProvider/awscdkeksclustertestawscdkawseksClusterResourceProviderOnEventHandlerServiceRole5B783C71Arn": [
          {
            "type": "aws:cdk:logicalId",
            "data": "awscdkeksclustertestawscdkawseksClusterResourceProviderOnEventHandlerServiceRole5B783C71Arn"
          }
        ],
        "/aws-cdk-eks-cluster-test/@aws-cdk--aws-eks.ClusterResourceProvider/awscdkeksclustertestawscdkawseksClusterResourceProviderIsCompleteHandlerServiceRole970DAC30Arn": [
          {
            "type": "aws:cdk:logicalId",
            "data": "awscdkeksclustertestawscdkawseksClusterResourceProviderIsCompleteHandlerServiceRole970DAC30Arn"
          }
        ],
        "/aws-cdk-eks-cluster-test/@aws-cdk--aws-eks.ClusterResourceProvider/awscdkeksclustertestawscdkawseksClusterResourceProviderframeworkonEvent503C1667Arn": [
          {
            "type": "aws:cdk:logicalId",
            "data": "awscdkeksclustertestawscdkawseksClusterResourceProviderframeworkonEvent503C1667Arn"
          }
        ],
        "/aws-cdk-eks-cluster-test/@aws-cdk--aws-eks.ClusterResourceProvider.NestedStack/@aws-cdk--aws-eks.ClusterResourceProvider.NestedStackResource": [
          {
            "type": "aws:cdk:logicalId",
            "data": "awscdkawseksClusterResourceProviderNestedStackawscdkawseksClusterResourceProviderNestedStackResource9827C454"
          }
        ],
        "/aws-cdk-eks-cluster-test/@aws-cdk--aws-eks.KubectlProvider/Handler/Resource": [
          {
            "type": "aws:cdk:logicalId",
            "data": "Handler886CB40B"
          }
        ],
        "/aws-cdk-eks-cluster-test/@aws-cdk--aws-eks.KubectlProvider/AwsCliLayer/Resource": [
          {
            "type": "aws:cdk:logicalId",
            "data": "AwsCliLayerF44AAF94"
          }
        ],
        "/aws-cdk-eks-cluster-test/@aws-cdk--aws-eks.KubectlProvider/Provider/framework-onEvent/ServiceRole/Resource": [
          {
            "type": "aws:cdk:logicalId",
            "data": "ProviderframeworkonEventServiceRole9FF04296"
          }
        ],
        "/aws-cdk-eks-cluster-test/@aws-cdk--aws-eks.KubectlProvider/Provider/framework-onEvent/ServiceRole/DefaultPolicy/Resource": [
          {
            "type": "aws:cdk:logicalId",
            "data": "ProviderframeworkonEventServiceRoleDefaultPolicy48CD2133"
          }
        ],
        "/aws-cdk-eks-cluster-test/@aws-cdk--aws-eks.KubectlProvider/Provider/framework-onEvent/Resource": [
          {
            "type": "aws:cdk:logicalId",
            "data": "ProviderframeworkonEvent83C1D0A7"
          }
        ],
        "/aws-cdk-eks-cluster-test/@aws-cdk--aws-eks.KubectlProvider/awscdkeksclustertestawscdkawseksKubectlProviderframeworkonEventC681B49AArn": [
          {
            "type": "aws:cdk:logicalId",
            "data": "awscdkeksclustertestawscdkawseksKubectlProviderframeworkonEventC681B49AArn"
          }
        ],
        "/aws-cdk-eks-cluster-test/@aws-cdk--aws-eks.KubectlProvider/reference-to-awscdkeksclustertestKubectlHandlerRoleE30C0864Arn": [
          {
            "type": "aws:cdk:logicalId",
            "data": "referencetoawscdkeksclustertestKubectlHandlerRoleE30C0864Arn"
          }
        ],
        "/aws-cdk-eks-cluster-test/@aws-cdk--aws-eks.KubectlProvider/reference-to-awscdkeksclustertestKubectlLayerD8FA674ERef": [
          {
            "type": "aws:cdk:logicalId",
            "data": "referencetoawscdkeksclustertestKubectlLayerD8FA674ERef"
          }
        ],
        "/aws-cdk-eks-cluster-test/@aws-cdk--aws-eks.KubectlProvider/reference-to-awscdkeksclustertestVpcPrivateSubnet1Subnet32A4EC2ARef": [
          {
            "type": "aws:cdk:logicalId",
            "data": "referencetoawscdkeksclustertestVpcPrivateSubnet1Subnet32A4EC2ARef"
          }
        ],
        "/aws-cdk-eks-cluster-test/@aws-cdk--aws-eks.KubectlProvider/reference-to-awscdkeksclustertestVpcPrivateSubnet2Subnet5CC53627Ref": [
          {
            "type": "aws:cdk:logicalId",
            "data": "referencetoawscdkeksclustertestVpcPrivateSubnet2Subnet5CC53627Ref"
          }
        ],
        "/aws-cdk-eks-cluster-test/@aws-cdk--aws-eks.KubectlProvider/reference-to-awscdkeksclustertestClusterD76DFF87ClusterSecurityGroupId": [
          {
            "type": "aws:cdk:logicalId",
            "data": "referencetoawscdkeksclustertestClusterD76DFF87ClusterSecurityGroupId"
          }
        ],
        "/aws-cdk-eks-cluster-test/@aws-cdk--aws-eks.KubectlProvider.NestedStack/@aws-cdk--aws-eks.KubectlProvider.NestedStackResource": [
          {
            "type": "aws:cdk:logicalId",
            "data": "awscdkawseksKubectlProviderNestedStackawscdkawseksKubectlProviderNestedStackResourceA7AEBA6B"
          }
        ],
        "/aws-cdk-eks-cluster-test/KubectlHandlerRole/Resource": [
          {
            "type": "aws:cdk:logicalId",
            "data": "KubectlHandlerRoleD25EBD08"
          }
        ],
        "/aws-cdk-eks-cluster-test/KubectlHandlerRole/DefaultPolicy/Resource": [
          {
            "type": "aws:cdk:logicalId",
            "data": "KubectlHandlerRoleDefaultPolicyA09B4223"
          }
        ],
        "/aws-cdk-eks-cluster-test/HasEcrPublic": [
          {
            "type": "aws:cdk:logicalId",
            "data": "HasEcrPublic"
          }
        ],
        "/aws-cdk-eks-cluster-test/SsmParameterValue:--aws--service--eks--optimized-ami--1.24--amazon-linux-2--recommended--image_id:C96584B6-F00A-464E-AD19-53AFF4B05118.Parameter": [
          {
            "type": "aws:cdk:logicalId",
            "data": "SsmParameterValueawsserviceeksoptimizedami124amazonlinux2recommendedimageidC96584B6F00A464EAD1953AFF4B05118Parameter"
          }
        ],
        "/aws-cdk-eks-cluster-test/SsmParameterValue:--aws--service--eks--optimized-ami--1.24--amazon-linux-2-arm64--recommended--image_id:C96584B6-F00A-464E-AD19-53AFF4B05118.Parameter": [
          {
            "type": "aws:cdk:logicalId",
            "data": "SsmParameterValueawsserviceeksoptimizedami124amazonlinux2arm64recommendedimageidC96584B6F00A464EAD1953AFF4B05118Parameter"
          }
        ],
        "/aws-cdk-eks-cluster-test/SsmParameterValue:--aws--service--bottlerocket--aws-k8s-1.24--x86_64--latest--image_id:C96584B6-F00A-464E-AD19-53AFF4B05118.Parameter": [
          {
            "type": "aws:cdk:logicalId",
            "data": "SsmParameterValueawsservicebottlerocketawsk8s124x8664latestimageidC96584B6F00A464EAD1953AFF4B05118Parameter"
          }
        ],
        "/aws-cdk-eks-cluster-test/SsmParameterValue:--aws--service--eks--optimized-ami--1.25--amazon-linux-2--recommended--image_id:C96584B6-F00A-464E-AD19-53AFF4B05118.Parameter": [
          {
            "type": "aws:cdk:logicalId",
            "data": "SsmParameterValueawsserviceeksoptimizedami125amazonlinux2recommendedimageidC96584B6F00A464EAD1953AFF4B05118Parameter"
          }
        ],
        "/aws-cdk-eks-cluster-test/LaunchTemplate": [
          {
            "type": "aws:cdk:logicalId",
            "data": "LaunchTemplate"
          }
        ],
        "/aws-cdk-eks-cluster-test/HelloAppWithoutValidation/Resource/Default": [
          {
            "type": "aws:cdk:logicalId",
            "data": "HelloAppWithoutValidation7C638ACB"
          }
        ],
        "/aws-cdk-eks-cluster-test/Custom::AWSCDKOpenIdConnectProviderCustomResourceProvider/Role": [
          {
            "type": "aws:cdk:logicalId",
            "data": "CustomAWSCDKOpenIdConnectProviderCustomResourceProviderRole517FED65"
          }
        ],
        "/aws-cdk-eks-cluster-test/Custom::AWSCDKOpenIdConnectProviderCustomResourceProvider/Handler": [
          {
            "type": "aws:cdk:logicalId",
            "data": "CustomAWSCDKOpenIdConnectProviderCustomResourceProviderHandlerF2C543E0"
          }
        ],
        "/aws-cdk-eks-cluster-test/AWSCDKCfnUtilsProviderCustomResourceProvider/Role": [
          {
            "type": "aws:cdk:logicalId",
            "data": "AWSCDKCfnUtilsProviderCustomResourceProviderRoleFE0EE867"
          }
        ],
        "/aws-cdk-eks-cluster-test/AWSCDKCfnUtilsProviderCustomResourceProvider/Handler": [
          {
            "type": "aws:cdk:logicalId",
            "data": "AWSCDKCfnUtilsProviderCustomResourceProviderHandlerCF82AA57"
          }
        ],
        "/aws-cdk-eks-cluster-test/ClusterEndpoint": [
          {
            "type": "aws:cdk:logicalId",
            "data": "ClusterEndpoint"
          }
        ],
        "/aws-cdk-eks-cluster-test/ClusterArn": [
          {
            "type": "aws:cdk:logicalId",
            "data": "ClusterArn"
          }
        ],
        "/aws-cdk-eks-cluster-test/ClusterCertificateAuthorityData": [
          {
            "type": "aws:cdk:logicalId",
            "data": "ClusterCertificateAuthorityData"
          }
        ],
        "/aws-cdk-eks-cluster-test/ClusterSecurityGroupId": [
          {
            "type": "aws:cdk:logicalId",
            "data": "ClusterSecurityGroupId"
          }
        ],
        "/aws-cdk-eks-cluster-test/ClusterEncryptionConfigKeyArn": [
          {
            "type": "aws:cdk:logicalId",
            "data": "ClusterEncryptionConfigKeyArn"
          }
        ],
        "/aws-cdk-eks-cluster-test/ClusterName": [
          {
            "type": "aws:cdk:logicalId",
            "data": "ClusterName"
          }
        ],
        "/aws-cdk-eks-cluster-test/BootstrapVersion": [
          {
            "type": "aws:cdk:logicalId",
            "data": "BootstrapVersion"
          }
        ],
        "/aws-cdk-eks-cluster-test/CheckBootstrapVersion": [
          {
            "type": "aws:cdk:logicalId",
            "data": "CheckBootstrapVersion"
          }
        ]
      },
      "displayName": "aws-cdk-eks-cluster-test"
    },
    "awscdkeksclusterDefaultTestDeployAssertFBF4B356.assets": {
      "type": "cdk:asset-manifest",
      "properties": {
        "file": "awscdkeksclusterDefaultTestDeployAssertFBF4B356.assets.json",
        "requiresBootstrapStackVersion": 6,
        "bootstrapStackVersionSsmParameter": "/cdk-bootstrap/hnb659fds/version"
      }
    },
    "awscdkeksclusterDefaultTestDeployAssertFBF4B356": {
      "type": "aws:cloudformation:stack",
      "environment": "aws://unknown-account/unknown-region",
      "properties": {
        "templateFile": "awscdkeksclusterDefaultTestDeployAssertFBF4B356.template.json",
        "validateOnSynth": false,
        "assumeRoleArn": "arn:${AWS::Partition}:iam::${AWS::AccountId}:role/cdk-hnb659fds-deploy-role-${AWS::AccountId}-${AWS::Region}",
        "cloudFormationExecutionRoleArn": "arn:${AWS::Partition}:iam::${AWS::AccountId}:role/cdk-hnb659fds-cfn-exec-role-${AWS::AccountId}-${AWS::Region}",
        "stackTemplateAssetObjectUrl": "s3://cdk-hnb659fds-assets-${AWS::AccountId}-${AWS::Region}/21fbb51d7b23f6a6c262b46a9caee79d744a3ac019fd45422d988b96d44b2a22.json",
        "requiresBootstrapStackVersion": 6,
        "bootstrapStackVersionSsmParameter": "/cdk-bootstrap/hnb659fds/version",
        "additionalDependencies": [
          "awscdkeksclusterDefaultTestDeployAssertFBF4B356.assets"
        ],
        "lookupRole": {
          "arn": "arn:${AWS::Partition}:iam::${AWS::AccountId}:role/cdk-hnb659fds-lookup-role-${AWS::AccountId}-${AWS::Region}",
          "requiresBootstrapStackVersion": 8,
          "bootstrapStackVersionSsmParameter": "/cdk-bootstrap/hnb659fds/version"
        }
      },
      "dependencies": [
        "awscdkeksclusterDefaultTestDeployAssertFBF4B356.assets"
      ],
      "metadata": {
        "/aws-cdk-eks-cluster/DefaultTest/DeployAssert/BootstrapVersion": [
          {
            "type": "aws:cdk:logicalId",
            "data": "BootstrapVersion"
          }
        ],
        "/aws-cdk-eks-cluster/DefaultTest/DeployAssert/CheckBootstrapVersion": [
          {
            "type": "aws:cdk:logicalId",
            "data": "CheckBootstrapVersion"
          }
        ]
      },
      "displayName": "aws-cdk-eks-cluster/DefaultTest/DeployAssert"
    },
    "Tree": {
      "type": "cdk:tree",
      "properties": {
        "file": "tree.json"
      }
    }
  }
}<|MERGE_RESOLUTION|>--- conflicted
+++ resolved
@@ -17,11 +17,7 @@
         "validateOnSynth": false,
         "assumeRoleArn": "arn:${AWS::Partition}:iam::${AWS::AccountId}:role/cdk-hnb659fds-deploy-role-${AWS::AccountId}-us-east-1",
         "cloudFormationExecutionRoleArn": "arn:${AWS::Partition}:iam::${AWS::AccountId}:role/cdk-hnb659fds-cfn-exec-role-${AWS::AccountId}-us-east-1",
-<<<<<<< HEAD
-        "stackTemplateAssetObjectUrl": "s3://cdk-hnb659fds-assets-${AWS::AccountId}-us-east-1/e15adf079edaf1ea5c3750ba6ffdd2375c8fdfdf041bd48a3e5ee3770776cb89.json",
-=======
         "stackTemplateAssetObjectUrl": "s3://cdk-hnb659fds-assets-${AWS::AccountId}-us-east-1/857f2a49824ee8d576d2980e8993c8d0d021a2940679eec72caeee6857b392f7.json",
->>>>>>> 74c35dc2
         "requiresBootstrapStackVersion": 6,
         "bootstrapStackVersionSsmParameter": "/cdk-bootstrap/hnb659fds/version",
         "additionalDependencies": [
@@ -721,6 +717,12 @@
             "data": "OnEventHandlerServiceRole15A26729"
           }
         ],
+        "/aws-cdk-eks-cluster-test/@aws-cdk--aws-eks.ClusterResourceProvider/OnEventHandler/ServiceRole/DefaultPolicy/Resource": [
+          {
+            "type": "aws:cdk:logicalId",
+            "data": "OnEventHandlerServiceRoleDefaultPolicyC57085D4"
+          }
+        ],
         "/aws-cdk-eks-cluster-test/@aws-cdk--aws-eks.ClusterResourceProvider/OnEventHandler/Resource": [
           {
             "type": "aws:cdk:logicalId",
@@ -733,6 +735,12 @@
             "data": "IsCompleteHandlerServiceRole5810CC58"
           }
         ],
+        "/aws-cdk-eks-cluster-test/@aws-cdk--aws-eks.ClusterResourceProvider/IsCompleteHandler/ServiceRole/DefaultPolicy/Resource": [
+          {
+            "type": "aws:cdk:logicalId",
+            "data": "IsCompleteHandlerServiceRoleDefaultPolicy8F64197B"
+          }
+        ],
         "/aws-cdk-eks-cluster-test/@aws-cdk--aws-eks.ClusterResourceProvider/IsCompleteHandler/Resource": [
           {
             "type": "aws:cdk:logicalId",
@@ -811,30 +819,36 @@
             "data": "Providerwaiterstatemachine5D4A9DF0"
           }
         ],
-        "/aws-cdk-eks-cluster-test/@aws-cdk--aws-eks.ClusterResourceProvider/awscdkeksclustertestawscdkawseksClusterResourceProviderOnEventHandlerServiceRole5B783C71Arn": [
-          {
-            "type": "aws:cdk:logicalId",
-            "data": "awscdkeksclustertestawscdkawseksClusterResourceProviderOnEventHandlerServiceRole5B783C71Arn"
-          }
-        ],
-        "/aws-cdk-eks-cluster-test/@aws-cdk--aws-eks.ClusterResourceProvider/awscdkeksclustertestawscdkawseksClusterResourceProviderIsCompleteHandlerServiceRole970DAC30Arn": [
-          {
-            "type": "aws:cdk:logicalId",
-            "data": "awscdkeksclustertestawscdkawseksClusterResourceProviderIsCompleteHandlerServiceRole970DAC30Arn"
-          }
-        ],
         "/aws-cdk-eks-cluster-test/@aws-cdk--aws-eks.ClusterResourceProvider/awscdkeksclustertestawscdkawseksClusterResourceProviderframeworkonEvent503C1667Arn": [
           {
             "type": "aws:cdk:logicalId",
             "data": "awscdkeksclustertestawscdkawseksClusterResourceProviderframeworkonEvent503C1667Arn"
           }
         ],
+        "/aws-cdk-eks-cluster-test/@aws-cdk--aws-eks.ClusterResourceProvider/reference-to-awscdkeksclustertestClusterCreationRole95F44854Arn": [
+          {
+            "type": "aws:cdk:logicalId",
+            "data": "referencetoawscdkeksclustertestClusterCreationRole95F44854Arn"
+          }
+        ],
         "/aws-cdk-eks-cluster-test/@aws-cdk--aws-eks.ClusterResourceProvider.NestedStack/@aws-cdk--aws-eks.ClusterResourceProvider.NestedStackResource": [
           {
             "type": "aws:cdk:logicalId",
             "data": "awscdkawseksClusterResourceProviderNestedStackawscdkawseksClusterResourceProviderNestedStackResource9827C454"
           }
         ],
+        "/aws-cdk-eks-cluster-test/@aws-cdk--aws-eks.KubectlProvider/Handler/ServiceRole/Resource": [
+          {
+            "type": "aws:cdk:logicalId",
+            "data": "HandlerServiceRoleFCDC14AE"
+          }
+        ],
+        "/aws-cdk-eks-cluster-test/@aws-cdk--aws-eks.KubectlProvider/Handler/ServiceRole/DefaultPolicy/Resource": [
+          {
+            "type": "aws:cdk:logicalId",
+            "data": "HandlerServiceRoleDefaultPolicyCBD0CC91"
+          }
+        ],
         "/aws-cdk-eks-cluster-test/@aws-cdk--aws-eks.KubectlProvider/Handler/Resource": [
           {
             "type": "aws:cdk:logicalId",
@@ -847,6 +861,12 @@
             "data": "AwsCliLayerF44AAF94"
           }
         ],
+        "/aws-cdk-eks-cluster-test/@aws-cdk--aws-eks.KubectlProvider/HasEcrPublic": [
+          {
+            "type": "aws:cdk:logicalId",
+            "data": "HasEcrPublic"
+          }
+        ],
         "/aws-cdk-eks-cluster-test/@aws-cdk--aws-eks.KubectlProvider/Provider/framework-onEvent/ServiceRole/Resource": [
           {
             "type": "aws:cdk:logicalId",
@@ -871,10 +891,16 @@
             "data": "awscdkeksclustertestawscdkawseksKubectlProviderframeworkonEventC681B49AArn"
           }
         ],
-        "/aws-cdk-eks-cluster-test/@aws-cdk--aws-eks.KubectlProvider/reference-to-awscdkeksclustertestKubectlHandlerRoleE30C0864Arn": [
-          {
-            "type": "aws:cdk:logicalId",
-            "data": "referencetoawscdkeksclustertestKubectlHandlerRoleE30C0864Arn"
+        "/aws-cdk-eks-cluster-test/@aws-cdk--aws-eks.KubectlProvider/reference-to-awscdkeksclustertestClusterD76DFF87Arn": [
+          {
+            "type": "aws:cdk:logicalId",
+            "data": "referencetoawscdkeksclustertestClusterD76DFF87Arn"
+          }
+        ],
+        "/aws-cdk-eks-cluster-test/@aws-cdk--aws-eks.KubectlProvider/reference-to-awscdkeksclustertestClusterCreationRole95F44854Arn": [
+          {
+            "type": "aws:cdk:logicalId",
+            "data": "referencetoawscdkeksclustertestClusterCreationRole95F44854Arn"
           }
         ],
         "/aws-cdk-eks-cluster-test/@aws-cdk--aws-eks.KubectlProvider/reference-to-awscdkeksclustertestKubectlLayerD8FA674ERef": [
@@ -905,24 +931,6 @@
           {
             "type": "aws:cdk:logicalId",
             "data": "awscdkawseksKubectlProviderNestedStackawscdkawseksKubectlProviderNestedStackResourceA7AEBA6B"
-          }
-        ],
-        "/aws-cdk-eks-cluster-test/KubectlHandlerRole/Resource": [
-          {
-            "type": "aws:cdk:logicalId",
-            "data": "KubectlHandlerRoleD25EBD08"
-          }
-        ],
-        "/aws-cdk-eks-cluster-test/KubectlHandlerRole/DefaultPolicy/Resource": [
-          {
-            "type": "aws:cdk:logicalId",
-            "data": "KubectlHandlerRoleDefaultPolicyA09B4223"
-          }
-        ],
-        "/aws-cdk-eks-cluster-test/HasEcrPublic": [
-          {
-            "type": "aws:cdk:logicalId",
-            "data": "HasEcrPublic"
           }
         ],
         "/aws-cdk-eks-cluster-test/SsmParameterValue:--aws--service--eks--optimized-ami--1.24--amazon-linux-2--recommended--image_id:C96584B6-F00A-464E-AD19-53AFF4B05118.Parameter": [
