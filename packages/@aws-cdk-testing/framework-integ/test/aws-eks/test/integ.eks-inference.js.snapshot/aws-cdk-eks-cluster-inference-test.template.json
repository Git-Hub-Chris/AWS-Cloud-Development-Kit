{
 "Resources": {
  "Vpc8378EB38": {
   "Type": "AWS::EC2::VPC",
   "Properties": {
    "CidrBlock": "10.0.0.0/16",
    "EnableDnsHostnames": true,
    "EnableDnsSupport": true,
    "InstanceTenancy": "default",
    "Tags": [
     {
      "Key": "Name",
      "Value": "aws-cdk-eks-cluster-inference-test/Vpc"
     }
    ]
   }
  },
  "VpcPublicSubnet1Subnet5C2D37C4": {
   "Type": "AWS::EC2::Subnet",
   "Properties": {
    "VpcId": {
     "Ref": "Vpc8378EB38"
    },
    "AvailabilityZone": {
     "Fn::Select": [
      0,
      {
       "Fn::GetAZs": ""
      }
     ]
    },
    "CidrBlock": "10.0.0.0/18",
    "MapPublicIpOnLaunch": true,
    "Tags": [
     {
      "Key": "aws-cdk:subnet-name",
      "Value": "Public"
     },
     {
      "Key": "aws-cdk:subnet-type",
      "Value": "Public"
     },
     {
      "Key": "kubernetes.io/role/elb",
      "Value": "1"
     },
     {
      "Key": "Name",
      "Value": "aws-cdk-eks-cluster-inference-test/Vpc/PublicSubnet1"
     }
    ]
   }
  },
  "VpcPublicSubnet1RouteTable6C95E38E": {
   "Type": "AWS::EC2::RouteTable",
   "Properties": {
    "VpcId": {
     "Ref": "Vpc8378EB38"
    },
    "Tags": [
     {
      "Key": "kubernetes.io/role/elb",
      "Value": "1"
     },
     {
      "Key": "Name",
      "Value": "aws-cdk-eks-cluster-inference-test/Vpc/PublicSubnet1"
     }
    ]
   }
  },
  "VpcPublicSubnet1RouteTableAssociation97140677": {
   "Type": "AWS::EC2::SubnetRouteTableAssociation",
   "Properties": {
    "RouteTableId": {
     "Ref": "VpcPublicSubnet1RouteTable6C95E38E"
    },
    "SubnetId": {
     "Ref": "VpcPublicSubnet1Subnet5C2D37C4"
    }
   }
  },
  "VpcPublicSubnet1DefaultRoute3DA9E72A": {
   "Type": "AWS::EC2::Route",
   "Properties": {
    "RouteTableId": {
     "Ref": "VpcPublicSubnet1RouteTable6C95E38E"
    },
    "DestinationCidrBlock": "0.0.0.0/0",
    "GatewayId": {
     "Ref": "VpcIGWD7BA715C"
    }
   },
   "DependsOn": [
    "VpcVPCGWBF912B6E"
   ]
  },
  "VpcPublicSubnet1EIPD7E02669": {
   "Type": "AWS::EC2::EIP",
   "Properties": {
    "Domain": "vpc",
    "Tags": [
     {
      "Key": "kubernetes.io/role/elb",
      "Value": "1"
     },
     {
      "Key": "Name",
      "Value": "aws-cdk-eks-cluster-inference-test/Vpc/PublicSubnet1"
     }
    ]
   }
  },
  "VpcPublicSubnet1NATGateway4D7517AA": {
   "Type": "AWS::EC2::NatGateway",
   "Properties": {
    "SubnetId": {
     "Ref": "VpcPublicSubnet1Subnet5C2D37C4"
    },
    "AllocationId": {
     "Fn::GetAtt": [
      "VpcPublicSubnet1EIPD7E02669",
      "AllocationId"
     ]
    },
    "Tags": [
     {
      "Key": "kubernetes.io/role/elb",
      "Value": "1"
     },
     {
      "Key": "Name",
      "Value": "aws-cdk-eks-cluster-inference-test/Vpc/PublicSubnet1"
     }
    ]
   },
   "DependsOn": [
    "VpcPublicSubnet1DefaultRoute3DA9E72A",
    "VpcPublicSubnet1RouteTableAssociation97140677"
   ]
  },
  "VpcPublicSubnet2Subnet691E08A3": {
   "Type": "AWS::EC2::Subnet",
   "Properties": {
    "VpcId": {
     "Ref": "Vpc8378EB38"
    },
    "AvailabilityZone": {
     "Fn::Select": [
      1,
      {
       "Fn::GetAZs": ""
      }
     ]
    },
    "CidrBlock": "10.0.64.0/18",
    "MapPublicIpOnLaunch": true,
    "Tags": [
     {
      "Key": "aws-cdk:subnet-name",
      "Value": "Public"
     },
     {
      "Key": "aws-cdk:subnet-type",
      "Value": "Public"
     },
     {
      "Key": "kubernetes.io/role/elb",
      "Value": "1"
     },
     {
      "Key": "Name",
      "Value": "aws-cdk-eks-cluster-inference-test/Vpc/PublicSubnet2"
     }
    ]
   }
  },
  "VpcPublicSubnet2RouteTable94F7E489": {
   "Type": "AWS::EC2::RouteTable",
   "Properties": {
    "VpcId": {
     "Ref": "Vpc8378EB38"
    },
    "Tags": [
     {
      "Key": "kubernetes.io/role/elb",
      "Value": "1"
     },
     {
      "Key": "Name",
      "Value": "aws-cdk-eks-cluster-inference-test/Vpc/PublicSubnet2"
     }
    ]
   }
  },
  "VpcPublicSubnet2RouteTableAssociationDD5762D8": {
   "Type": "AWS::EC2::SubnetRouteTableAssociation",
   "Properties": {
    "RouteTableId": {
     "Ref": "VpcPublicSubnet2RouteTable94F7E489"
    },
    "SubnetId": {
     "Ref": "VpcPublicSubnet2Subnet691E08A3"
    }
   }
  },
  "VpcPublicSubnet2DefaultRoute97F91067": {
   "Type": "AWS::EC2::Route",
   "Properties": {
    "RouteTableId": {
     "Ref": "VpcPublicSubnet2RouteTable94F7E489"
    },
    "DestinationCidrBlock": "0.0.0.0/0",
    "GatewayId": {
     "Ref": "VpcIGWD7BA715C"
    }
   },
   "DependsOn": [
    "VpcVPCGWBF912B6E"
   ]
  },
  "VpcPrivateSubnet1Subnet536B997A": {
   "Type": "AWS::EC2::Subnet",
   "Properties": {
    "VpcId": {
     "Ref": "Vpc8378EB38"
    },
    "AvailabilityZone": {
     "Fn::Select": [
      0,
      {
       "Fn::GetAZs": ""
      }
     ]
    },
    "CidrBlock": "10.0.128.0/18",
    "MapPublicIpOnLaunch": false,
    "Tags": [
     {
      "Key": "aws-cdk:subnet-name",
      "Value": "Private"
     },
     {
      "Key": "aws-cdk:subnet-type",
      "Value": "Private"
     },
     {
      "Key": "kubernetes.io/role/internal-elb",
      "Value": "1"
     },
     {
      "Key": "Name",
      "Value": "aws-cdk-eks-cluster-inference-test/Vpc/PrivateSubnet1"
     }
    ]
   }
  },
  "VpcPrivateSubnet1RouteTableB2C5B500": {
   "Type": "AWS::EC2::RouteTable",
   "Properties": {
    "VpcId": {
     "Ref": "Vpc8378EB38"
    },
    "Tags": [
     {
      "Key": "kubernetes.io/role/internal-elb",
      "Value": "1"
     },
     {
      "Key": "Name",
      "Value": "aws-cdk-eks-cluster-inference-test/Vpc/PrivateSubnet1"
     }
    ]
   }
  },
  "VpcPrivateSubnet1RouteTableAssociation70C59FA6": {
   "Type": "AWS::EC2::SubnetRouteTableAssociation",
   "Properties": {
    "RouteTableId": {
     "Ref": "VpcPrivateSubnet1RouteTableB2C5B500"
    },
    "SubnetId": {
     "Ref": "VpcPrivateSubnet1Subnet536B997A"
    }
   }
  },
  "VpcPrivateSubnet1DefaultRouteBE02A9ED": {
   "Type": "AWS::EC2::Route",
   "Properties": {
    "RouteTableId": {
     "Ref": "VpcPrivateSubnet1RouteTableB2C5B500"
    },
    "DestinationCidrBlock": "0.0.0.0/0",
    "NatGatewayId": {
     "Ref": "VpcPublicSubnet1NATGateway4D7517AA"
    }
   }
  },
  "VpcPrivateSubnet2Subnet3788AAA1": {
   "Type": "AWS::EC2::Subnet",
   "Properties": {
    "VpcId": {
     "Ref": "Vpc8378EB38"
    },
    "AvailabilityZone": {
     "Fn::Select": [
      1,
      {
       "Fn::GetAZs": ""
      }
     ]
    },
    "CidrBlock": "10.0.192.0/18",
    "MapPublicIpOnLaunch": false,
    "Tags": [
     {
      "Key": "aws-cdk:subnet-name",
      "Value": "Private"
     },
     {
      "Key": "aws-cdk:subnet-type",
      "Value": "Private"
     },
     {
      "Key": "kubernetes.io/role/internal-elb",
      "Value": "1"
     },
     {
      "Key": "Name",
      "Value": "aws-cdk-eks-cluster-inference-test/Vpc/PrivateSubnet2"
     }
    ]
   }
  },
  "VpcPrivateSubnet2RouteTableA678073B": {
   "Type": "AWS::EC2::RouteTable",
   "Properties": {
    "VpcId": {
     "Ref": "Vpc8378EB38"
    },
    "Tags": [
     {
      "Key": "kubernetes.io/role/internal-elb",
      "Value": "1"
     },
     {
      "Key": "Name",
      "Value": "aws-cdk-eks-cluster-inference-test/Vpc/PrivateSubnet2"
     }
    ]
   }
  },
  "VpcPrivateSubnet2RouteTableAssociationA89CAD56": {
   "Type": "AWS::EC2::SubnetRouteTableAssociation",
   "Properties": {
    "RouteTableId": {
     "Ref": "VpcPrivateSubnet2RouteTableA678073B"
    },
    "SubnetId": {
     "Ref": "VpcPrivateSubnet2Subnet3788AAA1"
    }
   }
  },
  "VpcPrivateSubnet2DefaultRoute060D2087": {
   "Type": "AWS::EC2::Route",
   "Properties": {
    "RouteTableId": {
     "Ref": "VpcPrivateSubnet2RouteTableA678073B"
    },
    "DestinationCidrBlock": "0.0.0.0/0",
    "NatGatewayId": {
     "Ref": "VpcPublicSubnet1NATGateway4D7517AA"
    }
   }
  },
  "VpcIGWD7BA715C": {
   "Type": "AWS::EC2::InternetGateway",
   "Properties": {
    "Tags": [
     {
      "Key": "Name",
      "Value": "aws-cdk-eks-cluster-inference-test/Vpc"
     }
    ]
   }
  },
  "VpcVPCGWBF912B6E": {
   "Type": "AWS::EC2::VPCGatewayAttachment",
   "Properties": {
    "VpcId": {
     "Ref": "Vpc8378EB38"
    },
    "InternetGatewayId": {
     "Ref": "VpcIGWD7BA715C"
    }
   }
  },
  "KubectlLayer600207B5": {
   "Type": "AWS::Lambda::LayerVersion",
   "Properties": {
    "Content": {
     "S3Bucket": {
      "Fn::Sub": "cdk-hnb659fds-assets-${AWS::AccountId}-${AWS::Region}"
     },
     "S3Key": "c475180f5b1bbabac165414da13a9b843b111cd3b6d5fae9c954c006640c4064.zip"
    },
    "Description": "/opt/kubectl/kubectl 1.24; /opt/helm/helm 3.9",
    "LicenseInfo": "Apache-2.0"
   }
  },
  "ClusterRoleFA261979": {
   "Type": "AWS::IAM::Role",
   "Properties": {
    "AssumeRolePolicyDocument": {
     "Statement": [
      {
       "Action": "sts:AssumeRole",
       "Effect": "Allow",
       "Principal": {
        "Service": "eks.amazonaws.com"
       }
      }
     ],
     "Version": "2012-10-17"
    },
    "ManagedPolicyArns": [
     {
      "Fn::Join": [
       "",
       [
        "arn:",
        {
         "Ref": "AWS::Partition"
        },
        ":iam::aws:policy/AmazonEKSClusterPolicy"
       ]
      ]
     }
    ]
   }
  },
  "ClusterControlPlaneSecurityGroupD274242C": {
   "Type": "AWS::EC2::SecurityGroup",
   "Properties": {
    "GroupDescription": "EKS Control Plane Security Group",
    "SecurityGroupEgress": [
     {
      "CidrIp": "0.0.0.0/0",
      "Description": "Allow all outbound traffic by default",
      "IpProtocol": "-1"
     }
    ],
    "VpcId": {
     "Ref": "Vpc8378EB38"
    }
   }
  },
  "ClusterControlPlaneSecurityGroupfromawscdkeksclusterinferencetestClusterInferenceInstancesInstanceSecurityGroupAC01F26F443F2D42F76": {
   "Type": "AWS::EC2::SecurityGroupIngress",
   "Properties": {
    "IpProtocol": "tcp",
    "Description": "from awscdkeksclusterinferencetestClusterInferenceInstancesInstanceSecurityGroupAC01F26F:443",
    "FromPort": 443,
    "GroupId": {
     "Fn::GetAtt": [
      "ClusterControlPlaneSecurityGroupD274242C",
      "GroupId"
     ]
    },
    "SourceSecurityGroupId": {
     "Fn::GetAtt": [
      "ClusterInferenceInstancesInstanceSecurityGroupECB3FC45",
      "GroupId"
     ]
    },
    "ToPort": 443
   }
  },
  "ClusterCreationRole360249B6": {
   "Type": "AWS::IAM::Role",
   "Properties": {
    "AssumeRolePolicyDocument": {
     "Statement": [
      {
       "Action": "sts:AssumeRole",
       "Effect": "Allow",
       "Principal": {
        "AWS": [
         {
          "Fn::GetAtt": [
           "KubectlHandlerRoleD25EBD08",
           "Arn"
          ]
         },
         {
          "Fn::GetAtt": [
           "awscdkawseksClusterResourceProviderNestedStackawscdkawseksClusterResourceProviderNestedStackResource9827C454",
           "Outputs.awscdkeksclusterinferencetestawscdkawseksClusterResourceProviderIsCompleteHandlerServiceRole9EF4846EArn"
          ]
         },
         {
          "Fn::GetAtt": [
           "awscdkawseksClusterResourceProviderNestedStackawscdkawseksClusterResourceProviderNestedStackResource9827C454",
           "Outputs.awscdkeksclusterinferencetestawscdkawseksClusterResourceProviderOnEventHandlerServiceRoleACA8EEC3Arn"
          ]
         }
        ]
       }
      }
     ],
     "Version": "2012-10-17"
    }
   },
   "DependsOn": [
    "VpcIGWD7BA715C",
    "VpcPrivateSubnet1DefaultRouteBE02A9ED",
    "VpcPrivateSubnet1RouteTableB2C5B500",
    "VpcPrivateSubnet1RouteTableAssociation70C59FA6",
    "VpcPrivateSubnet1Subnet536B997A",
    "VpcPrivateSubnet2DefaultRoute060D2087",
    "VpcPrivateSubnet2RouteTableA678073B",
    "VpcPrivateSubnet2RouteTableAssociationA89CAD56",
    "VpcPrivateSubnet2Subnet3788AAA1",
    "VpcPublicSubnet1DefaultRoute3DA9E72A",
    "VpcPublicSubnet1EIPD7E02669",
    "VpcPublicSubnet1NATGateway4D7517AA",
    "VpcPublicSubnet1RouteTable6C95E38E",
    "VpcPublicSubnet1RouteTableAssociation97140677",
    "VpcPublicSubnet1Subnet5C2D37C4",
    "VpcPublicSubnet2DefaultRoute97F91067",
    "VpcPublicSubnet2RouteTable94F7E489",
    "VpcPublicSubnet2RouteTableAssociationDD5762D8",
    "VpcPublicSubnet2Subnet691E08A3",
    "Vpc8378EB38",
    "VpcVPCGWBF912B6E"
   ]
  },
  "ClusterCreationRoleDefaultPolicyE8BDFC7B": {
   "Type": "AWS::IAM::Policy",
   "Properties": {
    "PolicyDocument": {
     "Statement": [
      {
       "Action": "iam:PassRole",
       "Effect": "Allow",
       "Resource": {
        "Fn::GetAtt": [
         "ClusterRoleFA261979",
         "Arn"
        ]
       }
      },
      {
       "Action": [
        "eks:CreateCluster",
        "eks:CreateFargateProfile",
        "eks:DeleteCluster",
        "eks:DescribeCluster",
        "eks:DescribeUpdate",
        "eks:TagResource",
        "eks:UntagResource",
        "eks:UpdateClusterConfig",
        "eks:UpdateClusterVersion"
       ],
       "Effect": "Allow",
       "Resource": "*"
      },
      {
       "Action": [
        "eks:DeleteFargateProfile",
        "eks:DescribeFargateProfile"
       ],
       "Effect": "Allow",
       "Resource": "*"
      },
      {
       "Action": [
        "ec2:DescribeDhcpOptions",
        "ec2:DescribeInstances",
        "ec2:DescribeNetworkInterfaces",
        "ec2:DescribeRouteTables",
        "ec2:DescribeSecurityGroups",
        "ec2:DescribeSubnets",
        "ec2:DescribeVpcs",
        "iam:CreateServiceLinkedRole",
        "iam:GetRole",
        "iam:listAttachedRolePolicies"
       ],
       "Effect": "Allow",
       "Resource": "*"
      }
     ],
     "Version": "2012-10-17"
    },
    "PolicyName": "ClusterCreationRoleDefaultPolicyE8BDFC7B",
    "Roles": [
     {
      "Ref": "ClusterCreationRole360249B6"
     }
    ]
   },
   "DependsOn": [
    "VpcIGWD7BA715C",
    "VpcPrivateSubnet1DefaultRouteBE02A9ED",
    "VpcPrivateSubnet1RouteTableB2C5B500",
    "VpcPrivateSubnet1RouteTableAssociation70C59FA6",
    "VpcPrivateSubnet1Subnet536B997A",
    "VpcPrivateSubnet2DefaultRoute060D2087",
    "VpcPrivateSubnet2RouteTableA678073B",
    "VpcPrivateSubnet2RouteTableAssociationA89CAD56",
    "VpcPrivateSubnet2Subnet3788AAA1",
    "VpcPublicSubnet1DefaultRoute3DA9E72A",
    "VpcPublicSubnet1EIPD7E02669",
    "VpcPublicSubnet1NATGateway4D7517AA",
    "VpcPublicSubnet1RouteTable6C95E38E",
    "VpcPublicSubnet1RouteTableAssociation97140677",
    "VpcPublicSubnet1Subnet5C2D37C4",
    "VpcPublicSubnet2DefaultRoute97F91067",
    "VpcPublicSubnet2RouteTable94F7E489",
    "VpcPublicSubnet2RouteTableAssociationDD5762D8",
    "VpcPublicSubnet2Subnet691E08A3",
    "Vpc8378EB38",
    "VpcVPCGWBF912B6E"
   ]
  },
  "Cluster9EE0221C": {
   "Type": "Custom::AWSCDK-EKS-Cluster",
   "Properties": {
    "ServiceToken": {
     "Fn::GetAtt": [
      "awscdkawseksClusterResourceProviderNestedStackawscdkawseksClusterResourceProviderNestedStackResource9827C454",
      "Outputs.awscdkeksclusterinferencetestawscdkawseksClusterResourceProviderframeworkonEventD8B63F01Arn"
     ]
    },
    "Config": {
     "version": "1.24",
     "roleArn": {
      "Fn::GetAtt": [
       "ClusterRoleFA261979",
       "Arn"
      ]
     },
     "resourcesVpcConfig": {
      "subnetIds": [
       {
        "Ref": "VpcPublicSubnet1Subnet5C2D37C4"
       },
       {
        "Ref": "VpcPublicSubnet2Subnet691E08A3"
       },
       {
        "Ref": "VpcPrivateSubnet1Subnet536B997A"
       },
       {
        "Ref": "VpcPrivateSubnet2Subnet3788AAA1"
       }
      ],
      "securityGroupIds": [
       {
        "Fn::GetAtt": [
         "ClusterControlPlaneSecurityGroupD274242C",
         "GroupId"
        ]
       }
      ],
      "endpointPublicAccess": true,
      "endpointPrivateAccess": true
     }
    },
    "AssumeRoleArn": {
     "Fn::GetAtt": [
      "ClusterCreationRole360249B6",
      "Arn"
     ]
    },
    "AttributesRevision": 2
   },
   "DependsOn": [
    "ClusterCreationRoleDefaultPolicyE8BDFC7B",
    "ClusterCreationRole360249B6",
    "VpcIGWD7BA715C",
    "VpcPrivateSubnet1DefaultRouteBE02A9ED",
    "VpcPrivateSubnet1RouteTableB2C5B500",
    "VpcPrivateSubnet1RouteTableAssociation70C59FA6",
    "VpcPrivateSubnet1Subnet536B997A",
    "VpcPrivateSubnet2DefaultRoute060D2087",
    "VpcPrivateSubnet2RouteTableA678073B",
    "VpcPrivateSubnet2RouteTableAssociationA89CAD56",
    "VpcPrivateSubnet2Subnet3788AAA1",
    "VpcPublicSubnet1DefaultRoute3DA9E72A",
    "VpcPublicSubnet1EIPD7E02669",
    "VpcPublicSubnet1NATGateway4D7517AA",
    "VpcPublicSubnet1RouteTable6C95E38E",
    "VpcPublicSubnet1RouteTableAssociation97140677",
    "VpcPublicSubnet1Subnet5C2D37C4",
    "VpcPublicSubnet2DefaultRoute97F91067",
    "VpcPublicSubnet2RouteTable94F7E489",
    "VpcPublicSubnet2RouteTableAssociationDD5762D8",
    "VpcPublicSubnet2Subnet691E08A3",
    "Vpc8378EB38",
    "VpcVPCGWBF912B6E"
   ],
   "UpdateReplacePolicy": "Delete",
   "DeletionPolicy": "Delete"
  },
  "ClusterKubectlReadyBarrier200052AF": {
   "Type": "AWS::SSM::Parameter",
   "Properties": {
    "Type": "String",
    "Value": "aws:cdk:eks:kubectl-ready"
   },
   "DependsOn": [
    "ClusterCreationRoleDefaultPolicyE8BDFC7B",
    "ClusterCreationRole360249B6",
    "Cluster9EE0221C"
   ]
  },
  "ClusterClusterSecurityGroupfromawscdkeksclusterinferencetestClusterInferenceInstancesInstanceSecurityGroupAC01F26F443B80CEDBD": {
   "Type": "AWS::EC2::SecurityGroupIngress",
   "Properties": {
    "IpProtocol": "tcp",
    "Description": "from awscdkeksclusterinferencetestClusterInferenceInstancesInstanceSecurityGroupAC01F26F:443",
    "FromPort": 443,
    "GroupId": {
     "Fn::GetAtt": [
      "Cluster9EE0221C",
      "ClusterSecurityGroupId"
     ]
    },
    "SourceSecurityGroupId": {
     "Fn::GetAtt": [
      "ClusterInferenceInstancesInstanceSecurityGroupECB3FC45",
      "GroupId"
     ]
    },
    "ToPort": 443
   }
  },
  "ClusterMastersRole9AA35625": {
   "Type": "AWS::IAM::Role",
   "Properties": {
    "AssumeRolePolicyDocument": {
     "Statement": [
      {
       "Action": "sts:AssumeRole",
       "Effect": "Allow",
       "Principal": {
        "AWS": {
         "Fn::Join": [
          "",
          [
           "arn:",
           {
            "Ref": "AWS::Partition"
           },
           ":iam::",
           {
            "Ref": "AWS::AccountId"
           },
           ":root"
          ]
         ]
        }
       }
      }
     ],
     "Version": "2012-10-17"
    }
   }
  },
  "ClusterAwsAuthmanifestFE51F8AE": {
   "Type": "Custom::AWSCDK-EKS-KubernetesResource",
   "Properties": {
    "ServiceToken": {
     "Fn::GetAtt": [
      "awscdkawseksKubectlProviderNestedStackawscdkawseksKubectlProviderNestedStackResourceA7AEBA6B",
      "Outputs.awscdkeksclusterinferencetestawscdkawseksKubectlProviderframeworkonEvent96006823Arn"
     ]
    },
    "Manifest": {
     "Fn::Join": [
      "",
      [
       "[{\"apiVersion\":\"v1\",\"kind\":\"ConfigMap\",\"metadata\":{\"name\":\"aws-auth\",\"namespace\":\"kube-system\",\"labels\":{\"aws.cdk.eks/prune-c82054d8b149d8310a04e51ad7e30cde4cd28cf27e\":\"\"}},\"data\":{\"mapRoles\":\"[{\\\"rolearn\\\":\\\"",
       {
        "Fn::GetAtt": [
         "ClusterMastersRole9AA35625",
         "Arn"
        ]
       },
       "\\\",\\\"username\\\":\\\"",
       {
        "Fn::GetAtt": [
         "ClusterMastersRole9AA35625",
         "Arn"
        ]
       },
       "\\\",\\\"groups\\\":[\\\"system:masters\\\"]},{\\\"rolearn\\\":\\\"",
       {
        "Fn::GetAtt": [
         "ClusterNodegroupDefaultCapacityNodeGroupRole55953B04",
         "Arn"
        ]
       },
       "\\\",\\\"username\\\":\\\"system:node:{{EC2PrivateDNSName}}\\\",\\\"groups\\\":[\\\"system:bootstrappers\\\",\\\"system:nodes\\\"]},{\\\"rolearn\\\":\\\"",
       {
        "Fn::GetAtt": [
         "ClusterInferenceInstancesInstanceRole59AC6F56",
         "Arn"
        ]
       },
       "\\\",\\\"username\\\":\\\"system:node:{{EC2PrivateDNSName}}\\\",\\\"groups\\\":[\\\"system:bootstrappers\\\",\\\"system:nodes\\\"]}]\",\"mapUsers\":\"[]\",\"mapAccounts\":\"[]\"}}]"
      ]
     ]
    },
    "ClusterName": {
     "Ref": "Cluster9EE0221C"
    },
    "RoleArn": {
     "Fn::GetAtt": [
      "ClusterCreationRole360249B6",
      "Arn"
     ]
    },
    "PruneLabel": "aws.cdk.eks/prune-c82054d8b149d8310a04e51ad7e30cde4cd28cf27e",
    "Overwrite": true
   },
   "DependsOn": [
    "ClusterKubectlReadyBarrier200052AF"
   ],
   "UpdateReplacePolicy": "Delete",
   "DeletionPolicy": "Delete"
  },
  "ClusterOpenIdConnectProviderE7EB0530": {
   "Type": "Custom::AWSCDKOpenIdConnectProvider",
   "Properties": {
    "ServiceToken": {
     "Fn::GetAtt": [
      "CustomAWSCDKOpenIdConnectProviderCustomResourceProviderHandlerF2C543E0",
      "Arn"
     ]
    },
    "ClientIDList": [
     "sts.amazonaws.com"
    ],
    "Url": {
     "Fn::GetAtt": [
      "Cluster9EE0221C",
      "OpenIdConnectIssuerUrl"
     ]
    },
    "CodeHash": "ffa3d5f3876afed62c60735ced8dafb4db2ccbd70a8b2f6b0d9e6eaa5823d631"
   },
   "UpdateReplacePolicy": "Delete",
   "DeletionPolicy": "Delete"
  },
  "ClusterNodegroupDefaultCapacityNodeGroupRole55953B04": {
   "Type": "AWS::IAM::Role",
   "Properties": {
    "AssumeRolePolicyDocument": {
     "Statement": [
      {
       "Action": "sts:AssumeRole",
       "Effect": "Allow",
       "Principal": {
        "Service": "ec2.amazonaws.com"
       }
      }
     ],
     "Version": "2012-10-17"
    },
    "ManagedPolicyArns": [
     {
      "Fn::Join": [
       "",
       [
        "arn:",
        {
         "Ref": "AWS::Partition"
        },
        ":iam::aws:policy/AmazonEKSWorkerNodePolicy"
       ]
      ]
     },
     {
      "Fn::Join": [
       "",
       [
        "arn:",
        {
         "Ref": "AWS::Partition"
        },
        ":iam::aws:policy/AmazonEKS_CNI_Policy"
       ]
      ]
     },
     {
      "Fn::Join": [
       "",
       [
        "arn:",
        {
         "Ref": "AWS::Partition"
        },
        ":iam::aws:policy/AmazonEC2ContainerRegistryReadOnly"
       ]
      ]
     }
    ]
   }
  },
  "ClusterNodegroupDefaultCapacityDA0920A3": {
   "Type": "AWS::EKS::Nodegroup",
   "Properties": {
    "ClusterName": {
     "Ref": "Cluster9EE0221C"
    },
    "NodeRole": {
     "Fn::GetAtt": [
      "ClusterNodegroupDefaultCapacityNodeGroupRole55953B04",
      "Arn"
     ]
    },
    "Subnets": [
     {
      "Ref": "VpcPrivateSubnet1Subnet536B997A"
     },
     {
      "Ref": "VpcPrivateSubnet2Subnet3788AAA1"
     }
    ],
    "AmiType": "AL2_x86_64",
    "ForceUpdateEnabled": true,
    "InstanceTypes": [
     "m5.large"
    ],
    "ScalingConfig": {
     "DesiredSize": 2,
     "MaxSize": 2,
     "MinSize": 2
    }
   }
  },
  "ClusterInferenceInstancesInstanceSecurityGroupECB3FC45": {
   "Type": "AWS::EC2::SecurityGroup",
   "Properties": {
    "GroupDescription": "aws-cdk-eks-cluster-inference-test/Cluster/InferenceInstances/InstanceSecurityGroup",
    "SecurityGroupEgress": [
     {
      "CidrIp": "0.0.0.0/0",
      "Description": "Allow all outbound traffic by default",
      "IpProtocol": "-1"
     }
    ],
    "Tags": [
     {
      "Key": "Name",
      "Value": "aws-cdk-eks-cluster-inference-test/Cluster/InferenceInstances"
     }
    ],
    "VpcId": {
     "Ref": "Vpc8378EB38"
    }
   }
  },
  "ClusterInferenceInstancesInstanceSecurityGroupfromawscdkeksclusterinferencetestClusterInferenceInstancesInstanceSecurityGroupAC01F26FALLTRAFFICE41AF78F": {
   "Type": "AWS::EC2::SecurityGroupIngress",
   "Properties": {
    "IpProtocol": "-1",
    "Description": "from awscdkeksclusterinferencetestClusterInferenceInstancesInstanceSecurityGroupAC01F26F:ALL TRAFFIC",
    "GroupId": {
     "Fn::GetAtt": [
      "ClusterInferenceInstancesInstanceSecurityGroupECB3FC45",
      "GroupId"
     ]
    },
    "SourceSecurityGroupId": {
     "Fn::GetAtt": [
      "ClusterInferenceInstancesInstanceSecurityGroupECB3FC45",
      "GroupId"
     ]
    }
   }
  },
  "ClusterInferenceInstancesInstanceSecurityGroupfromawscdkeksclusterinferencetestClusterClusterSecurityGroupAFDB8D5044357063ABC": {
   "Type": "AWS::EC2::SecurityGroupIngress",
   "Properties": {
    "IpProtocol": "tcp",
    "Description": "from awscdkeksclusterinferencetestClusterClusterSecurityGroupAFDB8D50:443",
    "FromPort": 443,
    "GroupId": {
     "Fn::GetAtt": [
      "ClusterInferenceInstancesInstanceSecurityGroupECB3FC45",
      "GroupId"
     ]
    },
    "SourceSecurityGroupId": {
     "Fn::GetAtt": [
      "Cluster9EE0221C",
      "ClusterSecurityGroupId"
     ]
    },
    "ToPort": 443
   }
  },
  "ClusterInferenceInstancesInstanceSecurityGroupfromawscdkeksclusterinferencetestClusterControlPlaneSecurityGroupDA4CA86F44333DD9D3A": {
   "Type": "AWS::EC2::SecurityGroupIngress",
   "Properties": {
    "IpProtocol": "tcp",
    "Description": "from awscdkeksclusterinferencetestClusterControlPlaneSecurityGroupDA4CA86F:443",
    "FromPort": 443,
    "GroupId": {
     "Fn::GetAtt": [
      "ClusterInferenceInstancesInstanceSecurityGroupECB3FC45",
      "GroupId"
     ]
    },
    "SourceSecurityGroupId": {
     "Fn::GetAtt": [
      "ClusterControlPlaneSecurityGroupD274242C",
      "GroupId"
     ]
    },
    "ToPort": 443
   }
  },
  "ClusterInferenceInstancesInstanceSecurityGroupfromawscdkeksclusterinferencetestClusterClusterSecurityGroupAFDB8D50102565535161321E6": {
   "Type": "AWS::EC2::SecurityGroupIngress",
   "Properties": {
    "IpProtocol": "tcp",
    "Description": "from awscdkeksclusterinferencetestClusterClusterSecurityGroupAFDB8D50:1025-65535",
    "FromPort": 1025,
    "GroupId": {
     "Fn::GetAtt": [
      "ClusterInferenceInstancesInstanceSecurityGroupECB3FC45",
      "GroupId"
     ]
    },
    "SourceSecurityGroupId": {
     "Fn::GetAtt": [
      "Cluster9EE0221C",
      "ClusterSecurityGroupId"
     ]
    },
    "ToPort": 65535
   }
  },
  "ClusterInferenceInstancesInstanceSecurityGroupfromawscdkeksclusterinferencetestClusterControlPlaneSecurityGroupDA4CA86F102565535438D562E": {
   "Type": "AWS::EC2::SecurityGroupIngress",
   "Properties": {
    "IpProtocol": "tcp",
    "Description": "from awscdkeksclusterinferencetestClusterControlPlaneSecurityGroupDA4CA86F:1025-65535",
    "FromPort": 1025,
    "GroupId": {
     "Fn::GetAtt": [
      "ClusterInferenceInstancesInstanceSecurityGroupECB3FC45",
      "GroupId"
     ]
    },
    "SourceSecurityGroupId": {
     "Fn::GetAtt": [
      "ClusterControlPlaneSecurityGroupD274242C",
      "GroupId"
     ]
    },
    "ToPort": 65535
   }
  },
  "ClusterInferenceInstancesInstanceRole59AC6F56": {
   "Type": "AWS::IAM::Role",
   "Properties": {
    "AssumeRolePolicyDocument": {
     "Statement": [
      {
       "Action": "sts:AssumeRole",
       "Effect": "Allow",
       "Principal": {
        "Service": "ec2.amazonaws.com"
       }
      }
     ],
     "Version": "2012-10-17"
    },
    "ManagedPolicyArns": [
     {
      "Fn::Join": [
       "",
       [
        "arn:",
        {
         "Ref": "AWS::Partition"
        },
        ":iam::aws:policy/AmazonEKSWorkerNodePolicy"
       ]
      ]
     },
     {
      "Fn::Join": [
       "",
       [
        "arn:",
        {
         "Ref": "AWS::Partition"
        },
        ":iam::aws:policy/AmazonEKS_CNI_Policy"
       ]
      ]
     },
     {
      "Fn::Join": [
       "",
       [
        "arn:",
        {
         "Ref": "AWS::Partition"
        },
        ":iam::aws:policy/AmazonEC2ContainerRegistryReadOnly"
       ]
      ]
     }
    ],
    "Tags": [
     {
      "Key": {
       "Fn::Join": [
        "",
        [
         "kubernetes.io/cluster/",
         {
          "Ref": "Cluster9EE0221C"
         }
        ]
       ]
      },
      "Value": "owned"
     },
     {
      "Key": "Name",
      "Value": "aws-cdk-eks-cluster-inference-test/Cluster/InferenceInstances"
     }
    ]
   }
  },
  "ClusterInferenceInstancesInstanceProfile5A1209B4": {
   "Type": "AWS::IAM::InstanceProfile",
   "Properties": {
    "Roles": [
     {
      "Ref": "ClusterInferenceInstancesInstanceRole59AC6F56"
     }
    ]
   }
  },
  "ClusterInferenceInstancesLaunchConfig03BF48FE": {
   "Type": "AWS::AutoScaling::LaunchConfiguration",
   "Properties": {
    "ImageId": {
     "Ref": "SsmParameterValueawsserviceeksoptimizedami124amazonlinux2gpurecommendedimageidC96584B6F00A464EAD1953AFF4B05118Parameter"
    },
    "InstanceType": "inf1.2xlarge",
    "IamInstanceProfile": {
     "Ref": "ClusterInferenceInstancesInstanceProfile5A1209B4"
    },
    "SecurityGroups": [
     {
      "Fn::GetAtt": [
       "ClusterInferenceInstancesInstanceSecurityGroupECB3FC45",
       "GroupId"
      ]
     },
     {
      "Fn::GetAtt": [
       "Cluster9EE0221C",
       "ClusterSecurityGroupId"
      ]
     }
    ],
    "UserData": {
     "Fn::Base64": {
      "Fn::Join": [
       "",
       [
        "#!/bin/bash\nset -o xtrace\n/etc/eks/bootstrap.sh ",
        {
         "Ref": "Cluster9EE0221C"
        },
        " --kubelet-extra-args \"--node-labels lifecycle=OnDemand\" --apiserver-endpoint '",
        {
         "Fn::GetAtt": [
          "Cluster9EE0221C",
          "Endpoint"
         ]
        },
        "' --b64-cluster-ca '",
        {
         "Fn::GetAtt": [
          "Cluster9EE0221C",
          "CertificateAuthorityData"
         ]
        },
        "' --use-max-pods true\n/opt/aws/bin/cfn-signal --exit-code $? --stack aws-cdk-eks-cluster-inference-test --resource ClusterInferenceInstancesASGE90717C7 --region ",
        {
         "Ref": "AWS::Region"
        }
       ]
      ]
     }
    }
   },
   "DependsOn": [
    "ClusterInferenceInstancesInstanceRole59AC6F56"
   ]
  },
  "ClusterInferenceInstancesASGE90717C7": {
   "Type": "AWS::AutoScaling::AutoScalingGroup",
   "Properties": {
    "MaxSize": "1",
    "MinSize": "1",
    "LaunchConfigurationName": {
     "Ref": "ClusterInferenceInstancesLaunchConfig03BF48FE"
    },
    "Tags": [
     {
      "Key": {
       "Fn::Join": [
        "",
        [
         "kubernetes.io/cluster/",
         {
          "Ref": "Cluster9EE0221C"
         }
        ]
       ]
      },
      "PropagateAtLaunch": true,
      "Value": "owned"
     },
     {
      "Key": "Name",
      "PropagateAtLaunch": true,
      "Value": "aws-cdk-eks-cluster-inference-test/Cluster/InferenceInstances"
     }
    ],
    "VPCZoneIdentifier": [
     {
      "Ref": "VpcPrivateSubnet1Subnet536B997A"
     },
     {
      "Ref": "VpcPrivateSubnet2Subnet3788AAA1"
     }
    ]
   },
   "UpdatePolicy": {
    "AutoScalingScheduledAction": {
     "IgnoreUnmodifiedGroupSizeProperties": true
    }
   }
  },
  "ClustermanifestNeuronDevicePlugin0B3E0D17": {
   "Type": "Custom::AWSCDK-EKS-KubernetesResource",
   "Properties": {
    "ServiceToken": {
     "Fn::GetAtt": [
      "awscdkawseksKubectlProviderNestedStackawscdkawseksKubectlProviderNestedStackResourceA7AEBA6B",
      "Outputs.awscdkeksclusterinferencetestawscdkawseksKubectlProviderframeworkonEvent96006823Arn"
     ]
    },
    "Manifest": "[{\"apiVersion\":\"apps/v1\",\"kind\":\"DaemonSet\",\"metadata\":{\"name\":\"neuron-device-plugin-daemonset\",\"namespace\":\"kube-system\",\"labels\":{\"aws.cdk.eks/prune-c863e4201358c09b3f92695ba8b0faf739f572311b\":\"\"}},\"spec\":{\"selector\":{\"matchLabels\":{\"name\":\"neuron-device-plugin-ds\"}},\"updateStrategy\":{\"type\":\"RollingUpdate\"},\"template\":{\"metadata\":{\"annotations\":{\"scheduler.alpha.kubernetes.io/critical-pod\":\"\"},\"labels\":{\"name\":\"neuron-device-plugin-ds\"}},\"spec\":{\"tolerations\":[{\"key\":\"CriticalAddonsOnly\",\"operator\":\"Exists\"},{\"key\":\"aws.amazon.com/neuron\",\"operator\":\"Exists\",\"effect\":\"NoSchedule\"}],\"priorityClassName\":\"system-node-critical\",\"affinity\":{\"nodeAffinity\":{\"requiredDuringSchedulingIgnoredDuringExecution\":{\"nodeSelectorTerms\":[{\"matchExpressions\":[{\"key\":\"beta.kubernetes.io/instance-type\",\"operator\":\"In\",\"values\":[\"inf1.xlarge\",\"inf1.2xlarge\",\"inf1.6xlarge\",\"inf1.4xlarge\"]}]},{\"matchExpressions\":[{\"key\":\"node.kubernetes.io/instance-type\",\"operator\":\"In\",\"values\":[\"inf1.xlarge\",\"inf1.2xlarge\",\"inf1.6xlarge\",\"inf1.24xlarge\"]}]}]}}},\"containers\":[{\"image\":\"790709498068.dkr.ecr.us-west-2.amazonaws.com/neuron-device-plugin:1.0.9043.0\",\"imagePullPolicy\":\"Always\",\"name\":\"k8s-neuron-device-plugin-ctr\",\"securityContext\":{\"allowPrivilegeEscalation\":false,\"capabilities\":{\"drop\":[\"ALL\"]}},\"volumeMounts\":[{\"name\":\"device-plugin\",\"mountPath\":\"/var/lib/kubelet/device-plugins\"}]}],\"volumes\":[{\"name\":\"device-plugin\",\"hostPath\":{\"path\":\"/var/lib/kubelet/device-plugins\"}}]}}}}]",
    "ClusterName": {
     "Ref": "Cluster9EE0221C"
    },
    "RoleArn": {
     "Fn::GetAtt": [
      "ClusterCreationRole360249B6",
      "Arn"
     ]
    },
    "PruneLabel": "aws.cdk.eks/prune-c863e4201358c09b3f92695ba8b0faf739f572311b"
   },
   "DependsOn": [
    "ClusterKubectlReadyBarrier200052AF"
   ],
   "UpdateReplacePolicy": "Delete",
   "DeletionPolicy": "Delete"
  },
  "awscdkawseksClusterResourceProviderNestedStackawscdkawseksClusterResourceProviderNestedStackResource9827C454": {
   "Type": "AWS::CloudFormation::Stack",
   "Properties": {
    "TemplateURL": {
     "Fn::Join": [
      "",
      [
       "https://s3.",
       {
        "Ref": "AWS::Region"
       },
       ".",
       {
        "Ref": "AWS::URLSuffix"
       },
       "/",
       {
        "Fn::Sub": "cdk-hnb659fds-assets-${AWS::AccountId}-${AWS::Region}"
       },
<<<<<<< HEAD
       "/d5f947e91374f192449a79a3ec1b775aaa048702ef07c983861074278aa16967.json"
=======
       "/33ed18f371121f45de87e6c69f1d62df5cfbfcfc8317f5e8d6e05735e02b0bcc.json"
>>>>>>> 74c35dc2
      ]
     ]
    }
   },
   "UpdateReplacePolicy": "Delete",
   "DeletionPolicy": "Delete"
  },
  "awscdkawseksKubectlProviderNestedStackawscdkawseksKubectlProviderNestedStackResourceA7AEBA6B": {
   "Type": "AWS::CloudFormation::Stack",
   "Properties": {
    "TemplateURL": {
     "Fn::Join": [
      "",
      [
       "https://s3.",
       {
        "Ref": "AWS::Region"
       },
       ".",
       {
        "Ref": "AWS::URLSuffix"
       },
       "/",
       {
        "Fn::Sub": "cdk-hnb659fds-assets-${AWS::AccountId}-${AWS::Region}"
       },
<<<<<<< HEAD
       "/1cb593ff9d4369a3a7f7b64edd0b94ec71dfed58cf7dd75a61e16cc84a724059.json"
=======
       "/86b36ba83bd02e3273873dc9098af135dfff7751d6303395e1bacf73a069750c.json"
>>>>>>> 74c35dc2
      ]
     ]
    },
    "Parameters": {
     "referencetoawscdkeksclusterinferencetestKubectlHandlerRoleC36F9110Arn": {
      "Fn::GetAtt": [
       "KubectlHandlerRoleD25EBD08",
       "Arn"
      ]
     },
     "referencetoawscdkeksclusterinferencetestKubectlLayerC250C540Ref": {
      "Ref": "KubectlLayer600207B5"
     },
     "referencetoawscdkeksclusterinferencetestVpcPrivateSubnet1Subnet57B9547BRef": {
      "Ref": "VpcPrivateSubnet1Subnet536B997A"
     },
     "referencetoawscdkeksclusterinferencetestVpcPrivateSubnet2Subnet006B3B78Ref": {
      "Ref": "VpcPrivateSubnet2Subnet3788AAA1"
     },
     "referencetoawscdkeksclusterinferencetestClusterF6AC11E0ClusterSecurityGroupId": {
      "Fn::GetAtt": [
       "Cluster9EE0221C",
       "ClusterSecurityGroupId"
      ]
     }
    }
   },
   "DependsOn": [
    "KubectlHandlerRoleDefaultPolicyA09B4223",
    "KubectlHandlerRoleD25EBD08",
    "VpcPrivateSubnet1DefaultRouteBE02A9ED",
    "VpcPrivateSubnet1RouteTableAssociation70C59FA6",
    "VpcPrivateSubnet2DefaultRoute060D2087",
    "VpcPrivateSubnet2RouteTableAssociationA89CAD56"
   ],
   "UpdateReplacePolicy": "Delete",
   "DeletionPolicy": "Delete"
  },
  "KubectlHandlerRoleD25EBD08": {
   "Type": "AWS::IAM::Role",
   "Properties": {
    "AssumeRolePolicyDocument": {
     "Statement": [
      {
       "Action": "sts:AssumeRole",
       "Effect": "Allow",
       "Principal": {
        "Service": "lambda.amazonaws.com"
       }
      }
     ],
     "Version": "2012-10-17"
    },
    "ManagedPolicyArns": [
     {
      "Fn::Join": [
       "",
       [
        "arn:",
        {
         "Ref": "AWS::Partition"
        },
        ":iam::aws:policy/service-role/AWSLambdaBasicExecutionRole"
       ]
      ]
     },
     {
      "Fn::Join": [
       "",
       [
        "arn:",
        {
         "Ref": "AWS::Partition"
        },
        ":iam::aws:policy/service-role/AWSLambdaVPCAccessExecutionRole"
       ]
      ]
     },
     {
      "Fn::Join": [
       "",
       [
        "arn:",
        {
         "Ref": "AWS::Partition"
        },
        ":iam::aws:policy/AmazonEC2ContainerRegistryReadOnly"
       ]
      ]
     },
     {
      "Fn::If": [
       "HasEcrPublic",
       {
        "Fn::Join": [
         "",
         [
          "arn:",
          {
           "Ref": "AWS::Partition"
          },
          ":iam::aws:policy/AmazonElasticContainerRegistryPublicReadOnly"
         ]
        ]
       },
       {
        "Ref": "AWS::NoValue"
       }
      ]
     }
    ]
   }
  },
  "KubectlHandlerRoleDefaultPolicyA09B4223": {
   "Type": "AWS::IAM::Policy",
   "Properties": {
    "PolicyDocument": {
     "Statement": [
      {
       "Action": "eks:DescribeCluster",
       "Effect": "Allow",
       "Resource": {
        "Fn::GetAtt": [
         "Cluster9EE0221C",
         "Arn"
        ]
       }
      }
     ],
     "Version": "2012-10-17"
    },
    "PolicyName": "KubectlHandlerRoleDefaultPolicyA09B4223",
    "Roles": [
     {
      "Ref": "KubectlHandlerRoleD25EBD08"
     }
    ]
   }
  },
  "awscdkeksclusterinferencetestClusterEBBBA1ACAlbControlleralbsaConditionJson1B3BEA47": {
   "Type": "Custom::AWSCDKCfnJson",
   "Properties": {
    "ServiceToken": {
     "Fn::GetAtt": [
      "AWSCDKCfnUtilsProviderCustomResourceProviderHandlerCF82AA57",
      "Arn"
     ]
    },
    "Value": {
     "Fn::Join": [
      "",
      [
       "{\"",
       {
        "Fn::Select": [
         1,
         {
          "Fn::Split": [
           ":oidc-provider/",
           {
            "Ref": "ClusterOpenIdConnectProviderE7EB0530"
           }
          ]
         }
        ]
       },
       ":aud\":\"sts.amazonaws.com\",\"",
       {
        "Fn::Select": [
         1,
         {
          "Fn::Split": [
           ":oidc-provider/",
           {
            "Ref": "ClusterOpenIdConnectProviderE7EB0530"
           }
          ]
         }
        ]
       },
       ":sub\":\"system:serviceaccount:kube-system:aws-load-balancer-controller\"}"
      ]
     ]
    }
   },
   "DependsOn": [
    "ClusterInferenceInstancesASGE90717C7",
    "ClusterInferenceInstancesInstanceProfile5A1209B4",
    "ClusterInferenceInstancesInstanceRole59AC6F56",
    "ClusterInferenceInstancesInstanceSecurityGroupfromawscdkeksclusterinferencetestClusterClusterSecurityGroupAFDB8D50102565535161321E6",
    "ClusterInferenceInstancesInstanceSecurityGroupfromawscdkeksclusterinferencetestClusterClusterSecurityGroupAFDB8D5044357063ABC",
    "ClusterInferenceInstancesInstanceSecurityGroupfromawscdkeksclusterinferencetestClusterControlPlaneSecurityGroupDA4CA86F102565535438D562E",
    "ClusterInferenceInstancesInstanceSecurityGroupfromawscdkeksclusterinferencetestClusterControlPlaneSecurityGroupDA4CA86F44333DD9D3A",
    "ClusterInferenceInstancesInstanceSecurityGroupfromawscdkeksclusterinferencetestClusterInferenceInstancesInstanceSecurityGroupAC01F26FALLTRAFFICE41AF78F",
    "ClusterInferenceInstancesInstanceSecurityGroupECB3FC45",
    "ClusterInferenceInstancesLaunchConfig03BF48FE",
    "ClusterNodegroupDefaultCapacityNodeGroupRole55953B04",
    "ClusterNodegroupDefaultCapacityDA0920A3"
   ],
   "UpdateReplacePolicy": "Delete",
   "DeletionPolicy": "Delete"
  },
  "awscdkeksclusterinferencetestClusterEBBBA1ACAlbControlleralbsaRole836823A9": {
   "Type": "AWS::IAM::Role",
   "Properties": {
    "AssumeRolePolicyDocument": {
     "Statement": [
      {
       "Action": "sts:AssumeRoleWithWebIdentity",
       "Condition": {
        "StringEquals": {
         "Fn::GetAtt": [
          "awscdkeksclusterinferencetestClusterEBBBA1ACAlbControlleralbsaConditionJson1B3BEA47",
          "Value"
         ]
        }
       },
       "Effect": "Allow",
       "Principal": {
        "Federated": {
         "Ref": "ClusterOpenIdConnectProviderE7EB0530"
        }
       }
      }
     ],
     "Version": "2012-10-17"
    }
   },
   "DependsOn": [
    "ClusterInferenceInstancesASGE90717C7",
    "ClusterInferenceInstancesInstanceProfile5A1209B4",
    "ClusterInferenceInstancesInstanceRole59AC6F56",
    "ClusterInferenceInstancesInstanceSecurityGroupfromawscdkeksclusterinferencetestClusterClusterSecurityGroupAFDB8D50102565535161321E6",
    "ClusterInferenceInstancesInstanceSecurityGroupfromawscdkeksclusterinferencetestClusterClusterSecurityGroupAFDB8D5044357063ABC",
    "ClusterInferenceInstancesInstanceSecurityGroupfromawscdkeksclusterinferencetestClusterControlPlaneSecurityGroupDA4CA86F102565535438D562E",
    "ClusterInferenceInstancesInstanceSecurityGroupfromawscdkeksclusterinferencetestClusterControlPlaneSecurityGroupDA4CA86F44333DD9D3A",
    "ClusterInferenceInstancesInstanceSecurityGroupfromawscdkeksclusterinferencetestClusterInferenceInstancesInstanceSecurityGroupAC01F26FALLTRAFFICE41AF78F",
    "ClusterInferenceInstancesInstanceSecurityGroupECB3FC45",
    "ClusterInferenceInstancesLaunchConfig03BF48FE",
    "ClusterNodegroupDefaultCapacityNodeGroupRole55953B04",
    "ClusterNodegroupDefaultCapacityDA0920A3"
   ]
  },
  "awscdkeksclusterinferencetestClusterEBBBA1ACAlbControlleralbsaRoleDefaultPolicyD7901D6C": {
   "Type": "AWS::IAM::Policy",
   "Properties": {
    "PolicyDocument": {
     "Statement": [
      {
       "Action": "iam:CreateServiceLinkedRole",
       "Condition": {
        "StringEquals": {
         "iam:AWSServiceName": "elasticloadbalancing.amazonaws.com"
        }
       },
       "Effect": "Allow",
       "Resource": "*"
      },
      {
       "Action": [
        "acm:DescribeCertificate",
        "acm:ListCertificates",
        "cognito-idp:DescribeUserPoolClient",
        "ec2:AuthorizeSecurityGroupIngress",
        "ec2:CreateSecurityGroup",
        "ec2:DescribeAccountAttributes",
        "ec2:DescribeAddresses",
        "ec2:DescribeAvailabilityZones",
        "ec2:DescribeCoipPools",
        "ec2:DescribeInstances",
        "ec2:DescribeInternetGateways",
        "ec2:DescribeNetworkInterfaces",
        "ec2:DescribeSecurityGroups",
        "ec2:DescribeSubnets",
        "ec2:DescribeTags",
        "ec2:DescribeVpcPeeringConnections",
        "ec2:DescribeVpcs",
        "ec2:GetCoipPoolUsage",
        "ec2:RevokeSecurityGroupIngress",
        "elasticloadbalancing:AddListenerCertificates",
        "elasticloadbalancing:CreateListener",
        "elasticloadbalancing:CreateRule",
        "elasticloadbalancing:DeleteListener",
        "elasticloadbalancing:DeleteRule",
        "elasticloadbalancing:DescribeListenerCertificates",
        "elasticloadbalancing:DescribeListeners",
        "elasticloadbalancing:DescribeLoadBalancerAttributes",
        "elasticloadbalancing:DescribeLoadBalancers",
        "elasticloadbalancing:DescribeRules",
        "elasticloadbalancing:DescribeSSLPolicies",
        "elasticloadbalancing:DescribeTags",
        "elasticloadbalancing:DescribeTargetGroupAttributes",
        "elasticloadbalancing:DescribeTargetGroups",
        "elasticloadbalancing:DescribeTargetHealth",
        "elasticloadbalancing:ModifyListener",
        "elasticloadbalancing:ModifyRule",
        "elasticloadbalancing:RemoveListenerCertificates",
        "elasticloadbalancing:SetWebAcl",
        "iam:GetServerCertificate",
        "iam:ListServerCertificates",
        "shield:CreateProtection",
        "shield:DeleteProtection",
        "shield:DescribeProtection",
        "shield:GetSubscriptionState",
        "waf-regional:AssociateWebACL",
        "waf-regional:DisassociateWebACL",
        "waf-regional:GetWebACL",
        "waf-regional:GetWebACLForResource",
        "wafv2:AssociateWebACL",
        "wafv2:DisassociateWebACL",
        "wafv2:GetWebACL",
        "wafv2:GetWebACLForResource"
       ],
       "Effect": "Allow",
       "Resource": "*"
      },
      {
       "Action": "ec2:CreateTags",
       "Condition": {
        "StringEquals": {
         "ec2:CreateAction": "CreateSecurityGroup"
        },
        "Null": {
         "aws:RequestTag/elbv2.k8s.aws/cluster": "false"
        }
       },
       "Effect": "Allow",
       "Resource": "arn:aws:ec2:*:*:security-group/*"
      },
      {
       "Action": [
        "ec2:CreateTags",
        "ec2:DeleteTags"
       ],
       "Condition": {
        "Null": {
         "aws:RequestTag/elbv2.k8s.aws/cluster": "true",
         "aws:ResourceTag/elbv2.k8s.aws/cluster": "false"
        }
       },
       "Effect": "Allow",
       "Resource": "arn:aws:ec2:*:*:security-group/*"
      },
      {
       "Action": [
        "ec2:AuthorizeSecurityGroupIngress",
        "ec2:DeleteSecurityGroup",
        "ec2:RevokeSecurityGroupIngress",
        "elasticloadbalancing:DeleteLoadBalancer",
        "elasticloadbalancing:DeleteTargetGroup",
        "elasticloadbalancing:ModifyLoadBalancerAttributes",
        "elasticloadbalancing:ModifyTargetGroup",
        "elasticloadbalancing:ModifyTargetGroupAttributes",
        "elasticloadbalancing:SetIpAddressType",
        "elasticloadbalancing:SetSecurityGroups",
        "elasticloadbalancing:SetSubnets"
       ],
       "Condition": {
        "Null": {
         "aws:ResourceTag/elbv2.k8s.aws/cluster": "false"
        }
       },
       "Effect": "Allow",
       "Resource": "*"
      },
      {
       "Action": [
        "elasticloadbalancing:CreateLoadBalancer",
        "elasticloadbalancing:CreateTargetGroup"
       ],
       "Condition": {
        "Null": {
         "aws:RequestTag/elbv2.k8s.aws/cluster": "false"
        }
       },
       "Effect": "Allow",
       "Resource": "*"
      },
      {
       "Action": [
        "elasticloadbalancing:AddTags",
        "elasticloadbalancing:RemoveTags"
       ],
       "Condition": {
        "Null": {
         "aws:RequestTag/elbv2.k8s.aws/cluster": "true",
         "aws:ResourceTag/elbv2.k8s.aws/cluster": "false"
        }
       },
       "Effect": "Allow",
       "Resource": [
        "arn:aws:elasticloadbalancing:*:*:loadbalancer/app/*/*",
        "arn:aws:elasticloadbalancing:*:*:loadbalancer/net/*/*",
        "arn:aws:elasticloadbalancing:*:*:targetgroup/*/*"
       ]
      },
      {
       "Action": [
        "elasticloadbalancing:AddTags",
        "elasticloadbalancing:RemoveTags"
       ],
       "Effect": "Allow",
       "Resource": [
        "arn:aws:elasticloadbalancing:*:*:listener-rule/app/*/*/*",
        "arn:aws:elasticloadbalancing:*:*:listener-rule/net/*/*/*",
        "arn:aws:elasticloadbalancing:*:*:listener/app/*/*/*",
        "arn:aws:elasticloadbalancing:*:*:listener/net/*/*/*"
       ]
      },
      {
       "Action": [
        "elasticloadbalancing:DeregisterTargets",
        "elasticloadbalancing:RegisterTargets"
       ],
       "Effect": "Allow",
       "Resource": "arn:aws:elasticloadbalancing:*:*:targetgroup/*/*"
      }
     ],
     "Version": "2012-10-17"
    },
    "PolicyName": "awscdkeksclusterinferencetestClusterEBBBA1ACAlbControlleralbsaRoleDefaultPolicyD7901D6C",
    "Roles": [
     {
      "Ref": "awscdkeksclusterinferencetestClusterEBBBA1ACAlbControlleralbsaRole836823A9"
     }
    ]
   },
   "DependsOn": [
    "ClusterInferenceInstancesASGE90717C7",
    "ClusterInferenceInstancesInstanceProfile5A1209B4",
    "ClusterInferenceInstancesInstanceRole59AC6F56",
    "ClusterInferenceInstancesInstanceSecurityGroupfromawscdkeksclusterinferencetestClusterClusterSecurityGroupAFDB8D50102565535161321E6",
    "ClusterInferenceInstancesInstanceSecurityGroupfromawscdkeksclusterinferencetestClusterClusterSecurityGroupAFDB8D5044357063ABC",
    "ClusterInferenceInstancesInstanceSecurityGroupfromawscdkeksclusterinferencetestClusterControlPlaneSecurityGroupDA4CA86F102565535438D562E",
    "ClusterInferenceInstancesInstanceSecurityGroupfromawscdkeksclusterinferencetestClusterControlPlaneSecurityGroupDA4CA86F44333DD9D3A",
    "ClusterInferenceInstancesInstanceSecurityGroupfromawscdkeksclusterinferencetestClusterInferenceInstancesInstanceSecurityGroupAC01F26FALLTRAFFICE41AF78F",
    "ClusterInferenceInstancesInstanceSecurityGroupECB3FC45",
    "ClusterInferenceInstancesLaunchConfig03BF48FE",
    "ClusterNodegroupDefaultCapacityNodeGroupRole55953B04",
    "ClusterNodegroupDefaultCapacityDA0920A3"
   ]
  },
  "awscdkeksclusterinferencetestClusterEBBBA1ACAlbControlleralbsamanifestalbsaServiceAccountResourceCB9C8B9F": {
   "Type": "Custom::AWSCDK-EKS-KubernetesResource",
   "Properties": {
    "ServiceToken": {
     "Fn::GetAtt": [
      "awscdkawseksKubectlProviderNestedStackawscdkawseksKubectlProviderNestedStackResourceA7AEBA6B",
      "Outputs.awscdkeksclusterinferencetestawscdkawseksKubectlProviderframeworkonEvent96006823Arn"
     ]
    },
    "Manifest": {
     "Fn::Join": [
      "",
      [
       "[{\"apiVersion\":\"v1\",\"kind\":\"ServiceAccount\",\"metadata\":{\"name\":\"aws-load-balancer-controller\",\"namespace\":\"kube-system\",\"labels\":{\"aws.cdk.eks/prune-c8cb19ec57bf1ebd84c9b96a69357098c59bdf4023\":\"\",\"app.kubernetes.io/name\":\"aws-load-balancer-controller\"},\"annotations\":{\"eks.amazonaws.com/role-arn\":\"",
       {
        "Fn::GetAtt": [
         "awscdkeksclusterinferencetestClusterEBBBA1ACAlbControlleralbsaRole836823A9",
         "Arn"
        ]
       },
       "\"}}}]"
      ]
     ]
    },
    "ClusterName": {
     "Ref": "Cluster9EE0221C"
    },
    "RoleArn": {
     "Fn::GetAtt": [
      "ClusterCreationRole360249B6",
      "Arn"
     ]
    },
    "PruneLabel": "aws.cdk.eks/prune-c8cb19ec57bf1ebd84c9b96a69357098c59bdf4023"
   },
   "DependsOn": [
    "ClusterInferenceInstancesASGE90717C7",
    "ClusterInferenceInstancesInstanceProfile5A1209B4",
    "ClusterInferenceInstancesInstanceRole59AC6F56",
    "ClusterInferenceInstancesInstanceSecurityGroupfromawscdkeksclusterinferencetestClusterClusterSecurityGroupAFDB8D50102565535161321E6",
    "ClusterInferenceInstancesInstanceSecurityGroupfromawscdkeksclusterinferencetestClusterClusterSecurityGroupAFDB8D5044357063ABC",
    "ClusterInferenceInstancesInstanceSecurityGroupfromawscdkeksclusterinferencetestClusterControlPlaneSecurityGroupDA4CA86F102565535438D562E",
    "ClusterInferenceInstancesInstanceSecurityGroupfromawscdkeksclusterinferencetestClusterControlPlaneSecurityGroupDA4CA86F44333DD9D3A",
    "ClusterInferenceInstancesInstanceSecurityGroupfromawscdkeksclusterinferencetestClusterInferenceInstancesInstanceSecurityGroupAC01F26FALLTRAFFICE41AF78F",
    "ClusterInferenceInstancesInstanceSecurityGroupECB3FC45",
    "ClusterInferenceInstancesLaunchConfig03BF48FE",
    "ClusterKubectlReadyBarrier200052AF",
    "ClusterNodegroupDefaultCapacityNodeGroupRole55953B04",
    "ClusterNodegroupDefaultCapacityDA0920A3"
   ],
   "UpdateReplacePolicy": "Delete",
   "DeletionPolicy": "Delete"
  },
  "awscdkeksclusterinferencetestClusterEBBBA1ACAlbControllerACDC8D4F": {
   "Type": "Custom::AWSCDK-EKS-HelmChart",
   "Properties": {
    "ServiceToken": {
     "Fn::GetAtt": [
      "awscdkawseksKubectlProviderNestedStackawscdkawseksKubectlProviderNestedStackResourceA7AEBA6B",
      "Outputs.awscdkeksclusterinferencetestawscdkawseksKubectlProviderframeworkonEvent96006823Arn"
     ]
    },
    "ClusterName": {
     "Ref": "Cluster9EE0221C"
    },
    "RoleArn": {
     "Fn::GetAtt": [
      "ClusterCreationRole360249B6",
      "Arn"
     ]
    },
    "Release": "aws-load-balancer-controller",
    "Chart": "aws-load-balancer-controller",
    "Version": "1.4.1",
    "Wait": true,
    "Timeout": "900s",
    "Values": {
     "Fn::Join": [
      "",
      [
       "{\"clusterName\":\"",
       {
        "Ref": "Cluster9EE0221C"
       },
       "\",\"serviceAccount\":{\"create\":false,\"name\":\"aws-load-balancer-controller\"},\"region\":\"",
       {
        "Ref": "AWS::Region"
       },
       "\",\"vpcId\":\"",
       {
        "Ref": "Vpc8378EB38"
       },
       "\",\"image\":{\"repository\":\"602401143452.dkr.ecr.us-west-2.amazonaws.com/amazon/aws-load-balancer-controller\",\"tag\":\"v2.4.1\"}}"
      ]
     ]
    },
    "Namespace": "kube-system",
    "Repository": "https://aws.github.io/eks-charts",
    "CreateNamespace": true
   },
   "DependsOn": [
    "awscdkeksclusterinferencetestClusterEBBBA1ACAlbControlleralbsaConditionJson1B3BEA47",
    "awscdkeksclusterinferencetestClusterEBBBA1ACAlbControlleralbsamanifestalbsaServiceAccountResourceCB9C8B9F",
    "awscdkeksclusterinferencetestClusterEBBBA1ACAlbControlleralbsaRoleDefaultPolicyD7901D6C",
    "awscdkeksclusterinferencetestClusterEBBBA1ACAlbControlleralbsaRole836823A9",
    "ClusterAwsAuthmanifestFE51F8AE",
    "ClusterInferenceInstancesASGE90717C7",
    "ClusterInferenceInstancesInstanceProfile5A1209B4",
    "ClusterInferenceInstancesInstanceRole59AC6F56",
    "ClusterInferenceInstancesInstanceSecurityGroupfromawscdkeksclusterinferencetestClusterClusterSecurityGroupAFDB8D50102565535161321E6",
    "ClusterInferenceInstancesInstanceSecurityGroupfromawscdkeksclusterinferencetestClusterClusterSecurityGroupAFDB8D5044357063ABC",
    "ClusterInferenceInstancesInstanceSecurityGroupfromawscdkeksclusterinferencetestClusterControlPlaneSecurityGroupDA4CA86F102565535438D562E",
    "ClusterInferenceInstancesInstanceSecurityGroupfromawscdkeksclusterinferencetestClusterControlPlaneSecurityGroupDA4CA86F44333DD9D3A",
    "ClusterInferenceInstancesInstanceSecurityGroupfromawscdkeksclusterinferencetestClusterInferenceInstancesInstanceSecurityGroupAC01F26FALLTRAFFICE41AF78F",
    "ClusterInferenceInstancesInstanceSecurityGroupECB3FC45",
    "ClusterInferenceInstancesLaunchConfig03BF48FE",
    "ClusterKubectlReadyBarrier200052AF",
    "ClusterNodegroupDefaultCapacityNodeGroupRole55953B04",
    "ClusterNodegroupDefaultCapacityDA0920A3",
    "ClusterOpenIdConnectProviderE7EB0530"
   ],
   "UpdateReplacePolicy": "Delete",
   "DeletionPolicy": "Delete"
  },
  "CustomAWSCDKOpenIdConnectProviderCustomResourceProviderRole517FED65": {
   "Type": "AWS::IAM::Role",
   "Properties": {
    "AssumeRolePolicyDocument": {
     "Version": "2012-10-17",
     "Statement": [
      {
       "Action": "sts:AssumeRole",
       "Effect": "Allow",
       "Principal": {
        "Service": "lambda.amazonaws.com"
       }
      }
     ]
    },
    "ManagedPolicyArns": [
     {
      "Fn::Sub": "arn:${AWS::Partition}:iam::aws:policy/service-role/AWSLambdaBasicExecutionRole"
     }
    ],
    "Policies": [
     {
      "PolicyName": "Inline",
      "PolicyDocument": {
       "Version": "2012-10-17",
       "Statement": [
        {
         "Effect": "Allow",
         "Resource": "*",
         "Action": [
          "iam:CreateOpenIDConnectProvider",
          "iam:DeleteOpenIDConnectProvider",
          "iam:UpdateOpenIDConnectProviderThumbprint",
          "iam:AddClientIDToOpenIDConnectProvider",
          "iam:RemoveClientIDFromOpenIDConnectProvider"
         ]
        }
       ]
      }
     }
    ]
   }
  },
  "CustomAWSCDKOpenIdConnectProviderCustomResourceProviderHandlerF2C543E0": {
   "Type": "AWS::Lambda::Function",
   "Properties": {
    "Code": {
     "S3Bucket": {
      "Fn::Sub": "cdk-hnb659fds-assets-${AWS::AccountId}-${AWS::Region}"
     },
     "S3Key": "ffa3d5f3876afed62c60735ced8dafb4db2ccbd70a8b2f6b0d9e6eaa5823d631.zip"
    },
    "Timeout": 900,
    "MemorySize": 128,
    "Handler": "__entrypoint__.handler",
    "Role": {
     "Fn::GetAtt": [
      "CustomAWSCDKOpenIdConnectProviderCustomResourceProviderRole517FED65",
      "Arn"
     ]
    },
    "Runtime": "nodejs16.x"
   },
   "DependsOn": [
    "CustomAWSCDKOpenIdConnectProviderCustomResourceProviderRole517FED65"
   ]
  },
  "AWSCDKCfnUtilsProviderCustomResourceProviderRoleFE0EE867": {
   "Type": "AWS::IAM::Role",
   "Properties": {
    "AssumeRolePolicyDocument": {
     "Version": "2012-10-17",
     "Statement": [
      {
       "Action": "sts:AssumeRole",
       "Effect": "Allow",
       "Principal": {
        "Service": "lambda.amazonaws.com"
       }
      }
     ]
    },
    "ManagedPolicyArns": [
     {
      "Fn::Sub": "arn:${AWS::Partition}:iam::aws:policy/service-role/AWSLambdaBasicExecutionRole"
     }
    ]
   }
  },
  "AWSCDKCfnUtilsProviderCustomResourceProviderHandlerCF82AA57": {
   "Type": "AWS::Lambda::Function",
   "Properties": {
    "Code": {
     "S3Bucket": {
      "Fn::Sub": "cdk-hnb659fds-assets-${AWS::AccountId}-${AWS::Region}"
     },
     "S3Key": "a913a2614f4e118cb83fa3c0dd17575c9adbbdbad4da17aecd505282a25513f8.zip"
    },
    "Timeout": 900,
    "MemorySize": 128,
    "Handler": "__entrypoint__.handler",
    "Role": {
     "Fn::GetAtt": [
      "AWSCDKCfnUtilsProviderCustomResourceProviderRoleFE0EE867",
      "Arn"
     ]
    },
    "Runtime": "nodejs16.x"
   },
   "DependsOn": [
    "AWSCDKCfnUtilsProviderCustomResourceProviderRoleFE0EE867"
   ]
  }
 },
 "Outputs": {
  "ClusterConfigCommand43AAE40F": {
   "Value": {
    "Fn::Join": [
     "",
     [
      "aws eks update-kubeconfig --name ",
      {
       "Ref": "Cluster9EE0221C"
      },
      " --region ",
      {
       "Ref": "AWS::Region"
      },
      " --role-arn ",
      {
       "Fn::GetAtt": [
        "ClusterMastersRole9AA35625",
        "Arn"
       ]
      }
     ]
    ]
   }
  },
  "ClusterGetTokenCommand06AE992E": {
   "Value": {
    "Fn::Join": [
     "",
     [
      "aws eks get-token --cluster-name ",
      {
       "Ref": "Cluster9EE0221C"
      },
      " --region ",
      {
       "Ref": "AWS::Region"
      },
      " --role-arn ",
      {
       "Fn::GetAtt": [
        "ClusterMastersRole9AA35625",
        "Arn"
       ]
      }
     ]
    ]
   }
  }
 },
<<<<<<< HEAD
 "Conditions": {
  "HasEcrPublic": {
   "Fn::Equals": [
    {
     "Ref": "AWS::Partition"
    },
    "aws"
   ]
=======
 "Mappings": {
  "DefaultCrNodeVersionMap": {
   "af-south-1": {
    "value": "nodejs16.x"
   },
   "ap-east-1": {
    "value": "nodejs16.x"
   },
   "ap-northeast-1": {
    "value": "nodejs16.x"
   },
   "ap-northeast-2": {
    "value": "nodejs16.x"
   },
   "ap-northeast-3": {
    "value": "nodejs16.x"
   },
   "ap-south-1": {
    "value": "nodejs16.x"
   },
   "ap-south-2": {
    "value": "nodejs16.x"
   },
   "ap-southeast-1": {
    "value": "nodejs16.x"
   },
   "ap-southeast-2": {
    "value": "nodejs16.x"
   },
   "ap-southeast-3": {
    "value": "nodejs16.x"
   },
   "ca-central-1": {
    "value": "nodejs16.x"
   },
   "cn-north-1": {
    "value": "nodejs16.x"
   },
   "cn-northwest-1": {
    "value": "nodejs16.x"
   },
   "eu-central-1": {
    "value": "nodejs16.x"
   },
   "eu-central-2": {
    "value": "nodejs16.x"
   },
   "eu-north-1": {
    "value": "nodejs16.x"
   },
   "eu-south-1": {
    "value": "nodejs16.x"
   },
   "eu-south-2": {
    "value": "nodejs16.x"
   },
   "eu-west-1": {
    "value": "nodejs16.x"
   },
   "eu-west-2": {
    "value": "nodejs16.x"
   },
   "eu-west-3": {
    "value": "nodejs16.x"
   },
   "me-central-1": {
    "value": "nodejs16.x"
   },
   "me-south-1": {
    "value": "nodejs16.x"
   },
   "sa-east-1": {
    "value": "nodejs16.x"
   },
   "us-east-1": {
    "value": "nodejs16.x"
   },
   "us-east-2": {
    "value": "nodejs16.x"
   },
   "us-gov-east-1": {
    "value": "nodejs16.x"
   },
   "us-gov-west-1": {
    "value": "nodejs16.x"
   },
   "us-iso-east-1": {
    "value": "nodejs14.x"
   },
   "us-iso-west-1": {
    "value": "nodejs14.x"
   },
   "us-isob-east-1": {
    "value": "nodejs14.x"
   },
   "us-west-1": {
    "value": "nodejs16.x"
   },
   "us-west-2": {
    "value": "nodejs16.x"
   }
>>>>>>> 74c35dc2
  }
 },
 "Parameters": {
  "SsmParameterValueawsserviceeksoptimizedami124amazonlinux2gpurecommendedimageidC96584B6F00A464EAD1953AFF4B05118Parameter": {
   "Type": "AWS::SSM::Parameter::Value<String>",
   "Default": "/aws/service/eks/optimized-ami/1.24/amazon-linux-2-gpu/recommended/image_id"
  },
  "BootstrapVersion": {
   "Type": "AWS::SSM::Parameter::Value<String>",
   "Default": "/cdk-bootstrap/hnb659fds/version",
   "Description": "Version of the CDK Bootstrap resources in this environment, automatically retrieved from SSM Parameter Store. [cdk:skip]"
  }
 },
 "Rules": {
  "CheckBootstrapVersion": {
   "Assertions": [
    {
     "Assert": {
      "Fn::Not": [
       {
        "Fn::Contains": [
         [
          "1",
          "2",
          "3",
          "4",
          "5"
         ],
         {
          "Ref": "BootstrapVersion"
         }
        ]
       }
      ]
     },
     "AssertDescription": "CDK bootstrap stack version 6 required. Please run 'cdk bootstrap' with a recent version of the CDK CLI."
    }
   ]
  }
 }
}<|MERGE_RESOLUTION|>--- conflicted
+++ resolved
@@ -485,26 +485,22 @@
        "Action": "sts:AssumeRole",
        "Effect": "Allow",
        "Principal": {
-        "AWS": [
-         {
-          "Fn::GetAtt": [
-           "KubectlHandlerRoleD25EBD08",
-           "Arn"
+        "AWS": {
+         "Fn::Join": [
+          "",
+          [
+           "arn:",
+           {
+            "Ref": "AWS::Partition"
+           },
+           ":iam::",
+           {
+            "Ref": "AWS::AccountId"
+           },
+           ":root"
           ]
-         },
-         {
-          "Fn::GetAtt": [
-           "awscdkawseksClusterResourceProviderNestedStackawscdkawseksClusterResourceProviderNestedStackResource9827C454",
-           "Outputs.awscdkeksclusterinferencetestawscdkawseksClusterResourceProviderIsCompleteHandlerServiceRole9EF4846EArn"
-          ]
-         },
-         {
-          "Fn::GetAtt": [
-           "awscdkawseksClusterResourceProviderNestedStackawscdkawseksClusterResourceProviderNestedStackResource9827C454",
-           "Outputs.awscdkeksclusterinferencetestawscdkawseksClusterResourceProviderOnEventHandlerServiceRoleACA8EEC3Arn"
-          ]
-         }
-        ]
+         ]
+        }
        }
       }
      ],
@@ -1302,13 +1298,17 @@
        {
         "Fn::Sub": "cdk-hnb659fds-assets-${AWS::AccountId}-${AWS::Region}"
        },
-<<<<<<< HEAD
-       "/d5f947e91374f192449a79a3ec1b775aaa048702ef07c983861074278aa16967.json"
-=======
        "/33ed18f371121f45de87e6c69f1d62df5cfbfcfc8317f5e8d6e05735e02b0bcc.json"
->>>>>>> 74c35dc2
       ]
      ]
+    },
+    "Parameters": {
+     "referencetoawscdkeksclusterinferencetestClusterCreationRoleE75B6E1BArn": {
+      "Fn::GetAtt": [
+       "ClusterCreationRole360249B6",
+       "Arn"
+      ]
+     }
     }
    },
    "UpdateReplacePolicy": "Delete",
@@ -1333,18 +1333,20 @@
        {
         "Fn::Sub": "cdk-hnb659fds-assets-${AWS::AccountId}-${AWS::Region}"
        },
-<<<<<<< HEAD
-       "/1cb593ff9d4369a3a7f7b64edd0b94ec71dfed58cf7dd75a61e16cc84a724059.json"
-=======
        "/86b36ba83bd02e3273873dc9098af135dfff7751d6303395e1bacf73a069750c.json"
->>>>>>> 74c35dc2
       ]
      ]
     },
     "Parameters": {
-     "referencetoawscdkeksclusterinferencetestKubectlHandlerRoleC36F9110Arn": {
+     "referencetoawscdkeksclusterinferencetestClusterF6AC11E0Arn": {
       "Fn::GetAtt": [
-       "KubectlHandlerRoleD25EBD08",
+       "Cluster9EE0221C",
+       "Arn"
+      ]
+     },
+     "referencetoawscdkeksclusterinferencetestClusterCreationRoleE75B6E1BArn": {
+      "Fn::GetAtt": [
+       "ClusterCreationRole360249B6",
        "Arn"
       ]
      },
@@ -1366,8 +1368,6 @@
     }
    },
    "DependsOn": [
-    "KubectlHandlerRoleDefaultPolicyA09B4223",
-    "KubectlHandlerRoleD25EBD08",
     "VpcPrivateSubnet1DefaultRouteBE02A9ED",
     "VpcPrivateSubnet1RouteTableAssociation70C59FA6",
     "VpcPrivateSubnet2DefaultRoute060D2087",
@@ -1375,107 +1375,6 @@
    ],
    "UpdateReplacePolicy": "Delete",
    "DeletionPolicy": "Delete"
-  },
-  "KubectlHandlerRoleD25EBD08": {
-   "Type": "AWS::IAM::Role",
-   "Properties": {
-    "AssumeRolePolicyDocument": {
-     "Statement": [
-      {
-       "Action": "sts:AssumeRole",
-       "Effect": "Allow",
-       "Principal": {
-        "Service": "lambda.amazonaws.com"
-       }
-      }
-     ],
-     "Version": "2012-10-17"
-    },
-    "ManagedPolicyArns": [
-     {
-      "Fn::Join": [
-       "",
-       [
-        "arn:",
-        {
-         "Ref": "AWS::Partition"
-        },
-        ":iam::aws:policy/service-role/AWSLambdaBasicExecutionRole"
-       ]
-      ]
-     },
-     {
-      "Fn::Join": [
-       "",
-       [
-        "arn:",
-        {
-         "Ref": "AWS::Partition"
-        },
-        ":iam::aws:policy/service-role/AWSLambdaVPCAccessExecutionRole"
-       ]
-      ]
-     },
-     {
-      "Fn::Join": [
-       "",
-       [
-        "arn:",
-        {
-         "Ref": "AWS::Partition"
-        },
-        ":iam::aws:policy/AmazonEC2ContainerRegistryReadOnly"
-       ]
-      ]
-     },
-     {
-      "Fn::If": [
-       "HasEcrPublic",
-       {
-        "Fn::Join": [
-         "",
-         [
-          "arn:",
-          {
-           "Ref": "AWS::Partition"
-          },
-          ":iam::aws:policy/AmazonElasticContainerRegistryPublicReadOnly"
-         ]
-        ]
-       },
-       {
-        "Ref": "AWS::NoValue"
-       }
-      ]
-     }
-    ]
-   }
-  },
-  "KubectlHandlerRoleDefaultPolicyA09B4223": {
-   "Type": "AWS::IAM::Policy",
-   "Properties": {
-    "PolicyDocument": {
-     "Statement": [
-      {
-       "Action": "eks:DescribeCluster",
-       "Effect": "Allow",
-       "Resource": {
-        "Fn::GetAtt": [
-         "Cluster9EE0221C",
-         "Arn"
-        ]
-       }
-      }
-     ],
-     "Version": "2012-10-17"
-    },
-    "PolicyName": "KubectlHandlerRoleDefaultPolicyA09B4223",
-    "Roles": [
-     {
-      "Ref": "KubectlHandlerRoleD25EBD08"
-     }
-    ]
-   }
   },
   "awscdkeksclusterinferencetestClusterEBBBA1ACAlbControlleralbsaConditionJson1B3BEA47": {
    "Type": "Custom::AWSCDKCfnJson",
@@ -2068,16 +1967,6 @@
    }
   }
  },
-<<<<<<< HEAD
- "Conditions": {
-  "HasEcrPublic": {
-   "Fn::Equals": [
-    {
-     "Ref": "AWS::Partition"
-    },
-    "aws"
-   ]
-=======
  "Mappings": {
   "DefaultCrNodeVersionMap": {
    "af-south-1": {
@@ -2179,7 +2068,6 @@
    "us-west-2": {
     "value": "nodejs16.x"
    }
->>>>>>> 74c35dc2
   }
  },
  "Parameters": {
