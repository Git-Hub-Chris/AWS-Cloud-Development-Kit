--- conflicted
+++ resolved
@@ -27,25 +27,15 @@
         }
       }
     },
-<<<<<<< HEAD
-    "2f31f9abe2da0509a389c0451fda69659db97949865e5648ef336f26731c6e8f": {
-      "source": {
-        "path": "asset.2f31f9abe2da0509a389c0451fda69659db97949865e5648ef336f26731c6e8f",
-=======
     "9efb96d8186dd343e3f84c72cfbcaaf16aa5579bbac0c02c60d4f19f4300d832": {
       "source": {
         "path": "asset.9efb96d8186dd343e3f84c72cfbcaaf16aa5579bbac0c02c60d4f19f4300d832",
->>>>>>> 7e4fdc7e
         "packaging": "zip"
       },
       "destinations": {
         "current_account-current_region": {
           "bucketName": "cdk-hnb659fds-assets-${AWS::AccountId}-${AWS::Region}",
-<<<<<<< HEAD
-          "objectKey": "2f31f9abe2da0509a389c0451fda69659db97949865e5648ef336f26731c6e8f.zip",
-=======
           "objectKey": "9efb96d8186dd343e3f84c72cfbcaaf16aa5579bbac0c02c60d4f19f4300d832.zip",
->>>>>>> 7e4fdc7e
           "assumeRoleArn": "arn:${AWS::Partition}:iam::${AWS::AccountId}:role/cdk-hnb659fds-file-publishing-role-${AWS::AccountId}-${AWS::Region}"
         }
       }
@@ -115,11 +105,7 @@
         }
       }
     },
-<<<<<<< HEAD
-    "5f9789a88ff299542756565a7ac1d5c341a2772b3b64689cc0a7843f15b7735e": {
-=======
     "1fa15d28e84d0084a917f2ee6374a91a74cc2e2a79679be7c83040e1f67fd90b": {
->>>>>>> 7e4fdc7e
       "source": {
         "path": "awscdkeksclusterinferencetestawscdkawseksClusterResourceProviderFE14F3C4.nested.template.json",
         "packaging": "file"
@@ -127,11 +113,7 @@
       "destinations": {
         "current_account-current_region": {
           "bucketName": "cdk-hnb659fds-assets-${AWS::AccountId}-${AWS::Region}",
-<<<<<<< HEAD
-          "objectKey": "5f9789a88ff299542756565a7ac1d5c341a2772b3b64689cc0a7843f15b7735e.json",
-=======
           "objectKey": "1fa15d28e84d0084a917f2ee6374a91a74cc2e2a79679be7c83040e1f67fd90b.json",
->>>>>>> 7e4fdc7e
           "assumeRoleArn": "arn:${AWS::Partition}:iam::${AWS::AccountId}:role/cdk-hnb659fds-file-publishing-role-${AWS::AccountId}-${AWS::Region}"
         }
       }
@@ -149,11 +131,7 @@
         }
       }
     },
-<<<<<<< HEAD
-    "63f7e3416cc5813cae39eaf6c4da1bec451e9e463cfaadf32c8131a02e739247": {
-=======
     "5e1c74336659461029f179b5637738c474e81cf42316c86d535418bee085357c": {
->>>>>>> 7e4fdc7e
       "source": {
         "path": "aws-cdk-eks-cluster-inference-test.template.json",
         "packaging": "file"
@@ -161,11 +139,7 @@
       "destinations": {
         "current_account-current_region": {
           "bucketName": "cdk-hnb659fds-assets-${AWS::AccountId}-${AWS::Region}",
-<<<<<<< HEAD
-          "objectKey": "63f7e3416cc5813cae39eaf6c4da1bec451e9e463cfaadf32c8131a02e739247.json",
-=======
           "objectKey": "5e1c74336659461029f179b5637738c474e81cf42316c86d535418bee085357c.json",
->>>>>>> 7e4fdc7e
           "assumeRoleArn": "arn:${AWS::Partition}:iam::${AWS::AccountId}:role/cdk-hnb659fds-file-publishing-role-${AWS::AccountId}-${AWS::Region}"
         }
       }
