--- conflicted
+++ resolved
@@ -105,7 +105,7 @@
         }
       }
     },
-    "33ed18f371121f45de87e6c69f1d62df5cfbfcfc8317f5e8d6e05735e02b0bcc": {
+    "d5f947e91374f192449a79a3ec1b775aaa048702ef07c983861074278aa16967": {
       "source": {
         "path": "awscdkeksclusterinferencetestawscdkawseksClusterResourceProviderFE14F3C4.nested.template.json",
         "packaging": "file"
@@ -113,16 +113,12 @@
       "destinations": {
         "current_account-current_region": {
           "bucketName": "cdk-hnb659fds-assets-${AWS::AccountId}-${AWS::Region}",
-          "objectKey": "33ed18f371121f45de87e6c69f1d62df5cfbfcfc8317f5e8d6e05735e02b0bcc.json",
+          "objectKey": "d5f947e91374f192449a79a3ec1b775aaa048702ef07c983861074278aa16967.json",
           "assumeRoleArn": "arn:${AWS::Partition}:iam::${AWS::AccountId}:role/cdk-hnb659fds-file-publishing-role-${AWS::AccountId}-${AWS::Region}"
         }
       }
     },
-<<<<<<< HEAD
     "45d0bf34b27b241d51b1b7b73bd9fd2adfa5a0059bf7c5bef02f5ab49e57bc89": {
-=======
-    "86b36ba83bd02e3273873dc9098af135dfff7751d6303395e1bacf73a069750c": {
->>>>>>> eeb4c678
       "source": {
         "path": "awscdkeksclusterinferencetestawscdkawseksKubectlProviderB4348345.nested.template.json",
         "packaging": "file"
@@ -130,20 +126,12 @@
       "destinations": {
         "current_account-current_region": {
           "bucketName": "cdk-hnb659fds-assets-${AWS::AccountId}-${AWS::Region}",
-<<<<<<< HEAD
           "objectKey": "45d0bf34b27b241d51b1b7b73bd9fd2adfa5a0059bf7c5bef02f5ab49e57bc89.json",
-=======
-          "objectKey": "86b36ba83bd02e3273873dc9098af135dfff7751d6303395e1bacf73a069750c.json",
->>>>>>> eeb4c678
           "assumeRoleArn": "arn:${AWS::Partition}:iam::${AWS::AccountId}:role/cdk-hnb659fds-file-publishing-role-${AWS::AccountId}-${AWS::Region}"
         }
       }
     },
-<<<<<<< HEAD
     "bee244ae7bb82a9ea5c8c6b4cc5478a9f8d3be9de3850fd76616b5bb52fb72fc": {
-=======
-    "49391963ec4d40abcfc844b79f1bd30cdf2e654570394f55bb88a82f0af4e6a6": {
->>>>>>> eeb4c678
       "source": {
         "path": "aws-cdk-eks-cluster-inference-test.template.json",
         "packaging": "file"
@@ -151,11 +139,7 @@
       "destinations": {
         "current_account-current_region": {
           "bucketName": "cdk-hnb659fds-assets-${AWS::AccountId}-${AWS::Region}",
-<<<<<<< HEAD
           "objectKey": "bee244ae7bb82a9ea5c8c6b4cc5478a9f8d3be9de3850fd76616b5bb52fb72fc.json",
-=======
-          "objectKey": "49391963ec4d40abcfc844b79f1bd30cdf2e654570394f55bb88a82f0af4e6a6.json",
->>>>>>> eeb4c678
           "assumeRoleArn": "arn:${AWS::Partition}:iam::${AWS::AccountId}:role/cdk-hnb659fds-file-publishing-role-${AWS::AccountId}-${AWS::Region}"
         }
       }
