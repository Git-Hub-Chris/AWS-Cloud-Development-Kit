--- conflicted
+++ resolved
@@ -1055,11 +1055,7 @@
        {
         "Fn::Sub": "cdk-hnb659fds-assets-${AWS::AccountId}-${AWS::Region}"
        },
-<<<<<<< HEAD
-       "/9883f234ee2a7a03f523a039159f21816eedb8c3b99300fe8bd1a88a51dfdcc3.json"
-=======
        "/9d0346ca56ef0830ce154713a78d870b493d752d7a27dd6aaf5fb97a28f9452d.json"
->>>>>>> d452fbf9
       ]
      ]
     }
