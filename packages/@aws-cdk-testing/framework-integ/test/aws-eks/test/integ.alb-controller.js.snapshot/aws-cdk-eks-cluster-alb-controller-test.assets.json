{
  "version": "31.0.0",
  "files": {
    "c475180f5b1bbabac165414da13a9b843b111cd3b6d5fae9c954c006640c4064": {
      "source": {
        "path": "asset.c475180f5b1bbabac165414da13a9b843b111cd3b6d5fae9c954c006640c4064.zip",
        "packaging": "file"
      },
      "destinations": {
        "current_account-current_region": {
          "bucketName": "cdk-hnb659fds-assets-${AWS::AccountId}-${AWS::Region}",
          "objectKey": "c475180f5b1bbabac165414da13a9b843b111cd3b6d5fae9c954c006640c4064.zip",
          "assumeRoleArn": "arn:${AWS::Partition}:iam::${AWS::AccountId}:role/cdk-hnb659fds-file-publishing-role-${AWS::AccountId}-${AWS::Region}"
        }
      }
    },
    "75dfa9114a30421542432dcb55212f010f591a9e3bd203ae98ba3f9bedf5bb31": {
      "source": {
        "path": "asset.75dfa9114a30421542432dcb55212f010f591a9e3bd203ae98ba3f9bedf5bb31.zip",
        "packaging": "file"
      },
      "destinations": {
        "current_account-current_region": {
          "bucketName": "cdk-hnb659fds-assets-${AWS::AccountId}-${AWS::Region}",
          "objectKey": "75dfa9114a30421542432dcb55212f010f591a9e3bd203ae98ba3f9bedf5bb31.zip",
          "assumeRoleArn": "arn:${AWS::Partition}:iam::${AWS::AccountId}:role/cdk-hnb659fds-file-publishing-role-${AWS::AccountId}-${AWS::Region}"
        }
      }
    },
    "68b8fc42fe6d1eb6e6c39212ce770fac02511440fecfc5b69a904fe8a19f6b8e": {
      "source": {
        "path": "asset.68b8fc42fe6d1eb6e6c39212ce770fac02511440fecfc5b69a904fe8a19f6b8e",
        "packaging": "zip"
      },
      "destinations": {
        "current_account-current_region": {
          "bucketName": "cdk-hnb659fds-assets-${AWS::AccountId}-${AWS::Region}",
          "objectKey": "68b8fc42fe6d1eb6e6c39212ce770fac02511440fecfc5b69a904fe8a19f6b8e.zip",
          "assumeRoleArn": "arn:${AWS::Partition}:iam::${AWS::AccountId}:role/cdk-hnb659fds-file-publishing-role-${AWS::AccountId}-${AWS::Region}"
        }
      }
    },
    "45017ac1fb5b50dac36a255c328b0fe125f18a8e6d3689e188eab5e3a1bf8146": {
      "source": {
        "path": "asset.45017ac1fb5b50dac36a255c328b0fe125f18a8e6d3689e188eab5e3a1bf8146",
        "packaging": "zip"
      },
      "destinations": {
        "current_account-current_region": {
          "bucketName": "cdk-hnb659fds-assets-${AWS::AccountId}-${AWS::Region}",
          "objectKey": "45017ac1fb5b50dac36a255c328b0fe125f18a8e6d3689e188eab5e3a1bf8146.zip",
          "assumeRoleArn": "arn:${AWS::Partition}:iam::${AWS::AccountId}:role/cdk-hnb659fds-file-publishing-role-${AWS::AccountId}-${AWS::Region}"
        }
      }
    },
    "9017774b84ae2457b1b2ad6fcbb4860d8ce2537062c77010b24d9b156ced5a1b": {
      "source": {
        "path": "asset.9017774b84ae2457b1b2ad6fcbb4860d8ce2537062c77010b24d9b156ced5a1b",
        "packaging": "zip"
      },
      "destinations": {
        "current_account-current_region": {
          "bucketName": "cdk-hnb659fds-assets-${AWS::AccountId}-${AWS::Region}",
          "objectKey": "9017774b84ae2457b1b2ad6fcbb4860d8ce2537062c77010b24d9b156ced5a1b.zip",
          "assumeRoleArn": "arn:${AWS::Partition}:iam::${AWS::AccountId}:role/cdk-hnb659fds-file-publishing-role-${AWS::AccountId}-${AWS::Region}"
        }
      }
    },
    "c33f77e71bef2fbd8299fa87f0d89b792b981d73e22dba92b2dd13caec415dfc": {
      "source": {
        "path": "asset.c33f77e71bef2fbd8299fa87f0d89b792b981d73e22dba92b2dd13caec415dfc.zip",
        "packaging": "file"
      },
      "destinations": {
        "current_account-current_region": {
          "bucketName": "cdk-hnb659fds-assets-${AWS::AccountId}-${AWS::Region}",
          "objectKey": "c33f77e71bef2fbd8299fa87f0d89b792b981d73e22dba92b2dd13caec415dfc.zip",
          "assumeRoleArn": "arn:${AWS::Partition}:iam::${AWS::AccountId}:role/cdk-hnb659fds-file-publishing-role-${AWS::AccountId}-${AWS::Region}"
        }
      }
    },
    "ffa3d5f3876afed62c60735ced8dafb4db2ccbd70a8b2f6b0d9e6eaa5823d631": {
      "source": {
        "path": "asset.ffa3d5f3876afed62c60735ced8dafb4db2ccbd70a8b2f6b0d9e6eaa5823d631",
        "packaging": "zip"
      },
      "destinations": {
        "current_account-current_region": {
          "bucketName": "cdk-hnb659fds-assets-${AWS::AccountId}-${AWS::Region}",
          "objectKey": "ffa3d5f3876afed62c60735ced8dafb4db2ccbd70a8b2f6b0d9e6eaa5823d631.zip",
          "assumeRoleArn": "arn:${AWS::Partition}:iam::${AWS::AccountId}:role/cdk-hnb659fds-file-publishing-role-${AWS::AccountId}-${AWS::Region}"
        }
      }
    },
    "a913a2614f4e118cb83fa3c0dd17575c9adbbdbad4da17aecd505282a25513f8": {
      "source": {
        "path": "asset.a913a2614f4e118cb83fa3c0dd17575c9adbbdbad4da17aecd505282a25513f8",
        "packaging": "zip"
      },
      "destinations": {
        "current_account-current_region": {
          "bucketName": "cdk-hnb659fds-assets-${AWS::AccountId}-${AWS::Region}",
          "objectKey": "a913a2614f4e118cb83fa3c0dd17575c9adbbdbad4da17aecd505282a25513f8.zip",
          "assumeRoleArn": "arn:${AWS::Partition}:iam::${AWS::AccountId}:role/cdk-hnb659fds-file-publishing-role-${AWS::AccountId}-${AWS::Region}"
        }
      }
    },
    "5f49893093e1ad14831626016699156d48da5f0890f19eb930bc3c46cf5f636d": {
      "source": {
        "path": "asset.5f49893093e1ad14831626016699156d48da5f0890f19eb930bc3c46cf5f636d",
        "packaging": "zip"
      },
      "destinations": {
        "current_account-current_region": {
          "bucketName": "cdk-hnb659fds-assets-${AWS::AccountId}-${AWS::Region}",
          "objectKey": "5f49893093e1ad14831626016699156d48da5f0890f19eb930bc3c46cf5f636d.zip",
          "assumeRoleArn": "arn:${AWS::Partition}:iam::${AWS::AccountId}:role/cdk-hnb659fds-file-publishing-role-${AWS::AccountId}-${AWS::Region}"
        }
      }
    },
    "4c6918bf63f8b24e5209d75ea2a9081c8c5644044af3c9d170914ed24570d0a3": {
      "source": {
        "path": "awscdkeksclusteralbcontrollertestawscdkawseksClusterResourceProvider5DBBAFBB.nested.template.json",
        "packaging": "file"
      },
      "destinations": {
        "current_account-current_region": {
          "bucketName": "cdk-hnb659fds-assets-${AWS::AccountId}-${AWS::Region}",
          "objectKey": "4c6918bf63f8b24e5209d75ea2a9081c8c5644044af3c9d170914ed24570d0a3.json",
          "assumeRoleArn": "arn:${AWS::Partition}:iam::${AWS::AccountId}:role/cdk-hnb659fds-file-publishing-role-${AWS::AccountId}-${AWS::Region}"
        }
      }
    },
    "2a9b6f878c47ebd8f226474bb748ab8daf1a747a28bcf1035189b3e0c01e93c0": {
      "source": {
        "path": "awscdkeksclusteralbcontrollertestawscdkawseksKubectlProviderA1AC28D1.nested.template.json",
        "packaging": "file"
      },
      "destinations": {
        "current_account-current_region": {
          "bucketName": "cdk-hnb659fds-assets-${AWS::AccountId}-${AWS::Region}",
          "objectKey": "2a9b6f878c47ebd8f226474bb748ab8daf1a747a28bcf1035189b3e0c01e93c0.json",
          "assumeRoleArn": "arn:${AWS::Partition}:iam::${AWS::AccountId}:role/cdk-hnb659fds-file-publishing-role-${AWS::AccountId}-${AWS::Region}"
        }
      }
    },
<<<<<<< HEAD
    "ab6ed87f027e106d73fe77a9c2f6a76ab18bb44692a5f2e013a62c41b71dc53f": {
=======
    "ae64b33010df76aee1d15714cd0806dc19774e4d8aeed09bafc2dcb97fe6ead9": {
>>>>>>> 24d18f15
      "source": {
        "path": "aws-cdk-eks-cluster-alb-controller-test.template.json",
        "packaging": "file"
      },
      "destinations": {
        "current_account-current_region": {
          "bucketName": "cdk-hnb659fds-assets-${AWS::AccountId}-${AWS::Region}",
<<<<<<< HEAD
          "objectKey": "ab6ed87f027e106d73fe77a9c2f6a76ab18bb44692a5f2e013a62c41b71dc53f.json",
=======
          "objectKey": "ae64b33010df76aee1d15714cd0806dc19774e4d8aeed09bafc2dcb97fe6ead9.json",
>>>>>>> 24d18f15
          "assumeRoleArn": "arn:${AWS::Partition}:iam::${AWS::AccountId}:role/cdk-hnb659fds-file-publishing-role-${AWS::AccountId}-${AWS::Region}"
        }
      }
    }
  },
  "dockerImages": {}
}<|MERGE_RESOLUTION|>--- conflicted
+++ resolved
@@ -144,11 +144,7 @@
         }
       }
     },
-<<<<<<< HEAD
-    "ab6ed87f027e106d73fe77a9c2f6a76ab18bb44692a5f2e013a62c41b71dc53f": {
-=======
     "ae64b33010df76aee1d15714cd0806dc19774e4d8aeed09bafc2dcb97fe6ead9": {
->>>>>>> 24d18f15
       "source": {
         "path": "aws-cdk-eks-cluster-alb-controller-test.template.json",
         "packaging": "file"
@@ -156,11 +152,7 @@
       "destinations": {
         "current_account-current_region": {
           "bucketName": "cdk-hnb659fds-assets-${AWS::AccountId}-${AWS::Region}",
-<<<<<<< HEAD
-          "objectKey": "ab6ed87f027e106d73fe77a9c2f6a76ab18bb44692a5f2e013a62c41b71dc53f.json",
-=======
           "objectKey": "ae64b33010df76aee1d15714cd0806dc19774e4d8aeed09bafc2dcb97fe6ead9.json",
->>>>>>> 24d18f15
           "assumeRoleArn": "arn:${AWS::Partition}:iam::${AWS::AccountId}:role/cdk-hnb659fds-file-publishing-role-${AWS::AccountId}-${AWS::Region}"
         }
       }
