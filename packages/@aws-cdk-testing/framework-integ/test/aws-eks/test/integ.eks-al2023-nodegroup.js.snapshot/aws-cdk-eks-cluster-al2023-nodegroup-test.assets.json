--- conflicted
+++ resolved
@@ -27,25 +27,16 @@
         }
       }
     },
-<<<<<<< HEAD
     "7c16569d3667ca37a867335c3d871f599a57e6af8a49a913272f2d350282adc6": {
       "source": {
         "path": "asset.7c16569d3667ca37a867335c3d871f599a57e6af8a49a913272f2d350282adc6",
-=======
-    "98b432f1b1df9de4026df7e718c23783d833d67973da5291085b4dc7be1a568a": {
-      "source": {
-        "path": "asset.98b432f1b1df9de4026df7e718c23783d833d67973da5291085b4dc7be1a568a",
->>>>>>> d2ea2809
+
         "packaging": "zip"
       },
       "destinations": {
         "current_account-current_region": {
           "bucketName": "cdk-hnb659fds-assets-${AWS::AccountId}-${AWS::Region}",
-<<<<<<< HEAD
           "objectKey": "7c16569d3667ca37a867335c3d871f599a57e6af8a49a913272f2d350282adc6.zip",
-=======
-          "objectKey": "98b432f1b1df9de4026df7e718c23783d833d67973da5291085b4dc7be1a568a.zip",
->>>>>>> d2ea2809
           "assumeRoleArn": "arn:${AWS::Partition}:iam::${AWS::AccountId}:role/cdk-hnb659fds-file-publishing-role-${AWS::AccountId}-${AWS::Region}"
         }
       }
@@ -89,11 +80,7 @@
         }
       }
     },
-<<<<<<< HEAD
     "9bf06ebace9d63210b129f7c400fb3838a569e04a0ba09db09b14479430ec92e": {
-=======
-    "f60bb443f247dda63ec8772a7627d54d50a56350ed4e8c906bc15e8272052a12": {
->>>>>>> d2ea2809
       "source": {
         "path": "awscdkeksclusteral2023nodegrouptestawscdkawseksClusterResourceProviderE67D0702.nested.template.json",
         "packaging": "file"
@@ -101,11 +88,7 @@
       "destinations": {
         "current_account-current_region": {
           "bucketName": "cdk-hnb659fds-assets-${AWS::AccountId}-${AWS::Region}",
-<<<<<<< HEAD
           "objectKey": "9bf06ebace9d63210b129f7c400fb3838a569e04a0ba09db09b14479430ec92e.json",
-=======
-          "objectKey": "f60bb443f247dda63ec8772a7627d54d50a56350ed4e8c906bc15e8272052a12.json",
->>>>>>> d2ea2809
           "assumeRoleArn": "arn:${AWS::Partition}:iam::${AWS::AccountId}:role/cdk-hnb659fds-file-publishing-role-${AWS::AccountId}-${AWS::Region}"
         }
       }
@@ -123,11 +106,7 @@
         }
       }
     },
-<<<<<<< HEAD
     "4bf731457fbb8940d7152063e0fbef6083047a7134e1c40f50b15117bd877cc2": {
-=======
-    "4fd6656cbcae9e23308a4a40d202fc429d3f4893c4a04dd6d4a5fd0a416b36e8": {
->>>>>>> d2ea2809
       "source": {
         "path": "aws-cdk-eks-cluster-al2023-nodegroup-test.template.json",
         "packaging": "file"
@@ -135,11 +114,7 @@
       "destinations": {
         "current_account-current_region": {
           "bucketName": "cdk-hnb659fds-assets-${AWS::AccountId}-${AWS::Region}",
-<<<<<<< HEAD
           "objectKey": "4bf731457fbb8940d7152063e0fbef6083047a7134e1c40f50b15117bd877cc2.json",
-=======
-          "objectKey": "4fd6656cbcae9e23308a4a40d202fc429d3f4893c4a04dd6d4a5fd0a416b36e8.json",
->>>>>>> d2ea2809
           "assumeRoleArn": "arn:${AWS::Partition}:iam::${AWS::AccountId}:role/cdk-hnb659fds-file-publishing-role-${AWS::AccountId}-${AWS::Region}"
         }
       }
