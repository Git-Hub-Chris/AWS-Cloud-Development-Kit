{
  "version": "36.0.0",
  "files": {
    "bfbdea4d45250c8162c204fe0687cb775e24d61c895ad89e4ca6e9a7fc90b0f0": {
      "source": {
        "path": "asset.bfbdea4d45250c8162c204fe0687cb775e24d61c895ad89e4ca6e9a7fc90b0f0.zip",
        "packaging": "file"
      },
      "destinations": {
        "current_account-current_region": {
          "bucketName": "cdk-hnb659fds-assets-${AWS::AccountId}-${AWS::Region}",
          "objectKey": "bfbdea4d45250c8162c204fe0687cb775e24d61c895ad89e4ca6e9a7fc90b0f0.zip",
          "assumeRoleArn": "arn:${AWS::Partition}:iam::${AWS::AccountId}:role/cdk-hnb659fds-file-publishing-role-${AWS::AccountId}-${AWS::Region}"
        }
      }
    },
    "22de69e75b55e15d4d49905d8a4901edd66d1367f617c2a01ac6e86ca2b7eb84": {
      "source": {
        "path": "asset.22de69e75b55e15d4d49905d8a4901edd66d1367f617c2a01ac6e86ca2b7eb84.zip",
        "packaging": "file"
      },
      "destinations": {
        "current_account-current_region": {
          "bucketName": "cdk-hnb659fds-assets-${AWS::AccountId}-${AWS::Region}",
          "objectKey": "22de69e75b55e15d4d49905d8a4901edd66d1367f617c2a01ac6e86ca2b7eb84.zip",
          "assumeRoleArn": "arn:${AWS::Partition}:iam::${AWS::AccountId}:role/cdk-hnb659fds-file-publishing-role-${AWS::AccountId}-${AWS::Region}"
        }
      }
    },
    "98b432f1b1df9de4026df7e718c23783d833d67973da5291085b4dc7be1a568a": {
      "source": {
        "path": "asset.98b432f1b1df9de4026df7e718c23783d833d67973da5291085b4dc7be1a568a",
        "packaging": "zip"
      },
      "destinations": {
        "current_account-current_region": {
          "bucketName": "cdk-hnb659fds-assets-${AWS::AccountId}-${AWS::Region}",
          "objectKey": "98b432f1b1df9de4026df7e718c23783d833d67973da5291085b4dc7be1a568a.zip",
          "assumeRoleArn": "arn:${AWS::Partition}:iam::${AWS::AccountId}:role/cdk-hnb659fds-file-publishing-role-${AWS::AccountId}-${AWS::Region}"
        }
      }
    },
    "15197a5512179542fe2cff74af89bb047793c9c4e0b4395f114641a81cd52ae5": {
      "source": {
        "path": "asset.15197a5512179542fe2cff74af89bb047793c9c4e0b4395f114641a81cd52ae5",
        "packaging": "zip"
      },
      "destinations": {
        "current_account-current_region": {
          "bucketName": "cdk-hnb659fds-assets-${AWS::AccountId}-${AWS::Region}",
          "objectKey": "15197a5512179542fe2cff74af89bb047793c9c4e0b4395f114641a81cd52ae5.zip",
          "assumeRoleArn": "arn:${AWS::Partition}:iam::${AWS::AccountId}:role/cdk-hnb659fds-file-publishing-role-${AWS::AccountId}-${AWS::Region}"
        }
      }
    },
    "abc70c90ded969d12235ca11768293cb20557cff54518518480c0d9fb344a098": {
      "source": {
        "path": "asset.abc70c90ded969d12235ca11768293cb20557cff54518518480c0d9fb344a098",
        "packaging": "zip"
      },
      "destinations": {
        "current_account-current_region": {
          "bucketName": "cdk-hnb659fds-assets-${AWS::AccountId}-${AWS::Region}",
          "objectKey": "abc70c90ded969d12235ca11768293cb20557cff54518518480c0d9fb344a098.zip",
          "assumeRoleArn": "arn:${AWS::Partition}:iam::${AWS::AccountId}:role/cdk-hnb659fds-file-publishing-role-${AWS::AccountId}-${AWS::Region}"
        }
      }
    },
    "3322b7049fb0ed2b7cbb644a2ada8d1116ff80c32dca89e6ada846b5de26f961": {
      "source": {
        "path": "asset.3322b7049fb0ed2b7cbb644a2ada8d1116ff80c32dca89e6ada846b5de26f961.zip",
        "packaging": "file"
      },
      "destinations": {
        "current_account-current_region": {
          "bucketName": "cdk-hnb659fds-assets-${AWS::AccountId}-${AWS::Region}",
          "objectKey": "3322b7049fb0ed2b7cbb644a2ada8d1116ff80c32dca89e6ada846b5de26f961.zip",
          "assumeRoleArn": "arn:${AWS::Partition}:iam::${AWS::AccountId}:role/cdk-hnb659fds-file-publishing-role-${AWS::AccountId}-${AWS::Region}"
        }
      }
    },
<<<<<<< HEAD
    "5183cc422a19a5604be88f1ee0a9036e003ed1667674934ea69783dc23d26858": {
=======
    "f60bb443f247dda63ec8772a7627d54d50a56350ed4e8c906bc15e8272052a12": {
>>>>>>> 51149550
      "source": {
        "path": "awscdkeksclusteral2023nodegrouptestawscdkawseksClusterResourceProviderE67D0702.nested.template.json",
        "packaging": "file"
      },
      "destinations": {
        "current_account-current_region": {
          "bucketName": "cdk-hnb659fds-assets-${AWS::AccountId}-${AWS::Region}",
<<<<<<< HEAD
          "objectKey": "5183cc422a19a5604be88f1ee0a9036e003ed1667674934ea69783dc23d26858.json",
=======
          "objectKey": "f60bb443f247dda63ec8772a7627d54d50a56350ed4e8c906bc15e8272052a12.json",
>>>>>>> 51149550
          "assumeRoleArn": "arn:${AWS::Partition}:iam::${AWS::AccountId}:role/cdk-hnb659fds-file-publishing-role-${AWS::AccountId}-${AWS::Region}"
        }
      }
    },
<<<<<<< HEAD
    "30282fc1bcaf05d7b2f552072dd1e50364a1b8300cb802d2f4d6fe7255913b4e": {
=======
    "5ae608f2a0d8bc3f9dbe5f1a3254a5e50e17eb42f6cf3459a3687bcd7f00db86": {
>>>>>>> 51149550
      "source": {
        "path": "awscdkeksclusteral2023nodegrouptestawscdkawseksKubectlProvider3D3ED876.nested.template.json",
        "packaging": "file"
      },
      "destinations": {
        "current_account-current_region": {
          "bucketName": "cdk-hnb659fds-assets-${AWS::AccountId}-${AWS::Region}",
<<<<<<< HEAD
          "objectKey": "30282fc1bcaf05d7b2f552072dd1e50364a1b8300cb802d2f4d6fe7255913b4e.json",
=======
          "objectKey": "5ae608f2a0d8bc3f9dbe5f1a3254a5e50e17eb42f6cf3459a3687bcd7f00db86.json",
>>>>>>> 51149550
          "assumeRoleArn": "arn:${AWS::Partition}:iam::${AWS::AccountId}:role/cdk-hnb659fds-file-publishing-role-${AWS::AccountId}-${AWS::Region}"
        }
      }
    },
<<<<<<< HEAD
    "5cdac1ae1bd1daf6bfef1d40f0817b21af62358263fd6241004633dc20142eac": {
=======
    "4fd6656cbcae9e23308a4a40d202fc429d3f4893c4a04dd6d4a5fd0a416b36e8": {
>>>>>>> 51149550
      "source": {
        "path": "aws-cdk-eks-cluster-al2023-nodegroup-test.template.json",
        "packaging": "file"
      },
      "destinations": {
        "current_account-current_region": {
          "bucketName": "cdk-hnb659fds-assets-${AWS::AccountId}-${AWS::Region}",
<<<<<<< HEAD
          "objectKey": "5cdac1ae1bd1daf6bfef1d40f0817b21af62358263fd6241004633dc20142eac.json",
=======
          "objectKey": "4fd6656cbcae9e23308a4a40d202fc429d3f4893c4a04dd6d4a5fd0a416b36e8.json",
>>>>>>> 51149550
          "assumeRoleArn": "arn:${AWS::Partition}:iam::${AWS::AccountId}:role/cdk-hnb659fds-file-publishing-role-${AWS::AccountId}-${AWS::Region}"
        }
      }
    }
  },
  "dockerImages": {}
}<|MERGE_RESOLUTION|>--- conflicted
+++ resolved
@@ -79,11 +79,7 @@
         }
       }
     },
-<<<<<<< HEAD
     "5183cc422a19a5604be88f1ee0a9036e003ed1667674934ea69783dc23d26858": {
-=======
-    "f60bb443f247dda63ec8772a7627d54d50a56350ed4e8c906bc15e8272052a12": {
->>>>>>> 51149550
       "source": {
         "path": "awscdkeksclusteral2023nodegrouptestawscdkawseksClusterResourceProviderE67D0702.nested.template.json",
         "packaging": "file"
@@ -91,20 +87,12 @@
       "destinations": {
         "current_account-current_region": {
           "bucketName": "cdk-hnb659fds-assets-${AWS::AccountId}-${AWS::Region}",
-<<<<<<< HEAD
           "objectKey": "5183cc422a19a5604be88f1ee0a9036e003ed1667674934ea69783dc23d26858.json",
-=======
-          "objectKey": "f60bb443f247dda63ec8772a7627d54d50a56350ed4e8c906bc15e8272052a12.json",
->>>>>>> 51149550
           "assumeRoleArn": "arn:${AWS::Partition}:iam::${AWS::AccountId}:role/cdk-hnb659fds-file-publishing-role-${AWS::AccountId}-${AWS::Region}"
         }
       }
     },
-<<<<<<< HEAD
     "30282fc1bcaf05d7b2f552072dd1e50364a1b8300cb802d2f4d6fe7255913b4e": {
-=======
-    "5ae608f2a0d8bc3f9dbe5f1a3254a5e50e17eb42f6cf3459a3687bcd7f00db86": {
->>>>>>> 51149550
       "source": {
         "path": "awscdkeksclusteral2023nodegrouptestawscdkawseksKubectlProvider3D3ED876.nested.template.json",
         "packaging": "file"
@@ -112,20 +100,12 @@
       "destinations": {
         "current_account-current_region": {
           "bucketName": "cdk-hnb659fds-assets-${AWS::AccountId}-${AWS::Region}",
-<<<<<<< HEAD
           "objectKey": "30282fc1bcaf05d7b2f552072dd1e50364a1b8300cb802d2f4d6fe7255913b4e.json",
-=======
-          "objectKey": "5ae608f2a0d8bc3f9dbe5f1a3254a5e50e17eb42f6cf3459a3687bcd7f00db86.json",
->>>>>>> 51149550
           "assumeRoleArn": "arn:${AWS::Partition}:iam::${AWS::AccountId}:role/cdk-hnb659fds-file-publishing-role-${AWS::AccountId}-${AWS::Region}"
         }
       }
     },
-<<<<<<< HEAD
     "5cdac1ae1bd1daf6bfef1d40f0817b21af62358263fd6241004633dc20142eac": {
-=======
-    "4fd6656cbcae9e23308a4a40d202fc429d3f4893c4a04dd6d4a5fd0a416b36e8": {
->>>>>>> 51149550
       "source": {
         "path": "aws-cdk-eks-cluster-al2023-nodegroup-test.template.json",
         "packaging": "file"
@@ -133,11 +113,7 @@
       "destinations": {
         "current_account-current_region": {
           "bucketName": "cdk-hnb659fds-assets-${AWS::AccountId}-${AWS::Region}",
-<<<<<<< HEAD
           "objectKey": "5cdac1ae1bd1daf6bfef1d40f0817b21af62358263fd6241004633dc20142eac.json",
-=======
-          "objectKey": "4fd6656cbcae9e23308a4a40d202fc429d3f4893c4a04dd6d4a5fd0a416b36e8.json",
->>>>>>> 51149550
           "assumeRoleArn": "arn:${AWS::Partition}:iam::${AWS::AccountId}:role/cdk-hnb659fds-file-publishing-role-${AWS::AccountId}-${AWS::Region}"
         }
       }
