{
 "Resources": {
  "Vpc8378EB38": {
   "Type": "AWS::EC2::VPC",
   "Properties": {
    "CidrBlock": "10.0.0.0/16",
    "EnableDnsHostnames": true,
    "EnableDnsSupport": true,
    "InstanceTenancy": "default",
    "Tags": [
     {
      "Key": "Name",
      "Value": "aws-eks-service-account-sdk-calls-test/Vpc"
     }
    ]
   }
  },
  "VpcPublicSubnet1Subnet5C2D37C4": {
   "Type": "AWS::EC2::Subnet",
   "Properties": {
    "VpcId": {
     "Ref": "Vpc8378EB38"
    },
    "AvailabilityZone": {
     "Fn::Select": [
      0,
      {
       "Fn::GetAZs": ""
      }
     ]
    },
    "CidrBlock": "10.0.0.0/18",
    "MapPublicIpOnLaunch": true,
    "Tags": [
     {
      "Key": "aws-cdk:subnet-name",
      "Value": "Public"
     },
     {
      "Key": "aws-cdk:subnet-type",
      "Value": "Public"
     },
     {
      "Key": "kubernetes.io/role/elb",
      "Value": "1"
     },
     {
      "Key": "Name",
      "Value": "aws-eks-service-account-sdk-calls-test/Vpc/PublicSubnet1"
     }
    ]
   }
  },
  "VpcPublicSubnet1RouteTable6C95E38E": {
   "Type": "AWS::EC2::RouteTable",
   "Properties": {
    "VpcId": {
     "Ref": "Vpc8378EB38"
    },
    "Tags": [
     {
      "Key": "kubernetes.io/role/elb",
      "Value": "1"
     },
     {
      "Key": "Name",
      "Value": "aws-eks-service-account-sdk-calls-test/Vpc/PublicSubnet1"
     }
    ]
   }
  },
  "VpcPublicSubnet1RouteTableAssociation97140677": {
   "Type": "AWS::EC2::SubnetRouteTableAssociation",
   "Properties": {
    "RouteTableId": {
     "Ref": "VpcPublicSubnet1RouteTable6C95E38E"
    },
    "SubnetId": {
     "Ref": "VpcPublicSubnet1Subnet5C2D37C4"
    }
   }
  },
  "VpcPublicSubnet1DefaultRoute3DA9E72A": {
   "Type": "AWS::EC2::Route",
   "Properties": {
    "RouteTableId": {
     "Ref": "VpcPublicSubnet1RouteTable6C95E38E"
    },
    "DestinationCidrBlock": "0.0.0.0/0",
    "GatewayId": {
     "Ref": "VpcIGWD7BA715C"
    }
   },
   "DependsOn": [
    "VpcVPCGWBF912B6E"
   ]
  },
  "VpcPublicSubnet1EIPD7E02669": {
   "Type": "AWS::EC2::EIP",
   "Properties": {
    "Domain": "vpc",
    "Tags": [
     {
      "Key": "kubernetes.io/role/elb",
      "Value": "1"
     },
     {
      "Key": "Name",
      "Value": "aws-eks-service-account-sdk-calls-test/Vpc/PublicSubnet1"
     }
    ]
   }
  },
  "VpcPublicSubnet1NATGateway4D7517AA": {
   "Type": "AWS::EC2::NatGateway",
   "Properties": {
    "SubnetId": {
     "Ref": "VpcPublicSubnet1Subnet5C2D37C4"
    },
    "AllocationId": {
     "Fn::GetAtt": [
      "VpcPublicSubnet1EIPD7E02669",
      "AllocationId"
     ]
    },
    "Tags": [
     {
      "Key": "kubernetes.io/role/elb",
      "Value": "1"
     },
     {
      "Key": "Name",
      "Value": "aws-eks-service-account-sdk-calls-test/Vpc/PublicSubnet1"
     }
    ]
   },
   "DependsOn": [
    "VpcPublicSubnet1DefaultRoute3DA9E72A",
    "VpcPublicSubnet1RouteTableAssociation97140677"
   ]
  },
  "VpcPublicSubnet2Subnet691E08A3": {
   "Type": "AWS::EC2::Subnet",
   "Properties": {
    "VpcId": {
     "Ref": "Vpc8378EB38"
    },
    "AvailabilityZone": {
     "Fn::Select": [
      1,
      {
       "Fn::GetAZs": ""
      }
     ]
    },
    "CidrBlock": "10.0.64.0/18",
    "MapPublicIpOnLaunch": true,
    "Tags": [
     {
      "Key": "aws-cdk:subnet-name",
      "Value": "Public"
     },
     {
      "Key": "aws-cdk:subnet-type",
      "Value": "Public"
     },
     {
      "Key": "kubernetes.io/role/elb",
      "Value": "1"
     },
     {
      "Key": "Name",
      "Value": "aws-eks-service-account-sdk-calls-test/Vpc/PublicSubnet2"
     }
    ]
   }
  },
  "VpcPublicSubnet2RouteTable94F7E489": {
   "Type": "AWS::EC2::RouteTable",
   "Properties": {
    "VpcId": {
     "Ref": "Vpc8378EB38"
    },
    "Tags": [
     {
      "Key": "kubernetes.io/role/elb",
      "Value": "1"
     },
     {
      "Key": "Name",
      "Value": "aws-eks-service-account-sdk-calls-test/Vpc/PublicSubnet2"
     }
    ]
   }
  },
  "VpcPublicSubnet2RouteTableAssociationDD5762D8": {
   "Type": "AWS::EC2::SubnetRouteTableAssociation",
   "Properties": {
    "RouteTableId": {
     "Ref": "VpcPublicSubnet2RouteTable94F7E489"
    },
    "SubnetId": {
     "Ref": "VpcPublicSubnet2Subnet691E08A3"
    }
   }
  },
  "VpcPublicSubnet2DefaultRoute97F91067": {
   "Type": "AWS::EC2::Route",
   "Properties": {
    "RouteTableId": {
     "Ref": "VpcPublicSubnet2RouteTable94F7E489"
    },
    "DestinationCidrBlock": "0.0.0.0/0",
    "GatewayId": {
     "Ref": "VpcIGWD7BA715C"
    }
   },
   "DependsOn": [
    "VpcVPCGWBF912B6E"
   ]
  },
  "VpcPrivateSubnet1Subnet536B997A": {
   "Type": "AWS::EC2::Subnet",
   "Properties": {
    "VpcId": {
     "Ref": "Vpc8378EB38"
    },
    "AvailabilityZone": {
     "Fn::Select": [
      0,
      {
       "Fn::GetAZs": ""
      }
     ]
    },
    "CidrBlock": "10.0.128.0/18",
    "MapPublicIpOnLaunch": false,
    "Tags": [
     {
      "Key": "aws-cdk:subnet-name",
      "Value": "Private"
     },
     {
      "Key": "aws-cdk:subnet-type",
      "Value": "Private"
     },
     {
      "Key": "kubernetes.io/role/internal-elb",
      "Value": "1"
     },
     {
      "Key": "Name",
      "Value": "aws-eks-service-account-sdk-calls-test/Vpc/PrivateSubnet1"
     }
    ]
   }
  },
  "VpcPrivateSubnet1RouteTableB2C5B500": {
   "Type": "AWS::EC2::RouteTable",
   "Properties": {
    "VpcId": {
     "Ref": "Vpc8378EB38"
    },
    "Tags": [
     {
      "Key": "kubernetes.io/role/internal-elb",
      "Value": "1"
     },
     {
      "Key": "Name",
      "Value": "aws-eks-service-account-sdk-calls-test/Vpc/PrivateSubnet1"
     }
    ]
   }
  },
  "VpcPrivateSubnet1RouteTableAssociation70C59FA6": {
   "Type": "AWS::EC2::SubnetRouteTableAssociation",
   "Properties": {
    "RouteTableId": {
     "Ref": "VpcPrivateSubnet1RouteTableB2C5B500"
    },
    "SubnetId": {
     "Ref": "VpcPrivateSubnet1Subnet536B997A"
    }
   }
  },
  "VpcPrivateSubnet1DefaultRouteBE02A9ED": {
   "Type": "AWS::EC2::Route",
   "Properties": {
    "RouteTableId": {
     "Ref": "VpcPrivateSubnet1RouteTableB2C5B500"
    },
    "DestinationCidrBlock": "0.0.0.0/0",
    "NatGatewayId": {
     "Ref": "VpcPublicSubnet1NATGateway4D7517AA"
    }
   }
  },
  "VpcPrivateSubnet2Subnet3788AAA1": {
   "Type": "AWS::EC2::Subnet",
   "Properties": {
    "VpcId": {
     "Ref": "Vpc8378EB38"
    },
    "AvailabilityZone": {
     "Fn::Select": [
      1,
      {
       "Fn::GetAZs": ""
      }
     ]
    },
    "CidrBlock": "10.0.192.0/18",
    "MapPublicIpOnLaunch": false,
    "Tags": [
     {
      "Key": "aws-cdk:subnet-name",
      "Value": "Private"
     },
     {
      "Key": "aws-cdk:subnet-type",
      "Value": "Private"
     },
     {
      "Key": "kubernetes.io/role/internal-elb",
      "Value": "1"
     },
     {
      "Key": "Name",
      "Value": "aws-eks-service-account-sdk-calls-test/Vpc/PrivateSubnet2"
     }
    ]
   }
  },
  "VpcPrivateSubnet2RouteTableA678073B": {
   "Type": "AWS::EC2::RouteTable",
   "Properties": {
    "VpcId": {
     "Ref": "Vpc8378EB38"
    },
    "Tags": [
     {
      "Key": "kubernetes.io/role/internal-elb",
      "Value": "1"
     },
     {
      "Key": "Name",
      "Value": "aws-eks-service-account-sdk-calls-test/Vpc/PrivateSubnet2"
     }
    ]
   }
  },
  "VpcPrivateSubnet2RouteTableAssociationA89CAD56": {
   "Type": "AWS::EC2::SubnetRouteTableAssociation",
   "Properties": {
    "RouteTableId": {
     "Ref": "VpcPrivateSubnet2RouteTableA678073B"
    },
    "SubnetId": {
     "Ref": "VpcPrivateSubnet2Subnet3788AAA1"
    }
   }
  },
  "VpcPrivateSubnet2DefaultRoute060D2087": {
   "Type": "AWS::EC2::Route",
   "Properties": {
    "RouteTableId": {
     "Ref": "VpcPrivateSubnet2RouteTableA678073B"
    },
    "DestinationCidrBlock": "0.0.0.0/0",
    "NatGatewayId": {
     "Ref": "VpcPublicSubnet1NATGateway4D7517AA"
    }
   }
  },
  "VpcIGWD7BA715C": {
   "Type": "AWS::EC2::InternetGateway",
   "Properties": {
    "Tags": [
     {
      "Key": "Name",
      "Value": "aws-eks-service-account-sdk-calls-test/Vpc"
     }
    ]
   }
  },
  "VpcVPCGWBF912B6E": {
   "Type": "AWS::EC2::VPCGatewayAttachment",
   "Properties": {
    "VpcId": {
     "Ref": "Vpc8378EB38"
    },
    "InternetGatewayId": {
     "Ref": "VpcIGWD7BA715C"
    }
   }
  },
  "ClusterRoleFA261979": {
   "Type": "AWS::IAM::Role",
   "Properties": {
    "AssumeRolePolicyDocument": {
     "Statement": [
      {
       "Action": "sts:AssumeRole",
       "Effect": "Allow",
       "Principal": {
        "Service": "eks.amazonaws.com"
       }
      }
     ],
     "Version": "2012-10-17"
    },
    "ManagedPolicyArns": [
     {
      "Fn::Join": [
       "",
       [
        "arn:",
        {
         "Ref": "AWS::Partition"
        },
        ":iam::aws:policy/AmazonEKSClusterPolicy"
       ]
      ]
     }
    ]
   }
  },
  "ClusterControlPlaneSecurityGroupD274242C": {
   "Type": "AWS::EC2::SecurityGroup",
   "Properties": {
    "GroupDescription": "EKS Control Plane Security Group",
    "SecurityGroupEgress": [
     {
      "CidrIp": "0.0.0.0/0",
      "Description": "Allow all outbound traffic by default",
      "IpProtocol": "-1"
     }
    ],
    "VpcId": {
     "Ref": "Vpc8378EB38"
    }
   }
  },
  "ClusterCreationRole360249B6": {
   "Type": "AWS::IAM::Role",
   "Properties": {
    "AssumeRolePolicyDocument": {
     "Statement": [
      {
       "Action": "sts:AssumeRole",
       "Effect": "Allow",
       "Principal": {
        "AWS": [
         {
          "Fn::GetAtt": [
           "KubectlHandlerRoleD25EBD08",
           "Arn"
          ]
         },
         {
          "Fn::GetAtt": [
           "awscdkawseksClusterResourceProviderNestedStackawscdkawseksClusterResourceProviderNestedStackResource9827C454",
           "Outputs.awseksserviceaccountsdkcallstestawscdkawseksClusterResourceProviderIsCompleteHandlerServiceRole82EF064DArn"
          ]
         },
         {
          "Fn::GetAtt": [
           "awscdkawseksClusterResourceProviderNestedStackawscdkawseksClusterResourceProviderNestedStackResource9827C454",
           "Outputs.awseksserviceaccountsdkcallstestawscdkawseksClusterResourceProviderOnEventHandlerServiceRole771D2C89Arn"
          ]
         }
        ]
       }
      }
     ],
     "Version": "2012-10-17"
    }
   },
   "DependsOn": [
    "VpcIGWD7BA715C",
    "VpcPrivateSubnet1DefaultRouteBE02A9ED",
    "VpcPrivateSubnet1RouteTableB2C5B500",
    "VpcPrivateSubnet1RouteTableAssociation70C59FA6",
    "VpcPrivateSubnet1Subnet536B997A",
    "VpcPrivateSubnet2DefaultRoute060D2087",
    "VpcPrivateSubnet2RouteTableA678073B",
    "VpcPrivateSubnet2RouteTableAssociationA89CAD56",
    "VpcPrivateSubnet2Subnet3788AAA1",
    "VpcPublicSubnet1DefaultRoute3DA9E72A",
    "VpcPublicSubnet1EIPD7E02669",
    "VpcPublicSubnet1NATGateway4D7517AA",
    "VpcPublicSubnet1RouteTable6C95E38E",
    "VpcPublicSubnet1RouteTableAssociation97140677",
    "VpcPublicSubnet1Subnet5C2D37C4",
    "VpcPublicSubnet2DefaultRoute97F91067",
    "VpcPublicSubnet2RouteTable94F7E489",
    "VpcPublicSubnet2RouteTableAssociationDD5762D8",
    "VpcPublicSubnet2Subnet691E08A3",
    "Vpc8378EB38",
    "VpcVPCGWBF912B6E"
   ]
  },
  "ClusterCreationRoleDefaultPolicyE8BDFC7B": {
   "Type": "AWS::IAM::Policy",
   "Properties": {
    "PolicyDocument": {
     "Statement": [
      {
       "Action": "iam:PassRole",
       "Effect": "Allow",
       "Resource": {
        "Fn::GetAtt": [
         "ClusterRoleFA261979",
         "Arn"
        ]
       }
      },
      {
       "Action": [
        "eks:CreateCluster",
        "eks:CreateFargateProfile",
        "eks:DeleteCluster",
        "eks:DescribeCluster",
        "eks:DescribeUpdate",
        "eks:TagResource",
        "eks:UntagResource",
        "eks:UpdateClusterConfig",
        "eks:UpdateClusterVersion"
       ],
       "Effect": "Allow",
       "Resource": "*"
      },
      {
       "Action": [
        "eks:DeleteFargateProfile",
        "eks:DescribeFargateProfile"
       ],
       "Effect": "Allow",
       "Resource": "*"
      },
      {
       "Action": [
        "ec2:DescribeDhcpOptions",
        "ec2:DescribeInstances",
        "ec2:DescribeNetworkInterfaces",
        "ec2:DescribeRouteTables",
        "ec2:DescribeSecurityGroups",
        "ec2:DescribeSubnets",
        "ec2:DescribeVpcs",
        "iam:CreateServiceLinkedRole",
        "iam:GetRole",
        "iam:listAttachedRolePolicies"
       ],
       "Effect": "Allow",
       "Resource": "*"
      }
     ],
     "Version": "2012-10-17"
    },
    "PolicyName": "ClusterCreationRoleDefaultPolicyE8BDFC7B",
    "Roles": [
     {
      "Ref": "ClusterCreationRole360249B6"
     }
    ]
   },
   "DependsOn": [
    "VpcIGWD7BA715C",
    "VpcPrivateSubnet1DefaultRouteBE02A9ED",
    "VpcPrivateSubnet1RouteTableB2C5B500",
    "VpcPrivateSubnet1RouteTableAssociation70C59FA6",
    "VpcPrivateSubnet1Subnet536B997A",
    "VpcPrivateSubnet2DefaultRoute060D2087",
    "VpcPrivateSubnet2RouteTableA678073B",
    "VpcPrivateSubnet2RouteTableAssociationA89CAD56",
    "VpcPrivateSubnet2Subnet3788AAA1",
    "VpcPublicSubnet1DefaultRoute3DA9E72A",
    "VpcPublicSubnet1EIPD7E02669",
    "VpcPublicSubnet1NATGateway4D7517AA",
    "VpcPublicSubnet1RouteTable6C95E38E",
    "VpcPublicSubnet1RouteTableAssociation97140677",
    "VpcPublicSubnet1Subnet5C2D37C4",
    "VpcPublicSubnet2DefaultRoute97F91067",
    "VpcPublicSubnet2RouteTable94F7E489",
    "VpcPublicSubnet2RouteTableAssociationDD5762D8",
    "VpcPublicSubnet2Subnet691E08A3",
    "Vpc8378EB38",
    "VpcVPCGWBF912B6E"
   ]
  },
  "Cluster9EE0221C": {
   "Type": "Custom::AWSCDK-EKS-Cluster",
   "Properties": {
    "ServiceToken": {
     "Fn::GetAtt": [
      "awscdkawseksClusterResourceProviderNestedStackawscdkawseksClusterResourceProviderNestedStackResource9827C454",
      "Outputs.awseksserviceaccountsdkcallstestawscdkawseksClusterResourceProviderframeworkonEvent2557A061Arn"
     ]
    },
    "Config": {
     "version": "1.24",
     "roleArn": {
      "Fn::GetAtt": [
       "ClusterRoleFA261979",
       "Arn"
      ]
     },
     "resourcesVpcConfig": {
      "subnetIds": [
       {
        "Ref": "VpcPublicSubnet1Subnet5C2D37C4"
       },
       {
        "Ref": "VpcPublicSubnet2Subnet691E08A3"
       },
       {
        "Ref": "VpcPrivateSubnet1Subnet536B997A"
       },
       {
        "Ref": "VpcPrivateSubnet2Subnet3788AAA1"
       }
      ],
      "securityGroupIds": [
       {
        "Fn::GetAtt": [
         "ClusterControlPlaneSecurityGroupD274242C",
         "GroupId"
        ]
       }
      ],
      "endpointPublicAccess": true,
      "endpointPrivateAccess": true
     }
    },
    "AssumeRoleArn": {
     "Fn::GetAtt": [
      "ClusterCreationRole360249B6",
      "Arn"
     ]
    },
    "AttributesRevision": 2
   },
   "DependsOn": [
    "ClusterCreationRoleDefaultPolicyE8BDFC7B",
    "ClusterCreationRole360249B6",
    "VpcIGWD7BA715C",
    "VpcPrivateSubnet1DefaultRouteBE02A9ED",
    "VpcPrivateSubnet1RouteTableB2C5B500",
    "VpcPrivateSubnet1RouteTableAssociation70C59FA6",
    "VpcPrivateSubnet1Subnet536B997A",
    "VpcPrivateSubnet2DefaultRoute060D2087",
    "VpcPrivateSubnet2RouteTableA678073B",
    "VpcPrivateSubnet2RouteTableAssociationA89CAD56",
    "VpcPrivateSubnet2Subnet3788AAA1",
    "VpcPublicSubnet1DefaultRoute3DA9E72A",
    "VpcPublicSubnet1EIPD7E02669",
    "VpcPublicSubnet1NATGateway4D7517AA",
    "VpcPublicSubnet1RouteTable6C95E38E",
    "VpcPublicSubnet1RouteTableAssociation97140677",
    "VpcPublicSubnet1Subnet5C2D37C4",
    "VpcPublicSubnet2DefaultRoute97F91067",
    "VpcPublicSubnet2RouteTable94F7E489",
    "VpcPublicSubnet2RouteTableAssociationDD5762D8",
    "VpcPublicSubnet2Subnet691E08A3",
    "Vpc8378EB38",
    "VpcVPCGWBF912B6E"
   ],
   "UpdateReplacePolicy": "Delete",
   "DeletionPolicy": "Delete"
  },
  "ClusterKubectlReadyBarrier200052AF": {
   "Type": "AWS::SSM::Parameter",
   "Properties": {
    "Type": "String",
    "Value": "aws:cdk:eks:kubectl-ready"
   },
   "DependsOn": [
    "ClusterCreationRoleDefaultPolicyE8BDFC7B",
    "ClusterCreationRole360249B6",
    "Cluster9EE0221C"
   ]
  },
  "ClusterMastersRole9AA35625": {
   "Type": "AWS::IAM::Role",
   "Properties": {
    "AssumeRolePolicyDocument": {
     "Statement": [
      {
       "Action": "sts:AssumeRole",
       "Effect": "Allow",
       "Principal": {
        "AWS": {
         "Fn::Join": [
          "",
          [
           "arn:",
           {
            "Ref": "AWS::Partition"
           },
           ":iam::",
           {
            "Ref": "AWS::AccountId"
           },
           ":root"
          ]
         ]
        }
       }
      }
     ],
     "Version": "2012-10-17"
    }
   }
  },
  "ClusterAwsAuthmanifestFE51F8AE": {
   "Type": "Custom::AWSCDK-EKS-KubernetesResource",
   "Properties": {
    "ServiceToken": {
     "Fn::GetAtt": [
      "awscdkawseksKubectlProviderNestedStackawscdkawseksKubectlProviderNestedStackResourceA7AEBA6B",
      "Outputs.awseksserviceaccountsdkcallstestawscdkawseksKubectlProviderframeworkonEvent905838A2Arn"
     ]
    },
    "Manifest": {
     "Fn::Join": [
      "",
      [
       "[{\"apiVersion\":\"v1\",\"kind\":\"ConfigMap\",\"metadata\":{\"name\":\"aws-auth\",\"namespace\":\"kube-system\",\"labels\":{\"aws.cdk.eks/prune-c850e414ff4d0bec2c48ba7ce0ec4e2d87af99b36e\":\"\"}},\"data\":{\"mapRoles\":\"[{\\\"rolearn\\\":\\\"",
       {
        "Fn::GetAtt": [
         "ClusterMastersRole9AA35625",
         "Arn"
        ]
       },
       "\\\",\\\"username\\\":\\\"",
       {
        "Fn::GetAtt": [
         "ClusterMastersRole9AA35625",
         "Arn"
        ]
       },
       "\\\",\\\"groups\\\":[\\\"system:masters\\\"]},{\\\"rolearn\\\":\\\"",
       {
        "Fn::GetAtt": [
         "ClusterNodegroupDefaultCapacityNodeGroupRole55953B04",
         "Arn"
        ]
       },
       "\\\",\\\"username\\\":\\\"system:node:{{EC2PrivateDNSName}}\\\",\\\"groups\\\":[\\\"system:bootstrappers\\\",\\\"system:nodes\\\"]}]\",\"mapUsers\":\"[]\",\"mapAccounts\":\"[]\"}}]"
      ]
     ]
    },
    "ClusterName": {
     "Ref": "Cluster9EE0221C"
    },
    "RoleArn": {
     "Fn::GetAtt": [
      "ClusterCreationRole360249B6",
      "Arn"
     ]
    },
    "PruneLabel": "aws.cdk.eks/prune-c850e414ff4d0bec2c48ba7ce0ec4e2d87af99b36e",
    "Overwrite": true
   },
   "DependsOn": [
    "ClusterKubectlReadyBarrier200052AF"
   ],
   "UpdateReplacePolicy": "Delete",
   "DeletionPolicy": "Delete"
  },
  "ClusterNodegroupDefaultCapacityNodeGroupRole55953B04": {
   "Type": "AWS::IAM::Role",
   "Properties": {
    "AssumeRolePolicyDocument": {
     "Statement": [
      {
       "Action": "sts:AssumeRole",
       "Effect": "Allow",
       "Principal": {
        "Service": "ec2.amazonaws.com"
       }
      }
     ],
     "Version": "2012-10-17"
    },
    "ManagedPolicyArns": [
     {
      "Fn::Join": [
       "",
       [
        "arn:",
        {
         "Ref": "AWS::Partition"
        },
        ":iam::aws:policy/AmazonEKSWorkerNodePolicy"
       ]
      ]
     },
     {
      "Fn::Join": [
       "",
       [
        "arn:",
        {
         "Ref": "AWS::Partition"
        },
        ":iam::aws:policy/AmazonEKS_CNI_Policy"
       ]
      ]
     },
     {
      "Fn::Join": [
       "",
       [
        "arn:",
        {
         "Ref": "AWS::Partition"
        },
        ":iam::aws:policy/AmazonEC2ContainerRegistryReadOnly"
       ]
      ]
     }
    ]
   }
  },
  "ClusterNodegroupDefaultCapacityDA0920A3": {
   "Type": "AWS::EKS::Nodegroup",
   "Properties": {
    "ClusterName": {
     "Ref": "Cluster9EE0221C"
    },
    "NodeRole": {
     "Fn::GetAtt": [
      "ClusterNodegroupDefaultCapacityNodeGroupRole55953B04",
      "Arn"
     ]
    },
    "Subnets": [
     {
      "Ref": "VpcPrivateSubnet1Subnet536B997A"
     },
     {
      "Ref": "VpcPrivateSubnet2Subnet3788AAA1"
     }
    ],
    "AmiType": "AL2_x86_64",
    "ForceUpdateEnabled": true,
    "InstanceTypes": [
     "m5.large"
    ],
    "ScalingConfig": {
     "DesiredSize": 2,
     "MaxSize": 2,
     "MinSize": 2
    }
   }
  },
  "ClustermyserviceaccountConditionJson260229E4": {
   "Type": "Custom::AWSCDKCfnJson",
   "Properties": {
    "ServiceToken": {
     "Fn::GetAtt": [
      "AWSCDKCfnUtilsProviderCustomResourceProviderHandlerCF82AA57",
      "Arn"
     ]
    },
    "Value": {
     "Fn::Join": [
      "",
      [
       "{\"",
       {
        "Fn::Select": [
         1,
         {
          "Fn::Split": [
           ":oidc-provider/",
           {
            "Ref": "ClusterOpenIdConnectProviderE7EB0530"
           }
          ]
         }
        ]
       },
       ":aud\":\"sts.amazonaws.com\",\"",
       {
        "Fn::Select": [
         1,
         {
          "Fn::Split": [
           ":oidc-provider/",
           {
            "Ref": "ClusterOpenIdConnectProviderE7EB0530"
           }
          ]
         }
        ]
       },
       ":sub\":\"system:serviceaccount:default:awseksserviceaccountsdkcallstestclustermyserviceaccount6d090a02\"}"
      ]
     ]
    }
   },
   "UpdateReplacePolicy": "Delete",
   "DeletionPolicy": "Delete"
  },
  "ClustermyserviceaccountRole11FFD0A4": {
   "Type": "AWS::IAM::Role",
   "Properties": {
    "AssumeRolePolicyDocument": {
     "Statement": [
      {
       "Action": "sts:AssumeRoleWithWebIdentity",
       "Condition": {
        "StringEquals": {
         "Fn::GetAtt": [
          "ClustermyserviceaccountConditionJson260229E4",
          "Value"
         ]
        }
       },
       "Effect": "Allow",
       "Principal": {
        "Federated": {
         "Ref": "ClusterOpenIdConnectProviderE7EB0530"
        }
       }
      }
     ],
     "Version": "2012-10-17"
    }
   }
  },
  "ClustermyserviceaccountRoleDefaultPolicy791F61C9": {
   "Type": "AWS::IAM::Policy",
   "Properties": {
    "PolicyDocument": {
     "Statement": [
      {
       "Action": "s3:CreateBucket",
       "Effect": "Allow",
       "Resource": {
        "Fn::Join": [
         "",
         [
          "arn:aws:s3:::eks-bucket-",
          {
           "Ref": "AWS::AccountId"
          },
          "-",
          {
           "Ref": "AWS::Region"
          }
         ]
        ]
       }
      }
     ],
     "Version": "2012-10-17"
    },
    "PolicyName": "ClustermyserviceaccountRoleDefaultPolicy791F61C9",
    "Roles": [
     {
      "Ref": "ClustermyserviceaccountRole11FFD0A4"
     }
    ]
   }
  },
  "ClustermyserviceaccountmanifestmyserviceaccountServiceAccountResource8FC996C5": {
   "Type": "Custom::AWSCDK-EKS-KubernetesResource",
   "Properties": {
    "ServiceToken": {
     "Fn::GetAtt": [
      "awscdkawseksKubectlProviderNestedStackawscdkawseksKubectlProviderNestedStackResourceA7AEBA6B",
      "Outputs.awseksserviceaccountsdkcallstestawscdkawseksKubectlProviderframeworkonEvent905838A2Arn"
     ]
    },
    "Manifest": {
     "Fn::Join": [
      "",
      [
       "[{\"apiVersion\":\"v1\",\"kind\":\"ServiceAccount\",\"metadata\":{\"name\":\"awseksserviceaccountsdkcallstestclustermyserviceaccount6d090a02\",\"namespace\":\"default\",\"labels\":{\"aws.cdk.eks/prune-c810944591e2233afd18f3d35c11deaed3f1353321\":\"\",\"app.kubernetes.io/name\":\"awseksserviceaccountsdkcallstestclustermyserviceaccount6d090a02\"},\"annotations\":{\"eks.amazonaws.com/role-arn\":\"",
       {
        "Fn::GetAtt": [
         "ClustermyserviceaccountRole11FFD0A4",
         "Arn"
        ]
       },
       "\"}}}]"
      ]
     ]
    },
    "ClusterName": {
     "Ref": "Cluster9EE0221C"
    },
    "RoleArn": {
     "Fn::GetAtt": [
      "ClusterCreationRole360249B6",
      "Arn"
     ]
    },
    "PruneLabel": "aws.cdk.eks/prune-c810944591e2233afd18f3d35c11deaed3f1353321"
   },
   "DependsOn": [
    "ClusterKubectlReadyBarrier200052AF"
   ],
   "UpdateReplacePolicy": "Delete",
   "DeletionPolicy": "Delete"
  },
  "ClusterOpenIdConnectProviderE7EB0530": {
   "Type": "Custom::AWSCDKOpenIdConnectProvider",
   "Properties": {
    "ServiceToken": {
     "Fn::GetAtt": [
      "CustomAWSCDKOpenIdConnectProviderCustomResourceProviderHandlerF2C543E0",
      "Arn"
     ]
    },
    "ClientIDList": [
     "sts.amazonaws.com"
    ],
    "Url": {
     "Fn::GetAtt": [
      "Cluster9EE0221C",
      "OpenIdConnectIssuerUrl"
     ]
    },
    "CodeHash": "ffa3d5f3876afed62c60735ced8dafb4db2ccbd70a8b2f6b0d9e6eaa5823d631"
   },
   "UpdateReplacePolicy": "Delete",
   "DeletionPolicy": "Delete"
  },
  "Clustersdkcall3402E269": {
   "Type": "Custom::AWSCDK-EKS-KubernetesResource",
   "Properties": {
    "ServiceToken": {
     "Fn::GetAtt": [
      "awscdkawseksKubectlProviderNestedStackawscdkawseksKubectlProviderNestedStackResourceA7AEBA6B",
      "Outputs.awseksserviceaccountsdkcallstestawscdkawseksKubectlProviderframeworkonEvent905838A2Arn"
     ]
    },
    "Manifest": {
     "Fn::Join": [
      "",
      [
       "[{\"apiVersion\":\"apps/v1\",\"kind\":\"Deployment\",\"metadata\":{\"name\":\"sdk-call-image-deployment-c8d897b3\",\"labels\":{\"aws.cdk.eks/prune-c8ad26462c4a94ef079557eeaadfa84c0b4d8cbbcc\":\"\"}},\"spec\":{\"minReadySeconds\":0,\"progressDeadlineSeconds\":600,\"replicas\":2,\"selector\":{\"matchLabels\":{\"cdk8s.io/metadata.addr\":\"sdk-call-image-Deployment-c82d6838\"}},\"strategy\":{\"rollingUpdate\":{\"maxSurge\":\"25%\",\"maxUnavailable\":\"25%\"},\"type\":\"RollingUpdate\"},\"template\":{\"metadata\":{\"labels\":{\"cdk8s.io/metadata.addr\":\"sdk-call-image-Deployment-c82d6838\"}},\"spec\":{\"automountServiceAccountToken\":false,\"containers\":[{\"env\":[{\"name\":\"BUCKET_NAME\",\"value\":\"eks-bucket-",
       {
        "Ref": "AWS::AccountId"
       },
       "-",
       {
        "Ref": "AWS::Region"
       },
       "\"}],\"image\":\"",
       {
        "Fn::Sub": "${AWS::AccountId}.dkr.ecr.${AWS::Region}.${AWS::URLSuffix}/cdk-hnb659fds-container-assets-${AWS::AccountId}-${AWS::Region}:3b7b92c00a1d1ff0375932a42cc87193bb692737b25d7a8663c9a236930a48bc"
       },
       "\",\"imagePullPolicy\":\"Always\",\"name\":\"main\",\"resources\":{\"limits\":{\"cpu\":\"1500m\",\"memory\":\"2048Mi\"},\"requests\":{\"cpu\":\"1000m\",\"memory\":\"512Mi\"}},\"securityContext\":{\"allowPrivilegeEscalation\":false,\"privileged\":false,\"readOnlyRootFilesystem\":true,\"runAsNonRoot\":true,\"runAsUser\":1000}}],\"dnsPolicy\":\"ClusterFirst\",\"restartPolicy\":\"Always\",\"securityContext\":{\"fsGroupChangePolicy\":\"Always\",\"runAsNonRoot\":true},\"serviceAccountName\":\"awseksserviceaccountsdkcallstestclustermyserviceaccount6d090a02\",\"setHostnameAsFQDN\":false}}}}]"
      ]
     ]
    },
    "ClusterName": {
     "Ref": "Cluster9EE0221C"
    },
    "RoleArn": {
     "Fn::GetAtt": [
      "ClusterCreationRole360249B6",
      "Arn"
     ]
    },
    "PruneLabel": "aws.cdk.eks/prune-c8ad26462c4a94ef079557eeaadfa84c0b4d8cbbcc"
   },
   "DependsOn": [
    "ClusterKubectlReadyBarrier200052AF",
    "ClustermyserviceaccountConditionJson260229E4",
    "ClustermyserviceaccountmanifestmyserviceaccountServiceAccountResource8FC996C5",
    "ClustermyserviceaccountRoleDefaultPolicy791F61C9",
    "ClustermyserviceaccountRole11FFD0A4"
   ],
   "UpdateReplacePolicy": "Delete",
   "DeletionPolicy": "Delete"
  },
  "awscdkawseksClusterResourceProviderNestedStackawscdkawseksClusterResourceProviderNestedStackResource9827C454": {
   "Type": "AWS::CloudFormation::Stack",
   "Properties": {
    "TemplateURL": {
     "Fn::Join": [
      "",
      [
       "https://s3.",
       {
        "Ref": "AWS::Region"
       },
       ".",
       {
        "Ref": "AWS::URLSuffix"
       },
       "/",
       {
        "Fn::Sub": "cdk-hnb659fds-assets-${AWS::AccountId}-${AWS::Region}"
       },
<<<<<<< HEAD
       "/cebe0ea9ab81f0b9e05d52e5ada82997c85d5aa78a19a55111a95997b7c28de7.json"
=======
       "/7997706026c4687dcb39e865cf51cdd88da0fdeac17085b623fbe71ca950de53.json"
>>>>>>> 74c35dc2
      ]
     ]
    }
   },
   "UpdateReplacePolicy": "Delete",
   "DeletionPolicy": "Delete"
  },
  "awscdkawseksKubectlProviderNestedStackawscdkawseksKubectlProviderNestedStackResourceA7AEBA6B": {
   "Type": "AWS::CloudFormation::Stack",
   "Properties": {
    "TemplateURL": {
     "Fn::Join": [
      "",
      [
       "https://s3.",
       {
        "Ref": "AWS::Region"
       },
       ".",
       {
        "Ref": "AWS::URLSuffix"
       },
       "/",
       {
        "Fn::Sub": "cdk-hnb659fds-assets-${AWS::AccountId}-${AWS::Region}"
       },
<<<<<<< HEAD
       "/ff876724e43ab568cfd48fd29e89cf2ee9190c8b1feaa846fddbde4a5c9ef7c2.json"
=======
       "/2b220c3944d9dd5abfa0fce03a17ea63db03d81914a12497afa609e4b43efd77.json"
>>>>>>> 74c35dc2
      ]
     ]
    },
    "Parameters": {
     "referencetoawseksserviceaccountsdkcallstestKubectlHandlerRole199E71B1Arn": {
      "Fn::GetAtt": [
       "KubectlHandlerRoleD25EBD08",
       "Arn"
      ]
     },
     "referencetoawseksserviceaccountsdkcallstestVpcPrivateSubnet1Subnet0C10F776Ref": {
      "Ref": "VpcPrivateSubnet1Subnet536B997A"
     },
     "referencetoawseksserviceaccountsdkcallstestVpcPrivateSubnet2Subnet7D533057Ref": {
      "Ref": "VpcPrivateSubnet2Subnet3788AAA1"
     },
     "referencetoawseksserviceaccountsdkcallstestCluster5552283BClusterSecurityGroupId": {
      "Fn::GetAtt": [
       "Cluster9EE0221C",
       "ClusterSecurityGroupId"
      ]
     }
    }
   },
   "DependsOn": [
    "KubectlHandlerRoleDefaultPolicyA09B4223",
    "KubectlHandlerRoleD25EBD08",
    "VpcPrivateSubnet1DefaultRouteBE02A9ED",
    "VpcPrivateSubnet1RouteTableAssociation70C59FA6",
    "VpcPrivateSubnet2DefaultRoute060D2087",
    "VpcPrivateSubnet2RouteTableAssociationA89CAD56"
   ],
   "UpdateReplacePolicy": "Delete",
   "DeletionPolicy": "Delete"
  },
  "KubectlHandlerRoleD25EBD08": {
   "Type": "AWS::IAM::Role",
   "Properties": {
    "AssumeRolePolicyDocument": {
     "Statement": [
      {
       "Action": "sts:AssumeRole",
       "Effect": "Allow",
       "Principal": {
        "Service": "lambda.amazonaws.com"
       }
      }
     ],
     "Version": "2012-10-17"
    },
    "ManagedPolicyArns": [
     {
      "Fn::Join": [
       "",
       [
        "arn:",
        {
         "Ref": "AWS::Partition"
        },
        ":iam::aws:policy/service-role/AWSLambdaBasicExecutionRole"
       ]
      ]
     },
     {
      "Fn::Join": [
       "",
       [
        "arn:",
        {
         "Ref": "AWS::Partition"
        },
        ":iam::aws:policy/service-role/AWSLambdaVPCAccessExecutionRole"
       ]
      ]
     },
     {
      "Fn::Join": [
       "",
       [
        "arn:",
        {
         "Ref": "AWS::Partition"
        },
        ":iam::aws:policy/AmazonEC2ContainerRegistryReadOnly"
       ]
      ]
     },
     {
      "Fn::If": [
       "HasEcrPublic",
       {
        "Fn::Join": [
         "",
         [
          "arn:",
          {
           "Ref": "AWS::Partition"
          },
          ":iam::aws:policy/AmazonElasticContainerRegistryPublicReadOnly"
         ]
        ]
       },
       {
        "Ref": "AWS::NoValue"
       }
      ]
     }
    ]
   }
  },
  "KubectlHandlerRoleDefaultPolicyA09B4223": {
   "Type": "AWS::IAM::Policy",
   "Properties": {
    "PolicyDocument": {
     "Statement": [
      {
       "Action": "eks:DescribeCluster",
       "Effect": "Allow",
       "Resource": {
        "Fn::GetAtt": [
         "Cluster9EE0221C",
         "Arn"
        ]
       }
      }
     ],
     "Version": "2012-10-17"
    },
    "PolicyName": "KubectlHandlerRoleDefaultPolicyA09B4223",
    "Roles": [
     {
      "Ref": "KubectlHandlerRoleD25EBD08"
     }
    ]
   }
  },
  "CustomAWSCDKOpenIdConnectProviderCustomResourceProviderRole517FED65": {
   "Type": "AWS::IAM::Role",
   "Properties": {
    "AssumeRolePolicyDocument": {
     "Version": "2012-10-17",
     "Statement": [
      {
       "Action": "sts:AssumeRole",
       "Effect": "Allow",
       "Principal": {
        "Service": "lambda.amazonaws.com"
       }
      }
     ]
    },
    "ManagedPolicyArns": [
     {
      "Fn::Sub": "arn:${AWS::Partition}:iam::aws:policy/service-role/AWSLambdaBasicExecutionRole"
     }
    ],
    "Policies": [
     {
      "PolicyName": "Inline",
      "PolicyDocument": {
       "Version": "2012-10-17",
       "Statement": [
        {
         "Effect": "Allow",
         "Resource": "*",
         "Action": [
          "iam:CreateOpenIDConnectProvider",
          "iam:DeleteOpenIDConnectProvider",
          "iam:UpdateOpenIDConnectProviderThumbprint",
          "iam:AddClientIDToOpenIDConnectProvider",
          "iam:RemoveClientIDFromOpenIDConnectProvider"
         ]
        }
       ]
      }
     }
    ]
   }
  },
  "CustomAWSCDKOpenIdConnectProviderCustomResourceProviderHandlerF2C543E0": {
   "Type": "AWS::Lambda::Function",
   "Properties": {
    "Code": {
     "S3Bucket": {
      "Fn::Sub": "cdk-hnb659fds-assets-${AWS::AccountId}-${AWS::Region}"
     },
     "S3Key": "ffa3d5f3876afed62c60735ced8dafb4db2ccbd70a8b2f6b0d9e6eaa5823d631.zip"
    },
    "Timeout": 900,
    "MemorySize": 128,
    "Handler": "__entrypoint__.handler",
    "Role": {
     "Fn::GetAtt": [
      "CustomAWSCDKOpenIdConnectProviderCustomResourceProviderRole517FED65",
      "Arn"
     ]
    },
    "Runtime": "nodejs16.x"
   },
   "DependsOn": [
    "CustomAWSCDKOpenIdConnectProviderCustomResourceProviderRole517FED65"
   ]
  },
  "AWSCDKCfnUtilsProviderCustomResourceProviderRoleFE0EE867": {
   "Type": "AWS::IAM::Role",
   "Properties": {
    "AssumeRolePolicyDocument": {
     "Version": "2012-10-17",
     "Statement": [
      {
       "Action": "sts:AssumeRole",
       "Effect": "Allow",
       "Principal": {
        "Service": "lambda.amazonaws.com"
       }
      }
     ]
    },
    "ManagedPolicyArns": [
     {
      "Fn::Sub": "arn:${AWS::Partition}:iam::aws:policy/service-role/AWSLambdaBasicExecutionRole"
     }
    ]
   }
  },
  "AWSCDKCfnUtilsProviderCustomResourceProviderHandlerCF82AA57": {
   "Type": "AWS::Lambda::Function",
   "Properties": {
    "Code": {
     "S3Bucket": {
      "Fn::Sub": "cdk-hnb659fds-assets-${AWS::AccountId}-${AWS::Region}"
     },
     "S3Key": "a913a2614f4e118cb83fa3c0dd17575c9adbbdbad4da17aecd505282a25513f8.zip"
    },
    "Timeout": 900,
    "MemorySize": 128,
    "Handler": "__entrypoint__.handler",
    "Role": {
     "Fn::GetAtt": [
      "AWSCDKCfnUtilsProviderCustomResourceProviderRoleFE0EE867",
      "Arn"
     ]
    },
    "Runtime": "nodejs16.x"
   },
   "DependsOn": [
    "AWSCDKCfnUtilsProviderCustomResourceProviderRoleFE0EE867"
   ]
  },
  "S3BucketPingerFunctionServiceRole37E5E83A": {
   "Type": "AWS::IAM::Role",
   "Properties": {
    "AssumeRolePolicyDocument": {
     "Statement": [
      {
       "Action": "sts:AssumeRole",
       "Effect": "Allow",
       "Principal": {
        "Service": "lambda.amazonaws.com"
       }
      }
     ],
     "Version": "2012-10-17"
    },
    "ManagedPolicyArns": [
     {
      "Fn::Join": [
       "",
       [
        "arn:",
        {
         "Ref": "AWS::Partition"
        },
        ":iam::aws:policy/service-role/AWSLambdaBasicExecutionRole"
       ]
      ]
     }
    ]
   },
   "DependsOn": [
    "ClusterAwsAuthmanifestFE51F8AE",
    "ClusterControlPlaneSecurityGroupD274242C",
    "ClusterKubectlReadyBarrier200052AF",
    "ClusterMastersRole9AA35625",
    "ClustermyserviceaccountConditionJson260229E4",
    "ClustermyserviceaccountmanifestmyserviceaccountServiceAccountResource8FC996C5",
    "ClustermyserviceaccountRoleDefaultPolicy791F61C9",
    "ClustermyserviceaccountRole11FFD0A4",
    "ClusterNodegroupDefaultCapacityNodeGroupRole55953B04",
    "ClusterNodegroupDefaultCapacityDA0920A3",
    "ClusterOpenIdConnectProviderE7EB0530",
    "ClusterCreationRoleDefaultPolicyE8BDFC7B",
    "ClusterCreationRole360249B6",
    "Cluster9EE0221C",
    "ClusterRoleFA261979",
    "Clustersdkcall3402E269"
   ]
  },
  "S3BucketPingerFunctionServiceRoleDefaultPolicy0A5C5673": {
   "Type": "AWS::IAM::Policy",
   "Properties": {
    "PolicyDocument": {
     "Statement": [
      {
       "Action": [
        "s3:DeleteBucket",
        "s3:ListBucket"
       ],
       "Effect": "Allow",
       "Resource": {
        "Fn::Join": [
         "",
         [
          "arn:aws:s3:::eks-bucket-",
          {
           "Ref": "AWS::AccountId"
          },
          "-",
          {
           "Ref": "AWS::Region"
          }
         ]
        ]
       }
      }
     ],
     "Version": "2012-10-17"
    },
    "PolicyName": "S3BucketPingerFunctionServiceRoleDefaultPolicy0A5C5673",
    "Roles": [
     {
      "Ref": "S3BucketPingerFunctionServiceRole37E5E83A"
     }
    ]
   },
   "DependsOn": [
    "ClusterAwsAuthmanifestFE51F8AE",
    "ClusterControlPlaneSecurityGroupD274242C",
    "ClusterKubectlReadyBarrier200052AF",
    "ClusterMastersRole9AA35625",
    "ClustermyserviceaccountConditionJson260229E4",
    "ClustermyserviceaccountmanifestmyserviceaccountServiceAccountResource8FC996C5",
    "ClustermyserviceaccountRoleDefaultPolicy791F61C9",
    "ClustermyserviceaccountRole11FFD0A4",
    "ClusterNodegroupDefaultCapacityNodeGroupRole55953B04",
    "ClusterNodegroupDefaultCapacityDA0920A3",
    "ClusterOpenIdConnectProviderE7EB0530",
    "ClusterCreationRoleDefaultPolicyE8BDFC7B",
    "ClusterCreationRole360249B6",
    "Cluster9EE0221C",
    "ClusterRoleFA261979",
    "Clustersdkcall3402E269"
   ]
  },
  "S3BucketPingerFunctionCCEDB9F3": {
   "Type": "AWS::Lambda::Function",
   "Properties": {
    "Code": {
     "S3Bucket": {
      "Fn::Sub": "cdk-hnb659fds-assets-${AWS::AccountId}-${AWS::Region}"
     },
     "S3Key": "52afb3e2686860c4a72b179852db125e37824bbfccee63ff90cd7b45b9560da1.zip"
    },
    "Role": {
     "Fn::GetAtt": [
      "S3BucketPingerFunctionServiceRole37E5E83A",
      "Arn"
     ]
    },
    "Environment": {
     "Variables": {
      "BUCKET_NAME": {
       "Fn::Join": [
        "",
        [
         "eks-bucket-",
         {
          "Ref": "AWS::AccountId"
         },
         "-",
         {
          "Ref": "AWS::Region"
         }
        ]
       ]
      }
     }
    },
    "Handler": "index.handler",
    "Runtime": "python3.9",
    "Timeout": 60
   },
   "DependsOn": [
    "ClusterAwsAuthmanifestFE51F8AE",
    "ClusterControlPlaneSecurityGroupD274242C",
    "ClusterKubectlReadyBarrier200052AF",
    "ClusterMastersRole9AA35625",
    "ClustermyserviceaccountConditionJson260229E4",
    "ClustermyserviceaccountmanifestmyserviceaccountServiceAccountResource8FC996C5",
    "ClustermyserviceaccountRoleDefaultPolicy791F61C9",
    "ClustermyserviceaccountRole11FFD0A4",
    "ClusterNodegroupDefaultCapacityNodeGroupRole55953B04",
    "ClusterNodegroupDefaultCapacityDA0920A3",
    "ClusterOpenIdConnectProviderE7EB0530",
    "ClusterCreationRoleDefaultPolicyE8BDFC7B",
    "ClusterCreationRole360249B6",
    "Cluster9EE0221C",
    "ClusterRoleFA261979",
    "Clustersdkcall3402E269",
    "S3BucketPingerFunctionServiceRoleDefaultPolicy0A5C5673",
    "S3BucketPingerFunctionServiceRole37E5E83A"
   ]
  },
  "S3BucketPingerProviderframeworkonEventServiceRole3DD0DF8B": {
   "Type": "AWS::IAM::Role",
   "Properties": {
    "AssumeRolePolicyDocument": {
     "Statement": [
      {
       "Action": "sts:AssumeRole",
       "Effect": "Allow",
       "Principal": {
        "Service": "lambda.amazonaws.com"
       }
      }
     ],
     "Version": "2012-10-17"
    },
    "ManagedPolicyArns": [
     {
      "Fn::Join": [
       "",
       [
        "arn:",
        {
         "Ref": "AWS::Partition"
        },
        ":iam::aws:policy/service-role/AWSLambdaBasicExecutionRole"
       ]
      ]
     }
    ]
   },
   "DependsOn": [
    "ClusterAwsAuthmanifestFE51F8AE",
    "ClusterControlPlaneSecurityGroupD274242C",
    "ClusterKubectlReadyBarrier200052AF",
    "ClusterMastersRole9AA35625",
    "ClustermyserviceaccountConditionJson260229E4",
    "ClustermyserviceaccountmanifestmyserviceaccountServiceAccountResource8FC996C5",
    "ClustermyserviceaccountRoleDefaultPolicy791F61C9",
    "ClustermyserviceaccountRole11FFD0A4",
    "ClusterNodegroupDefaultCapacityNodeGroupRole55953B04",
    "ClusterNodegroupDefaultCapacityDA0920A3",
    "ClusterOpenIdConnectProviderE7EB0530",
    "ClusterCreationRoleDefaultPolicyE8BDFC7B",
    "ClusterCreationRole360249B6",
    "Cluster9EE0221C",
    "ClusterRoleFA261979",
    "Clustersdkcall3402E269"
   ]
  },
  "S3BucketPingerProviderframeworkonEventServiceRoleDefaultPolicyF4F06433": {
   "Type": "AWS::IAM::Policy",
   "Properties": {
    "PolicyDocument": {
     "Statement": [
      {
       "Action": "lambda:InvokeFunction",
       "Effect": "Allow",
       "Resource": [
        {
         "Fn::GetAtt": [
          "S3BucketPingerFunctionCCEDB9F3",
          "Arn"
         ]
        },
        {
         "Fn::Join": [
          "",
          [
           {
            "Fn::GetAtt": [
             "S3BucketPingerFunctionCCEDB9F3",
             "Arn"
            ]
           },
           ":*"
          ]
         ]
        }
       ]
      }
     ],
     "Version": "2012-10-17"
    },
    "PolicyName": "S3BucketPingerProviderframeworkonEventServiceRoleDefaultPolicyF4F06433",
    "Roles": [
     {
      "Ref": "S3BucketPingerProviderframeworkonEventServiceRole3DD0DF8B"
     }
    ]
   },
   "DependsOn": [
    "ClusterAwsAuthmanifestFE51F8AE",
    "ClusterControlPlaneSecurityGroupD274242C",
    "ClusterKubectlReadyBarrier200052AF",
    "ClusterMastersRole9AA35625",
    "ClustermyserviceaccountConditionJson260229E4",
    "ClustermyserviceaccountmanifestmyserviceaccountServiceAccountResource8FC996C5",
    "ClustermyserviceaccountRoleDefaultPolicy791F61C9",
    "ClustermyserviceaccountRole11FFD0A4",
    "ClusterNodegroupDefaultCapacityNodeGroupRole55953B04",
    "ClusterNodegroupDefaultCapacityDA0920A3",
    "ClusterOpenIdConnectProviderE7EB0530",
    "ClusterCreationRoleDefaultPolicyE8BDFC7B",
    "ClusterCreationRole360249B6",
    "Cluster9EE0221C",
    "ClusterRoleFA261979",
    "Clustersdkcall3402E269"
   ]
  },
  "S3BucketPingerProviderframeworkonEvent449BB2C0": {
   "Type": "AWS::Lambda::Function",
   "Properties": {
    "Code": {
     "S3Bucket": {
      "Fn::Sub": "cdk-hnb659fds-assets-${AWS::AccountId}-${AWS::Region}"
     },
     "S3Key": "45017ac1fb5b50dac36a255c328b0fe125f18a8e6d3689e188eab5e3a1bf8146.zip"
    },
    "Role": {
     "Fn::GetAtt": [
      "S3BucketPingerProviderframeworkonEventServiceRole3DD0DF8B",
      "Arn"
     ]
    },
    "Description": "AWS CDK resource provider framework - onEvent (aws-eks-service-account-sdk-calls-test/S3BucketPinger/Provider)",
    "Environment": {
     "Variables": {
      "USER_ON_EVENT_FUNCTION_ARN": {
       "Fn::GetAtt": [
        "S3BucketPingerFunctionCCEDB9F3",
        "Arn"
       ]
      }
     }
    },
    "Handler": "framework.onEvent",
    "Runtime": "nodejs14.x",
    "Timeout": 900
   },
   "DependsOn": [
    "ClusterAwsAuthmanifestFE51F8AE",
    "ClusterControlPlaneSecurityGroupD274242C",
    "ClusterKubectlReadyBarrier200052AF",
    "ClusterMastersRole9AA35625",
    "ClustermyserviceaccountConditionJson260229E4",
    "ClustermyserviceaccountmanifestmyserviceaccountServiceAccountResource8FC996C5",
    "ClustermyserviceaccountRoleDefaultPolicy791F61C9",
    "ClustermyserviceaccountRole11FFD0A4",
    "ClusterNodegroupDefaultCapacityNodeGroupRole55953B04",
    "ClusterNodegroupDefaultCapacityDA0920A3",
    "ClusterOpenIdConnectProviderE7EB0530",
    "ClusterCreationRoleDefaultPolicyE8BDFC7B",
    "ClusterCreationRole360249B6",
    "Cluster9EE0221C",
    "ClusterRoleFA261979",
    "Clustersdkcall3402E269",
    "S3BucketPingerProviderframeworkonEventServiceRoleDefaultPolicyF4F06433",
    "S3BucketPingerProviderframeworkonEventServiceRole3DD0DF8B"
   ]
  },
  "S3BucketPinger32144E5E": {
   "Type": "AWS::CloudFormation::CustomResource",
   "Properties": {
    "ServiceToken": {
     "Fn::GetAtt": [
      "S3BucketPingerProviderframeworkonEvent449BB2C0",
      "Arn"
     ]
    }
   },
   "DependsOn": [
    "ClusterAwsAuthmanifestFE51F8AE",
    "ClusterControlPlaneSecurityGroupD274242C",
    "ClusterKubectlReadyBarrier200052AF",
    "ClusterMastersRole9AA35625",
    "ClustermyserviceaccountConditionJson260229E4",
    "ClustermyserviceaccountmanifestmyserviceaccountServiceAccountResource8FC996C5",
    "ClustermyserviceaccountRoleDefaultPolicy791F61C9",
    "ClustermyserviceaccountRole11FFD0A4",
    "ClusterNodegroupDefaultCapacityNodeGroupRole55953B04",
    "ClusterNodegroupDefaultCapacityDA0920A3",
    "ClusterOpenIdConnectProviderE7EB0530",
    "ClusterCreationRoleDefaultPolicyE8BDFC7B",
    "ClusterCreationRole360249B6",
    "Cluster9EE0221C",
    "ClusterRoleFA261979",
    "Clustersdkcall3402E269"
   ],
   "UpdateReplacePolicy": "Delete",
   "DeletionPolicy": "Delete"
  }
 },
 "Outputs": {
  "ClusterConfigCommand43AAE40F": {
   "Value": {
    "Fn::Join": [
     "",
     [
      "aws eks update-kubeconfig --name ",
      {
       "Ref": "Cluster9EE0221C"
      },
      " --region ",
      {
       "Ref": "AWS::Region"
      },
      " --role-arn ",
      {
       "Fn::GetAtt": [
        "ClusterMastersRole9AA35625",
        "Arn"
       ]
      }
     ]
    ]
   }
  },
  "ClusterGetTokenCommand06AE992E": {
   "Value": {
    "Fn::Join": [
     "",
     [
      "aws eks get-token --cluster-name ",
      {
       "Ref": "Cluster9EE0221C"
      },
      " --region ",
      {
       "Ref": "AWS::Region"
      },
      " --role-arn ",
      {
       "Fn::GetAtt": [
        "ClusterMastersRole9AA35625",
        "Arn"
       ]
      }
     ]
    ]
   }
  },
  "PingerResponse": {
   "Value": {
    "Fn::GetAtt": [
     "S3BucketPinger32144E5E",
     "Value"
    ]
   }
  }
 },
<<<<<<< HEAD
 "Conditions": {
  "HasEcrPublic": {
   "Fn::Equals": [
    {
     "Ref": "AWS::Partition"
    },
    "aws"
   ]
=======
 "Mappings": {
  "DefaultCrNodeVersionMap": {
   "af-south-1": {
    "value": "nodejs16.x"
   },
   "ap-east-1": {
    "value": "nodejs16.x"
   },
   "ap-northeast-1": {
    "value": "nodejs16.x"
   },
   "ap-northeast-2": {
    "value": "nodejs16.x"
   },
   "ap-northeast-3": {
    "value": "nodejs16.x"
   },
   "ap-south-1": {
    "value": "nodejs16.x"
   },
   "ap-south-2": {
    "value": "nodejs16.x"
   },
   "ap-southeast-1": {
    "value": "nodejs16.x"
   },
   "ap-southeast-2": {
    "value": "nodejs16.x"
   },
   "ap-southeast-3": {
    "value": "nodejs16.x"
   },
   "ca-central-1": {
    "value": "nodejs16.x"
   },
   "cn-north-1": {
    "value": "nodejs16.x"
   },
   "cn-northwest-1": {
    "value": "nodejs16.x"
   },
   "eu-central-1": {
    "value": "nodejs16.x"
   },
   "eu-central-2": {
    "value": "nodejs16.x"
   },
   "eu-north-1": {
    "value": "nodejs16.x"
   },
   "eu-south-1": {
    "value": "nodejs16.x"
   },
   "eu-south-2": {
    "value": "nodejs16.x"
   },
   "eu-west-1": {
    "value": "nodejs16.x"
   },
   "eu-west-2": {
    "value": "nodejs16.x"
   },
   "eu-west-3": {
    "value": "nodejs16.x"
   },
   "me-central-1": {
    "value": "nodejs16.x"
   },
   "me-south-1": {
    "value": "nodejs16.x"
   },
   "sa-east-1": {
    "value": "nodejs16.x"
   },
   "us-east-1": {
    "value": "nodejs16.x"
   },
   "us-east-2": {
    "value": "nodejs16.x"
   },
   "us-gov-east-1": {
    "value": "nodejs16.x"
   },
   "us-gov-west-1": {
    "value": "nodejs16.x"
   },
   "us-iso-east-1": {
    "value": "nodejs14.x"
   },
   "us-iso-west-1": {
    "value": "nodejs14.x"
   },
   "us-isob-east-1": {
    "value": "nodejs14.x"
   },
   "us-west-1": {
    "value": "nodejs16.x"
   },
   "us-west-2": {
    "value": "nodejs16.x"
   }
>>>>>>> 74c35dc2
  }
 },
 "Parameters": {
  "BootstrapVersion": {
   "Type": "AWS::SSM::Parameter::Value<String>",
   "Default": "/cdk-bootstrap/hnb659fds/version",
   "Description": "Version of the CDK Bootstrap resources in this environment, automatically retrieved from SSM Parameter Store. [cdk:skip]"
  }
 },
 "Rules": {
  "CheckBootstrapVersion": {
   "Assertions": [
    {
     "Assert": {
      "Fn::Not": [
       {
        "Fn::Contains": [
         [
          "1",
          "2",
          "3",
          "4",
          "5"
         ],
         {
          "Ref": "BootstrapVersion"
         }
        ]
       }
      ]
     },
     "AssertDescription": "CDK bootstrap stack version 6 required. Please run 'cdk bootstrap' with a recent version of the CDK CLI."
    }
   ]
  }
 }
}<|MERGE_RESOLUTION|>--- conflicted
+++ resolved
@@ -451,26 +451,22 @@
        "Action": "sts:AssumeRole",
        "Effect": "Allow",
        "Principal": {
-        "AWS": [
-         {
-          "Fn::GetAtt": [
-           "KubectlHandlerRoleD25EBD08",
-           "Arn"
+        "AWS": {
+         "Fn::Join": [
+          "",
+          [
+           "arn:",
+           {
+            "Ref": "AWS::Partition"
+           },
+           ":iam::",
+           {
+            "Ref": "AWS::AccountId"
+           },
+           ":root"
           ]
-         },
-         {
-          "Fn::GetAtt": [
-           "awscdkawseksClusterResourceProviderNestedStackawscdkawseksClusterResourceProviderNestedStackResource9827C454",
-           "Outputs.awseksserviceaccountsdkcallstestawscdkawseksClusterResourceProviderIsCompleteHandlerServiceRole82EF064DArn"
-          ]
-         },
-         {
-          "Fn::GetAtt": [
-           "awscdkawseksClusterResourceProviderNestedStackawscdkawseksClusterResourceProviderNestedStackResource9827C454",
-           "Outputs.awseksserviceaccountsdkcallstestawscdkawseksClusterResourceProviderOnEventHandlerServiceRole771D2C89Arn"
-          ]
-         }
-        ]
+         ]
+        }
        }
       }
      ],
@@ -1054,7 +1050,7 @@
        },
        "\"}],\"image\":\"",
        {
-        "Fn::Sub": "${AWS::AccountId}.dkr.ecr.${AWS::Region}.${AWS::URLSuffix}/cdk-hnb659fds-container-assets-${AWS::AccountId}-${AWS::Region}:3b7b92c00a1d1ff0375932a42cc87193bb692737b25d7a8663c9a236930a48bc"
+        "Fn::Sub": "${AWS::AccountId}.dkr.ecr.${AWS::Region}.${AWS::URLSuffix}/cdk-hnb659fds-container-assets-${AWS::AccountId}-${AWS::Region}:2e8b477b466b26f36eaf79c40cd7d18b45766ef5b8ed18921f5df06da9840597"
        },
        "\",\"imagePullPolicy\":\"Always\",\"name\":\"main\",\"resources\":{\"limits\":{\"cpu\":\"1500m\",\"memory\":\"2048Mi\"},\"requests\":{\"cpu\":\"1000m\",\"memory\":\"512Mi\"}},\"securityContext\":{\"allowPrivilegeEscalation\":false,\"privileged\":false,\"readOnlyRootFilesystem\":true,\"runAsNonRoot\":true,\"runAsUser\":1000}}],\"dnsPolicy\":\"ClusterFirst\",\"restartPolicy\":\"Always\",\"securityContext\":{\"fsGroupChangePolicy\":\"Always\",\"runAsNonRoot\":true},\"serviceAccountName\":\"awseksserviceaccountsdkcallstestclustermyserviceaccount6d090a02\",\"setHostnameAsFQDN\":false}}}}]"
       ]
@@ -1100,13 +1096,17 @@
        {
         "Fn::Sub": "cdk-hnb659fds-assets-${AWS::AccountId}-${AWS::Region}"
        },
-<<<<<<< HEAD
-       "/cebe0ea9ab81f0b9e05d52e5ada82997c85d5aa78a19a55111a95997b7c28de7.json"
-=======
        "/7997706026c4687dcb39e865cf51cdd88da0fdeac17085b623fbe71ca950de53.json"
->>>>>>> 74c35dc2
       ]
      ]
+    },
+    "Parameters": {
+     "referencetoawseksserviceaccountsdkcallstestClusterCreationRoleABCB465FArn": {
+      "Fn::GetAtt": [
+       "ClusterCreationRole360249B6",
+       "Arn"
+      ]
+     }
     }
    },
    "UpdateReplacePolicy": "Delete",
@@ -1131,18 +1131,20 @@
        {
         "Fn::Sub": "cdk-hnb659fds-assets-${AWS::AccountId}-${AWS::Region}"
        },
-<<<<<<< HEAD
-       "/ff876724e43ab568cfd48fd29e89cf2ee9190c8b1feaa846fddbde4a5c9ef7c2.json"
-=======
        "/2b220c3944d9dd5abfa0fce03a17ea63db03d81914a12497afa609e4b43efd77.json"
->>>>>>> 74c35dc2
       ]
      ]
     },
     "Parameters": {
-     "referencetoawseksserviceaccountsdkcallstestKubectlHandlerRole199E71B1Arn": {
+     "referencetoawseksserviceaccountsdkcallstestCluster5552283BArn": {
       "Fn::GetAtt": [
-       "KubectlHandlerRoleD25EBD08",
+       "Cluster9EE0221C",
+       "Arn"
+      ]
+     },
+     "referencetoawseksserviceaccountsdkcallstestClusterCreationRoleABCB465FArn": {
+      "Fn::GetAtt": [
+       "ClusterCreationRole360249B6",
        "Arn"
       ]
      },
@@ -1161,8 +1163,6 @@
     }
    },
    "DependsOn": [
-    "KubectlHandlerRoleDefaultPolicyA09B4223",
-    "KubectlHandlerRoleD25EBD08",
     "VpcPrivateSubnet1DefaultRouteBE02A9ED",
     "VpcPrivateSubnet1RouteTableAssociation70C59FA6",
     "VpcPrivateSubnet2DefaultRoute060D2087",
@@ -1170,107 +1170,6 @@
    ],
    "UpdateReplacePolicy": "Delete",
    "DeletionPolicy": "Delete"
-  },
-  "KubectlHandlerRoleD25EBD08": {
-   "Type": "AWS::IAM::Role",
-   "Properties": {
-    "AssumeRolePolicyDocument": {
-     "Statement": [
-      {
-       "Action": "sts:AssumeRole",
-       "Effect": "Allow",
-       "Principal": {
-        "Service": "lambda.amazonaws.com"
-       }
-      }
-     ],
-     "Version": "2012-10-17"
-    },
-    "ManagedPolicyArns": [
-     {
-      "Fn::Join": [
-       "",
-       [
-        "arn:",
-        {
-         "Ref": "AWS::Partition"
-        },
-        ":iam::aws:policy/service-role/AWSLambdaBasicExecutionRole"
-       ]
-      ]
-     },
-     {
-      "Fn::Join": [
-       "",
-       [
-        "arn:",
-        {
-         "Ref": "AWS::Partition"
-        },
-        ":iam::aws:policy/service-role/AWSLambdaVPCAccessExecutionRole"
-       ]
-      ]
-     },
-     {
-      "Fn::Join": [
-       "",
-       [
-        "arn:",
-        {
-         "Ref": "AWS::Partition"
-        },
-        ":iam::aws:policy/AmazonEC2ContainerRegistryReadOnly"
-       ]
-      ]
-     },
-     {
-      "Fn::If": [
-       "HasEcrPublic",
-       {
-        "Fn::Join": [
-         "",
-         [
-          "arn:",
-          {
-           "Ref": "AWS::Partition"
-          },
-          ":iam::aws:policy/AmazonElasticContainerRegistryPublicReadOnly"
-         ]
-        ]
-       },
-       {
-        "Ref": "AWS::NoValue"
-       }
-      ]
-     }
-    ]
-   }
-  },
-  "KubectlHandlerRoleDefaultPolicyA09B4223": {
-   "Type": "AWS::IAM::Policy",
-   "Properties": {
-    "PolicyDocument": {
-     "Statement": [
-      {
-       "Action": "eks:DescribeCluster",
-       "Effect": "Allow",
-       "Resource": {
-        "Fn::GetAtt": [
-         "Cluster9EE0221C",
-         "Arn"
-        ]
-       }
-      }
-     ],
-     "Version": "2012-10-17"
-    },
-    "PolicyName": "KubectlHandlerRoleDefaultPolicyA09B4223",
-    "Roles": [
-     {
-      "Ref": "KubectlHandlerRoleD25EBD08"
-     }
-    ]
-   }
   },
   "CustomAWSCDKOpenIdConnectProviderCustomResourceProviderRole517FED65": {
    "Type": "AWS::IAM::Role",
@@ -1526,7 +1425,7 @@
     },
     "Handler": "index.handler",
     "Runtime": "python3.9",
-    "Timeout": 60
+    "Timeout": 180
    },
    "DependsOn": [
     "ClusterAwsAuthmanifestFE51F8AE",
@@ -1799,16 +1698,6 @@
    }
   }
  },
-<<<<<<< HEAD
- "Conditions": {
-  "HasEcrPublic": {
-   "Fn::Equals": [
-    {
-     "Ref": "AWS::Partition"
-    },
-    "aws"
-   ]
-=======
  "Mappings": {
   "DefaultCrNodeVersionMap": {
    "af-south-1": {
@@ -1910,7 +1799,6 @@
    "us-west-2": {
     "value": "nodejs16.x"
    }
->>>>>>> 74c35dc2
   }
  },
  "Parameters": {
