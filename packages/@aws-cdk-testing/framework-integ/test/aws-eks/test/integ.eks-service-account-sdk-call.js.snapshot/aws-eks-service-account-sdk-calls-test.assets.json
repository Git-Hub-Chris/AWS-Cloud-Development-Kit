{
  "version": "31.0.0",
  "files": {
    "ad44c2b0638f04871c889d78e71dea90ffae67b9cc4aa4366d5102db42435ee1": {
      "source": {
        "path": "asset.ad44c2b0638f04871c889d78e71dea90ffae67b9cc4aa4366d5102db42435ee1.zip",
        "packaging": "file"
      },
      "destinations": {
        "current_account-current_region": {
          "bucketName": "cdk-hnb659fds-assets-${AWS::AccountId}-${AWS::Region}",
          "objectKey": "ad44c2b0638f04871c889d78e71dea90ffae67b9cc4aa4366d5102db42435ee1.zip",
          "assumeRoleArn": "arn:${AWS::Partition}:iam::${AWS::AccountId}:role/cdk-hnb659fds-file-publishing-role-${AWS::AccountId}-${AWS::Region}"
        }
      }
    },
    "c76cba5201c73b483bfeb094cefd05c4055e68c2fb84cce3fad769d21f00ed89": {
      "source": {
        "path": "asset.c76cba5201c73b483bfeb094cefd05c4055e68c2fb84cce3fad769d21f00ed89",
        "packaging": "zip"
      },
      "destinations": {
        "current_account-current_region": {
          "bucketName": "cdk-hnb659fds-assets-${AWS::AccountId}-${AWS::Region}",
          "objectKey": "c76cba5201c73b483bfeb094cefd05c4055e68c2fb84cce3fad769d21f00ed89.zip",
          "assumeRoleArn": "arn:${AWS::Partition}:iam::${AWS::AccountId}:role/cdk-hnb659fds-file-publishing-role-${AWS::AccountId}-${AWS::Region}"
        }
      }
    },
    "45017ac1fb5b50dac36a255c328b0fe125f18a8e6d3689e188eab5e3a1bf8146": {
      "source": {
        "path": "asset.45017ac1fb5b50dac36a255c328b0fe125f18a8e6d3689e188eab5e3a1bf8146",
        "packaging": "zip"
      },
      "destinations": {
        "current_account-current_region": {
          "bucketName": "cdk-hnb659fds-assets-${AWS::AccountId}-${AWS::Region}",
          "objectKey": "45017ac1fb5b50dac36a255c328b0fe125f18a8e6d3689e188eab5e3a1bf8146.zip",
          "assumeRoleArn": "arn:${AWS::Partition}:iam::${AWS::AccountId}:role/cdk-hnb659fds-file-publishing-role-${AWS::AccountId}-${AWS::Region}"
        }
      }
    },
    "9017774b84ae2457b1b2ad6fcbb4860d8ce2537062c77010b24d9b156ced5a1b": {
      "source": {
        "path": "asset.9017774b84ae2457b1b2ad6fcbb4860d8ce2537062c77010b24d9b156ced5a1b",
        "packaging": "zip"
      },
      "destinations": {
        "current_account-current_region": {
          "bucketName": "cdk-hnb659fds-assets-${AWS::AccountId}-${AWS::Region}",
          "objectKey": "9017774b84ae2457b1b2ad6fcbb4860d8ce2537062c77010b24d9b156ced5a1b.zip",
          "assumeRoleArn": "arn:${AWS::Partition}:iam::${AWS::AccountId}:role/cdk-hnb659fds-file-publishing-role-${AWS::AccountId}-${AWS::Region}"
        }
      }
    },
    "68b22621fff135f9e3f225bad7ff80fdf2f45c3d9910af601206a0d9b279933a": {
      "source": {
        "path": "asset.68b22621fff135f9e3f225bad7ff80fdf2f45c3d9910af601206a0d9b279933a.zip",
        "packaging": "file"
      },
      "destinations": {
        "current_account-current_region": {
          "bucketName": "cdk-hnb659fds-assets-${AWS::AccountId}-${AWS::Region}",
          "objectKey": "68b22621fff135f9e3f225bad7ff80fdf2f45c3d9910af601206a0d9b279933a.zip",
          "assumeRoleArn": "arn:${AWS::Partition}:iam::${AWS::AccountId}:role/cdk-hnb659fds-file-publishing-role-${AWS::AccountId}-${AWS::Region}"
        }
      }
    },
    "7e5f48d1e79c915595d938c932b6f0101715a162780d01a55845367e014fbcda": {
      "source": {
        "path": "asset.7e5f48d1e79c915595d938c932b6f0101715a162780d01a55845367e014fbcda.zip",
        "packaging": "file"
      },
      "destinations": {
        "current_account-current_region": {
          "bucketName": "cdk-hnb659fds-assets-${AWS::AccountId}-${AWS::Region}",
          "objectKey": "7e5f48d1e79c915595d938c932b6f0101715a162780d01a55845367e014fbcda.zip",
          "assumeRoleArn": "arn:${AWS::Partition}:iam::${AWS::AccountId}:role/cdk-hnb659fds-file-publishing-role-${AWS::AccountId}-${AWS::Region}"
        }
      }
    },
    "ffa3d5f3876afed62c60735ced8dafb4db2ccbd70a8b2f6b0d9e6eaa5823d631": {
      "source": {
        "path": "asset.ffa3d5f3876afed62c60735ced8dafb4db2ccbd70a8b2f6b0d9e6eaa5823d631",
        "packaging": "zip"
      },
      "destinations": {
        "current_account-current_region": {
          "bucketName": "cdk-hnb659fds-assets-${AWS::AccountId}-${AWS::Region}",
          "objectKey": "ffa3d5f3876afed62c60735ced8dafb4db2ccbd70a8b2f6b0d9e6eaa5823d631.zip",
          "assumeRoleArn": "arn:${AWS::Partition}:iam::${AWS::AccountId}:role/cdk-hnb659fds-file-publishing-role-${AWS::AccountId}-${AWS::Region}"
        }
      }
    },
    "a913a2614f4e118cb83fa3c0dd17575c9adbbdbad4da17aecd505282a25513f8": {
      "source": {
        "path": "asset.a913a2614f4e118cb83fa3c0dd17575c9adbbdbad4da17aecd505282a25513f8",
        "packaging": "zip"
      },
      "destinations": {
        "current_account-current_region": {
          "bucketName": "cdk-hnb659fds-assets-${AWS::AccountId}-${AWS::Region}",
          "objectKey": "a913a2614f4e118cb83fa3c0dd17575c9adbbdbad4da17aecd505282a25513f8.zip",
          "assumeRoleArn": "arn:${AWS::Partition}:iam::${AWS::AccountId}:role/cdk-hnb659fds-file-publishing-role-${AWS::AccountId}-${AWS::Region}"
        }
      }
    },
    "52afb3e2686860c4a72b179852db125e37824bbfccee63ff90cd7b45b9560da1": {
      "source": {
        "path": "asset.52afb3e2686860c4a72b179852db125e37824bbfccee63ff90cd7b45b9560da1",
        "packaging": "zip"
      },
      "destinations": {
        "current_account-current_region": {
          "bucketName": "cdk-hnb659fds-assets-${AWS::AccountId}-${AWS::Region}",
          "objectKey": "52afb3e2686860c4a72b179852db125e37824bbfccee63ff90cd7b45b9560da1.zip",
          "assumeRoleArn": "arn:${AWS::Partition}:iam::${AWS::AccountId}:role/cdk-hnb659fds-file-publishing-role-${AWS::AccountId}-${AWS::Region}"
        }
      }
    },
<<<<<<< HEAD
    "cebe0ea9ab81f0b9e05d52e5ada82997c85d5aa78a19a55111a95997b7c28de7": {
=======
    "7997706026c4687dcb39e865cf51cdd88da0fdeac17085b623fbe71ca950de53": {
>>>>>>> 2f1a4dda
      "source": {
        "path": "awseksserviceaccountsdkcallstestawscdkawseksClusterResourceProvider7862DD6A.nested.template.json",
        "packaging": "file"
      },
      "destinations": {
        "current_account-current_region": {
          "bucketName": "cdk-hnb659fds-assets-${AWS::AccountId}-${AWS::Region}",
<<<<<<< HEAD
          "objectKey": "cebe0ea9ab81f0b9e05d52e5ada82997c85d5aa78a19a55111a95997b7c28de7.json",
=======
          "objectKey": "7997706026c4687dcb39e865cf51cdd88da0fdeac17085b623fbe71ca950de53.json",
>>>>>>> 2f1a4dda
          "assumeRoleArn": "arn:${AWS::Partition}:iam::${AWS::AccountId}:role/cdk-hnb659fds-file-publishing-role-${AWS::AccountId}-${AWS::Region}"
        }
      }
    },
<<<<<<< HEAD
    "ff876724e43ab568cfd48fd29e89cf2ee9190c8b1feaa846fddbde4a5c9ef7c2": {
=======
    "2b220c3944d9dd5abfa0fce03a17ea63db03d81914a12497afa609e4b43efd77": {
>>>>>>> 2f1a4dda
      "source": {
        "path": "awseksserviceaccountsdkcallstestawscdkawseksKubectlProvider62B779F7.nested.template.json",
        "packaging": "file"
      },
      "destinations": {
        "current_account-current_region": {
          "bucketName": "cdk-hnb659fds-assets-${AWS::AccountId}-${AWS::Region}",
<<<<<<< HEAD
          "objectKey": "ff876724e43ab568cfd48fd29e89cf2ee9190c8b1feaa846fddbde4a5c9ef7c2.json",
=======
          "objectKey": "2b220c3944d9dd5abfa0fce03a17ea63db03d81914a12497afa609e4b43efd77.json",
>>>>>>> 2f1a4dda
          "assumeRoleArn": "arn:${AWS::Partition}:iam::${AWS::AccountId}:role/cdk-hnb659fds-file-publishing-role-${AWS::AccountId}-${AWS::Region}"
        }
      }
    },
<<<<<<< HEAD
    "e2a491dee22a3343da412a71a01f33a97d68944e134548eee90cc9aaa6f7d4e6": {
=======
    "22d56ef42db1a63930178c7f819c88ecd7150c6d7750ad58cfdc29ac96a02b7c": {
>>>>>>> 2f1a4dda
      "source": {
        "path": "aws-eks-service-account-sdk-calls-test.template.json",
        "packaging": "file"
      },
      "destinations": {
        "current_account-current_region": {
          "bucketName": "cdk-hnb659fds-assets-${AWS::AccountId}-${AWS::Region}",
<<<<<<< HEAD
          "objectKey": "e2a491dee22a3343da412a71a01f33a97d68944e134548eee90cc9aaa6f7d4e6.json",
=======
          "objectKey": "22d56ef42db1a63930178c7f819c88ecd7150c6d7750ad58cfdc29ac96a02b7c.json",
>>>>>>> 2f1a4dda
          "assumeRoleArn": "arn:${AWS::Partition}:iam::${AWS::AccountId}:role/cdk-hnb659fds-file-publishing-role-${AWS::AccountId}-${AWS::Region}"
        }
      }
    }
  },
  "dockerImages": {
    "3b7b92c00a1d1ff0375932a42cc87193bb692737b25d7a8663c9a236930a48bc": {
      "source": {
        "directory": "asset.3b7b92c00a1d1ff0375932a42cc87193bb692737b25d7a8663c9a236930a48bc"
      },
      "destinations": {
        "current_account-current_region": {
          "repositoryName": "cdk-hnb659fds-container-assets-${AWS::AccountId}-${AWS::Region}",
          "imageTag": "3b7b92c00a1d1ff0375932a42cc87193bb692737b25d7a8663c9a236930a48bc",
          "assumeRoleArn": "arn:${AWS::Partition}:iam::${AWS::AccountId}:role/cdk-hnb659fds-image-publishing-role-${AWS::AccountId}-${AWS::Region}"
        }
      }
    }
  }
}<|MERGE_RESOLUTION|>--- conflicted
+++ resolved
@@ -118,11 +118,7 @@
         }
       }
     },
-<<<<<<< HEAD
     "cebe0ea9ab81f0b9e05d52e5ada82997c85d5aa78a19a55111a95997b7c28de7": {
-=======
-    "7997706026c4687dcb39e865cf51cdd88da0fdeac17085b623fbe71ca950de53": {
->>>>>>> 2f1a4dda
       "source": {
         "path": "awseksserviceaccountsdkcallstestawscdkawseksClusterResourceProvider7862DD6A.nested.template.json",
         "packaging": "file"
@@ -130,20 +126,12 @@
       "destinations": {
         "current_account-current_region": {
           "bucketName": "cdk-hnb659fds-assets-${AWS::AccountId}-${AWS::Region}",
-<<<<<<< HEAD
           "objectKey": "cebe0ea9ab81f0b9e05d52e5ada82997c85d5aa78a19a55111a95997b7c28de7.json",
-=======
-          "objectKey": "7997706026c4687dcb39e865cf51cdd88da0fdeac17085b623fbe71ca950de53.json",
->>>>>>> 2f1a4dda
           "assumeRoleArn": "arn:${AWS::Partition}:iam::${AWS::AccountId}:role/cdk-hnb659fds-file-publishing-role-${AWS::AccountId}-${AWS::Region}"
         }
       }
     },
-<<<<<<< HEAD
     "ff876724e43ab568cfd48fd29e89cf2ee9190c8b1feaa846fddbde4a5c9ef7c2": {
-=======
-    "2b220c3944d9dd5abfa0fce03a17ea63db03d81914a12497afa609e4b43efd77": {
->>>>>>> 2f1a4dda
       "source": {
         "path": "awseksserviceaccountsdkcallstestawscdkawseksKubectlProvider62B779F7.nested.template.json",
         "packaging": "file"
@@ -151,20 +139,12 @@
       "destinations": {
         "current_account-current_region": {
           "bucketName": "cdk-hnb659fds-assets-${AWS::AccountId}-${AWS::Region}",
-<<<<<<< HEAD
           "objectKey": "ff876724e43ab568cfd48fd29e89cf2ee9190c8b1feaa846fddbde4a5c9ef7c2.json",
-=======
-          "objectKey": "2b220c3944d9dd5abfa0fce03a17ea63db03d81914a12497afa609e4b43efd77.json",
->>>>>>> 2f1a4dda
           "assumeRoleArn": "arn:${AWS::Partition}:iam::${AWS::AccountId}:role/cdk-hnb659fds-file-publishing-role-${AWS::AccountId}-${AWS::Region}"
         }
       }
     },
-<<<<<<< HEAD
     "e2a491dee22a3343da412a71a01f33a97d68944e134548eee90cc9aaa6f7d4e6": {
-=======
-    "22d56ef42db1a63930178c7f819c88ecd7150c6d7750ad58cfdc29ac96a02b7c": {
->>>>>>> 2f1a4dda
       "source": {
         "path": "aws-eks-service-account-sdk-calls-test.template.json",
         "packaging": "file"
@@ -172,11 +152,7 @@
       "destinations": {
         "current_account-current_region": {
           "bucketName": "cdk-hnb659fds-assets-${AWS::AccountId}-${AWS::Region}",
-<<<<<<< HEAD
           "objectKey": "e2a491dee22a3343da412a71a01f33a97d68944e134548eee90cc9aaa6f7d4e6.json",
-=======
-          "objectKey": "22d56ef42db1a63930178c7f819c88ecd7150c6d7750ad58cfdc29ac96a02b7c.json",
->>>>>>> 2f1a4dda
           "assumeRoleArn": "arn:${AWS::Partition}:iam::${AWS::AccountId}:role/cdk-hnb659fds-file-publishing-role-${AWS::AccountId}-${AWS::Region}"
         }
       }
