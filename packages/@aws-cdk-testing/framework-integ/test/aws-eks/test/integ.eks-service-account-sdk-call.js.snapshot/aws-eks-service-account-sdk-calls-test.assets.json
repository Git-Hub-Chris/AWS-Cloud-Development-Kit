{
  "version": "31.0.0",
  "files": {
    "ad44c2b0638f04871c889d78e71dea90ffae67b9cc4aa4366d5102db42435ee1": {
      "source": {
        "path": "asset.ad44c2b0638f04871c889d78e71dea90ffae67b9cc4aa4366d5102db42435ee1.zip",
        "packaging": "file"
      },
      "destinations": {
        "current_account-current_region": {
          "bucketName": "cdk-hnb659fds-assets-${AWS::AccountId}-${AWS::Region}",
          "objectKey": "ad44c2b0638f04871c889d78e71dea90ffae67b9cc4aa4366d5102db42435ee1.zip",
          "assumeRoleArn": "arn:${AWS::Partition}:iam::${AWS::AccountId}:role/cdk-hnb659fds-file-publishing-role-${AWS::AccountId}-${AWS::Region}"
        }
      }
    },
    "68b8fc42fe6d1eb6e6c39212ce770fac02511440fecfc5b69a904fe8a19f6b8e": {
      "source": {
        "path": "asset.68b8fc42fe6d1eb6e6c39212ce770fac02511440fecfc5b69a904fe8a19f6b8e",
        "packaging": "zip"
      },
      "destinations": {
        "current_account-current_region": {
          "bucketName": "cdk-hnb659fds-assets-${AWS::AccountId}-${AWS::Region}",
          "objectKey": "68b8fc42fe6d1eb6e6c39212ce770fac02511440fecfc5b69a904fe8a19f6b8e.zip",
          "assumeRoleArn": "arn:${AWS::Partition}:iam::${AWS::AccountId}:role/cdk-hnb659fds-file-publishing-role-${AWS::AccountId}-${AWS::Region}"
        }
      }
    },
    "45017ac1fb5b50dac36a255c328b0fe125f18a8e6d3689e188eab5e3a1bf8146": {
      "source": {
        "path": "asset.45017ac1fb5b50dac36a255c328b0fe125f18a8e6d3689e188eab5e3a1bf8146",
        "packaging": "zip"
      },
      "destinations": {
        "current_account-current_region": {
          "bucketName": "cdk-hnb659fds-assets-${AWS::AccountId}-${AWS::Region}",
          "objectKey": "45017ac1fb5b50dac36a255c328b0fe125f18a8e6d3689e188eab5e3a1bf8146.zip",
          "assumeRoleArn": "arn:${AWS::Partition}:iam::${AWS::AccountId}:role/cdk-hnb659fds-file-publishing-role-${AWS::AccountId}-${AWS::Region}"
        }
      }
    },
    "9017774b84ae2457b1b2ad6fcbb4860d8ce2537062c77010b24d9b156ced5a1b": {
      "source": {
        "path": "asset.9017774b84ae2457b1b2ad6fcbb4860d8ce2537062c77010b24d9b156ced5a1b",
        "packaging": "zip"
      },
      "destinations": {
        "current_account-current_region": {
          "bucketName": "cdk-hnb659fds-assets-${AWS::AccountId}-${AWS::Region}",
          "objectKey": "9017774b84ae2457b1b2ad6fcbb4860d8ce2537062c77010b24d9b156ced5a1b.zip",
          "assumeRoleArn": "arn:${AWS::Partition}:iam::${AWS::AccountId}:role/cdk-hnb659fds-file-publishing-role-${AWS::AccountId}-${AWS::Region}"
        }
      }
    },
    "68b22621fff135f9e3f225bad7ff80fdf2f45c3d9910af601206a0d9b279933a": {
      "source": {
        "path": "asset.68b22621fff135f9e3f225bad7ff80fdf2f45c3d9910af601206a0d9b279933a.zip",
        "packaging": "file"
      },
      "destinations": {
        "current_account-current_region": {
          "bucketName": "cdk-hnb659fds-assets-${AWS::AccountId}-${AWS::Region}",
          "objectKey": "68b22621fff135f9e3f225bad7ff80fdf2f45c3d9910af601206a0d9b279933a.zip",
          "assumeRoleArn": "arn:${AWS::Partition}:iam::${AWS::AccountId}:role/cdk-hnb659fds-file-publishing-role-${AWS::AccountId}-${AWS::Region}"
        }
      }
    },
    "7e5f48d1e79c915595d938c932b6f0101715a162780d01a55845367e014fbcda": {
      "source": {
        "path": "asset.7e5f48d1e79c915595d938c932b6f0101715a162780d01a55845367e014fbcda.zip",
        "packaging": "file"
      },
      "destinations": {
        "current_account-current_region": {
          "bucketName": "cdk-hnb659fds-assets-${AWS::AccountId}-${AWS::Region}",
          "objectKey": "7e5f48d1e79c915595d938c932b6f0101715a162780d01a55845367e014fbcda.zip",
          "assumeRoleArn": "arn:${AWS::Partition}:iam::${AWS::AccountId}:role/cdk-hnb659fds-file-publishing-role-${AWS::AccountId}-${AWS::Region}"
        }
      }
    },
    "ffa3d5f3876afed62c60735ced8dafb4db2ccbd70a8b2f6b0d9e6eaa5823d631": {
      "source": {
        "path": "asset.ffa3d5f3876afed62c60735ced8dafb4db2ccbd70a8b2f6b0d9e6eaa5823d631",
        "packaging": "zip"
      },
      "destinations": {
        "current_account-current_region": {
          "bucketName": "cdk-hnb659fds-assets-${AWS::AccountId}-${AWS::Region}",
          "objectKey": "ffa3d5f3876afed62c60735ced8dafb4db2ccbd70a8b2f6b0d9e6eaa5823d631.zip",
          "assumeRoleArn": "arn:${AWS::Partition}:iam::${AWS::AccountId}:role/cdk-hnb659fds-file-publishing-role-${AWS::AccountId}-${AWS::Region}"
        }
      }
    },
    "a913a2614f4e118cb83fa3c0dd17575c9adbbdbad4da17aecd505282a25513f8": {
      "source": {
        "path": "asset.a913a2614f4e118cb83fa3c0dd17575c9adbbdbad4da17aecd505282a25513f8",
        "packaging": "zip"
      },
      "destinations": {
        "current_account-current_region": {
          "bucketName": "cdk-hnb659fds-assets-${AWS::AccountId}-${AWS::Region}",
          "objectKey": "a913a2614f4e118cb83fa3c0dd17575c9adbbdbad4da17aecd505282a25513f8.zip",
          "assumeRoleArn": "arn:${AWS::Partition}:iam::${AWS::AccountId}:role/cdk-hnb659fds-file-publishing-role-${AWS::AccountId}-${AWS::Region}"
        }
      }
    },
    "52afb3e2686860c4a72b179852db125e37824bbfccee63ff90cd7b45b9560da1": {
      "source": {
        "path": "asset.52afb3e2686860c4a72b179852db125e37824bbfccee63ff90cd7b45b9560da1",
        "packaging": "zip"
      },
      "destinations": {
        "current_account-current_region": {
          "bucketName": "cdk-hnb659fds-assets-${AWS::AccountId}-${AWS::Region}",
          "objectKey": "52afb3e2686860c4a72b179852db125e37824bbfccee63ff90cd7b45b9560da1.zip",
          "assumeRoleArn": "arn:${AWS::Partition}:iam::${AWS::AccountId}:role/cdk-hnb659fds-file-publishing-role-${AWS::AccountId}-${AWS::Region}"
        }
      }
    },
    "7997706026c4687dcb39e865cf51cdd88da0fdeac17085b623fbe71ca950de53": {
      "source": {
        "path": "awseksserviceaccountsdkcallstestawscdkawseksClusterResourceProvider7862DD6A.nested.template.json",
        "packaging": "file"
      },
      "destinations": {
        "current_account-current_region": {
          "bucketName": "cdk-hnb659fds-assets-${AWS::AccountId}-${AWS::Region}",
          "objectKey": "7997706026c4687dcb39e865cf51cdd88da0fdeac17085b623fbe71ca950de53.json",
          "assumeRoleArn": "arn:${AWS::Partition}:iam::${AWS::AccountId}:role/cdk-hnb659fds-file-publishing-role-${AWS::AccountId}-${AWS::Region}"
        }
      }
    },
<<<<<<< HEAD
    "eef6b93ead7abe8bea2d61fed95fabf0f706ef49e02e5e29e6dd338ff78c009b": {
=======
    "2b220c3944d9dd5abfa0fce03a17ea63db03d81914a12497afa609e4b43efd77": {
>>>>>>> eeb4c678
      "source": {
        "path": "awseksserviceaccountsdkcallstestawscdkawseksKubectlProvider62B779F7.nested.template.json",
        "packaging": "file"
      },
      "destinations": {
        "current_account-current_region": {
          "bucketName": "cdk-hnb659fds-assets-${AWS::AccountId}-${AWS::Region}",
<<<<<<< HEAD
          "objectKey": "eef6b93ead7abe8bea2d61fed95fabf0f706ef49e02e5e29e6dd338ff78c009b.json",
=======
          "objectKey": "2b220c3944d9dd5abfa0fce03a17ea63db03d81914a12497afa609e4b43efd77.json",
>>>>>>> eeb4c678
          "assumeRoleArn": "arn:${AWS::Partition}:iam::${AWS::AccountId}:role/cdk-hnb659fds-file-publishing-role-${AWS::AccountId}-${AWS::Region}"
        }
      }
    },
<<<<<<< HEAD
    "a7181bed7cfc0fb1048e65adcfda48e5cbb154138d285eb86525f69724559d76": {
=======
    "22d56ef42db1a63930178c7f819c88ecd7150c6d7750ad58cfdc29ac96a02b7c": {
>>>>>>> eeb4c678
      "source": {
        "path": "aws-eks-service-account-sdk-calls-test.template.json",
        "packaging": "file"
      },
      "destinations": {
        "current_account-current_region": {
          "bucketName": "cdk-hnb659fds-assets-${AWS::AccountId}-${AWS::Region}",
<<<<<<< HEAD
          "objectKey": "a7181bed7cfc0fb1048e65adcfda48e5cbb154138d285eb86525f69724559d76.json",
=======
          "objectKey": "22d56ef42db1a63930178c7f819c88ecd7150c6d7750ad58cfdc29ac96a02b7c.json",
>>>>>>> eeb4c678
          "assumeRoleArn": "arn:${AWS::Partition}:iam::${AWS::AccountId}:role/cdk-hnb659fds-file-publishing-role-${AWS::AccountId}-${AWS::Region}"
        }
      }
    }
  },
  "dockerImages": {
<<<<<<< HEAD
    "9a95061aeda77cf477e856713182d6e09330b198a3a5203285c716881e07df4e": {
      "source": {
        "directory": "asset.9a95061aeda77cf477e856713182d6e09330b198a3a5203285c716881e07df4e"
=======
    "2e8b477b466b26f36eaf79c40cd7d18b45766ef5b8ed18921f5df06da9840597": {
      "source": {
        "directory": "asset.2e8b477b466b26f36eaf79c40cd7d18b45766ef5b8ed18921f5df06da9840597"
>>>>>>> eeb4c678
      },
      "destinations": {
        "current_account-current_region": {
          "repositoryName": "cdk-hnb659fds-container-assets-${AWS::AccountId}-${AWS::Region}",
<<<<<<< HEAD
          "imageTag": "9a95061aeda77cf477e856713182d6e09330b198a3a5203285c716881e07df4e",
=======
          "imageTag": "2e8b477b466b26f36eaf79c40cd7d18b45766ef5b8ed18921f5df06da9840597",
>>>>>>> eeb4c678
          "assumeRoleArn": "arn:${AWS::Partition}:iam::${AWS::AccountId}:role/cdk-hnb659fds-image-publishing-role-${AWS::AccountId}-${AWS::Region}"
        }
      }
    }
  }
}<|MERGE_RESOLUTION|>--- conflicted
+++ resolved
@@ -118,7 +118,7 @@
         }
       }
     },
-    "7997706026c4687dcb39e865cf51cdd88da0fdeac17085b623fbe71ca950de53": {
+    "cebe0ea9ab81f0b9e05d52e5ada82997c85d5aa78a19a55111a95997b7c28de7": {
       "source": {
         "path": "awseksserviceaccountsdkcallstestawscdkawseksClusterResourceProvider7862DD6A.nested.template.json",
         "packaging": "file"
@@ -126,16 +126,12 @@
       "destinations": {
         "current_account-current_region": {
           "bucketName": "cdk-hnb659fds-assets-${AWS::AccountId}-${AWS::Region}",
-          "objectKey": "7997706026c4687dcb39e865cf51cdd88da0fdeac17085b623fbe71ca950de53.json",
+          "objectKey": "cebe0ea9ab81f0b9e05d52e5ada82997c85d5aa78a19a55111a95997b7c28de7.json",
           "assumeRoleArn": "arn:${AWS::Partition}:iam::${AWS::AccountId}:role/cdk-hnb659fds-file-publishing-role-${AWS::AccountId}-${AWS::Region}"
         }
       }
     },
-<<<<<<< HEAD
     "eef6b93ead7abe8bea2d61fed95fabf0f706ef49e02e5e29e6dd338ff78c009b": {
-=======
-    "2b220c3944d9dd5abfa0fce03a17ea63db03d81914a12497afa609e4b43efd77": {
->>>>>>> eeb4c678
       "source": {
         "path": "awseksserviceaccountsdkcallstestawscdkawseksKubectlProvider62B779F7.nested.template.json",
         "packaging": "file"
@@ -143,20 +139,12 @@
       "destinations": {
         "current_account-current_region": {
           "bucketName": "cdk-hnb659fds-assets-${AWS::AccountId}-${AWS::Region}",
-<<<<<<< HEAD
           "objectKey": "eef6b93ead7abe8bea2d61fed95fabf0f706ef49e02e5e29e6dd338ff78c009b.json",
-=======
-          "objectKey": "2b220c3944d9dd5abfa0fce03a17ea63db03d81914a12497afa609e4b43efd77.json",
->>>>>>> eeb4c678
           "assumeRoleArn": "arn:${AWS::Partition}:iam::${AWS::AccountId}:role/cdk-hnb659fds-file-publishing-role-${AWS::AccountId}-${AWS::Region}"
         }
       }
     },
-<<<<<<< HEAD
     "a7181bed7cfc0fb1048e65adcfda48e5cbb154138d285eb86525f69724559d76": {
-=======
-    "22d56ef42db1a63930178c7f819c88ecd7150c6d7750ad58cfdc29ac96a02b7c": {
->>>>>>> eeb4c678
       "source": {
         "path": "aws-eks-service-account-sdk-calls-test.template.json",
         "packaging": "file"
@@ -164,35 +152,21 @@
       "destinations": {
         "current_account-current_region": {
           "bucketName": "cdk-hnb659fds-assets-${AWS::AccountId}-${AWS::Region}",
-<<<<<<< HEAD
           "objectKey": "a7181bed7cfc0fb1048e65adcfda48e5cbb154138d285eb86525f69724559d76.json",
-=======
-          "objectKey": "22d56ef42db1a63930178c7f819c88ecd7150c6d7750ad58cfdc29ac96a02b7c.json",
->>>>>>> eeb4c678
           "assumeRoleArn": "arn:${AWS::Partition}:iam::${AWS::AccountId}:role/cdk-hnb659fds-file-publishing-role-${AWS::AccountId}-${AWS::Region}"
         }
       }
     }
   },
   "dockerImages": {
-<<<<<<< HEAD
     "9a95061aeda77cf477e856713182d6e09330b198a3a5203285c716881e07df4e": {
       "source": {
         "directory": "asset.9a95061aeda77cf477e856713182d6e09330b198a3a5203285c716881e07df4e"
-=======
-    "2e8b477b466b26f36eaf79c40cd7d18b45766ef5b8ed18921f5df06da9840597": {
-      "source": {
-        "directory": "asset.2e8b477b466b26f36eaf79c40cd7d18b45766ef5b8ed18921f5df06da9840597"
->>>>>>> eeb4c678
       },
       "destinations": {
         "current_account-current_region": {
           "repositoryName": "cdk-hnb659fds-container-assets-${AWS::AccountId}-${AWS::Region}",
-<<<<<<< HEAD
           "imageTag": "9a95061aeda77cf477e856713182d6e09330b198a3a5203285c716881e07df4e",
-=======
-          "imageTag": "2e8b477b466b26f36eaf79c40cd7d18b45766ef5b8ed18921f5df06da9840597",
->>>>>>> eeb4c678
           "assumeRoleArn": "arn:${AWS::Partition}:iam::${AWS::AccountId}:role/cdk-hnb659fds-image-publishing-role-${AWS::AccountId}-${AWS::Region}"
         }
       }
