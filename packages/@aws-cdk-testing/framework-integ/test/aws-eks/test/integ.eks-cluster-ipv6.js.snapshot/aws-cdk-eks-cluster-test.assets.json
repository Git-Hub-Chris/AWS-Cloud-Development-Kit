--- conflicted
+++ resolved
@@ -141,11 +141,7 @@
         }
       }
     },
-<<<<<<< HEAD
-    "e3285d95fc0af534ba78932bb6b6a85aa96fa7e725995fa7d8573bfa856b9bc7": {
-=======
     "feacbec28ce9fa1fccc5253cd8a584b17729ec106ff7f862e7cde90fe7e73104": {
->>>>>>> 399b6bbd
       "source": {
         "path": "awscdkeksclustertestawscdkawseksKubectlProviderE05943BF.nested.template.json",
         "packaging": "file"
@@ -153,21 +149,13 @@
       "destinations": {
         "current_account-us-east-1": {
           "bucketName": "cdk-hnb659fds-assets-${AWS::AccountId}-us-east-1",
-<<<<<<< HEAD
-          "objectKey": "e3285d95fc0af534ba78932bb6b6a85aa96fa7e725995fa7d8573bfa856b9bc7.json",
-=======
           "objectKey": "feacbec28ce9fa1fccc5253cd8a584b17729ec106ff7f862e7cde90fe7e73104.json",
->>>>>>> 399b6bbd
           "region": "us-east-1",
           "assumeRoleArn": "arn:${AWS::Partition}:iam::${AWS::AccountId}:role/cdk-hnb659fds-file-publishing-role-${AWS::AccountId}-us-east-1"
         }
       }
     },
-<<<<<<< HEAD
-    "afde3381eac85ecb1ebfa89688477630bbeed85f70b5d64c4fe621b59cfafc62": {
-=======
     "d3529c1d4f247264cf0b12bcdd06f5aba7983b85b1ea267b6fd8b0569ea3a767": {
->>>>>>> 399b6bbd
       "source": {
         "path": "aws-cdk-eks-cluster-test.template.json",
         "packaging": "file"
@@ -175,11 +163,7 @@
       "destinations": {
         "current_account-us-east-1": {
           "bucketName": "cdk-hnb659fds-assets-${AWS::AccountId}-us-east-1",
-<<<<<<< HEAD
-          "objectKey": "afde3381eac85ecb1ebfa89688477630bbeed85f70b5d64c4fe621b59cfafc62.json",
-=======
           "objectKey": "d3529c1d4f247264cf0b12bcdd06f5aba7983b85b1ea267b6fd8b0569ea3a767.json",
->>>>>>> 399b6bbd
           "region": "us-east-1",
           "assumeRoleArn": "arn:${AWS::Partition}:iam::${AWS::AccountId}:role/cdk-hnb659fds-file-publishing-role-${AWS::AccountId}-us-east-1"
         }
