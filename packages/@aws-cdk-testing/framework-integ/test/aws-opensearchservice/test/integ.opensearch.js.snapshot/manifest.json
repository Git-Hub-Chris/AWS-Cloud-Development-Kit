{
  "version": "34.0.0",
  "artifacts": {
    "cdk-integ-opensearch.assets": {
      "type": "cdk:asset-manifest",
      "properties": {
        "file": "cdk-integ-opensearch.assets.json",
        "requiresBootstrapStackVersion": 6,
        "bootstrapStackVersionSsmParameter": "/cdk-bootstrap/hnb659fds/version"
      }
    },
    "cdk-integ-opensearch": {
      "type": "aws:cloudformation:stack",
      "environment": "aws://unknown-account/unknown-region",
      "properties": {
        "templateFile": "cdk-integ-opensearch.template.json",
        "validateOnSynth": false,
        "assumeRoleArn": "arn:${AWS::Partition}:iam::${AWS::AccountId}:role/cdk-hnb659fds-deploy-role-${AWS::AccountId}-${AWS::Region}",
        "cloudFormationExecutionRoleArn": "arn:${AWS::Partition}:iam::${AWS::AccountId}:role/cdk-hnb659fds-cfn-exec-role-${AWS::AccountId}-${AWS::Region}",
<<<<<<< HEAD
        "stackTemplateAssetObjectUrl": "s3://cdk-hnb659fds-assets-${AWS::AccountId}-${AWS::Region}/da818769c311031fcd295a7c0e1f7f3d0a22975cb3b1676a42847aa6dca197e5.json",
=======
        "stackTemplateAssetObjectUrl": "s3://cdk-hnb659fds-assets-${AWS::AccountId}-${AWS::Region}/2f621b5392cb04d19a3526119cd35d36cc704b92b9325b15f39d1d30360f85d2.json",
>>>>>>> ffd4b7d7
        "requiresBootstrapStackVersion": 6,
        "bootstrapStackVersionSsmParameter": "/cdk-bootstrap/hnb659fds/version",
        "additionalDependencies": [
          "cdk-integ-opensearch.assets"
        ],
        "lookupRole": {
          "arn": "arn:${AWS::Partition}:iam::${AWS::AccountId}:role/cdk-hnb659fds-lookup-role-${AWS::AccountId}-${AWS::Region}",
          "requiresBootstrapStackVersion": 8,
          "bootstrapStackVersionSsmParameter": "/cdk-bootstrap/hnb659fds/version"
        }
      },
      "dependencies": [
        "cdk-integ-opensearch.assets"
      ],
      "metadata": {
        "/cdk-integ-opensearch/Domain1/SlowSearchLogs/Resource": [
          {
            "type": "aws:cdk:logicalId",
            "data": "Domain1SlowSearchLogs8F3B0506"
          }
        ],
        "/cdk-integ-opensearch/Domain1/AppLogs/Resource": [
          {
            "type": "aws:cdk:logicalId",
            "data": "Domain1AppLogs6E8D1D67"
          }
        ],
        "/cdk-integ-opensearch/Domain1/ESLogGroupPolicyc881416c4fcb1ec2b4bf7f47a5cde4097f01ec50fc": [
          {
            "type": "aws:cdk:warning",
            "data": "installLatestAwsSdk was not specified, and defaults to true. You probably do not want this. Set the global context flag '@aws-cdk/customresources:installLatestAwsSdkDefault' to false to switch this behavior off project-wide, or set the property explicitly to true if you know you need to call APIs that are not in Lambda's built-in SDK version. [ack: @aws-cdk/custom-resources:installLatestAwsSdkNotSpecified]"
          }
        ],
        "/cdk-integ-opensearch/Domain1/ESLogGroupPolicyc881416c4fcb1ec2b4bf7f47a5cde4097f01ec50fc/Resource/Default": [
          {
            "type": "aws:cdk:logicalId",
            "data": "Domain1ESLogGroupPolicyc881416c4fcb1ec2b4bf7f47a5cde4097f01ec50fc3D726D58"
          }
        ],
        "/cdk-integ-opensearch/Domain1/ESLogGroupPolicyc881416c4fcb1ec2b4bf7f47a5cde4097f01ec50fc/CustomResourcePolicy/Resource": [
          {
            "type": "aws:cdk:logicalId",
            "data": "Domain1ESLogGroupPolicyc881416c4fcb1ec2b4bf7f47a5cde4097f01ec50fcCustomResourcePolicyBE9BFE5D"
          }
        ],
        "/cdk-integ-opensearch/Domain1/Resource": [
          {
            "type": "aws:cdk:logicalId",
            "data": "Domain19FCBCB91"
          }
        ],
        "/cdk-integ-opensearch/Domain1/AccessPolicy": [
          {
            "type": "aws:cdk:warning",
            "data": "installLatestAwsSdk was not specified, and defaults to true. You probably do not want this. Set the global context flag '@aws-cdk/customresources:installLatestAwsSdkDefault' to false to switch this behavior off project-wide, or set the property explicitly to true if you know you need to call APIs that are not in Lambda's built-in SDK version. [ack: @aws-cdk/custom-resources:installLatestAwsSdkNotSpecified]"
          }
        ],
        "/cdk-integ-opensearch/Domain1/AccessPolicy/Resource/Default": [
          {
            "type": "aws:cdk:logicalId",
            "data": "Domain1AccessPolicy1FDDB3CF"
          }
        ],
        "/cdk-integ-opensearch/Domain1/AccessPolicy/CustomResourcePolicy/Resource": [
          {
            "type": "aws:cdk:logicalId",
            "data": "Domain1AccessPolicyCustomResourcePolicy3BA04487"
          }
        ],
        "/cdk-integ-opensearch/AWS679f53fac002430cb0da5b7982bd2287/ServiceRole/Resource": [
          {
            "type": "aws:cdk:logicalId",
            "data": "AWS679f53fac002430cb0da5b7982bd2287ServiceRoleC1EA0FF2"
          }
        ],
        "/cdk-integ-opensearch/AWS679f53fac002430cb0da5b7982bd2287/Resource": [
          {
            "type": "aws:cdk:logicalId",
            "data": "AWS679f53fac002430cb0da5b7982bd22872D164C4C"
          }
        ],
        "/cdk-integ-opensearch/Domain2/SlowSearchLogs/Resource": [
          {
            "type": "aws:cdk:logicalId",
            "data": "Domain2SlowSearchLogs0C75F64B"
          }
        ],
        "/cdk-integ-opensearch/Domain2/AppLogs/Resource": [
          {
            "type": "aws:cdk:logicalId",
            "data": "Domain2AppLogs810876E2"
          }
        ],
        "/cdk-integ-opensearch/Domain2/ESLogGroupPolicyc80140a7754e9c0dd4e81167ef19e15da5b55dca02": [
          {
            "type": "aws:cdk:warning",
            "data": "installLatestAwsSdk was not specified, and defaults to true. You probably do not want this. Set the global context flag '@aws-cdk/customresources:installLatestAwsSdkDefault' to false to switch this behavior off project-wide, or set the property explicitly to true if you know you need to call APIs that are not in Lambda's built-in SDK version. [ack: @aws-cdk/custom-resources:installLatestAwsSdkNotSpecified]"
          }
        ],
        "/cdk-integ-opensearch/Domain2/ESLogGroupPolicyc80140a7754e9c0dd4e81167ef19e15da5b55dca02/Resource/Default": [
          {
            "type": "aws:cdk:logicalId",
            "data": "Domain2ESLogGroupPolicyc80140a7754e9c0dd4e81167ef19e15da5b55dca0286FF1B15"
          }
        ],
        "/cdk-integ-opensearch/Domain2/ESLogGroupPolicyc80140a7754e9c0dd4e81167ef19e15da5b55dca02/CustomResourcePolicy/Resource": [
          {
            "type": "aws:cdk:logicalId",
            "data": "Domain2ESLogGroupPolicyc80140a7754e9c0dd4e81167ef19e15da5b55dca02CustomResourcePolicy2DB46870"
          }
        ],
        "/cdk-integ-opensearch/Domain2/Resource": [
          {
            "type": "aws:cdk:logicalId",
            "data": "Domain2644FE48C"
          }
        ],
        "/cdk-integ-opensearch/Domain2/AccessPolicy": [
          {
            "type": "aws:cdk:warning",
            "data": "installLatestAwsSdk was not specified, and defaults to true. You probably do not want this. Set the global context flag '@aws-cdk/customresources:installLatestAwsSdkDefault' to false to switch this behavior off project-wide, or set the property explicitly to true if you know you need to call APIs that are not in Lambda's built-in SDK version. [ack: @aws-cdk/custom-resources:installLatestAwsSdkNotSpecified]"
          }
        ],
        "/cdk-integ-opensearch/Domain2/AccessPolicy/Resource/Default": [
          {
            "type": "aws:cdk:logicalId",
            "data": "Domain2AccessPolicyB81CB6CE"
          }
        ],
        "/cdk-integ-opensearch/Domain2/AccessPolicy/CustomResourcePolicy/Resource": [
          {
            "type": "aws:cdk:logicalId",
            "data": "Domain2AccessPolicyCustomResourcePolicy7C8260FD"
          }
        ],
        "/cdk-integ-opensearch/BootstrapVersion": [
          {
            "type": "aws:cdk:logicalId",
            "data": "BootstrapVersion"
          }
        ],
        "/cdk-integ-opensearch/CheckBootstrapVersion": [
          {
            "type": "aws:cdk:logicalId",
            "data": "CheckBootstrapVersion"
          }
        ]
      },
      "displayName": "cdk-integ-opensearch"
    },
    "OpenSearchIntegDefaultTestDeployAssertFAE78D8A.assets": {
      "type": "cdk:asset-manifest",
      "properties": {
        "file": "OpenSearchIntegDefaultTestDeployAssertFAE78D8A.assets.json",
        "requiresBootstrapStackVersion": 6,
        "bootstrapStackVersionSsmParameter": "/cdk-bootstrap/hnb659fds/version"
      }
    },
    "OpenSearchIntegDefaultTestDeployAssertFAE78D8A": {
      "type": "aws:cloudformation:stack",
      "environment": "aws://unknown-account/unknown-region",
      "properties": {
        "templateFile": "OpenSearchIntegDefaultTestDeployAssertFAE78D8A.template.json",
        "validateOnSynth": false,
        "assumeRoleArn": "arn:${AWS::Partition}:iam::${AWS::AccountId}:role/cdk-hnb659fds-deploy-role-${AWS::AccountId}-${AWS::Region}",
        "cloudFormationExecutionRoleArn": "arn:${AWS::Partition}:iam::${AWS::AccountId}:role/cdk-hnb659fds-cfn-exec-role-${AWS::AccountId}-${AWS::Region}",
        "stackTemplateAssetObjectUrl": "s3://cdk-hnb659fds-assets-${AWS::AccountId}-${AWS::Region}/21fbb51d7b23f6a6c262b46a9caee79d744a3ac019fd45422d988b96d44b2a22.json",
        "requiresBootstrapStackVersion": 6,
        "bootstrapStackVersionSsmParameter": "/cdk-bootstrap/hnb659fds/version",
        "additionalDependencies": [
          "OpenSearchIntegDefaultTestDeployAssertFAE78D8A.assets"
        ],
        "lookupRole": {
          "arn": "arn:${AWS::Partition}:iam::${AWS::AccountId}:role/cdk-hnb659fds-lookup-role-${AWS::AccountId}-${AWS::Region}",
          "requiresBootstrapStackVersion": 8,
          "bootstrapStackVersionSsmParameter": "/cdk-bootstrap/hnb659fds/version"
        }
      },
      "dependencies": [
        "OpenSearchIntegDefaultTestDeployAssertFAE78D8A.assets"
      ],
      "metadata": {
        "/OpenSearchInteg/DefaultTest/DeployAssert/BootstrapVersion": [
          {
            "type": "aws:cdk:logicalId",
            "data": "BootstrapVersion"
          }
        ],
        "/OpenSearchInteg/DefaultTest/DeployAssert/CheckBootstrapVersion": [
          {
            "type": "aws:cdk:logicalId",
            "data": "CheckBootstrapVersion"
          }
        ]
      },
      "displayName": "OpenSearchInteg/DefaultTest/DeployAssert"
    },
    "Tree": {
      "type": "cdk:tree",
      "properties": {
        "file": "tree.json"
      }
    }
  }
}<|MERGE_RESOLUTION|>--- conflicted
+++ resolved
@@ -17,11 +17,7 @@
         "validateOnSynth": false,
         "assumeRoleArn": "arn:${AWS::Partition}:iam::${AWS::AccountId}:role/cdk-hnb659fds-deploy-role-${AWS::AccountId}-${AWS::Region}",
         "cloudFormationExecutionRoleArn": "arn:${AWS::Partition}:iam::${AWS::AccountId}:role/cdk-hnb659fds-cfn-exec-role-${AWS::AccountId}-${AWS::Region}",
-<<<<<<< HEAD
-        "stackTemplateAssetObjectUrl": "s3://cdk-hnb659fds-assets-${AWS::AccountId}-${AWS::Region}/da818769c311031fcd295a7c0e1f7f3d0a22975cb3b1676a42847aa6dca197e5.json",
-=======
-        "stackTemplateAssetObjectUrl": "s3://cdk-hnb659fds-assets-${AWS::AccountId}-${AWS::Region}/2f621b5392cb04d19a3526119cd35d36cc704b92b9325b15f39d1d30360f85d2.json",
->>>>>>> ffd4b7d7
+        "stackTemplateAssetObjectUrl": "s3://cdk-hnb659fds-assets-${AWS::AccountId}-${AWS::Region}/60dd9c30d9d3772135dec94cf7784b41a51020a6ca1ee2ac6393b5eab289580e.json",
         "requiresBootstrapStackVersion": 6,
         "bootstrapStackVersionSsmParameter": "/cdk-bootstrap/hnb659fds/version",
         "additionalDependencies": [
@@ -49,12 +45,6 @@
             "data": "Domain1AppLogs6E8D1D67"
           }
         ],
-        "/cdk-integ-opensearch/Domain1/ESLogGroupPolicyc881416c4fcb1ec2b4bf7f47a5cde4097f01ec50fc": [
-          {
-            "type": "aws:cdk:warning",
-            "data": "installLatestAwsSdk was not specified, and defaults to true. You probably do not want this. Set the global context flag '@aws-cdk/customresources:installLatestAwsSdkDefault' to false to switch this behavior off project-wide, or set the property explicitly to true if you know you need to call APIs that are not in Lambda's built-in SDK version. [ack: @aws-cdk/custom-resources:installLatestAwsSdkNotSpecified]"
-          }
-        ],
         "/cdk-integ-opensearch/Domain1/ESLogGroupPolicyc881416c4fcb1ec2b4bf7f47a5cde4097f01ec50fc/Resource/Default": [
           {
             "type": "aws:cdk:logicalId",
@@ -73,12 +63,6 @@
             "data": "Domain19FCBCB91"
           }
         ],
-        "/cdk-integ-opensearch/Domain1/AccessPolicy": [
-          {
-            "type": "aws:cdk:warning",
-            "data": "installLatestAwsSdk was not specified, and defaults to true. You probably do not want this. Set the global context flag '@aws-cdk/customresources:installLatestAwsSdkDefault' to false to switch this behavior off project-wide, or set the property explicitly to true if you know you need to call APIs that are not in Lambda's built-in SDK version. [ack: @aws-cdk/custom-resources:installLatestAwsSdkNotSpecified]"
-          }
-        ],
         "/cdk-integ-opensearch/Domain1/AccessPolicy/Resource/Default": [
           {
             "type": "aws:cdk:logicalId",
@@ -115,12 +99,6 @@
             "data": "Domain2AppLogs810876E2"
           }
         ],
-        "/cdk-integ-opensearch/Domain2/ESLogGroupPolicyc80140a7754e9c0dd4e81167ef19e15da5b55dca02": [
-          {
-            "type": "aws:cdk:warning",
-            "data": "installLatestAwsSdk was not specified, and defaults to true. You probably do not want this. Set the global context flag '@aws-cdk/customresources:installLatestAwsSdkDefault' to false to switch this behavior off project-wide, or set the property explicitly to true if you know you need to call APIs that are not in Lambda's built-in SDK version. [ack: @aws-cdk/custom-resources:installLatestAwsSdkNotSpecified]"
-          }
-        ],
         "/cdk-integ-opensearch/Domain2/ESLogGroupPolicyc80140a7754e9c0dd4e81167ef19e15da5b55dca02/Resource/Default": [
           {
             "type": "aws:cdk:logicalId",
@@ -137,12 +115,6 @@
           {
             "type": "aws:cdk:logicalId",
             "data": "Domain2644FE48C"
-          }
-        ],
-        "/cdk-integ-opensearch/Domain2/AccessPolicy": [
-          {
-            "type": "aws:cdk:warning",
-            "data": "installLatestAwsSdk was not specified, and defaults to true. You probably do not want this. Set the global context flag '@aws-cdk/customresources:installLatestAwsSdkDefault' to false to switch this behavior off project-wide, or set the property explicitly to true if you know you need to call APIs that are not in Lambda's built-in SDK version. [ack: @aws-cdk/custom-resources:installLatestAwsSdkNotSpecified]"
           }
         ],
         "/cdk-integ-opensearch/Domain2/AccessPolicy/Resource/Default": [
