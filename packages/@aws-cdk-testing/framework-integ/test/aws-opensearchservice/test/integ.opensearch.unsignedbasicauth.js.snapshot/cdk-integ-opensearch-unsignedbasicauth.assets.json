--- conflicted
+++ resolved
@@ -1,36 +1,20 @@
 {
-<<<<<<< HEAD
-  "version": "35.0.0",
-  "files": {
-    "0918310da497b2c577f894c8c1b5dbd1efa03ae18dd4cabd1a9fc3e9c61a5703": {
-      "source": {
-        "path": "asset.0918310da497b2c577f894c8c1b5dbd1efa03ae18dd4cabd1a9fc3e9c61a5703",
-=======
   "version": "36.0.0",
   "files": {
     "1b474110b3f79050ba8693912584a5d5bac8c7e94d63afa8c73f1d087444e7cc": {
       "source": {
         "path": "asset.1b474110b3f79050ba8693912584a5d5bac8c7e94d63afa8c73f1d087444e7cc",
->>>>>>> 8a67f399
         "packaging": "zip"
       },
       "destinations": {
         "current_account-current_region": {
           "bucketName": "cdk-hnb659fds-assets-${AWS::AccountId}-${AWS::Region}",
-<<<<<<< HEAD
-          "objectKey": "0918310da497b2c577f894c8c1b5dbd1efa03ae18dd4cabd1a9fc3e9c61a5703.zip",
-=======
           "objectKey": "1b474110b3f79050ba8693912584a5d5bac8c7e94d63afa8c73f1d087444e7cc.zip",
->>>>>>> 8a67f399
           "assumeRoleArn": "arn:${AWS::Partition}:iam::${AWS::AccountId}:role/cdk-hnb659fds-file-publishing-role-${AWS::AccountId}-${AWS::Region}"
         }
       }
     },
-<<<<<<< HEAD
-    "d2542580160456b559228a75f0840c3df337aca389ff346e867c283d099024ba": {
-=======
     "2de2ba6d90c31788ab27115c9366e66af5cba2bb9e5ab3f2d83cc0ed316e9eb6": {
->>>>>>> 8a67f399
       "source": {
         "path": "cdk-integ-opensearch-unsignedbasicauth.template.json",
         "packaging": "file"
@@ -38,11 +22,7 @@
       "destinations": {
         "current_account-current_region": {
           "bucketName": "cdk-hnb659fds-assets-${AWS::AccountId}-${AWS::Region}",
-<<<<<<< HEAD
-          "objectKey": "d2542580160456b559228a75f0840c3df337aca389ff346e867c283d099024ba.json",
-=======
           "objectKey": "2de2ba6d90c31788ab27115c9366e66af5cba2bb9e5ab3f2d83cc0ed316e9eb6.json",
->>>>>>> 8a67f399
           "assumeRoleArn": "arn:${AWS::Partition}:iam::${AWS::AccountId}:role/cdk-hnb659fds-file-publishing-role-${AWS::AccountId}-${AWS::Region}"
         }
       }
