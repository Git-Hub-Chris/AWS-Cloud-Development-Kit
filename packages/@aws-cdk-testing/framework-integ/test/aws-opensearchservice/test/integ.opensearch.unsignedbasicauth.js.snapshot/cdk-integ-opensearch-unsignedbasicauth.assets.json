--- conflicted
+++ resolved
@@ -1,34 +1,20 @@
 {
   "version": "34.0.0",
   "files": {
-<<<<<<< HEAD
-    "29dc9517e6e3f8a0cab5828a9ebdd7e6915f4f14948e88aca027f1ac2c274f79": {
+    "51fc32183f8be2ed4acc5164067a61d6763acbd372aeba432deb95b9ac5b5038": {
       "source": {
-        "path": "asset.29dc9517e6e3f8a0cab5828a9ebdd7e6915f4f14948e88aca027f1ac2c274f79",
-=======
-    "a7daad7bacb0e514491653ee581b9a6554d563c3c58935e94abf501b66781c2e": {
-      "source": {
-        "path": "asset.a7daad7bacb0e514491653ee581b9a6554d563c3c58935e94abf501b66781c2e",
->>>>>>> ffd4b7d7
+        "path": "asset.51fc32183f8be2ed4acc5164067a61d6763acbd372aeba432deb95b9ac5b5038",
         "packaging": "zip"
       },
       "destinations": {
         "current_account-current_region": {
           "bucketName": "cdk-hnb659fds-assets-${AWS::AccountId}-${AWS::Region}",
-<<<<<<< HEAD
-          "objectKey": "29dc9517e6e3f8a0cab5828a9ebdd7e6915f4f14948e88aca027f1ac2c274f79.zip",
-=======
-          "objectKey": "a7daad7bacb0e514491653ee581b9a6554d563c3c58935e94abf501b66781c2e.zip",
->>>>>>> ffd4b7d7
+          "objectKey": "51fc32183f8be2ed4acc5164067a61d6763acbd372aeba432deb95b9ac5b5038.zip",
           "assumeRoleArn": "arn:${AWS::Partition}:iam::${AWS::AccountId}:role/cdk-hnb659fds-file-publishing-role-${AWS::AccountId}-${AWS::Region}"
         }
       }
     },
-<<<<<<< HEAD
-    "36c5c601b56144b51ece59ec900030a311176576f0906c71a40cb88cec3a989f": {
-=======
-    "82b32d1441068ab53d22bacb3fd4020bd7f40a1b711fca559094845f9e35cdf0": {
->>>>>>> ffd4b7d7
+    "d6084868107e4a1febaa3ac3a62aab521fa8cee792a00ed9e56f2cda01d04c01": {
       "source": {
         "path": "cdk-integ-opensearch-unsignedbasicauth.template.json",
         "packaging": "file"
@@ -36,11 +22,7 @@
       "destinations": {
         "current_account-current_region": {
           "bucketName": "cdk-hnb659fds-assets-${AWS::AccountId}-${AWS::Region}",
-<<<<<<< HEAD
-          "objectKey": "36c5c601b56144b51ece59ec900030a311176576f0906c71a40cb88cec3a989f.json",
-=======
-          "objectKey": "82b32d1441068ab53d22bacb3fd4020bd7f40a1b711fca559094845f9e35cdf0.json",
->>>>>>> ffd4b7d7
+          "objectKey": "d6084868107e4a1febaa3ac3a62aab521fa8cee792a00ed9e56f2cda01d04c01.json",
           "assumeRoleArn": "arn:${AWS::Partition}:iam::${AWS::AccountId}:role/cdk-hnb659fds-file-publishing-role-${AWS::AccountId}-${AWS::Region}"
         }
       }
