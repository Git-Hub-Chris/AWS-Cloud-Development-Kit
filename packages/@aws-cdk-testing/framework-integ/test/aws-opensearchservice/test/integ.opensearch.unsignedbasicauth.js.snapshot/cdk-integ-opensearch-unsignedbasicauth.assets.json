{
  "version": "32.0.0",
  "files": {
    "f5703cf7b56c39c576b7f8c03378239080baf3b390d0afe381f81bde5688e6eb": {
      "source": {
        "path": "asset.f5703cf7b56c39c576b7f8c03378239080baf3b390d0afe381f81bde5688e6eb",
        "packaging": "zip"
      },
      "destinations": {
        "current_account-current_region": {
          "bucketName": "cdk-hnb659fds-assets-${AWS::AccountId}-${AWS::Region}",
          "objectKey": "f5703cf7b56c39c576b7f8c03378239080baf3b390d0afe381f81bde5688e6eb.zip",
          "assumeRoleArn": "arn:${AWS::Partition}:iam::${AWS::AccountId}:role/cdk-hnb659fds-file-publishing-role-${AWS::AccountId}-${AWS::Region}"
        }
      }
    },
<<<<<<< HEAD
    "a0cadda9681245908809e01e44aebabc0b4b2967f6a0af9e830ea1a5bafef1d0": {
=======
    "863d8b4d297f1a36c763dce5903041124d32e0cd4bea597d0e020d1b2e5346e2": {
>>>>>>> 0e808d81
      "source": {
        "path": "cdk-integ-opensearch-unsignedbasicauth.template.json",
        "packaging": "file"
      },
      "destinations": {
        "current_account-current_region": {
          "bucketName": "cdk-hnb659fds-assets-${AWS::AccountId}-${AWS::Region}",
<<<<<<< HEAD
          "objectKey": "a0cadda9681245908809e01e44aebabc0b4b2967f6a0af9e830ea1a5bafef1d0.json",
=======
          "objectKey": "863d8b4d297f1a36c763dce5903041124d32e0cd4bea597d0e020d1b2e5346e2.json",
>>>>>>> 0e808d81
          "assumeRoleArn": "arn:${AWS::Partition}:iam::${AWS::AccountId}:role/cdk-hnb659fds-file-publishing-role-${AWS::AccountId}-${AWS::Region}"
        }
      }
    }
  },
  "dockerImages": {}
}<|MERGE_RESOLUTION|>--- conflicted
+++ resolved
@@ -14,11 +14,7 @@
         }
       }
     },
-<<<<<<< HEAD
-    "a0cadda9681245908809e01e44aebabc0b4b2967f6a0af9e830ea1a5bafef1d0": {
-=======
     "863d8b4d297f1a36c763dce5903041124d32e0cd4bea597d0e020d1b2e5346e2": {
->>>>>>> 0e808d81
       "source": {
         "path": "cdk-integ-opensearch-unsignedbasicauth.template.json",
         "packaging": "file"
@@ -26,11 +22,7 @@
       "destinations": {
         "current_account-current_region": {
           "bucketName": "cdk-hnb659fds-assets-${AWS::AccountId}-${AWS::Region}",
-<<<<<<< HEAD
-          "objectKey": "a0cadda9681245908809e01e44aebabc0b4b2967f6a0af9e830ea1a5bafef1d0.json",
-=======
           "objectKey": "863d8b4d297f1a36c763dce5903041124d32e0cd4bea597d0e020d1b2e5346e2.json",
->>>>>>> 0e808d81
           "assumeRoleArn": "arn:${AWS::Partition}:iam::${AWS::AccountId}:role/cdk-hnb659fds-file-publishing-role-${AWS::AccountId}-${AWS::Region}"
         }
       }
