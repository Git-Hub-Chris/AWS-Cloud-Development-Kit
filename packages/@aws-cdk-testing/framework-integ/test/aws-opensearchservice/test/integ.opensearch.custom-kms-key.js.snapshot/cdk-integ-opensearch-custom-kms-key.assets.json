--- conflicted
+++ resolved
@@ -1,36 +1,20 @@
 {
-<<<<<<< HEAD
-  "version": "35.0.0",
-  "files": {
-    "0918310da497b2c577f894c8c1b5dbd1efa03ae18dd4cabd1a9fc3e9c61a5703": {
-      "source": {
-        "path": "asset.0918310da497b2c577f894c8c1b5dbd1efa03ae18dd4cabd1a9fc3e9c61a5703",
-=======
   "version": "36.0.0",
   "files": {
     "1b474110b3f79050ba8693912584a5d5bac8c7e94d63afa8c73f1d087444e7cc": {
       "source": {
         "path": "asset.1b474110b3f79050ba8693912584a5d5bac8c7e94d63afa8c73f1d087444e7cc",
->>>>>>> 8a67f399
         "packaging": "zip"
       },
       "destinations": {
         "current_account-current_region": {
           "bucketName": "cdk-hnb659fds-assets-${AWS::AccountId}-${AWS::Region}",
-<<<<<<< HEAD
-          "objectKey": "0918310da497b2c577f894c8c1b5dbd1efa03ae18dd4cabd1a9fc3e9c61a5703.zip",
-=======
           "objectKey": "1b474110b3f79050ba8693912584a5d5bac8c7e94d63afa8c73f1d087444e7cc.zip",
->>>>>>> 8a67f399
           "assumeRoleArn": "arn:${AWS::Partition}:iam::${AWS::AccountId}:role/cdk-hnb659fds-file-publishing-role-${AWS::AccountId}-${AWS::Region}"
         }
       }
     },
-<<<<<<< HEAD
-    "4a6fbb3f8b0a582309b03c215096e6ec544521ff582fa782314ecb2107b30f8b": {
-=======
     "0916a4c63d898a7feec199c3837a75038d6b13a16d8afa3b924207486dd5f157": {
->>>>>>> 8a67f399
       "source": {
         "path": "cdk-integ-opensearch-custom-kms-key.template.json",
         "packaging": "file"
@@ -38,11 +22,7 @@
       "destinations": {
         "current_account-current_region": {
           "bucketName": "cdk-hnb659fds-assets-${AWS::AccountId}-${AWS::Region}",
-<<<<<<< HEAD
-          "objectKey": "4a6fbb3f8b0a582309b03c215096e6ec544521ff582fa782314ecb2107b30f8b.json",
-=======
           "objectKey": "0916a4c63d898a7feec199c3837a75038d6b13a16d8afa3b924207486dd5f157.json",
->>>>>>> 8a67f399
           "assumeRoleArn": "arn:${AWS::Partition}:iam::${AWS::AccountId}:role/cdk-hnb659fds-file-publishing-role-${AWS::AccountId}-${AWS::Region}"
         }
       }
