--- conflicted
+++ resolved
@@ -14,34 +14,20 @@
         }
       }
     },
-<<<<<<< HEAD
-    "5035df1b33be3620261a3a2afe651125fc153ef22d445bee6da24540974e2938": {
-      "source": {
-        "path": "asset.5035df1b33be3620261a3a2afe651125fc153ef22d445bee6da24540974e2938",
-=======
     "f6b251c5210167bd7ded2b4d904eed879427f3c53b8bdda0eb09eaa49c6d1db9": {
       "source": {
         "path": "asset.f6b251c5210167bd7ded2b4d904eed879427f3c53b8bdda0eb09eaa49c6d1db9",
->>>>>>> f0af5b1b
         "packaging": "zip"
       },
       "destinations": {
         "current_account-current_region": {
           "bucketName": "cdk-hnb659fds-assets-${AWS::AccountId}-${AWS::Region}",
-<<<<<<< HEAD
-          "objectKey": "5035df1b33be3620261a3a2afe651125fc153ef22d445bee6da24540974e2938.zip",
-=======
           "objectKey": "f6b251c5210167bd7ded2b4d904eed879427f3c53b8bdda0eb09eaa49c6d1db9.zip",
->>>>>>> f0af5b1b
           "assumeRoleArn": "arn:${AWS::Partition}:iam::${AWS::AccountId}:role/cdk-hnb659fds-file-publishing-role-${AWS::AccountId}-${AWS::Region}"
         }
       }
     },
-<<<<<<< HEAD
-    "35373641697d5ca8c38b20f65e3ddc6fe792d4e64474f929dcba61de1c5de44b": {
-=======
     "3a5671864b3dca5c9a3bda0efbf2a17161c5439f82491f02bfba00c01e7f29d0": {
->>>>>>> f0af5b1b
       "source": {
         "path": "cdk-integ-cluster-snapshot.template.json",
         "packaging": "file"
@@ -49,11 +35,7 @@
       "destinations": {
         "current_account-current_region": {
           "bucketName": "cdk-hnb659fds-assets-${AWS::AccountId}-${AWS::Region}",
-<<<<<<< HEAD
-          "objectKey": "35373641697d5ca8c38b20f65e3ddc6fe792d4e64474f929dcba61de1c5de44b.json",
-=======
           "objectKey": "3a5671864b3dca5c9a3bda0efbf2a17161c5439f82491f02bfba00c01e7f29d0.json",
->>>>>>> f0af5b1b
           "assumeRoleArn": "arn:${AWS::Partition}:iam::${AWS::AccountId}:role/cdk-hnb659fds-file-publishing-role-${AWS::AccountId}-${AWS::Region}"
         }
       }
