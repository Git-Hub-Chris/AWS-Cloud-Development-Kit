{
  "version": "32.0.0",
  "files": {
    "f5703cf7b56c39c576b7f8c03378239080baf3b390d0afe381f81bde5688e6eb": {
      "source": {
        "path": "asset.f5703cf7b56c39c576b7f8c03378239080baf3b390d0afe381f81bde5688e6eb",
        "packaging": "zip"
      },
      "destinations": {
        "current_account-current_region": {
          "bucketName": "cdk-hnb659fds-assets-${AWS::AccountId}-${AWS::Region}",
          "objectKey": "f5703cf7b56c39c576b7f8c03378239080baf3b390d0afe381f81bde5688e6eb.zip",
          "assumeRoleArn": "arn:${AWS::Partition}:iam::${AWS::AccountId}:role/cdk-hnb659fds-file-publishing-role-${AWS::AccountId}-${AWS::Region}"
        }
      }
    },
<<<<<<< HEAD
    "c0b203da690f74c004a0e346f4f69d86c8d834631d15f94b532c5c2fcda1c3ff": {
=======
    "1a8e971332de2be414ae84471fd5179589b5d69661e808537da2488aec5376ea": {
>>>>>>> 0e808d81
      "source": {
        "path": "lambda-logssubscription-integ.template.json",
        "packaging": "file"
      },
      "destinations": {
        "current_account-current_region": {
          "bucketName": "cdk-hnb659fds-assets-${AWS::AccountId}-${AWS::Region}",
<<<<<<< HEAD
          "objectKey": "c0b203da690f74c004a0e346f4f69d86c8d834631d15f94b532c5c2fcda1c3ff.json",
=======
          "objectKey": "1a8e971332de2be414ae84471fd5179589b5d69661e808537da2488aec5376ea.json",
>>>>>>> 0e808d81
          "assumeRoleArn": "arn:${AWS::Partition}:iam::${AWS::AccountId}:role/cdk-hnb659fds-file-publishing-role-${AWS::AccountId}-${AWS::Region}"
        }
      }
    }
  },
  "dockerImages": {}
}<|MERGE_RESOLUTION|>--- conflicted
+++ resolved
@@ -14,11 +14,7 @@
         }
       }
     },
-<<<<<<< HEAD
-    "c0b203da690f74c004a0e346f4f69d86c8d834631d15f94b532c5c2fcda1c3ff": {
-=======
     "1a8e971332de2be414ae84471fd5179589b5d69661e808537da2488aec5376ea": {
->>>>>>> 0e808d81
       "source": {
         "path": "lambda-logssubscription-integ.template.json",
         "packaging": "file"
@@ -26,11 +22,7 @@
       "destinations": {
         "current_account-current_region": {
           "bucketName": "cdk-hnb659fds-assets-${AWS::AccountId}-${AWS::Region}",
-<<<<<<< HEAD
-          "objectKey": "c0b203da690f74c004a0e346f4f69d86c8d834631d15f94b532c5c2fcda1c3ff.json",
-=======
           "objectKey": "1a8e971332de2be414ae84471fd5179589b5d69661e808537da2488aec5376ea.json",
->>>>>>> 0e808d81
           "assumeRoleArn": "arn:${AWS::Partition}:iam::${AWS::AccountId}:role/cdk-hnb659fds-file-publishing-role-${AWS::AccountId}-${AWS::Region}"
         }
       }
