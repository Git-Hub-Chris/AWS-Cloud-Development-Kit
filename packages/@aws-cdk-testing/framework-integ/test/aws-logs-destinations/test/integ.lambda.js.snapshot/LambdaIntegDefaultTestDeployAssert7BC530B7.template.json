{
 "Resources": {
  "AwsApiCallEventBridgeputEvents9a20df3f29597ff1b9e82b1f34c42383": {
   "Type": "Custom::DeployAssert@SdkCallEventBridgeputEvents",
   "Properties": {
    "ServiceToken": {
     "Fn::GetAtt": [
      "SingletonFunction1488541a7b23466481b69b4408076b81HandlerCD40AE9F",
      "Arn"
     ]
    },
    "service": "EventBridge",
    "api": "putEvents",
    "parameters": {
     "Entries": "[{\"Detail\":\"{\\\"foo\\\":\\\"bar\\\"}\",\"DetailType\":\"cdk-integ-custom-rule\",\"Source\":\"cdk-lambda-integ\"}]"
    },
    "flattenResponse": "false",
<<<<<<< HEAD
    "salt": "1694108808794"
=======
    "salt": "1694103847151"
>>>>>>> ffd4b7d7
   },
   "UpdateReplacePolicy": "Delete",
   "DeletionPolicy": "Delete"
  },
  "SingletonFunction1488541a7b23466481b69b4408076b81Role37ABCE73": {
   "Type": "AWS::IAM::Role",
   "Properties": {
    "AssumeRolePolicyDocument": {
     "Version": "2012-10-17",
     "Statement": [
      {
       "Action": "sts:AssumeRole",
       "Effect": "Allow",
       "Principal": {
        "Service": "lambda.amazonaws.com"
       }
      }
     ]
    },
    "ManagedPolicyArns": [
     {
      "Fn::Sub": "arn:${AWS::Partition}:iam::aws:policy/service-role/AWSLambdaBasicExecutionRole"
     }
    ],
    "Policies": [
     {
      "PolicyName": "Inline",
      "PolicyDocument": {
       "Version": "2012-10-17",
       "Statement": [
        {
         "Action": [
          "eventbridge:PutEvents"
         ],
         "Effect": "Allow",
         "Resource": [
          "*"
         ]
        },
        {
         "Effect": "Allow",
         "Action": [
          "events:PutEvents"
         ],
         "Resource": [
          "*"
         ]
        },
        {
         "Action": [
          "sqs:ReceiveMessage"
         ],
         "Effect": "Allow",
         "Resource": [
          "*"
         ]
        }
       ]
      }
     }
    ]
   }
  },
  "SingletonFunction1488541a7b23466481b69b4408076b81HandlerCD40AE9F": {
   "Type": "AWS::Lambda::Function",
   "Properties": {
    "Runtime": "nodejs18.x",
    "Code": {
     "S3Bucket": {
      "Fn::Sub": "cdk-hnb659fds-assets-${AWS::AccountId}-${AWS::Region}"
     },
<<<<<<< HEAD
     "S3Key": "b837e59051570043db003e5891617bf98f6462bb965acb1f6402ef5c08d52048.zip"
=======
     "S3Key": "607f3e7ab05e31100a3d8b37a7c8b7c265265ddd82d3625781b6c940b54b6e6a.zip"
>>>>>>> ffd4b7d7
    },
    "Timeout": 120,
    "Handler": "index.handler",
    "Role": {
     "Fn::GetAtt": [
      "SingletonFunction1488541a7b23466481b69b4408076b81Role37ABCE73",
      "Arn"
     ]
    }
   }
  },
  "AwsApiCallSQSreceiveMessage3913742af0f68967ecd340999fcff4d0": {
   "Type": "Custom::DeployAssert@SdkCallSQSreceiveMessage",
   "Properties": {
    "ServiceToken": {
     "Fn::GetAtt": [
      "SingletonFunction1488541a7b23466481b69b4408076b81HandlerCD40AE9F",
      "Arn"
     ]
    },
    "service": "SQS",
    "api": "receiveMessage",
    "expected": "{\"$ObjectLike\":{\"Messages\":[{\"Body\":{\"$StringLike\":\"\\\"responsePayload\\\":\\\"success\\\"\"}}]}}",
    "parameters": {
     "QueueUrl": {
      "Fn::Join": [
       "",
       [
        "\"",
        {
         "Fn::ImportValue": "lambda-logssubscription-integ:ExportsOutputRefQueue4A7E3555425E8BD3"
        },
        "\""
       ]
      ]
     },
     "WaitTimeSeconds": "20"
    },
    "flattenResponse": "false",
<<<<<<< HEAD
    "salt": "1694108808795"
=======
    "salt": "1694103847153"
>>>>>>> ffd4b7d7
   },
   "UpdateReplacePolicy": "Delete",
   "DeletionPolicy": "Delete"
  }
 },
 "Outputs": {
  "AssertionResultsAwsApiCallSQSreceiveMessage3913742af0f68967ecd340999fcff4d0": {
   "Value": {
    "Fn::GetAtt": [
     "AwsApiCallSQSreceiveMessage3913742af0f68967ecd340999fcff4d0",
     "assertion"
    ]
   }
  }
 },
 "Parameters": {
  "BootstrapVersion": {
   "Type": "AWS::SSM::Parameter::Value<String>",
   "Default": "/cdk-bootstrap/hnb659fds/version",
   "Description": "Version of the CDK Bootstrap resources in this environment, automatically retrieved from SSM Parameter Store. [cdk:skip]"
  }
 },
 "Rules": {
  "CheckBootstrapVersion": {
   "Assertions": [
    {
     "Assert": {
      "Fn::Not": [
       {
        "Fn::Contains": [
         [
          "1",
          "2",
          "3",
          "4",
          "5"
         ],
         {
          "Ref": "BootstrapVersion"
         }
        ]
       }
      ]
     },
     "AssertDescription": "CDK bootstrap stack version 6 required. Please run 'cdk bootstrap' with a recent version of the CDK CLI."
    }
   ]
  }
 }
}<|MERGE_RESOLUTION|>--- conflicted
+++ resolved
@@ -15,11 +15,7 @@
      "Entries": "[{\"Detail\":\"{\\\"foo\\\":\\\"bar\\\"}\",\"DetailType\":\"cdk-integ-custom-rule\",\"Source\":\"cdk-lambda-integ\"}]"
     },
     "flattenResponse": "false",
-<<<<<<< HEAD
-    "salt": "1694108808794"
-=======
-    "salt": "1694103847151"
->>>>>>> ffd4b7d7
+    "salt": "1694176687708"
    },
    "UpdateReplacePolicy": "Delete",
    "DeletionPolicy": "Delete"
@@ -91,11 +87,7 @@
      "S3Bucket": {
       "Fn::Sub": "cdk-hnb659fds-assets-${AWS::AccountId}-${AWS::Region}"
      },
-<<<<<<< HEAD
-     "S3Key": "b837e59051570043db003e5891617bf98f6462bb965acb1f6402ef5c08d52048.zip"
-=======
      "S3Key": "607f3e7ab05e31100a3d8b37a7c8b7c265265ddd82d3625781b6c940b54b6e6a.zip"
->>>>>>> ffd4b7d7
     },
     "Timeout": 120,
     "Handler": "index.handler",
@@ -135,11 +127,7 @@
      "WaitTimeSeconds": "20"
     },
     "flattenResponse": "false",
-<<<<<<< HEAD
-    "salt": "1694108808795"
-=======
-    "salt": "1694103847153"
->>>>>>> ffd4b7d7
+    "salt": "1694176687709"
    },
    "UpdateReplacePolicy": "Delete",
    "DeletionPolicy": "Delete"
