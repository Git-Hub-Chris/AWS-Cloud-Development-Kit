{
 "Resources": {
  "AwsApiCallEventBridgeputEvents9a20df3f29597ff1b9e82b1f34c42383": {
   "Type": "Custom::DeployAssert@SdkCallEventBridgeputEvents",
   "Properties": {
    "ServiceToken": {
     "Fn::GetAtt": [
      "SingletonFunction1488541a7b23466481b69b4408076b81HandlerCD40AE9F",
      "Arn"
     ]
    },
    "service": "EventBridge",
    "api": "putEvents",
    "parameters": {
     "Entries": "[{\"Detail\":\"{\\\"foo\\\":\\\"bar\\\"}\",\"DetailType\":\"cdk-integ-custom-rule\",\"Source\":\"cdk-lambda-integ\"}]"
    },
    "flattenResponse": "false",
<<<<<<< HEAD
    "salt": "1716915983759"
=======
    "salt": "1717244015562"
>>>>>>> 0fa3b1ef
   },
   "UpdateReplacePolicy": "Delete",
   "DeletionPolicy": "Delete"
  },
  "SingletonFunction1488541a7b23466481b69b4408076b81Role37ABCE73": {
   "Type": "AWS::IAM::Role",
   "Properties": {
    "AssumeRolePolicyDocument": {
     "Version": "2012-10-17",
     "Statement": [
      {
       "Action": "sts:AssumeRole",
       "Effect": "Allow",
       "Principal": {
        "Service": "lambda.amazonaws.com"
       }
      }
     ]
    },
    "ManagedPolicyArns": [
     {
      "Fn::Sub": "arn:${AWS::Partition}:iam::aws:policy/service-role/AWSLambdaBasicExecutionRole"
     }
    ],
    "Policies": [
     {
      "PolicyName": "Inline",
      "PolicyDocument": {
       "Version": "2012-10-17",
       "Statement": [
        {
         "Action": [
          "events:PutEvents"
         ],
         "Effect": "Allow",
         "Resource": [
          "*"
         ]
        },
        {
         "Effect": "Allow",
         "Action": [
          "events:PutEvents"
         ],
         "Resource": [
          "*"
         ]
        },
        {
         "Action": [
          "sqs:ReceiveMessage"
         ],
         "Effect": "Allow",
         "Resource": [
          "*"
         ]
        }
       ]
      }
     }
    ]
   }
  },
  "SingletonFunction1488541a7b23466481b69b4408076b81HandlerCD40AE9F": {
   "Type": "AWS::Lambda::Function",
   "Properties": {
    "Runtime": "nodejs18.x",
    "Code": {
     "S3Bucket": {
      "Fn::Sub": "cdk-hnb659fds-assets-${AWS::AccountId}-${AWS::Region}"
     },
     "S3Key": "cfdb46b4f2c6702b4a1cc8e23ca426e8de43d13567e73a8453d01c1176393814.zip"
    },
    "Timeout": 120,
    "Handler": "index.handler",
    "Role": {
     "Fn::GetAtt": [
      "SingletonFunction1488541a7b23466481b69b4408076b81Role37ABCE73",
      "Arn"
     ]
    }
   }
  },
  "AwsApiCallSQSreceiveMessage3913742af0f68967ecd340999fcff4d0": {
   "Type": "Custom::DeployAssert@SdkCallSQSreceiveMessage",
   "Properties": {
    "ServiceToken": {
     "Fn::GetAtt": [
      "SingletonFunction1488541a7b23466481b69b4408076b81HandlerCD40AE9F",
      "Arn"
     ]
    },
    "service": "SQS",
    "api": "receiveMessage",
    "expected": "{\"$ObjectLike\":{\"Messages\":[{\"Body\":{\"$StringLike\":\"\\\"responsePayload\\\":\\\"success\\\"\"}}]}}",
    "parameters": {
     "QueueUrl": {
      "Fn::Join": [
       "",
       [
        "\"",
        {
         "Fn::ImportValue": "lambda-logssubscription-integ:ExportsOutputRefQueue4A7E3555425E8BD3"
        },
        "\""
       ]
      ]
     },
     "WaitTimeSeconds": "20"
    },
    "flattenResponse": "false",
<<<<<<< HEAD
    "salt": "1716915983760"
=======
    "salt": "1717244015563"
>>>>>>> 0fa3b1ef
   },
   "UpdateReplacePolicy": "Delete",
   "DeletionPolicy": "Delete"
  }
 },
 "Outputs": {
  "AssertionResultsAwsApiCallSQSreceiveMessage3913742af0f68967ecd340999fcff4d0": {
   "Value": {
    "Fn::GetAtt": [
     "AwsApiCallSQSreceiveMessage3913742af0f68967ecd340999fcff4d0",
     "assertion"
    ]
   }
  }
 },
 "Parameters": {
  "BootstrapVersion": {
   "Type": "AWS::SSM::Parameter::Value<String>",
   "Default": "/cdk-bootstrap/hnb659fds/version",
   "Description": "Version of the CDK Bootstrap resources in this environment, automatically retrieved from SSM Parameter Store. [cdk:skip]"
  }
 },
 "Rules": {
  "CheckBootstrapVersion": {
   "Assertions": [
    {
     "Assert": {
      "Fn::Not": [
       {
        "Fn::Contains": [
         [
          "1",
          "2",
          "3",
          "4",
          "5"
         ],
         {
          "Ref": "BootstrapVersion"
         }
        ]
       }
      ]
     },
     "AssertDescription": "CDK bootstrap stack version 6 required. Please run 'cdk bootstrap' with a recent version of the CDK CLI."
    }
   ]
  }
 }
}<|MERGE_RESOLUTION|>--- conflicted
+++ resolved
@@ -15,11 +15,7 @@
      "Entries": "[{\"Detail\":\"{\\\"foo\\\":\\\"bar\\\"}\",\"DetailType\":\"cdk-integ-custom-rule\",\"Source\":\"cdk-lambda-integ\"}]"
     },
     "flattenResponse": "false",
-<<<<<<< HEAD
-    "salt": "1716915983759"
-=======
     "salt": "1717244015562"
->>>>>>> 0fa3b1ef
    },
    "UpdateReplacePolicy": "Delete",
    "DeletionPolicy": "Delete"
@@ -131,11 +127,7 @@
      "WaitTimeSeconds": "20"
     },
     "flattenResponse": "false",
-<<<<<<< HEAD
-    "salt": "1716915983760"
-=======
     "salt": "1717244015563"
->>>>>>> 0fa3b1ef
    },
    "UpdateReplacePolicy": "Delete",
    "DeletionPolicy": "Delete"
