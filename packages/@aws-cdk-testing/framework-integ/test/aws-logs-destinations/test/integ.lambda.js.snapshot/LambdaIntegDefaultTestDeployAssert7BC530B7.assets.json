{
  "version": "36.0.0",
  "files": {
    "cfdb46b4f2c6702b4a1cc8e23ca426e8de43d13567e73a8453d01c1176393814": {
      "source": {
        "path": "asset.cfdb46b4f2c6702b4a1cc8e23ca426e8de43d13567e73a8453d01c1176393814.bundle",
        "packaging": "zip"
      },
      "destinations": {
        "current_account-current_region": {
          "bucketName": "cdk-hnb659fds-assets-${AWS::AccountId}-${AWS::Region}",
          "objectKey": "cfdb46b4f2c6702b4a1cc8e23ca426e8de43d13567e73a8453d01c1176393814.zip",
          "assumeRoleArn": "arn:${AWS::Partition}:iam::${AWS::AccountId}:role/cdk-hnb659fds-file-publishing-role-${AWS::AccountId}-${AWS::Region}"
        }
      }
    },
<<<<<<< HEAD
    "39f2460ea414edd09704e131bdeb93c457c6390e47395004880df56d920ee19c": {
=======
    "8fe3eae4981ce899b53e526f62df47eb04ad10e324df567c9d11780c927b4660": {
>>>>>>> 0fa3b1ef
      "source": {
        "path": "LambdaIntegDefaultTestDeployAssert7BC530B7.template.json",
        "packaging": "file"
      },
      "destinations": {
        "current_account-current_region": {
          "bucketName": "cdk-hnb659fds-assets-${AWS::AccountId}-${AWS::Region}",
<<<<<<< HEAD
          "objectKey": "39f2460ea414edd09704e131bdeb93c457c6390e47395004880df56d920ee19c.json",
=======
          "objectKey": "8fe3eae4981ce899b53e526f62df47eb04ad10e324df567c9d11780c927b4660.json",
>>>>>>> 0fa3b1ef
          "assumeRoleArn": "arn:${AWS::Partition}:iam::${AWS::AccountId}:role/cdk-hnb659fds-file-publishing-role-${AWS::AccountId}-${AWS::Region}"
        }
      }
    }
  },
  "dockerImages": {}
}<|MERGE_RESOLUTION|>--- conflicted
+++ resolved
@@ -14,11 +14,7 @@
         }
       }
     },
-<<<<<<< HEAD
-    "39f2460ea414edd09704e131bdeb93c457c6390e47395004880df56d920ee19c": {
-=======
     "8fe3eae4981ce899b53e526f62df47eb04ad10e324df567c9d11780c927b4660": {
->>>>>>> 0fa3b1ef
       "source": {
         "path": "LambdaIntegDefaultTestDeployAssert7BC530B7.template.json",
         "packaging": "file"
@@ -26,11 +22,7 @@
       "destinations": {
         "current_account-current_region": {
           "bucketName": "cdk-hnb659fds-assets-${AWS::AccountId}-${AWS::Region}",
-<<<<<<< HEAD
-          "objectKey": "39f2460ea414edd09704e131bdeb93c457c6390e47395004880df56d920ee19c.json",
-=======
           "objectKey": "8fe3eae4981ce899b53e526f62df47eb04ad10e324df567c9d11780c927b4660.json",
->>>>>>> 0fa3b1ef
           "assumeRoleArn": "arn:${AWS::Partition}:iam::${AWS::AccountId}:role/cdk-hnb659fds-file-publishing-role-${AWS::AccountId}-${AWS::Region}"
         }
       }
