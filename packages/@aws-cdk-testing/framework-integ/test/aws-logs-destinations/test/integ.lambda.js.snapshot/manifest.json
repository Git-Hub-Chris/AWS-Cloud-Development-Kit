{
<<<<<<< HEAD
  "version": "35.0.0",
=======
  "version": "36.0.0",
>>>>>>> 8a67f399
  "artifacts": {
    "lambda-logssubscription-integ.assets": {
      "type": "cdk:asset-manifest",
      "properties": {
        "file": "lambda-logssubscription-integ.assets.json",
        "requiresBootstrapStackVersion": 6,
        "bootstrapStackVersionSsmParameter": "/cdk-bootstrap/hnb659fds/version"
      }
    },
    "lambda-logssubscription-integ": {
      "type": "aws:cloudformation:stack",
      "environment": "aws://unknown-account/unknown-region",
      "properties": {
        "templateFile": "lambda-logssubscription-integ.template.json",
        "terminationProtection": false,
        "validateOnSynth": false,
        "assumeRoleArn": "arn:${AWS::Partition}:iam::${AWS::AccountId}:role/cdk-hnb659fds-deploy-role-${AWS::AccountId}-${AWS::Region}",
        "cloudFormationExecutionRoleArn": "arn:${AWS::Partition}:iam::${AWS::AccountId}:role/cdk-hnb659fds-cfn-exec-role-${AWS::AccountId}-${AWS::Region}",
<<<<<<< HEAD
        "stackTemplateAssetObjectUrl": "s3://cdk-hnb659fds-assets-${AWS::AccountId}-${AWS::Region}/599fa3ecbebcdf2b6c6a233601d8d23e8c3a64601fc67c56ef57c815557ddeb2.json",
=======
        "stackTemplateAssetObjectUrl": "s3://cdk-hnb659fds-assets-${AWS::AccountId}-${AWS::Region}/b4242281fa6512ef11e2f2136f758c2e87cfd6766feb3e14f2e38597988aad0b.json",
>>>>>>> 8a67f399
        "requiresBootstrapStackVersion": 6,
        "bootstrapStackVersionSsmParameter": "/cdk-bootstrap/hnb659fds/version",
        "additionalDependencies": [
          "lambda-logssubscription-integ.assets"
        ],
        "lookupRole": {
          "arn": "arn:${AWS::Partition}:iam::${AWS::AccountId}:role/cdk-hnb659fds-lookup-role-${AWS::AccountId}-${AWS::Region}",
          "requiresBootstrapStackVersion": 8,
          "bootstrapStackVersionSsmParameter": "/cdk-bootstrap/hnb659fds/version"
        }
      },
      "dependencies": [
        "lambda-logssubscription-integ.assets"
      ],
      "metadata": {
        "/lambda-logssubscription-integ/Queue/Resource": [
          {
            "type": "aws:cdk:logicalId",
            "data": "Queue4A7E3555"
          }
        ],
        "/lambda-logssubscription-integ/MyFunction/ServiceRole/Resource": [
          {
            "type": "aws:cdk:logicalId",
            "data": "MyFunctionServiceRole3C357FF2"
          }
        ],
        "/lambda-logssubscription-integ/MyFunction/ServiceRole/DefaultPolicy/Resource": [
          {
            "type": "aws:cdk:logicalId",
            "data": "MyFunctionServiceRoleDefaultPolicyB705ABD4"
          }
        ],
        "/lambda-logssubscription-integ/MyFunction/Resource": [
          {
            "type": "aws:cdk:logicalId",
            "data": "MyFunction3BAA72D1"
          }
        ],
        "/lambda-logssubscription-integ/MyFunction/EventInvokeConfig/Resource": [
          {
            "type": "aws:cdk:logicalId",
            "data": "MyFunctionEventInvokeConfig18F9BD7D"
          }
        ],
        "/lambda-logssubscription-integ/LogGroup/Resource": [
          {
            "type": "aws:cdk:logicalId",
            "data": "LogGroupF5B46931"
          }
        ],
        "/lambda-logssubscription-integ/Subscription/CanInvokeLambda": [
          {
            "type": "aws:cdk:logicalId",
            "data": "SubscriptionCanInvokeLambdaD31DEAD2"
          }
        ],
        "/lambda-logssubscription-integ/Subscription/Resource": [
          {
            "type": "aws:cdk:logicalId",
            "data": "Subscription391C9821"
          }
        ],
        "/lambda-logssubscription-integ/CustomRule/Resource": [
          {
            "type": "aws:cdk:logicalId",
            "data": "CustomRuleB1CBBADE"
          }
        ],
        "/lambda-logssubscription-integ/EventsLogGroupPolicylambdalogssubscriptionintegCustomRuleBA3E2AD7/Resource/Default": [
          {
            "type": "aws:cdk:logicalId",
            "data": "EventsLogGroupPolicylambdalogssubscriptionintegCustomRuleBA3E2AD7ACDF582E"
          }
        ],
        "/lambda-logssubscription-integ/EventsLogGroupPolicylambdalogssubscriptionintegCustomRuleBA3E2AD7/CustomResourcePolicy/Resource": [
          {
            "type": "aws:cdk:logicalId",
            "data": "EventsLogGroupPolicylambdalogssubscriptionintegCustomRuleBA3E2AD7CustomResourcePolicy0DA87EF1"
          }
        ],
        "/lambda-logssubscription-integ/AWS679f53fac002430cb0da5b7982bd2287/ServiceRole/Resource": [
          {
            "type": "aws:cdk:logicalId",
            "data": "AWS679f53fac002430cb0da5b7982bd2287ServiceRoleC1EA0FF2"
          }
        ],
        "/lambda-logssubscription-integ/AWS679f53fac002430cb0da5b7982bd2287/Resource": [
          {
            "type": "aws:cdk:logicalId",
            "data": "AWS679f53fac002430cb0da5b7982bd22872D164C4C"
          }
        ],
        "/lambda-logssubscription-integ/Exports/Output{\"Ref\":\"Queue4A7E3555\"}": [
          {
            "type": "aws:cdk:logicalId",
            "data": "ExportsOutputRefQueue4A7E3555425E8BD3"
          }
        ],
        "/lambda-logssubscription-integ/BootstrapVersion": [
          {
            "type": "aws:cdk:logicalId",
            "data": "BootstrapVersion"
          }
        ],
        "/lambda-logssubscription-integ/CheckBootstrapVersion": [
          {
            "type": "aws:cdk:logicalId",
            "data": "CheckBootstrapVersion"
          }
        ]
      },
      "displayName": "lambda-logssubscription-integ"
    },
    "LambdaIntegDefaultTestDeployAssert7BC530B7.assets": {
      "type": "cdk:asset-manifest",
      "properties": {
        "file": "LambdaIntegDefaultTestDeployAssert7BC530B7.assets.json",
        "requiresBootstrapStackVersion": 6,
        "bootstrapStackVersionSsmParameter": "/cdk-bootstrap/hnb659fds/version"
      }
    },
    "LambdaIntegDefaultTestDeployAssert7BC530B7": {
      "type": "aws:cloudformation:stack",
      "environment": "aws://unknown-account/unknown-region",
      "properties": {
        "templateFile": "LambdaIntegDefaultTestDeployAssert7BC530B7.template.json",
        "terminationProtection": false,
        "validateOnSynth": false,
        "assumeRoleArn": "arn:${AWS::Partition}:iam::${AWS::AccountId}:role/cdk-hnb659fds-deploy-role-${AWS::AccountId}-${AWS::Region}",
        "cloudFormationExecutionRoleArn": "arn:${AWS::Partition}:iam::${AWS::AccountId}:role/cdk-hnb659fds-cfn-exec-role-${AWS::AccountId}-${AWS::Region}",
<<<<<<< HEAD
        "stackTemplateAssetObjectUrl": "s3://cdk-hnb659fds-assets-${AWS::AccountId}-${AWS::Region}/ee913c380e55093d33f2e666b8c56648f3d475d1265dd93c3a20376786e2a4fe.json",
=======
        "stackTemplateAssetObjectUrl": "s3://cdk-hnb659fds-assets-${AWS::AccountId}-${AWS::Region}/78090255013e457cc83579e72e76cb72478ac126d38936741135c9e5a54c964d.json",
>>>>>>> 8a67f399
        "requiresBootstrapStackVersion": 6,
        "bootstrapStackVersionSsmParameter": "/cdk-bootstrap/hnb659fds/version",
        "additionalDependencies": [
          "LambdaIntegDefaultTestDeployAssert7BC530B7.assets"
        ],
        "lookupRole": {
          "arn": "arn:${AWS::Partition}:iam::${AWS::AccountId}:role/cdk-hnb659fds-lookup-role-${AWS::AccountId}-${AWS::Region}",
          "requiresBootstrapStackVersion": 8,
          "bootstrapStackVersionSsmParameter": "/cdk-bootstrap/hnb659fds/version"
        }
      },
      "dependencies": [
        "lambda-logssubscription-integ",
        "LambdaIntegDefaultTestDeployAssert7BC530B7.assets"
      ],
      "metadata": {
        "/LambdaInteg/DefaultTest/DeployAssert/AwsApiCallEventBridgeputEvents9a20df3f29597ff1b9e82b1f34c42383/Default/Default": [
          {
            "type": "aws:cdk:logicalId",
            "data": "AwsApiCallEventBridgeputEvents9a20df3f29597ff1b9e82b1f34c42383"
          }
        ],
        "/LambdaInteg/DefaultTest/DeployAssert/SingletonFunction1488541a7b23466481b69b4408076b81/Role": [
          {
            "type": "aws:cdk:logicalId",
            "data": "SingletonFunction1488541a7b23466481b69b4408076b81Role37ABCE73"
          }
        ],
        "/LambdaInteg/DefaultTest/DeployAssert/SingletonFunction1488541a7b23466481b69b4408076b81/Handler": [
          {
            "type": "aws:cdk:logicalId",
            "data": "SingletonFunction1488541a7b23466481b69b4408076b81HandlerCD40AE9F"
          }
        ],
        "/LambdaInteg/DefaultTest/DeployAssert/AwsApiCallSQSreceiveMessage3913742af0f68967ecd340999fcff4d0/Default/Default": [
          {
            "type": "aws:cdk:logicalId",
            "data": "AwsApiCallSQSreceiveMessage3913742af0f68967ecd340999fcff4d0"
          }
        ],
        "/LambdaInteg/DefaultTest/DeployAssert/AwsApiCallSQSreceiveMessage3913742af0f68967ecd340999fcff4d0/AssertionResults": [
          {
            "type": "aws:cdk:logicalId",
            "data": "AssertionResultsAwsApiCallSQSreceiveMessage3913742af0f68967ecd340999fcff4d0"
          }
        ],
        "/LambdaInteg/DefaultTest/DeployAssert/BootstrapVersion": [
          {
            "type": "aws:cdk:logicalId",
            "data": "BootstrapVersion"
          }
        ],
        "/LambdaInteg/DefaultTest/DeployAssert/CheckBootstrapVersion": [
          {
            "type": "aws:cdk:logicalId",
            "data": "CheckBootstrapVersion"
          }
        ]
      },
      "displayName": "LambdaInteg/DefaultTest/DeployAssert"
    },
    "Tree": {
      "type": "cdk:tree",
      "properties": {
        "file": "tree.json"
      }
    }
  }
}<|MERGE_RESOLUTION|>--- conflicted
+++ resolved
@@ -1,9 +1,5 @@
 {
-<<<<<<< HEAD
-  "version": "35.0.0",
-=======
   "version": "36.0.0",
->>>>>>> 8a67f399
   "artifacts": {
     "lambda-logssubscription-integ.assets": {
       "type": "cdk:asset-manifest",
@@ -22,11 +18,7 @@
         "validateOnSynth": false,
         "assumeRoleArn": "arn:${AWS::Partition}:iam::${AWS::AccountId}:role/cdk-hnb659fds-deploy-role-${AWS::AccountId}-${AWS::Region}",
         "cloudFormationExecutionRoleArn": "arn:${AWS::Partition}:iam::${AWS::AccountId}:role/cdk-hnb659fds-cfn-exec-role-${AWS::AccountId}-${AWS::Region}",
-<<<<<<< HEAD
-        "stackTemplateAssetObjectUrl": "s3://cdk-hnb659fds-assets-${AWS::AccountId}-${AWS::Region}/599fa3ecbebcdf2b6c6a233601d8d23e8c3a64601fc67c56ef57c815557ddeb2.json",
-=======
         "stackTemplateAssetObjectUrl": "s3://cdk-hnb659fds-assets-${AWS::AccountId}-${AWS::Region}/b4242281fa6512ef11e2f2136f758c2e87cfd6766feb3e14f2e38597988aad0b.json",
->>>>>>> 8a67f399
         "requiresBootstrapStackVersion": 6,
         "bootstrapStackVersionSsmParameter": "/cdk-bootstrap/hnb659fds/version",
         "additionalDependencies": [
@@ -158,11 +150,7 @@
         "validateOnSynth": false,
         "assumeRoleArn": "arn:${AWS::Partition}:iam::${AWS::AccountId}:role/cdk-hnb659fds-deploy-role-${AWS::AccountId}-${AWS::Region}",
         "cloudFormationExecutionRoleArn": "arn:${AWS::Partition}:iam::${AWS::AccountId}:role/cdk-hnb659fds-cfn-exec-role-${AWS::AccountId}-${AWS::Region}",
-<<<<<<< HEAD
-        "stackTemplateAssetObjectUrl": "s3://cdk-hnb659fds-assets-${AWS::AccountId}-${AWS::Region}/ee913c380e55093d33f2e666b8c56648f3d475d1265dd93c3a20376786e2a4fe.json",
-=======
         "stackTemplateAssetObjectUrl": "s3://cdk-hnb659fds-assets-${AWS::AccountId}-${AWS::Region}/78090255013e457cc83579e72e76cb72478ac126d38936741135c9e5a54c964d.json",
->>>>>>> 8a67f399
         "requiresBootstrapStackVersion": 6,
         "bootstrapStackVersionSsmParameter": "/cdk-bootstrap/hnb659fds/version",
         "additionalDependencies": [
