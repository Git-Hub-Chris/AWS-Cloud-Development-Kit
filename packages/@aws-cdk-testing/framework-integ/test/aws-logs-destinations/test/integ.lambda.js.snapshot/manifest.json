--- conflicted
+++ resolved
@@ -17,11 +17,7 @@
         "validateOnSynth": false,
         "assumeRoleArn": "arn:${AWS::Partition}:iam::${AWS::AccountId}:role/cdk-hnb659fds-deploy-role-${AWS::AccountId}-${AWS::Region}",
         "cloudFormationExecutionRoleArn": "arn:${AWS::Partition}:iam::${AWS::AccountId}:role/cdk-hnb659fds-cfn-exec-role-${AWS::AccountId}-${AWS::Region}",
-<<<<<<< HEAD
-        "stackTemplateAssetObjectUrl": "s3://cdk-hnb659fds-assets-${AWS::AccountId}-${AWS::Region}/e22b76b14db8d371aa2470b7908afa7edf1a68844e8fa4974b24bb3fc5d7e097.json",
-=======
-        "stackTemplateAssetObjectUrl": "s3://cdk-hnb659fds-assets-${AWS::AccountId}-${AWS::Region}/adea3baef1ff4ee942bcedad80aa0c7daba59d2a4a5c9b98cebd5e9431a21f37.json",
->>>>>>> 06ff2055
+        "stackTemplateAssetObjectUrl": "s3://cdk-hnb659fds-assets-${AWS::AccountId}-${AWS::Region}/91fc82dc8b2ff7ea926317f5b93ea1cb7bb2f628fa2c67abe7357bf141ec6209.json",
         "requiresBootstrapStackVersion": 6,
         "bootstrapStackVersionSsmParameter": "/cdk-bootstrap/hnb659fds/version",
         "additionalDependencies": [
@@ -91,12 +87,6 @@
             "data": "CustomRuleB1CBBADE"
           }
         ],
-        "/lambda-logssubscription-integ/EventsLogGroupPolicylambdalogssubscriptionintegCustomRuleBA3E2AD7": [
-          {
-            "type": "aws:cdk:warning",
-            "data": "installLatestAwsSdk was not specified, and defaults to true. You probably do not want this. Set the global context flag '@aws-cdk/customresources:installLatestAwsSdkDefault' to false to switch this behavior off project-wide, or set the property explicitly to true if you know you need to call APIs that are not in Lambda's built-in SDK version. [ack: @aws-cdk/custom-resources:installLatestAwsSdkNotSpecified]"
-          }
-        ],
         "/lambda-logssubscription-integ/EventsLogGroupPolicylambdalogssubscriptionintegCustomRuleBA3E2AD7/Resource/Default": [
           {
             "type": "aws:cdk:logicalId",
@@ -158,11 +148,7 @@
         "validateOnSynth": false,
         "assumeRoleArn": "arn:${AWS::Partition}:iam::${AWS::AccountId}:role/cdk-hnb659fds-deploy-role-${AWS::AccountId}-${AWS::Region}",
         "cloudFormationExecutionRoleArn": "arn:${AWS::Partition}:iam::${AWS::AccountId}:role/cdk-hnb659fds-cfn-exec-role-${AWS::AccountId}-${AWS::Region}",
-<<<<<<< HEAD
-        "stackTemplateAssetObjectUrl": "s3://cdk-hnb659fds-assets-${AWS::AccountId}-${AWS::Region}/5a943311baf47498a2d3e913f512b4b209cffe74a81b241ab8976b950e71b08f.json",
-=======
-        "stackTemplateAssetObjectUrl": "s3://cdk-hnb659fds-assets-${AWS::AccountId}-${AWS::Region}/eef4e237328e024477cdfe97962fbeaa05f09af3857304f3b08e9940f5dd844b.json",
->>>>>>> 06ff2055
+        "stackTemplateAssetObjectUrl": "s3://cdk-hnb659fds-assets-${AWS::AccountId}-${AWS::Region}/35a4d4c77674893a0948b304dd1c7c5e151c3e985d8b5f69b5082297526f323f.json",
         "requiresBootstrapStackVersion": 6,
         "bootstrapStackVersionSsmParameter": "/cdk-bootstrap/hnb659fds/version",
         "additionalDependencies": [
