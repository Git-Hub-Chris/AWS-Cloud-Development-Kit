--- conflicted
+++ resolved
@@ -79,11 +79,7 @@
         }
       }
     },
-<<<<<<< HEAD
-    "21b2ee2668508f6803905fe1fcd1d2c45a4f2de2269db13a68d55102eb6a023f": {
-=======
     "ecc133b89c90550675cd9d118cb599c7cddd23139b86b58de4c03fd8f43dac98": {
->>>>>>> efccfcb9
       "source": {
         "path": "test-bucket-deployments-2.template.json",
         "packaging": "file"
@@ -91,11 +87,7 @@
       "destinations": {
         "current_account-current_region": {
           "bucketName": "cdk-hnb659fds-assets-${AWS::AccountId}-${AWS::Region}",
-<<<<<<< HEAD
-          "objectKey": "21b2ee2668508f6803905fe1fcd1d2c45a4f2de2269db13a68d55102eb6a023f.json",
-=======
           "objectKey": "ecc133b89c90550675cd9d118cb599c7cddd23139b86b58de4c03fd8f43dac98.json",
->>>>>>> efccfcb9
           "assumeRoleArn": "arn:${AWS::Partition}:iam::${AWS::AccountId}:role/cdk-hnb659fds-file-publishing-role-${AWS::AccountId}-${AWS::Region}"
         }
       }
