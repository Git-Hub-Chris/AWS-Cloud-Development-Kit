{
 "Resources": {
  "AwsApiCallS3listObjectsda40203e2d2431b9ecea6a43ee9ce159": {
   "Type": "Custom::DeployAssert@SdkCallS3listObjects",
   "Properties": {
    "ServiceToken": {
     "Fn::GetAtt": [
      "SingletonFunction1488541a7b23466481b69b4408076b81HandlerCD40AE9F",
      "Arn"
     ]
    },
    "service": "S3",
    "api": "listObjects",
    "expected": "{\"$ObjectLike\":{\"Contents\":{\"$ArrayWith\":[{\"$ObjectLike\":{\"Key\":\"403.html\"}},{\"$ObjectLike\":{\"Key\":\"some-key\"}}]}}}",
    "parameters": {
     "Bucket": {
      "Fn::Join": [
       "",
       [
        "\"",
        {
         "Fn::ImportValue": "test-bucket-deployments-2:ExportsOutputRefDestination52A57FAA3531B2DE2"
        },
        "\""
       ]
      ]
     }
    },
    "flattenResponse": "false",
<<<<<<< HEAD
    "salt": "1721862993441"
=======
    "salt": "1724789308213"
>>>>>>> 1726abdd
   },
   "UpdateReplacePolicy": "Delete",
   "DeletionPolicy": "Delete"
  },
  "SingletonFunction1488541a7b23466481b69b4408076b81Role37ABCE73": {
   "Type": "AWS::IAM::Role",
   "Properties": {
    "AssumeRolePolicyDocument": {
     "Version": "2012-10-17",
     "Statement": [
      {
       "Action": "sts:AssumeRole",
       "Effect": "Allow",
       "Principal": {
        "Service": "lambda.amazonaws.com"
       }
      }
     ]
    },
    "ManagedPolicyArns": [
     {
      "Fn::Sub": "arn:${AWS::Partition}:iam::aws:policy/service-role/AWSLambdaBasicExecutionRole"
     }
    ],
    "Policies": [
     {
      "PolicyName": "Inline",
      "PolicyDocument": {
       "Version": "2012-10-17",
       "Statement": [
        {
         "Action": [
          "s3:ListObjects"
         ],
         "Effect": "Allow",
         "Resource": [
          "*"
         ]
        },
        {
         "Effect": "Allow",
         "Action": [
          "s3:GetObject",
          "s3:ListBucket"
         ],
         "Resource": [
          "*"
         ]
        }
       ]
      }
     }
    ]
   }
  },
  "SingletonFunction1488541a7b23466481b69b4408076b81HandlerCD40AE9F": {
   "Type": "AWS::Lambda::Function",
   "Properties": {
    "Runtime": {
     "Fn::FindInMap": [
      "LatestNodeRuntimeMap",
      {
       "Ref": "AWS::Region"
      },
      "value"
     ]
    },
    "Code": {
     "S3Bucket": {
      "Fn::Sub": "cdk-hnb659fds-assets-${AWS::AccountId}-${AWS::Region}"
     },
     "S3Key": "a43a91bc9ff7f15407095207240060ce1de7e645a999dddf1900abfa6e5d1fc7.zip"
    },
    "Timeout": 120,
    "Handler": "index.handler",
    "Role": {
     "Fn::GetAtt": [
      "SingletonFunction1488541a7b23466481b69b4408076b81Role37ABCE73",
      "Arn"
     ]
    }
   }
  }
 },
 "Outputs": {
  "AssertionResultsAwsApiCallS3listObjectsda40203e2d2431b9ecea6a43ee9ce159": {
   "Value": {
    "Fn::GetAtt": [
     "AwsApiCallS3listObjectsda40203e2d2431b9ecea6a43ee9ce159",
     "assertion"
    ]
   }
  }
 },
 "Mappings": {
  "LatestNodeRuntimeMap": {
   "af-south-1": {
    "value": "nodejs20.x"
   },
   "ap-east-1": {
    "value": "nodejs20.x"
   },
   "ap-northeast-1": {
    "value": "nodejs20.x"
   },
   "ap-northeast-2": {
    "value": "nodejs20.x"
   },
   "ap-northeast-3": {
    "value": "nodejs20.x"
   },
   "ap-south-1": {
    "value": "nodejs20.x"
   },
   "ap-south-2": {
    "value": "nodejs20.x"
   },
   "ap-southeast-1": {
    "value": "nodejs20.x"
   },
   "ap-southeast-2": {
    "value": "nodejs20.x"
   },
   "ap-southeast-3": {
    "value": "nodejs20.x"
   },
   "ap-southeast-4": {
    "value": "nodejs20.x"
   },
   "ap-southeast-5": {
    "value": "nodejs20.x"
   },
   "ap-southeast-7": {
    "value": "nodejs20.x"
   },
   "ca-central-1": {
    "value": "nodejs20.x"
   },
   "ca-west-1": {
    "value": "nodejs20.x"
   },
   "cn-north-1": {
    "value": "nodejs18.x"
   },
   "cn-northwest-1": {
    "value": "nodejs18.x"
   },
   "eu-central-1": {
    "value": "nodejs20.x"
   },
   "eu-central-2": {
    "value": "nodejs20.x"
   },
   "eu-isoe-west-1": {
    "value": "nodejs18.x"
   },
   "eu-north-1": {
    "value": "nodejs20.x"
   },
   "eu-south-1": {
    "value": "nodejs20.x"
   },
   "eu-south-2": {
    "value": "nodejs20.x"
   },
   "eu-west-1": {
    "value": "nodejs20.x"
   },
   "eu-west-2": {
    "value": "nodejs20.x"
   },
   "eu-west-3": {
    "value": "nodejs20.x"
   },
   "il-central-1": {
    "value": "nodejs20.x"
   },
   "me-central-1": {
    "value": "nodejs20.x"
   },
   "me-south-1": {
    "value": "nodejs20.x"
   },
   "mx-central-1": {
    "value": "nodejs20.x"
   },
   "sa-east-1": {
    "value": "nodejs20.x"
   },
   "us-east-1": {
    "value": "nodejs20.x"
   },
   "us-east-2": {
    "value": "nodejs20.x"
   },
   "us-gov-east-1": {
    "value": "nodejs18.x"
   },
   "us-gov-west-1": {
    "value": "nodejs18.x"
   },
   "us-iso-east-1": {
    "value": "nodejs18.x"
   },
   "us-iso-west-1": {
    "value": "nodejs18.x"
   },
   "us-isob-east-1": {
    "value": "nodejs18.x"
   },
   "us-west-1": {
    "value": "nodejs20.x"
   },
   "us-west-2": {
    "value": "nodejs20.x"
   }
  }
 },
 "Parameters": {
  "BootstrapVersion": {
   "Type": "AWS::SSM::Parameter::Value<String>",
   "Default": "/cdk-bootstrap/hnb659fds/version",
   "Description": "Version of the CDK Bootstrap resources in this environment, automatically retrieved from SSM Parameter Store. [cdk:skip]"
  }
 },
 "Rules": {
  "CheckBootstrapVersion": {
   "Assertions": [
    {
     "Assert": {
      "Fn::Not": [
       {
        "Fn::Contains": [
         [
          "1",
          "2",
          "3",
          "4",
          "5"
         ],
         {
          "Ref": "BootstrapVersion"
         }
        ]
       }
      ]
     },
     "AssertDescription": "CDK bootstrap stack version 6 required. Please run 'cdk bootstrap' with a recent version of the CDK CLI."
    }
   ]
  }
 }
}<|MERGE_RESOLUTION|>--- conflicted
+++ resolved
@@ -27,11 +27,7 @@
      }
     },
     "flattenResponse": "false",
-<<<<<<< HEAD
-    "salt": "1721862993441"
-=======
     "salt": "1724789308213"
->>>>>>> 1726abdd
    },
    "UpdateReplacePolicy": "Delete",
    "DeletionPolicy": "Delete"
