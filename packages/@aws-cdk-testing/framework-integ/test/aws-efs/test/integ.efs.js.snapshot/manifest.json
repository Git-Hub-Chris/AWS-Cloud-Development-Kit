{
  "version": "32.0.0",
  "artifacts": {
    "test-efs-integ.assets": {
      "type": "cdk:asset-manifest",
      "properties": {
        "file": "test-efs-integ.assets.json",
        "requiresBootstrapStackVersion": 6,
        "bootstrapStackVersionSsmParameter": "/cdk-bootstrap/hnb659fds/version"
      }
    },
    "test-efs-integ": {
      "type": "aws:cloudformation:stack",
      "environment": "aws://unknown-account/unknown-region",
      "properties": {
        "templateFile": "test-efs-integ.template.json",
        "validateOnSynth": false,
        "assumeRoleArn": "arn:${AWS::Partition}:iam::${AWS::AccountId}:role/cdk-hnb659fds-deploy-role-${AWS::AccountId}-${AWS::Region}",
        "cloudFormationExecutionRoleArn": "arn:${AWS::Partition}:iam::${AWS::AccountId}:role/cdk-hnb659fds-cfn-exec-role-${AWS::AccountId}-${AWS::Region}",
<<<<<<< HEAD
        "stackTemplateAssetObjectUrl": "s3://cdk-hnb659fds-assets-${AWS::AccountId}-${AWS::Region}/16e860fd16a1ff16613ad9106dadb41ef001f476531f9c39096179316e33add0.json",
=======
        "stackTemplateAssetObjectUrl": "s3://cdk-hnb659fds-assets-${AWS::AccountId}-${AWS::Region}/f0005ba3f885b2e085e45d2110ce17992deb7b8183dce240f7bd22cdd093307f.json",
>>>>>>> 6f9fcd62
        "requiresBootstrapStackVersion": 6,
        "bootstrapStackVersionSsmParameter": "/cdk-bootstrap/hnb659fds/version",
        "additionalDependencies": [
          "test-efs-integ.assets"
        ],
        "lookupRole": {
          "arn": "arn:${AWS::Partition}:iam::${AWS::AccountId}:role/cdk-hnb659fds-lookup-role-${AWS::AccountId}-${AWS::Region}",
          "requiresBootstrapStackVersion": 8,
          "bootstrapStackVersionSsmParameter": "/cdk-bootstrap/hnb659fds/version"
        }
      },
      "dependencies": [
        "test-efs-integ.assets"
      ],
      "metadata": {
        "/test-efs-integ/Vpc/Resource": [
          {
            "type": "aws:cdk:logicalId",
            "data": "Vpc8378EB38"
          }
        ],
        "/test-efs-integ/Vpc/PublicSubnet1/Subnet": [
          {
            "type": "aws:cdk:logicalId",
            "data": "VpcPublicSubnet1Subnet5C2D37C4"
          }
        ],
        "/test-efs-integ/Vpc/PublicSubnet1/RouteTable": [
          {
            "type": "aws:cdk:logicalId",
            "data": "VpcPublicSubnet1RouteTable6C95E38E"
          }
        ],
        "/test-efs-integ/Vpc/PublicSubnet1/RouteTableAssociation": [
          {
            "type": "aws:cdk:logicalId",
            "data": "VpcPublicSubnet1RouteTableAssociation97140677"
          }
        ],
        "/test-efs-integ/Vpc/PublicSubnet1/DefaultRoute": [
          {
            "type": "aws:cdk:logicalId",
            "data": "VpcPublicSubnet1DefaultRoute3DA9E72A"
          }
        ],
        "/test-efs-integ/Vpc/PublicSubnet1/EIP": [
          {
            "type": "aws:cdk:logicalId",
            "data": "VpcPublicSubnet1EIPD7E02669"
          }
        ],
        "/test-efs-integ/Vpc/PublicSubnet1/NATGateway": [
          {
            "type": "aws:cdk:logicalId",
            "data": "VpcPublicSubnet1NATGateway4D7517AA"
          }
        ],
        "/test-efs-integ/Vpc/PublicSubnet2/Subnet": [
          {
            "type": "aws:cdk:logicalId",
            "data": "VpcPublicSubnet2Subnet691E08A3"
          }
        ],
        "/test-efs-integ/Vpc/PublicSubnet2/RouteTable": [
          {
            "type": "aws:cdk:logicalId",
            "data": "VpcPublicSubnet2RouteTable94F7E489"
          }
        ],
        "/test-efs-integ/Vpc/PublicSubnet2/RouteTableAssociation": [
          {
            "type": "aws:cdk:logicalId",
            "data": "VpcPublicSubnet2RouteTableAssociationDD5762D8"
          }
        ],
        "/test-efs-integ/Vpc/PublicSubnet2/DefaultRoute": [
          {
            "type": "aws:cdk:logicalId",
            "data": "VpcPublicSubnet2DefaultRoute97F91067"
          }
        ],
        "/test-efs-integ/Vpc/PrivateSubnet1/Subnet": [
          {
            "type": "aws:cdk:logicalId",
            "data": "VpcPrivateSubnet1Subnet536B997A"
          }
        ],
        "/test-efs-integ/Vpc/PrivateSubnet1/RouteTable": [
          {
            "type": "aws:cdk:logicalId",
            "data": "VpcPrivateSubnet1RouteTableB2C5B500"
          }
        ],
        "/test-efs-integ/Vpc/PrivateSubnet1/RouteTableAssociation": [
          {
            "type": "aws:cdk:logicalId",
            "data": "VpcPrivateSubnet1RouteTableAssociation70C59FA6"
          }
        ],
        "/test-efs-integ/Vpc/PrivateSubnet1/DefaultRoute": [
          {
            "type": "aws:cdk:logicalId",
            "data": "VpcPrivateSubnet1DefaultRouteBE02A9ED"
          }
        ],
        "/test-efs-integ/Vpc/PrivateSubnet2/Subnet": [
          {
            "type": "aws:cdk:logicalId",
            "data": "VpcPrivateSubnet2Subnet3788AAA1"
          }
        ],
        "/test-efs-integ/Vpc/PrivateSubnet2/RouteTable": [
          {
            "type": "aws:cdk:logicalId",
            "data": "VpcPrivateSubnet2RouteTableA678073B"
          }
        ],
        "/test-efs-integ/Vpc/PrivateSubnet2/RouteTableAssociation": [
          {
            "type": "aws:cdk:logicalId",
            "data": "VpcPrivateSubnet2RouteTableAssociationA89CAD56"
          }
        ],
        "/test-efs-integ/Vpc/PrivateSubnet2/DefaultRoute": [
          {
            "type": "aws:cdk:logicalId",
            "data": "VpcPrivateSubnet2DefaultRoute060D2087"
          }
        ],
        "/test-efs-integ/Vpc/IGW": [
          {
            "type": "aws:cdk:logicalId",
            "data": "VpcIGWD7BA715C"
          }
        ],
        "/test-efs-integ/Vpc/VPCGW": [
          {
            "type": "aws:cdk:logicalId",
            "data": "VpcVPCGWBF912B6E"
          }
        ],
        "/test-efs-integ/FileSystem/Resource": [
          {
            "type": "aws:cdk:logicalId",
            "data": "FileSystem8A8E25C0"
          }
        ],
        "/test-efs-integ/FileSystem/EfsSecurityGroup/Resource": [
          {
            "type": "aws:cdk:logicalId",
            "data": "FileSystemEfsSecurityGroup212D3ACB"
          }
        ],
        "/test-efs-integ/FileSystem/EfsMountTarget-PrivateSubnet1": [
          {
            "type": "aws:cdk:logicalId",
            "data": "FileSystemEfsMountTargetPrivateSubnet1BB305AF3"
          }
        ],
        "/test-efs-integ/FileSystem/EfsMountTarget-PrivateSubnet2": [
          {
            "type": "aws:cdk:logicalId",
            "data": "FileSystemEfsMountTargetPrivateSubnet265F3ED67"
          }
        ],
        "/test-efs-integ/FileSystem/AccessPoint/Resource": [
          {
            "type": "aws:cdk:logicalId",
            "data": "FileSystemAccessPointF8178182"
          }
        ],
        "/test-efs-integ/BootstrapVersion": [
          {
            "type": "aws:cdk:logicalId",
            "data": "BootstrapVersion"
          }
        ],
        "/test-efs-integ/CheckBootstrapVersion": [
          {
            "type": "aws:cdk:logicalId",
            "data": "CheckBootstrapVersion"
          }
        ]
      },
      "displayName": "test-efs-integ"
    },
    "testefsintegtestDefaultTestDeployAssert7E1529D5.assets": {
      "type": "cdk:asset-manifest",
      "properties": {
        "file": "testefsintegtestDefaultTestDeployAssert7E1529D5.assets.json",
        "requiresBootstrapStackVersion": 6,
        "bootstrapStackVersionSsmParameter": "/cdk-bootstrap/hnb659fds/version"
      }
    },
    "testefsintegtestDefaultTestDeployAssert7E1529D5": {
      "type": "aws:cloudformation:stack",
      "environment": "aws://unknown-account/unknown-region",
      "properties": {
        "templateFile": "testefsintegtestDefaultTestDeployAssert7E1529D5.template.json",
        "validateOnSynth": false,
        "assumeRoleArn": "arn:${AWS::Partition}:iam::${AWS::AccountId}:role/cdk-hnb659fds-deploy-role-${AWS::AccountId}-${AWS::Region}",
        "cloudFormationExecutionRoleArn": "arn:${AWS::Partition}:iam::${AWS::AccountId}:role/cdk-hnb659fds-cfn-exec-role-${AWS::AccountId}-${AWS::Region}",
        "stackTemplateAssetObjectUrl": "s3://cdk-hnb659fds-assets-${AWS::AccountId}-${AWS::Region}/21fbb51d7b23f6a6c262b46a9caee79d744a3ac019fd45422d988b96d44b2a22.json",
        "requiresBootstrapStackVersion": 6,
        "bootstrapStackVersionSsmParameter": "/cdk-bootstrap/hnb659fds/version",
        "additionalDependencies": [
          "testefsintegtestDefaultTestDeployAssert7E1529D5.assets"
        ],
        "lookupRole": {
          "arn": "arn:${AWS::Partition}:iam::${AWS::AccountId}:role/cdk-hnb659fds-lookup-role-${AWS::AccountId}-${AWS::Region}",
          "requiresBootstrapStackVersion": 8,
          "bootstrapStackVersionSsmParameter": "/cdk-bootstrap/hnb659fds/version"
        }
      },
      "dependencies": [
        "testefsintegtestDefaultTestDeployAssert7E1529D5.assets"
      ],
      "metadata": {
        "/test-efs-integ-test/DefaultTest/DeployAssert/BootstrapVersion": [
          {
            "type": "aws:cdk:logicalId",
            "data": "BootstrapVersion"
          }
        ],
        "/test-efs-integ-test/DefaultTest/DeployAssert/CheckBootstrapVersion": [
          {
            "type": "aws:cdk:logicalId",
            "data": "CheckBootstrapVersion"
          }
        ]
      },
      "displayName": "test-efs-integ-test/DefaultTest/DeployAssert"
    },
    "Tree": {
      "type": "cdk:tree",
      "properties": {
        "file": "tree.json"
      }
    }
  }
}<|MERGE_RESOLUTION|>--- conflicted
+++ resolved
@@ -1,5 +1,5 @@
 {
-  "version": "32.0.0",
+  "version": "33.0.0",
   "artifacts": {
     "test-efs-integ.assets": {
       "type": "cdk:asset-manifest",
@@ -17,11 +17,7 @@
         "validateOnSynth": false,
         "assumeRoleArn": "arn:${AWS::Partition}:iam::${AWS::AccountId}:role/cdk-hnb659fds-deploy-role-${AWS::AccountId}-${AWS::Region}",
         "cloudFormationExecutionRoleArn": "arn:${AWS::Partition}:iam::${AWS::AccountId}:role/cdk-hnb659fds-cfn-exec-role-${AWS::AccountId}-${AWS::Region}",
-<<<<<<< HEAD
-        "stackTemplateAssetObjectUrl": "s3://cdk-hnb659fds-assets-${AWS::AccountId}-${AWS::Region}/16e860fd16a1ff16613ad9106dadb41ef001f476531f9c39096179316e33add0.json",
-=======
-        "stackTemplateAssetObjectUrl": "s3://cdk-hnb659fds-assets-${AWS::AccountId}-${AWS::Region}/f0005ba3f885b2e085e45d2110ce17992deb7b8183dce240f7bd22cdd093307f.json",
->>>>>>> 6f9fcd62
+        "stackTemplateAssetObjectUrl": "s3://cdk-hnb659fds-assets-${AWS::AccountId}-${AWS::Region}/a5b1ebc6006a2ce28112fae5df0ca689544d5dbbbbdd004fc794310ce2d08695.json",
         "requiresBootstrapStackVersion": 6,
         "bootstrapStackVersionSsmParameter": "/cdk-bootstrap/hnb659fds/version",
         "additionalDependencies": [
