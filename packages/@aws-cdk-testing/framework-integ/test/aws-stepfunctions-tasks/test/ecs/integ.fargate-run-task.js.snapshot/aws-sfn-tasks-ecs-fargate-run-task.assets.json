{
  "version": "36.0.0",
  "files": {
<<<<<<< HEAD
    "80a54d8c7f56e664f4dbff928faa93a09bd15a203312478dc18ecf9fd8dcd7cf": {
=======
    "c53e190df9c2b45bab08c41d91ec855dce842f2caccb0d3a17a8304f6fe53059": {
>>>>>>> 9a5d4f02
      "source": {
        "path": "aws-sfn-tasks-ecs-fargate-run-task.template.json",
        "packaging": "file"
      },
      "destinations": {
        "current_account-current_region": {
          "bucketName": "cdk-hnb659fds-assets-${AWS::AccountId}-${AWS::Region}",
<<<<<<< HEAD
          "objectKey": "80a54d8c7f56e664f4dbff928faa93a09bd15a203312478dc18ecf9fd8dcd7cf.json",
=======
          "objectKey": "c53e190df9c2b45bab08c41d91ec855dce842f2caccb0d3a17a8304f6fe53059.json",
>>>>>>> 9a5d4f02
          "assumeRoleArn": "arn:${AWS::Partition}:iam::${AWS::AccountId}:role/cdk-hnb659fds-file-publishing-role-${AWS::AccountId}-${AWS::Region}"
        }
      }
    }
  },
  "dockerImages": {
    "d87af9b5acc567118fa529d3d3b763098200a6446a5ca64aea987729efd52534": {
      "source": {
        "directory": "asset.d87af9b5acc567118fa529d3d3b763098200a6446a5ca64aea987729efd52534"
      },
      "destinations": {
        "current_account-current_region": {
          "repositoryName": "cdk-hnb659fds-container-assets-${AWS::AccountId}-${AWS::Region}",
          "imageTag": "d87af9b5acc567118fa529d3d3b763098200a6446a5ca64aea987729efd52534",
          "assumeRoleArn": "arn:${AWS::Partition}:iam::${AWS::AccountId}:role/cdk-hnb659fds-image-publishing-role-${AWS::AccountId}-${AWS::Region}"
        }
      }
    }
  }
}<|MERGE_RESOLUTION|>--- conflicted
+++ resolved
@@ -1,11 +1,7 @@
 {
   "version": "36.0.0",
   "files": {
-<<<<<<< HEAD
-    "80a54d8c7f56e664f4dbff928faa93a09bd15a203312478dc18ecf9fd8dcd7cf": {
-=======
-    "c53e190df9c2b45bab08c41d91ec855dce842f2caccb0d3a17a8304f6fe53059": {
->>>>>>> 9a5d4f02
+    "13e6306137d736d171820c0b39be97e381b7bc53c9d9dcb76d742223d557d4a1": {
       "source": {
         "path": "aws-sfn-tasks-ecs-fargate-run-task.template.json",
         "packaging": "file"
@@ -13,11 +9,7 @@
       "destinations": {
         "current_account-current_region": {
           "bucketName": "cdk-hnb659fds-assets-${AWS::AccountId}-${AWS::Region}",
-<<<<<<< HEAD
-          "objectKey": "80a54d8c7f56e664f4dbff928faa93a09bd15a203312478dc18ecf9fd8dcd7cf.json",
-=======
-          "objectKey": "c53e190df9c2b45bab08c41d91ec855dce842f2caccb0d3a17a8304f6fe53059.json",
->>>>>>> 9a5d4f02
+          "objectKey": "13e6306137d736d171820c0b39be97e381b7bc53c9d9dcb76d742223d557d4a1.json",
           "assumeRoleArn": "arn:${AWS::Partition}:iam::${AWS::AccountId}:role/cdk-hnb659fds-file-publishing-role-${AWS::AccountId}-${AWS::Region}"
         }
       }
