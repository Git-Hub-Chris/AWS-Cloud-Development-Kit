name: Yarn Upgrade

on:
  schedule:
    # Every wednesday at 13:37 UTC
    - cron: 37 13 * * 3
  workflow_dispatch: {}

jobs:
  upgrade:
    name: Yarn Upgrade
    runs-on: ubuntu-latest
    steps:

      - name: Check Out
        uses: actions/checkout@v2

      - name: Set up Node
<<<<<<< HEAD
        uses: actions/setup-node@v2.1.4
=======
        uses: actions/setup-node@v2.1.5
>>>>>>> 4e03667d
        with:
          node-version: 10

      - name: Locate Yarn cache
        id: yarn-cache
        run: echo "::set-output name=dir::$(yarn cache dir)"

      - name: Restore Yarn cache
        uses: actions/cache@v2.1.4
        with:
          path: ${{ steps.yarn-cache.outputs.dir }}
          key: ${{ runner.os }}-yarn-${{ hashFiles('**/yarn.lock') }}
          restore-keys: |-
            ${{ runner.os }}-yarn-
      - name: Install Tools
        run: |-
          npm -g install lerna npm-check-updates@^9.0.0
      - name: List Mono-Repo Packages
        id: list-packages
        # These need to be ignored from the `ncu` runs!
        run: |-
          echo -n "::set-output name=list::"
          node -p "$(lerna ls --all --json 2>/dev/null).map(item => item.name).join(',')"
      - name: Run "ncu -u"
        # We special-case @types/node because we want to stay on the current major (minimum supported node release)
        # We special-case @types/fs-extra because the current major (9.x) is broken with @types/node >= 10
        # We special-case aws-sdk because of breaking changes with TS interface exports in recent minor versions - https://github.com/aws/aws-sdk-js/issues/3453
        # We special-case typescript because it's not semantically versionned
        # We special-case constructs because we want to stay in control of the minimum compatible version
        run: |-
          # Upgrade dependencies at repository root
          ncu --upgrade --filter=@types/node,@types/fs-extra --target=minor
          ncu --upgrade --filter=typescript --target=patch
          ncu --upgrade --reject=@types/node,@types/fs-extra,constructs,typescript --target=minor
          # Upgrade all the packages
          lerna exec --parallel ncu -- --upgrade --filter=@types/node,@types/fs-extra --target=minor
          lerna exec --parallel ncu -- --upgrade --filter=typescript --target=patch
          lerna exec --parallel ncu -- --upgrade --reject='@types/node,@types/fs-extra,constructs,typescript,aws-sdk,${{ steps.list-packages.outputs.list }}'  --target=minor
      # This will ensure the current lockfile is up-to-date with the dependency specifications (necessary for "yarn update" to run)
      - name: Run "yarn install"
        run: yarn install

      - name: Run "yarn upgrade"
        run: yarn upgrade

      - name: Make Pull Request
        uses: peter-evans/create-pull-request@v3
        with:
          # Git commit details
          branch: automation/yarn-upgrade
          commit-message: |-
            chore: npm-check-updates && yarn upgrade
            Ran npm-check-updates and yarn upgrade to keep the `yarn.lock` file up-to-date.
          # Pull Request details
          title: 'chore: npm-check-updates && yarn upgrade'
          body: |-
            Ran npm-check-updates and yarn upgrade to keep the `yarn.lock` file up-to-date.
          labels: contribution/core,dependencies,pr/auto-approve
          team-reviewers: aws-cdk-team
          # Privileged token so automated PR validation happens
          token: ${{ secrets.AUTOMATION_GITHUB_TOKEN }}<|MERGE_RESOLUTION|>--- conflicted
+++ resolved
@@ -16,11 +16,7 @@
         uses: actions/checkout@v2
 
       - name: Set up Node
-<<<<<<< HEAD
-        uses: actions/setup-node@v2.1.4
-=======
         uses: actions/setup-node@v2.1.5
->>>>>>> 4e03667d
         with:
           node-version: 10
 
