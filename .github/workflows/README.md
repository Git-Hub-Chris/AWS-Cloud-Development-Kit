# AWS CDK GitHub Actions

These workflows and actions are configured in the AWS CDK GitHub repository.

## Pull Request Triggered

### Auto Approve

[auto-approve.yml](auto-approve.yml): Approves merging PRs with the
`auto-approve` label.
Owner: Core CDK team

### PR Linter Trigger

[pr-linter-trigger.yml](pr-linter-trigger.yml): A workflow triggered by `pull_request_review`
that uploads necessary information about the pull request and then triggers the
[pr-linter](pr-linter.yml). Necessary because the `pull_request_review` trigger runs actions
on the merge branch not the base branch (with its secrets).
Owner: Core CDK team

### PR Linter

[pr-linter.yml](pr-linter.yml): Runs `tools/@aws-cdk-prlint` on each PR to
check for correctness.
Owner: Core CDK team

### v2-main PR automation

[v2-pull-request.yml](v2-pull-request.yml): Runs `pkglint` on merge forward PRs
and commits the results.
Owner: Core CDK team

### Label Assigner

[issue-label-assign.yml](issue-label-assign.yml): Github action for automatically adding labels and/or setting assignees when an Issue or PR is opened or edited based on user-defined Area
Owner: CDK support team

### PR Labeler

[pr-labeler.yml](pr-labeler.yml): GitHub action for automatically porting triage labels from issues
linked in the PR description to the PR.
Owner: Core CDK team

### GitHub Merit Badger

[github-merit-badger.yml](github-merit-badger.yml): GitHub action that adds 'merit badges' to pull
requests based on the users prior contributions to the CDK.
Owner: Core CDK team

### Request CLI Integ Test

[request-cli-integ-test.yml](request-cli-integ-test.yml):
Checks for relevant changes to the CLI code and requests a deployment to the `test-pipeline` environment.
When approved this pushes the PR to the testing pipeline,
thus starting the cli integ test build.
Owner: Core CDK team

## Issue Triggered

### Closed Issue Message

[closed-issue-message.yml](closed-issue-message.yml): Adds a reminder message
to issues that are closed.
Owner: CDK support team

### Label Assigner

[issue-label-assign.yml](issue-label-assign.yml): Github action for automatically adding labels and/or setting assignees when an Issue or PR is opened or edited based on user-defined Area
Owner: CDK support team

## Scheduled Actions

### Issue Lifecycle Handling

[close-stale-issues.yml](close-stale-issues.yml): Handles labeling issues and
PRs with `closing-soon`, `response-requested`, etc.
Owner: CDK support team

### Yarn Upgrader

[yarn-upgrade.yml](yarn-upgrade.yml): Upgrades yarn dependencies and creates a
patch file for downloading.
Owner: Core CDK team

### AWS Service Spec Update

[spec-update.yml](spec-update.yml): Updates AWS Service Spec and related packages to their latest versions
and submits an auto-approve PR for it.
Owner: Core CDK team

### Issue Reprioritizer

[issue-reprioritization.yml](issue-reprioritization.yml): GitHub action that labels `p2`
issues as `p1` if a certain level of community engagement is met.
Owner: Core CDK team

### Issue Metrics
<<<<<<< HEAD
[issue-metrics.yml](issue-metrics.yml): GitHub action that runs monthly to report on metrics for issues created last month.
=======

[repo-metrics.yml](repo-metrics.yml): GitHub action that runs monthly to report on metrics for issues and PRs created last month.
>>>>>>> f6709acb
Owner: Core CDK team<|MERGE_RESOLUTION|>--- conflicted
+++ resolved
@@ -95,10 +95,6 @@
 Owner: Core CDK team
 
 ### Issue Metrics
-<<<<<<< HEAD
-[issue-metrics.yml](issue-metrics.yml): GitHub action that runs monthly to report on metrics for issues created last month.
-=======
 
 [repo-metrics.yml](repo-metrics.yml): GitHub action that runs monthly to report on metrics for issues and PRs created last month.
->>>>>>> f6709acb
 Owner: Core CDK team