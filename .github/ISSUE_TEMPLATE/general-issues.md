---
name: "\U00002753 General Issue"
about: Create a new issue
<<<<<<< HEAD
labels: needs-triage
=======
labels: status/needs-triage
>>>>>>> 17fc967d
---

<!-- NOTE:📕 If issue regarding developer guide, please create issue [here](https://github.com/awsdocs/aws-cdk-guide/issues) -->

## :question: General Issue

<!--
⚠️ Important Information
<<<<<<< HEAD
For support questions, please first reference our [documentation](https://docs.aws.amazon.com/cdk/api/latest), then use [Stackoverflow](https://stackoverflow.com/questions/ask?tags=aws-cdk). This repository's issues are intended for feature requests and bug reports. 
=======
For support questions, please first reference our [documentation](https://docs.aws.amazon.com/cdk/api/latest), then use [Stackoverflow](https://stackoverflow.com/questions/ask?tags=aws-cdk). This repository's issues are intended for feature requests and bug reports.
>>>>>>> 17fc967d
-->

### The Question
<!--
Ask your question here. Include any details relevant. Make sure you are not
falling prey to the [X/Y problem][2]!

[2]: http://xyproblem.info
-->

### Environment

  - **CDK CLI Version:** <!-- Output of `cdk version` -->
  - **Module Version:** <!-- Version of the module in question -->
  - **OS:** <!-- [all | Windows 10 | OSX Mojave | Ubuntu | etc... ] -->
  - **Language:** <!-- [all | TypeScript | Java | Python ] etc... ] -->


<<<<<<< HEAD
### Other information 
=======
### Other information
>>>>>>> 17fc967d
<!-- e.g. detailed explanation, stacktraces, related issues, suggestions how to fix, links for us to have context, eg. associated pull-request, stackoverflow, gitter, etc --><|MERGE_RESOLUTION|>--- conflicted
+++ resolved
@@ -1,11 +1,7 @@
 ---
 name: "\U00002753 General Issue"
 about: Create a new issue
-<<<<<<< HEAD
-labels: needs-triage
-=======
 labels: status/needs-triage
->>>>>>> 17fc967d
 ---
 
 <!-- NOTE:📕 If issue regarding developer guide, please create issue [here](https://github.com/awsdocs/aws-cdk-guide/issues) -->
@@ -14,11 +10,7 @@
 
 <!--
 ⚠️ Important Information
-<<<<<<< HEAD
-For support questions, please first reference our [documentation](https://docs.aws.amazon.com/cdk/api/latest), then use [Stackoverflow](https://stackoverflow.com/questions/ask?tags=aws-cdk). This repository's issues are intended for feature requests and bug reports. 
-=======
 For support questions, please first reference our [documentation](https://docs.aws.amazon.com/cdk/api/latest), then use [Stackoverflow](https://stackoverflow.com/questions/ask?tags=aws-cdk). This repository's issues are intended for feature requests and bug reports.
->>>>>>> 17fc967d
 -->
 
 ### The Question
@@ -37,9 +29,5 @@
   - **Language:** <!-- [all | TypeScript | Java | Python ] etc... ] -->
 
 
-<<<<<<< HEAD
-### Other information 
-=======
 ### Other information
->>>>>>> 17fc967d
 <!-- e.g. detailed explanation, stacktraces, related issues, suggestions how to fix, links for us to have context, eg. associated pull-request, stackoverflow, gitter, etc -->