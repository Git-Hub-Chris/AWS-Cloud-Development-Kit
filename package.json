{
  "name": "aws-cdk",
  "version": "1.19.0",
  "private": true,
  "pkglint": {
    "include": "dependencies/node-version"
  },
  "scripts": {
    "pkglint": "lerna --scope pkglint run build && lerna run pkglint",
    "build": "./build.sh",
    "pack": "./pack.sh",
    "compat": "./scripts/check-api-compatibility.sh",
    "build-all": "tsc -b"
  },
  "devDependencies": {
    "conventional-changelog-cli": "^2.0.31",
    "fs-extra": "^8.1.0",
<<<<<<< HEAD
    "jest": "^24.9.0",
    "jsii-diff": "^0.20.3",
    "jsii-pacmak": "^0.20.3",
    "jsii-rosetta": "^0.20.3",
    "lerna": "^3.18.4",
    "nodeunit": "^0.11.3",
    "nyc": "^14.1.1",
    "standard-version": "^7.0.0",
    "ts-jest": "^24.1.0",
    "tslint": "^5.20.1",
    "typescript": "~3.6.4"
=======
    "jsii-diff": "^0.21.1",
    "jsii-pacmak": "^0.21.1",
    "lerna": "^3.20.2",
    "typescript": "~3.7.4"
>>>>>>> e9ede138
  },
  "repository": {
    "type": "git",
    "url": "git://github.com/aws/aws-cdk"
  },
  "standard-version": {
    "releaseCommitMessageFormat": "v{{currentTag}}",
    "scripts": {
      "prebump": "echo $(node -pe \"require('./lerna.json').version\")",
      "precommit": "git add ."
    }
  },
  "license": "Apache-2.0",
  "author": {
    "name": "Amazon Web Services",
    "url": "https://aws.amazon.com"
  },
  "workspaces": {
    "packages": [
      "packages/*",
      "packages/@aws-cdk/*",
      "packages/@aws-cdk/*/lambda-packages/*",
      "tools/*"
    ],
    "nohoist": [
      "**/jszip",
      "**/jszip/**",
      "@aws-cdk/assets/minimatch",
      "@aws-cdk/assets/minimatch/**",
      "@aws-cdk/cx-api/semver",
      "@aws-cdk/cx-api/semver/**"
    ]
  }
}<|MERGE_RESOLUTION|>--- conflicted
+++ resolved
@@ -15,24 +15,11 @@
   "devDependencies": {
     "conventional-changelog-cli": "^2.0.31",
     "fs-extra": "^8.1.0",
-<<<<<<< HEAD
-    "jest": "^24.9.0",
-    "jsii-diff": "^0.20.3",
-    "jsii-pacmak": "^0.20.3",
-    "jsii-rosetta": "^0.20.3",
-    "lerna": "^3.18.4",
-    "nodeunit": "^0.11.3",
-    "nyc": "^14.1.1",
-    "standard-version": "^7.0.0",
-    "ts-jest": "^24.1.0",
-    "tslint": "^5.20.1",
-    "typescript": "~3.6.4"
-=======
     "jsii-diff": "^0.21.1",
     "jsii-pacmak": "^0.21.1",
+    "jsii-rosetta": "^0.21.1",
     "lerna": "^3.20.2",
     "typescript": "~3.7.4"
->>>>>>> e9ede138
   },
   "repository": {
     "type": "git",
