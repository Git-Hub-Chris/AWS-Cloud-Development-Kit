#!/bin/bash
set -euo pipefail

bail="--bail"
runtarget="build"
run_tests="true"
check_prereqs="true"
check_compat="true"
while [[ "${1:-}" != "" ]]; do
    case $1 in
        -h|--help)
            echo "Usage: build.sh [--no-bail] [--force|-f] [--skip-test] [--skip-prereqs] [--skip-compat]"
            exit 1
            ;;
        --no-bail)
            bail="--no-bail"
            ;;
        -f|--force)
            export CDK_BUILD="--force"
            ;;
        --skip-test|--skip-tests)
            run_tests="false"
            ;;
        --skip-prereqs)
            check_prereqs="false"
            ;;
        --skip-compat)
            check_compat="false"
            ;;
        *)
            echo "Unrecognized parameter: $1"
            exit 1
            ;;
    esac
    shift
done

export PATH=$(npm bin):$PATH
export NODE_OPTIONS="--max-old-space-size=8196 --experimental-worker ${NODE_OPTIONS:-}"

if ! [ -x "$(command -v yarn)" ]; then
  echo "yarn is not installed. Install it from here- https://yarnpkg.com/en/docs/install."
  exit 1
fi

echo "============================================================================================="
echo "installing..."
yarn install --frozen-lockfile --network-timeout 1000000

fail() {
  echo "❌  Last command failed. Scroll up to see errors in log (search for '!!!!!!!!')."
  exit 1
}

# Check for secrets that should not be committed
/bin/bash ./git-secrets-scan.sh

# Verify all required tools are present before starting the build
if [ "$check_prereqs" == "true" ]; then
  /bin/bash ./scripts/check-build-prerequisites.sh
fi

# Check that the yarn.lock is consistent
node ./scripts/check-yarn-lock.js

# Prepare for build with references
/bin/bash scripts/generate-aggregate-tsconfig.sh > tsconfig.json

BUILD_INDICATOR=".BUILD_COMPLETED"
rm -rf $BUILD_INDICATOR

# Speed up build by reusing calculated tree hashes
# On dev machine, this speeds up the TypeScript part of the build by ~30%.
export MERKLE_BUILD_CACHE=$(mktemp -d)
trap "rm -rf $MERKLE_BUILD_CACHE" EXIT

if [ "$run_tests" == "true" ]; then
    runtarget="$runtarget+test"
fi

# Limit top-level concurrency to available CPUs - 1 to limit CPU load.
concurrency=$(node -p 'Math.max(1, require("os").cpus().length - 1)')

echo "============================================================================================="
echo "building..."
<<<<<<< HEAD
time npx lerna run $bail --stream $runtarget || fail
=======
time lerna run $bail --stream --concurrency=$concurrency $runtarget || fail
>>>>>>> 84630e91

if [ "$check_compat" == "true" ]; then
  /bin/bash scripts/check-api-compatibility.sh
fi

# Create the release notes for the current version. These are ephemeral and not saved in source.
# Skip this step for a "bump candidate" build, where a new, fake version number has been created
# without any corresponding changelog entries.
if ! ${BUMP_CANDIDATE:-false}; then
    node ./scripts/create-release-notes.js
fi

touch $BUILD_INDICATOR<|MERGE_RESOLUTION|>--- conflicted
+++ resolved
@@ -83,11 +83,7 @@
 
 echo "============================================================================================="
 echo "building..."
-<<<<<<< HEAD
 time npx lerna run $bail --stream $runtarget || fail
-=======
-time lerna run $bail --stream --concurrency=$concurrency $runtarget || fail
->>>>>>> 84630e91
 
 if [ "$check_compat" == "true" ]; then
   /bin/bash scripts/check-api-compatibility.sh
