#!/bin/bash
set -euo pipefail

scriptdir=$(cd $(dirname $0) && pwd)

# Testing with this to simulate different installed apps:
# docker run -it -v ~/Source/aws-cdk:/var/cdk ubuntu bash

# Note: Don't use \d in regex, it doesn't work on Macs without GNU tools installed
# Use [0-9] instead

die() { echo "$*" 1>&2 ; exit 1; }
wrong_version() { echo "Found $app version $app_v. Install $app >= $app_min" 1>&2; exit 1; }

check_which() {
    local app=$1
    local min=$2

    echo -e "Checking if $app is installed... \c"

    w=$(which ${app}) || w=""

    if [ -z "$w" ] || [ "$w" == "$app not found" ]
    then
        die "Missing dependency: $app. Install $app >= $min"
    else
        echo "Ok"
    fi
}

app=""
app_min=""
app_v=""

# [Node.js >= 10.13.0]
#   ⚠️ versions `13.0.0` to `13.6.0` are not supported due to compatibility issues with our dependencies.
app="node"
app_min="v10.13.0"
check_which $app $app_min
app_v=$(node --version)

# Check for version 10.*.* - 29.*.*
echo -e "Checking node version... \c"
if [ $(echo $app_v | grep -c -E "v[12][0-9]\.[0-9]+\.[0-9]+") -eq 1 ]
then
    # Check for version 13.0 to 13.6
    if [ $(echo $app_v | grep -c -E "v13\.[0-6]\.[0-9]+") -eq 1 ]
    then
        die "node versions 13.0.0 to 13.6.0 are not supported due to compatibility issues with our dependencies."
    else
        # Check for version < 10.13
        if [ $(echo $app_v | grep -c -E "v10\.([0-9]|1[0-2])\.[0-9]+") -eq 1 ]
        then
            wrong_version
        else
            echo "Ok"
        fi
    fi
else
    echo "Not 12"
    wrong_version
fi

# [Yarn >= 1.19.1, < 1.30]
app="yarn"
app_min="1.19.1"
check_which $app $app_min
app_v=$(${app} --version)
echo -e "Checking yarn version... \c"
if [ $(echo $app_v | grep -c -E "1\.(19|2[0-9])\.[0-9]+") -eq 1 ]
then
    echo "Ok"
else
    wrong_version
fi

# Container Client
container_client=${CDK_DOCKER:-docker}
docker_min="19.03.0"
finch_min="0.3.0"

# [Docker >= 19.03]
if [ "$container_client" == "docker" ]; then
    check_which $container_client $docker_min

    # Make sure docker is running
    echo -e "Checking if Docker is running... \c"
    docker_running=$(docker ps)
    if [ $? -eq 0 ]
    then
        echo "Ok"
    else
        die "Docker is not running"
    fi

# [finch >= 0.3.0]
elif [ "$container_client" == "finch" ]; then
    check_which $container_client $finch_min

    # Make sure docker is running
    echo -e "Checking if finch is running... \c"
    finch_running=$($container_client ps)
    if [ $? -eq 0 ]
    then
        echo "Ok"
    else
        die "Finch is not running"
    fi
else
    echo "⚠️ Dependency warning: Unknown container client detected. You have set \"CDK_DOCKER=$CDK_DOCKER\"."
    check_which $container_client "(unknown version requirement)"
    echo "While any docker compatible client can be used as a drop-in replacement, support for \"$CDK_DOCKER\" is unknown."
    echo "Proceed with caution."
    echo -e "Checking if $container_client is running... \c"
    client_running=$($container_client ps)
    if [ $? -eq 0 ]
    then
        echo "Ok"
    else
        die "$CDK_DOCKER is not running"
    fi
fi

# [.NET == 6.0.x]
app="dotnet"
app_min="6.0.100"
check_which $app $app_min
app_v=$(${app} --list-sdks)
echo -e "Checking dotnet version... \c"
<<<<<<< HEAD
if [ $(echo $app_v | grep -c -E "(3\.1\.[0-9]+|[5-7]\.[0-9]+\.[0-9]+)") -eq 1 ]
=======
if [ $(echo $app_v | grep -c -E "[67]\.[0-9]+\.[0-9]+") -eq 1 ]
>>>>>>> 294adb0a
then
    echo "Ok"
else
    wrong_version
fi

# [Python >= 3.6.5, < 4.0]
app="python3"
app_min="3.6.5"
check_which $app $app_min
app_v=$(${app} --version)
echo -e "Checking python3 version... \c"
if [ $(echo $app_v | grep -c -E "3\.([6-9]|1[0-9])\.[0-9]+") -eq 1 ]
then
    echo "Ok"
else
    wrong_version
fi<|MERGE_RESOLUTION|>--- conflicted
+++ resolved
@@ -127,11 +127,7 @@
 check_which $app $app_min
 app_v=$(${app} --list-sdks)
 echo -e "Checking dotnet version... \c"
-<<<<<<< HEAD
-if [ $(echo $app_v | grep -c -E "(3\.1\.[0-9]+|[5-7]\.[0-9]+\.[0-9]+)") -eq 1 ]
-=======
 if [ $(echo $app_v | grep -c -E "[67]\.[0-9]+\.[0-9]+") -eq 1 ]
->>>>>>> 294adb0a
 then
     echo "Ok"
 else
