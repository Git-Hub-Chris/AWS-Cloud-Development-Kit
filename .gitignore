# VSCode extension

# Store launch config in repo but not settings
.vscode/settings.json
/.favorites.json

# TypeScript incremental build states
*.tsbuildinfo

# Local state files & OS specifics
.DS_Store
node_modules/
lerna-debug.log
dist/
pack/
.BUILD_COMPLETED
.local-npm/
.tools/
coverage/
.nyc_output
.nycrc
.LAST_BUILD
*.sw[a-z]
*~
.idea
junit.xml

# We don't want tsconfig at the root
/tsconfig.json

# CDK Context & Staging files
cdk.context.json
.cdk.staging/
cdk.out/
*.tabl.json

# Yarn error log
yarn-error.log

# Parcel default cache directory
.parcel-cache

<<<<<<< HEAD
.vscode/.history/
=======
# Cloud9
.c9
>>>>>>> af2e8fff
<|MERGE_RESOLUTION|>--- conflicted
+++ resolved
@@ -40,9 +40,8 @@
 # Parcel default cache directory
 .parcel-cache
 
-<<<<<<< HEAD
+# VSCode history plugin
 .vscode/.history/
-=======
+
 # Cloud9
-.c9
->>>>>>> af2e8fff
+.c9